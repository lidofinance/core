--- conflicted
+++ resolved
@@ -6,23 +6,15 @@
     "apps/*/app"
   ],
   "scripts": {
-<<<<<<< HEAD
-    "bootstrap": "lerna bootstrap --hoist",
     "lint": "npm run lint:sol && npm run lint:js",
     "lint:sol": "solium --dir ./contracts",
     "lint:js": "eslint test/",
     "lint:js:fix": "eslint test/ --fix",
-    "test": "npm run test:unit",
-    "test:unit": "npm run compile:6 && buidler test --network buidlerevm",
-    "test:gas": "npm run compile:6 && REPORT_GAS=true buidler test --network localhost",
-    "test:coverage": "npm run test:coverage:4 && npm run test:coverage:6",
-=======
     "lint": "solium --dir ./contracts",
     "test": "yarn run test:unit",
     "test:unit": "yarn run compile:6 && buidler test --network buidlerevm",
     "test:gas": "yarn run compile:6 && REPORT_GAS=true buidler test --network localhost",
     "test:coverage": "yarn run test:coverage:4 && yarn run test:coverage:6",
->>>>>>> 266d2690
     "test:coverage:4": "buidler coverage --network coverage --testfiles test/0.4.24",
     "test:coverage:6": "buidler coverage --network coverage --testfiles test/0.6.12 --config buidler.config.6.js",
     "test:e2e": "npm run compile && ava -T 250000 -v",
