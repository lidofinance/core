--- conflicted
+++ resolved
@@ -16,11 +16,7 @@
 
     services:
       hardhat-node:
-<<<<<<< HEAD
-        image: ghcr.io/lidofinance/hardhat-node:2.23.0.1
-=======
         image: ghcr.io/lidofinance/hardhat-node:2.24.0
->>>>>>> 5b60714d
         ports:
           - 8545:8545
         env:
