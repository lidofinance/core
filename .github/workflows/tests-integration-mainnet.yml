name: Integration Tests

<<<<<<< HEAD
#on: [push]
#
#jobs:
#  test_hardhat_integration_fork:
#    name: Hardhat / Mainnet
#    runs-on: ubuntu-latest
#    timeout-minutes: 120
#
#    services:
#      hardhat-node:
#        image: feofanov/hardhat-node:2.22.9
#        ports:
#          - 8545:8545
#        env:
#          ETH_RPC_URL: "${{ secrets.ETH_RPC_URL }}"
#
#    steps:
#      - uses: actions/checkout@v4
#
#      - name: Common setup
#        uses: ./.github/workflows/setup
#
#      - name: Set env
#        run: cp .env.example .env
#
#      - name: Run integration tests
#        run: yarn test:integration:fork:mainnet
#        env:
#          LOG_LEVEL: debug
=======
on: [push]

jobs:
  test_hardhat_integration_fork:
    name: Hardhat / Mainnet
    runs-on: ubuntu-latest
    timeout-minutes: 120

    services:
      hardhat-node:
        image: ghcr.io/lidofinance/hardhat-node:2.22.12
        ports:
          - 8545:8545
        env:
          ETH_RPC_URL: "${{ secrets.ETH_RPC_URL }}"

    steps:
      - uses: actions/checkout@v4

      - name: Common setup
        uses: ./.github/workflows/setup

      - name: Set env
        run: cp .env.example .env

      - name: Run integration tests
        run: yarn test:integration:fork:mainnet
        env:
          LOG_LEVEL: debug
>>>>>>> 45daed69
<|MERGE_RESOLUTION|>--- conflicted
+++ resolved
@@ -1,6 +1,5 @@
 name: Integration Tests
 
-<<<<<<< HEAD
 #on: [push]
 #
 #jobs:
@@ -11,7 +10,7 @@
 #
 #    services:
 #      hardhat-node:
-#        image: feofanov/hardhat-node:2.22.9
+#        image: ghcr.io/lidofinance/hardhat-node:2.22.12
 #        ports:
 #          - 8545:8545
 #        env:
@@ -29,35 +28,4 @@
 #      - name: Run integration tests
 #        run: yarn test:integration:fork:mainnet
 #        env:
-#          LOG_LEVEL: debug
-=======
-on: [push]
-
-jobs:
-  test_hardhat_integration_fork:
-    name: Hardhat / Mainnet
-    runs-on: ubuntu-latest
-    timeout-minutes: 120
-
-    services:
-      hardhat-node:
-        image: ghcr.io/lidofinance/hardhat-node:2.22.12
-        ports:
-          - 8545:8545
-        env:
-          ETH_RPC_URL: "${{ secrets.ETH_RPC_URL }}"
-
-    steps:
-      - uses: actions/checkout@v4
-
-      - name: Common setup
-        uses: ./.github/workflows/setup
-
-      - name: Set env
-        run: cp .env.example .env
-
-      - name: Run integration tests
-        run: yarn test:integration:fork:mainnet
-        env:
-          LOG_LEVEL: debug
->>>>>>> 45daed69
+#          LOG_LEVEL: debug