--- conflicted
+++ resolved
@@ -16,11 +16,8 @@
           - 8555:8545
         env:
           ETH_RPC_URL: "${{ secrets.ETH_RPC_URL }}"
-<<<<<<< HEAD
-=======
           DONT_SET_CHAIN_ID: true
           HARDFORK: "prague"
->>>>>>> 8d79446f
 
     steps:
       - uses: actions/checkout@v4
