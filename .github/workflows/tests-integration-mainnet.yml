name: Integration Tests On Upgrade
# For local testing of this scenario use ./scripts/dao-upgrade-and-test-on-fork.sh

on: [push]

jobs:
  test_hardhat_integration_fork:
    name: Hardhat / Mainnet
    runs-on: ubuntu-latest
    timeout-minutes: 120
    env:
      NODE_OPTIONS: --max_old_space_size=7200
      SKIP_GAS_REPORT: true
      SKIP_CONTRACT_SIZE: true
      SKIP_INTERFACES_CHECK: true

    services:
      hardhat-node:
        image: ghcr.io/lidofinance/hardhat-node:2.26.0
        ports:
          - 8555:8545
        env:
          ETH_RPC_URL: "${{ secrets.ETH_RPC_URL }}"
          DONT_SET_CHAIN_ID: true
          HARDFORK: "prague"

    steps:
      - uses: actions/checkout@v4

      - name: Common setup
        uses: ./.github/workflows/setup

      - name: Prepare network state file
        run: cp deployed-mainnet.json deployed-mainnet-upgrade.json

      - name: Deploy upgrade
        run: yarn upgrade:deploy
        env:
          RPC_URL: http://localhost:8555
          DEPLOYER: "0xf39Fd6e51aad88F6F4ce6aB8827279cffFb92266" # first acc of default mnemonic "test test ..."
          GAS_PRIORITY_FEE: 1
          GAS_MAX_FEE: 100
          NETWORK_STATE_FILE: deployed-mainnet-upgrade.json
<<<<<<< HEAD
=======
          UPGRADE_PARAMETERS_FILE: scripts/upgrade/upgrade-params-mainnet.toml
>>>>>>> b0e62fbc

      - name: Mock Aragon voting
        run: yarn upgrade:mock-voting
        env:
          RPC_URL: http://localhost:8555
          NETWORK_STATE_FILE: deployed-mainnet-upgrade.json

      - name: Workaround for not updated state error when forking a fork
        run: yarn hardhat --network local run --no-compile scripts/utils/mine.ts
        env:
          RPC_URL: http://localhost:8555

      - name: Run integration tests
        run: yarn test:integration
        env:
          RPC_URL: http://localhost:8555
          LOG_LEVEL: debug
          NETWORK_STATE_FILE: deployed-mainnet-upgrade.json<|MERGE_RESOLUTION|>--- conflicted
+++ resolved
@@ -41,10 +41,7 @@
           GAS_PRIORITY_FEE: 1
           GAS_MAX_FEE: 100
           NETWORK_STATE_FILE: deployed-mainnet-upgrade.json
-<<<<<<< HEAD
-=======
           UPGRADE_PARAMETERS_FILE: scripts/upgrade/upgrade-params-mainnet.toml
->>>>>>> b0e62fbc
 
       - name: Mock Aragon voting
         run: yarn upgrade:mock-voting
