name: Analysis
<<<<<<< HEAD
#on: [pull_request]
#
#jobs:
#  slither:
#    name: Slither
#    runs-on: ubuntu-latest
#
#    permissions:
#      contents: read
#      security-events: write
#
#    steps:
#      - uses: actions/checkout@v4
#
#      - name: Common setup
#        uses: ./.github/workflows/setup
#
#      - name: Install poetry
#        run: pipx install poetry
#
#      - uses: actions/setup-python@v5
#        with:
#          python-version: "3.12"
#          cache: "poetry"
#
#      - name: Install dependencies
#        run: poetry install --no-root
#
#      - name: Versions
#        run: >
#          poetry --version &&
#          python --version &&
#          echo "slither $(poetry run slither --version)" &&
#          poetry run slitherin --version
#
#      - name: Run slither
#        run: >
#          poetry run slither . \
#            --no-fail-pedantic \
#            --compile-force-framework hardhat \
#            --sarif results.sarif \
#            --exclude pess-strange-setter,pess-arbitrary-call-calldata-tainted
#
#      - name: Check results.sarif presence
#        id: results
#        if: always()
#        shell: bash
#        run: >
#          test -f results.sarif &&
#          echo 'value=present' >> $GITHUB_OUTPUT ||
#          echo 'value=not' >> $GITHUB_OUTPUT
#
#      - name: Upload results.sarif file
#        uses: github/codeql-action/upload-sarif@v3
#        if: ${{ always() && steps.results.outputs.value == 'present' }}
#        with:
#          sarif_file: results.sarif
=======

on: [pull_request]

jobs:
  slither:
    name: Slither
    runs-on: ubuntu-latest

    permissions:
      contents: read
      security-events: write

    steps:
      - uses: actions/checkout@v4

      - name: Common setup
        uses: ./.github/workflows/setup

      - name: Install poetry
        run: pipx install poetry

      - uses: actions/setup-python@v5
        with:
          python-version: "3.12"
          cache: "poetry"

      - name: Install dependencies
        run: poetry install --no-root

      - name: Versions
        run: >
          poetry --version &&
          python --version &&
          echo "slither $(poetry run slither --version)" &&
          poetry run slitherin --version

      - name: Run slither
        run: >
          poetry run slither . \
            --no-fail-pedantic \
            --compile-force-framework hardhat \
            --sarif results.sarif \
            --exclude pess-strange-setter,pess-arbitrary-call-calldata-tainted

      - name: Check results.sarif presence
        id: results
        if: always()
        shell: bash
        run: >
          test -f results.sarif &&
          echo 'value=present' >> $GITHUB_OUTPUT ||
          echo 'value=not' >> $GITHUB_OUTPUT

      - name: Upload results.sarif file
        uses: github/codeql-action/upload-sarif@v3
        if: ${{ always() && steps.results.outputs.value == 'present' }}
        with:
          sarif_file: results.sarif
>>>>>>> 62865610
<|MERGE_RESOLUTION|>--- conflicted
+++ resolved
@@ -1,63 +1,4 @@
 name: Analysis
-<<<<<<< HEAD
-#on: [pull_request]
-#
-#jobs:
-#  slither:
-#    name: Slither
-#    runs-on: ubuntu-latest
-#
-#    permissions:
-#      contents: read
-#      security-events: write
-#
-#    steps:
-#      - uses: actions/checkout@v4
-#
-#      - name: Common setup
-#        uses: ./.github/workflows/setup
-#
-#      - name: Install poetry
-#        run: pipx install poetry
-#
-#      - uses: actions/setup-python@v5
-#        with:
-#          python-version: "3.12"
-#          cache: "poetry"
-#
-#      - name: Install dependencies
-#        run: poetry install --no-root
-#
-#      - name: Versions
-#        run: >
-#          poetry --version &&
-#          python --version &&
-#          echo "slither $(poetry run slither --version)" &&
-#          poetry run slitherin --version
-#
-#      - name: Run slither
-#        run: >
-#          poetry run slither . \
-#            --no-fail-pedantic \
-#            --compile-force-framework hardhat \
-#            --sarif results.sarif \
-#            --exclude pess-strange-setter,pess-arbitrary-call-calldata-tainted
-#
-#      - name: Check results.sarif presence
-#        id: results
-#        if: always()
-#        shell: bash
-#        run: >
-#          test -f results.sarif &&
-#          echo 'value=present' >> $GITHUB_OUTPUT ||
-#          echo 'value=not' >> $GITHUB_OUTPUT
-#
-#      - name: Upload results.sarif file
-#        uses: github/codeql-action/upload-sarif@v3
-#        if: ${{ always() && steps.results.outputs.value == 'present' }}
-#        with:
-#          sarif_file: results.sarif
-=======
 
 on: [pull_request]
 
@@ -115,5 +56,4 @@
         uses: github/codeql-action/upload-sarif@v3
         if: ${{ always() && steps.results.outputs.value == 'present' }}
         with:
-          sarif_file: results.sarif
->>>>>>> 62865610
+          sarif_file: results.sarif