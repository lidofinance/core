--- conflicted
+++ resolved
@@ -21,11 +21,7 @@
       - name: Setup node.js version
         uses: actions/setup-node@v3
         with:
-<<<<<<< HEAD
-          node-version: 16.x
-=======
           node-version: 16
->>>>>>> a4805611
 
       - name: Get yarn cache directory path
         id: yarn-cache-dir-path
