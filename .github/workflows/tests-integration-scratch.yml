name: Integration Tests

on: [push]

jobs:
  test_hardhat_integration_scratch:
    name: Hardhat / Scratch
    runs-on: ubuntu-latest
    timeout-minutes: 120

    services:
      hardhat-node:
<<<<<<< HEAD
        image: ghcr.io/lidofinance/hardhat-node:2.23.0.1-scratch
=======
        image: ghcr.io/lidofinance/hardhat-node:2.24.0-scratch
>>>>>>> 005b0876
        ports:
          - 8555:8545
        env:
          HARDFORK: "prague"

    steps:
      - uses: actions/checkout@v4

      - name: Common setup
        uses: ./.github/workflows/setup

      - name: Set env
        run: cp .env.example .env

      - name: Run scratch deployment
        run: ./scripts/dao-deploy.sh
        env:
          NETWORK: "local"
          RPC_URL: "http://localhost:8555"
          GENESIS_TIME: 1639659600 # just a random time
          DEPLOYER: "0xf39Fd6e51aad88F6F4ce6aB8827279cffFb92266" # first acc of default mnemonic "test test ..."
          GAS_PRIORITY_FEE: 1
          GAS_MAX_FEE: 100
          NETWORK_STATE_FILE: "deployed-local.json"
          NETWORK_STATE_DEFAULTS_FILE: "scripts/defaults/testnet-defaults.json"

      - name: Finalize scratch deployment
        run: yarn hardhat --network local run --no-compile scripts/utils/mine.ts

      - name: Run integration tests
        run: yarn test:integration:fork:local
        env:
          LOG_LEVEL: "debug"
          INTEGRATION_WITH_CSM: "off"<|MERGE_RESOLUTION|>--- conflicted
+++ resolved
@@ -10,15 +10,9 @@
 
     services:
       hardhat-node:
-<<<<<<< HEAD
-        image: ghcr.io/lidofinance/hardhat-node:2.23.0.1-scratch
-=======
         image: ghcr.io/lidofinance/hardhat-node:2.24.0-scratch
->>>>>>> 005b0876
         ports:
           - 8555:8545
-        env:
-          HARDFORK: "prague"
 
     steps:
       - uses: actions/checkout@v4
