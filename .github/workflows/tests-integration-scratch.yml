--- conflicted
+++ resolved
@@ -10,11 +10,7 @@
 
     services:
       hardhat-node:
-<<<<<<< HEAD
-        image: ghcr.io/lidofinance/hardhat-node:2.23.0.1-scratch
-=======
         image: ghcr.io/lidofinance/hardhat-node:2.24.0-scratch
->>>>>>> 5b60714d
         ports:
           - 8555:8545
         env:
