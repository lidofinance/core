--- conflicted
+++ resolved
@@ -8,50 +8,6 @@
     runs-on: ubuntu-latest
 
     steps:
-<<<<<<< HEAD
-    - uses: actions/checkout@v2
-
-    - name: Setup node.js version
-      uses: actions/setup-node@v1
-      with:
-        node-version: 12.x
-
-    - name: Get yarn cache directory path
-      id: yarn-cache-dir-path
-      run: echo "::set-output name=dir::$(yarn config get cacheFolder)"
-
-    - name: Cache yarn cache
-      id: cache-yarn-cache
-      uses: actions/cache@v2
-      with:
-        path: ${{ steps.yarn-cache-dir-path.outputs.dir }}
-        key: yarn-${{ hashFiles('**/yarn.lock') }}
-        restore-keys: yarn-${{ hashFiles('**/yarn.lock') }}
-
-    - name: Cache node_modules
-      id: cache-node-modules
-      uses: actions/cache@v2
-      with:
-        path: '**/node_modules'
-        key: node_modules-${{ hashFiles('**/yarn.lock') }}
-        restore-keys: node_modules-${{ hashFiles('**/yarn.lock') }}
-
-    - name: Install modules
-      run: yarn
-      if: |
-        steps.cache-yarn-cache.outputs.cache-hit != 'true' ||
-        steps.cache-node-modules.outputs.cache-hit != 'true'
-
-    - name: Run Solidity tests
-      run: yarn test:unit
-
-    - name: Run Solidity linters
-      run: yarn lint:sol
-
-    - name: Run JS linters
-      run: yarn lint:js
-      continue-on-error: true
-=======
       - uses: actions/checkout@v2
 
       - name: Setup node.js version
@@ -88,13 +44,12 @@
       - name: Run Solidity tests
         run: yarn test:unit
 
-      - name: Run Solidity linters
-        run: yarn lint:sol:solhint
+    - name: Run Solidity linters
+      run: yarn lint:sol
 
       - name: Run JS linters
         run: yarn lint:js
         continue-on-error: true
->>>>>>> 12932eab
 
   coverage:
     name: Solidity coverage
