--- conflicted
+++ resolved
@@ -149,13 +149,8 @@
     specifier: ^0.8.7
     version: 0.8.7(hardhat@2.20.1)
   ts-node:
-<<<<<<< HEAD
-    specifier: '>=8.0.0'
+    specifier: ^10.9.2
     version: 10.9.2(@swc/core@1.4.1)(@types/node@20.11.19)(typescript@5.3.3)
-=======
-    specifier: ^10.9.2
-    version: 10.9.2(@types/node@20.11.19)(typescript@5.3.3)
->>>>>>> 03571dcb
   tsconfig-paths:
     specifier: ^4.2.0
     version: 4.2.0
