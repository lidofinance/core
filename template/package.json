{
  "name": "@depools/dao-template",
  "version": "0.0.1",
  "scripts": {
    "compile": "truffle compile",
    "test": "TRUFFLE_TEST=true npm run ganache-cli:test",
    "test:gas": "GAS_REPORTER=true npm test",
    "truffle:dev": "truffle dev",
    "deploy:apm:dev": "npm run compile && ENS=0x5f6f7e8cc7346a11ca2def8f827b7a0b612c56a1 DAO_FACTORY=0x5d94e3e7aec542ab0f9129b9a7badeb5b3ca0f77 truffle exec ./scripts/deploy-apm.js --network development",
    "deploy:apm:rinkeby": "npm run compile && ENS=0x98Df287B6C145399Aaa709692c8D308357bC085D DAO_FACTORY=0xad4d106b43b480faa3ef7f98464ffc27fc1faa96 truffle exec ./scripts/deploy-apm.js --network rinkeby",
    "deploy:apm:mainnet": "npm run compile && ENS=0x00000000000C2E074eC69A0dFb2997BA6C7d2e1e DAO_FACTORY=0xb9da44c051c6cc9e04b7e0f95e95d69c6a6d8031 truffle exec ./scripts/deploy-apm.js --network mainnet",
    "deploy:tmpl:dev": "npm run compile && ENS=0x5f6f7e8cc7346a11ca2def8f827b7a0b612c56a1 DAO_FACTORY=0x5d94e3e7aec542ab0f9129b9a7badeb5b3ca0f77 MINIME_FACTORY=0xd526b7aba39cccf76422835e7fd5327b98ad73c9 APM=0x1902a0410EFe699487Dd85F12321aD672bE4ada2 truffle exec ./scripts/deploy-tmpl.js --network development",
    "deploy:dao:dev": "npm run compile && ENS=0x5f6f7e8cc7346a11ca2def8f827b7a0b612c56a1 DEPOSIT_CONTRACT=0x5f4e510503d83bd1a5436bdae2923489da0be454 truffle exec ./scripts/deploy-dao.js --network development",
    "deploy:apps:rinkeby": "lerna run --scope=@depools/apps-* --concurrency=1 --stream publish:patch:rinkeby",
    "ganache-cli:test": "./node_modules/@aragon/test-helpers/ganache-cli.sh"
  },
  "author": "MixBytes <hello@mixbytes.io>",
  "description": "",
  "devDependencies": {
    "@aragon/test-helpers": "^2.1.0",
    "eth-gas-reporter": "^0.2.17",
    "ethereumjs-testrpc-sc": "^6.5.1-sc.1",
    "solidity-bytes-utils": "0.0.6",
    "truffle": "^5.1.43",
    "truffle-extract": "^1.2.1"
  },
  "dependencies": {
    "@aragon/os": "^4.4.0",
    "@aragon/templates-shared": "^1.0.1",
<<<<<<< HEAD
    "@depools/apps-depool": "^0.0.1",
    "@depools/apps-depooloracle": "^0.0.1",
    "@depools/apps-staking-providers-registry": "^0.0.1",
    "@depools/apps-steth": "^0.0.1",
=======
>>>>>>> 730d0cd0
    "@depools/dao": "^0.0.1",
    "@truffle/contract": "^4.2.22"
  }
}<|MERGE_RESOLUTION|>--- conflicted
+++ resolved
@@ -27,13 +27,6 @@
   "dependencies": {
     "@aragon/os": "^4.4.0",
     "@aragon/templates-shared": "^1.0.1",
-<<<<<<< HEAD
-    "@depools/apps-depool": "^0.0.1",
-    "@depools/apps-depooloracle": "^0.0.1",
-    "@depools/apps-staking-providers-registry": "^0.0.1",
-    "@depools/apps-steth": "^0.0.1",
-=======
->>>>>>> 730d0cd0
     "@depools/dao": "^0.0.1",
     "@truffle/contract": "^4.2.22"
   }
