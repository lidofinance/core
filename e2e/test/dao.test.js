import test from 'ava'
import { getAllApps, getDaoAddress } from '@aragon/toolkit'
import { prepareContext } from '../scripts/helpers'
import {
  daoAddress,
  KERNEL_DEFAULT_ACL_APP_ID,
  EVMSCRIPT_REGISTRY_APP_ID,
  AGENT_APP_ID,
  FINANCE_APP_ID,
  TOKEN_MANAGER_APP_ID,
  VOTING_APP_ID,
  STETH_APP_ID,
  LIDOORACLE_APP_ID,
  LIDO_APP_ID,
  NODE_OPERATORS_REGISTRY_APP_ID
} from '../scripts/helpers/constants'

test.before('Connecting Web3', async (t) => {
  t.context = await prepareContext()
})
//
test('getDaoAddress returns the correct DAO address', async (t) => {
  const { web3, dao, ens } = t.context
  const result = await getDaoAddress(dao.name, {
    provider: web3.currentProvider,
    registryAddress: ens
  })
  t.is(result.toLowerCase(), daoAddress.toLowerCase(), 'DAO address resolve')
})

test('Get DAO apps', async (t) => {
  const { web3, dao } = t.context
  const apps = await getAllApps(dao.address, { web3 })
  // console.log(apps)
  t.is(apps.length, 10)
  t.is(apps[0].appId, KERNEL_DEFAULT_ACL_APP_ID, 'ACL app id')
  t.is(apps[1].appId, EVMSCRIPT_REGISTRY_APP_ID, 'EVM app id')
  t.is(apps[2].appId, AGENT_APP_ID, 'VAULT app id')
  t.is(apps[3].appId, FINANCE_APP_ID, 'FINANCE app id')
  t.is(apps[4].appId, TOKEN_MANAGER_APP_ID, 'TOKEN MANAGER app id')
  t.is(apps[5].appId, VOTING_APP_ID, 'VOTING app id')
<<<<<<< HEAD
  t.is(apps[6].appId, DEPOOL_APP_ID, 'DEPOOL app id')
  t.is(apps[7].appId, STETH_APP_ID, 'STETH app id')
  t.is(apps[8].appId, DEPOOLORACLE_APP_ID, 'DEPOOLORACLE app id')
  t.is(apps[9].appId, SP_REGISTRY_APP_ID, 'SPREGISTRY app id')
=======
  t.is(apps[6].appId, LIDO_APP_ID, 'LIDO app id')
  t.is(apps[7].appId, STETH_APP_ID, 'STETH app id')
  t.is(apps[8].appId, LIDOORACLE_APP_ID, 'LIDOORACLE app id')
  t.is(apps[9].appId, NODE_OPERATORS_REGISTRY_APP_ID, 'SPREGISTRY app id')
>>>>>>> 57c22dfc
})<|MERGE_RESOLUTION|>--- conflicted
+++ resolved
@@ -39,15 +39,8 @@
   t.is(apps[3].appId, FINANCE_APP_ID, 'FINANCE app id')
   t.is(apps[4].appId, TOKEN_MANAGER_APP_ID, 'TOKEN MANAGER app id')
   t.is(apps[5].appId, VOTING_APP_ID, 'VOTING app id')
-<<<<<<< HEAD
-  t.is(apps[6].appId, DEPOOL_APP_ID, 'DEPOOL app id')
-  t.is(apps[7].appId, STETH_APP_ID, 'STETH app id')
-  t.is(apps[8].appId, DEPOOLORACLE_APP_ID, 'DEPOOLORACLE app id')
-  t.is(apps[9].appId, SP_REGISTRY_APP_ID, 'SPREGISTRY app id')
-=======
   t.is(apps[6].appId, LIDO_APP_ID, 'LIDO app id')
   t.is(apps[7].appId, STETH_APP_ID, 'STETH app id')
   t.is(apps[8].appId, LIDOORACLE_APP_ID, 'LIDOORACLE app id')
   t.is(apps[9].appId, NODE_OPERATORS_REGISTRY_APP_ID, 'SPREGISTRY app id')
->>>>>>> 57c22dfc
 })