--- conflicted
+++ resolved
@@ -12,15 +12,9 @@
 ENV ARAGON_IPFS_GATEWAY=$ARAGON_IPFS_GATEWAY
 ENV ARAGON_DEFAULT_ETH_NODE=$ARAGON_DEFAULT_ETH_NODE
 
-<<<<<<< HEAD
-RUN mkdir -p /aragon \
- && wget -q https://github.com/aragon/aragon/archive/0.8.14.tar.gz \
- && tar -xzf 0.8.14.tar.gz -C /aragon --strip 1 aragon-0.8.14 || :
-=======
 RUN mkdir -p /aragon
 RUN wget -q https://github.com/aragon/client/archive/0.8.14.tar.gz
 RUN tar -xzf 0.8.14.tar.gz -C /aragon --strip 1 client-0.8.14
->>>>>>> 7bd652f8
 WORKDIR /aragon
 RUN yarn global add http-server
 RUN yarn
