--- conflicted
+++ resolved
@@ -82,18 +82,17 @@
 
     /* for contract sourcecode verification with `hardhat-verify` */
     ETHERSCAN_API_KEY?: string;
-<<<<<<< HEAD
-    BLOCKSCOUT_API_KEY?: string;
-
-    /* Scratch deploy environment variables */
-    NETWORK_STATE_FILE?: string;
-=======
 
     /* for local devnet */
     LOCAL_DEVNET_PK?: string;
     LOCAL_DEVNET_CHAIN_ID?: string;
     LOCAL_DEVNET_EXPLORER_API_URL?: string;
     LOCAL_DEVNET_EXPLORER_URL?: string;
->>>>>>> e2b5dfae
+
+    /* scratch deploy environment variables */
+    NETWORK_STATE_FILE?: string;
+
+    /* hardhat plugins options */
+    SKIP_CONTRACT_SIZE?: boolean;
   }
 }