--- conflicted
+++ resolved
@@ -11,16 +11,12 @@
 /cache
 /artifacts
 
-<<<<<<< HEAD
-.env
-deployed-local.json
-
-# MacOS
-.DS_Store
-=======
 # foundry artifacts
 /foundry/cache
 /foundry/out
 
 .env
->>>>>>> 17fbf64a
+deployed-local.json
+
+# MacOS
+.DS_Store