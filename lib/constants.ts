--- conflicted
+++ resolved
@@ -61,7 +61,11 @@
 export const TOTAL_BASIS_POINTS = 100_00n;
 
 export const MAX_FEE_BP = 65_535n;
-<<<<<<< HEAD
+
+export const MAX_RESERVE_RATIO_BP = 99_99n;
+export const LIMITER_PRECISION_BASE = 10n ** 9n;
+
+export const DISCONNECT_NOT_INITIATED = 2n ** 48n - 1n;
 
 // Staking module related
 export const MODULE_TYPE_LEGACY = 0;
@@ -99,10 +103,4 @@
       return _exhaustive;
     }
   }
-}
-=======
-export const MAX_RESERVE_RATIO_BP = 99_99n;
-export const LIMITER_PRECISION_BASE = 10n ** 9n;
-
-export const DISCONNECT_NOT_INITIATED = 2n ** 48n - 1n;
->>>>>>> bc463d78
+}