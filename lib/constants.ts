--- conflicted
+++ resolved
@@ -62,9 +62,6 @@
 
 export const MAX_FEE_BP = 65_535n;
 export const MAX_RESERVE_RATIO_BP = 99_99n;
-<<<<<<< HEAD
 export const LIMITER_PRECISION_BASE = 10n ** 9n;
-=======
 
-export const DISCONNECT_NOT_INITIATED = 2n ** 48n - 1n;
->>>>>>> 6bbb9c23
+export const DISCONNECT_NOT_INITIATED = 2n ** 48n - 1n;