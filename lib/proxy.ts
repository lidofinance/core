import { BaseContract, BytesLike, ContractTransactionResponse } from "ethers";
import { ethers } from "hardhat";

import { HardhatEthersSigner } from "@nomicfoundation/hardhat-ethers/signers";

import {
  BeaconProxy,
  Delegation,
  OssifiableProxy,
  OssifiableProxy__factory,
  StakingVault,
  VaultFactory,
} from "typechain-types";

import { findEventsWithInterfaces } from "lib";

import { IDelegation } from "../typechain-types/contracts/0.8.25/vaults/VaultFactory.sol/VaultFactory";
import DelegationInitializationParamsStruct = IDelegation.InitialStateStruct;

interface ProxifyArgs<T> {
  impl: T;
  admin: HardhatEthersSigner;
  caller?: HardhatEthersSigner;
  data?: BytesLike;
}

export async function proxify<T extends BaseContract>({
  impl,
  admin,
  caller = admin,
  data = new Uint8Array(),
}: ProxifyArgs<T>): Promise<[T, OssifiableProxy]> {
  const implAddress = await impl.getAddress();

  const proxy = await new OssifiableProxy__factory(admin).deploy(implAddress, admin.address, data);

  let proxied = impl.attach(await proxy.getAddress()) as T;
  proxied = proxied.connect(caller) as T;

  return [proxied, proxy];
}

interface CreateVaultResponse {
  tx: ContractTransactionResponse;
  proxy: BeaconProxy;
  vault: StakingVault;
  delegation: Delegation;
}

export async function createVaultProxy(
  vaultFactory: VaultFactory,
  _admin: HardhatEthersSigner,
  _owner: HardhatEthersSigner,
  _operator: HardhatEthersSigner,
): Promise<CreateVaultResponse> {
  // Define the parameters for the struct
  const initializationParams: DelegationInitializationParamsStruct = {
<<<<<<< HEAD
    managementFeeBP: 100n,
    performanceFeeBP: 200n,
    defaultAdmin: await _admin.getAddress(),
    manager: await _owner.getAddress(),
=======
    curatorFee: 100n,
    operatorFee: 200n,
    curator: await _owner.getAddress(),
    staker: await _owner.getAddress(),
    tokenMaster: await _owner.getAddress(),
>>>>>>> 65ef7d55
    operator: await _operator.getAddress(),
    claimOperatorDueRole: await _owner.getAddress(),
  };

  const tx = await vaultFactory.connect(_owner).createVaultWithDelegation(initializationParams, "0x");

  // Get the receipt manually
  const receipt = (await tx.wait())!;
  const events = findEventsWithInterfaces(receipt, "VaultCreated", [vaultFactory.interface]);

  if (events.length === 0) throw new Error("Vault creation event not found");

  const event = events[0];
  const { vault } = event.args;

  const delegationEvents = findEventsWithInterfaces(receipt, "DelegationCreated", [vaultFactory.interface]);

  if (delegationEvents.length === 0) throw new Error("Delegation creation event not found");

  const { delegation: delegationAddress } = delegationEvents[0].args;

  const proxy = (await ethers.getContractAt("BeaconProxy", vault, _owner)) as BeaconProxy;
  const stakingVault = (await ethers.getContractAt("StakingVault", vault, _owner)) as StakingVault;
  const delegation = (await ethers.getContractAt("Delegation", delegationAddress, _owner)) as Delegation;

  return {
    tx,
    proxy,
    vault: stakingVault,
    delegation,
  };
}<|MERGE_RESOLUTION|>--- conflicted
+++ resolved
@@ -52,26 +52,22 @@
   _admin: HardhatEthersSigner,
   _owner: HardhatEthersSigner,
   _operator: HardhatEthersSigner,
+  initializationParams: Partial<DelegationInitializationParamsStruct> = {},
 ): Promise<CreateVaultResponse> {
   // Define the parameters for the struct
-  const initializationParams: DelegationInitializationParamsStruct = {
-<<<<<<< HEAD
-    managementFeeBP: 100n,
-    performanceFeeBP: 200n,
+  const defaultParams: DelegationInitializationParamsStruct = {
     defaultAdmin: await _admin.getAddress(),
-    manager: await _owner.getAddress(),
-=======
     curatorFee: 100n,
     operatorFee: 200n,
     curator: await _owner.getAddress(),
     staker: await _owner.getAddress(),
     tokenMaster: await _owner.getAddress(),
->>>>>>> 65ef7d55
     operator: await _operator.getAddress(),
     claimOperatorDueRole: await _owner.getAddress(),
   };
+  const params = { ...defaultParams, ...initializationParams };
 
-  const tx = await vaultFactory.connect(_owner).createVaultWithDelegation(initializationParams, "0x");
+  const tx = await vaultFactory.connect(_owner).createVaultWithDelegation(params, "0x");
 
   // Get the receipt manually
   const receipt = (await tx.wait())!;
