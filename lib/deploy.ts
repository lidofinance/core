import { ContractFactory, ContractTransactionReceipt, Signer } from "ethers";
import { ethers } from "hardhat";
import { FactoryOptions } from "hardhat/types";

import { LidoLocator } from "typechain-types";

import { addContractHelperFields, DeployedContract, getContractPath, loadContract, LoadedContract } from "lib/contract";
import { ConvertibleToString, cy, log, yl } from "lib/log";
import { incrementGasUsed, Sk, updateObjectInState } from "lib/state-file";

import { keysOf } from "./protocol/types";

const GAS_PRIORITY_FEE = process.env.GAS_PRIORITY_FEE || null;
const GAS_MAX_FEE = process.env.GAS_MAX_FEE || null;

const PROXY_CONTRACT_NAME = "OssifiableProxy";

type TxParams = {
  from: string;
  value?: bigint | string;
};

function logWithConstructorArgs(message: string, constructorArgs: ConvertibleToString[] = []) {
  if (constructorArgs.length > 0) {
    log.withArguments(`${message} with constructor args `, constructorArgs);
  } else {
    log(message);
  }
}

export async function makeTx(
  contract: LoadedContract,
  funcName: string,
  args: ConvertibleToString[],
  txParams: TxParams,
  withStateFile = true,
): Promise<ContractTransactionReceipt> {
  log.withArguments(`Call: ${yl(contract.name)}[${cy(contract.address)}].${yl(funcName)}`, args);

  const tx = await contract.getFunction(funcName)(...args, txParams);

  const receipt = await tx.wait();
  const gasUsed = receipt.gasUsed;
  incrementGasUsed(gasUsed, withStateFile);

  return receipt;
}

async function getDeployTxParams(deployer: string) {
  const deployerSigner = await ethers.provider.getSigner();
  if (deployer !== deployerSigner.address) {
    throw new Error("DEPLOYER set in ENV must correspond to the first signer of hardhat");
  }

  if (GAS_PRIORITY_FEE !== null && GAS_MAX_FEE !== null) {
    return {
      type: 2,
      maxPriorityFeePerGas: ethers.parseUnits(String(GAS_PRIORITY_FEE), "gwei"),
      maxFeePerGas: ethers.parseUnits(String(GAS_MAX_FEE), "gwei"),
    };
  } else {
    throw new Error('Must specify gas ENV vars: "GAS_PRIORITY_FEE" and "GAS_MAX_FEE" in gwei (like just "3")');
  }
}

async function deployContractType2(
  artifactName: string,
  constructorArgs: unknown[],
  deployer: string,
  withStateFile = true,
  signerOrOptions?: Signer | FactoryOptions,
): Promise<DeployedContract> {
  const txParams = await getDeployTxParams(deployer);
  const factory = (await ethers.getContractFactory(artifactName, signerOrOptions)) as ContractFactory;
  const contract = await factory.deploy(...constructorArgs, txParams);
  const tx = contract.deploymentTransaction();
  if (!tx) {
    throw new Error(`Failed to send the deployment transaction for ${artifactName}`);
  }

  const receipt = await tx.wait();
  if (!receipt) {
    throw new Error(`Failed to wait till the transaction ${tx.hash} execution!`);
  }

  const gasUsed = receipt.gasUsed;
  incrementGasUsed(gasUsed, withStateFile);
  (contract as DeployedContract).deploymentGasUsed = gasUsed;
  (contract as DeployedContract).deploymentTx = tx.hash;

  await addContractHelperFields(contract, artifactName);

  return contract as DeployedContract;
}

export async function deployContract(
  artifactName: string,
  constructorArgs: unknown[],
  deployer: string,
  withStateFile = true,
  signerOrOptions?: Signer | FactoryOptions,
): Promise<DeployedContract> {
  const txParams = await getDeployTxParams(deployer);
  if (txParams.type !== 2) {
    throw new Error("Only EIP-1559 transactions (type 2) are supported");
  }

  return await deployContractType2(artifactName, constructorArgs, deployer, withStateFile, signerOrOptions);
}

export async function deployWithoutProxy(
  nameInState: Sk,
  artifactName: string,
  deployer: string,
  constructorArgs: ConvertibleToString[] = [],
  addressFieldName = "address",
  withStateFile = true,
  fields: Record<string, unknown> = {},
): Promise<DeployedContract> {
  logWithConstructorArgs(`Deploying: ${yl(artifactName)} (without proxy)`, constructorArgs);

  const contract = await deployContract(artifactName, constructorArgs, deployer, withStateFile);

  if (withStateFile) {
    const contractPath = await getContractPath(artifactName);
    updateObjectInState(nameInState, {
      contract: contractPath,
      [addressFieldName]: contract.address,
      constructorArgs,
      ...fields,
    });
  }

  return contract;
}

export async function deployImplementation(
  nameInState: Sk,
  artifactName: string,
  deployer: string,
  constructorArgs: ConvertibleToString[] = [],
  signerOrOptions?: Signer | FactoryOptions,
  withStateFile = true,
): Promise<DeployedContract> {
  logWithConstructorArgs(`Deploying implementation: ${yl(artifactName)}`, constructorArgs);

  const contract = await deployContract(artifactName, constructorArgs, deployer, withStateFile, signerOrOptions);

  if (withStateFile) {
    updateObjectInState(nameInState, {
      implementation: {
        contract: contract.contractPath,
        address: contract.address,
        constructorArgs: constructorArgs,
      },
    });
  }

  return contract;
}

export async function deployBehindOssifiableProxy(
  nameInState: Sk,
  artifactName: string,
  proxyOwner: string,
  deployer: string,
  constructorArgs: ConvertibleToString[] = [],
  implementation: null | string = null,
  withStateFile = true,
  signerOrOptions?: Signer | FactoryOptions,
) {
  if (implementation !== null) {
    log(`Using pre-deployed implementation of ${yl(artifactName)}: ${cy(implementation)}`);
  } else {
    logWithConstructorArgs(`Deploying implementation: ${yl(artifactName)} (with proxy)`, constructorArgs);
    const contract = await deployContract(artifactName, constructorArgs, deployer, withStateFile, signerOrOptions);
    implementation = contract.address;
  }

  const proxyConstructorArgs = [implementation, proxyOwner, "0x"];
  log.withArguments(
    `Deploying ${yl(PROXY_CONTRACT_NAME)} for ${yl(artifactName)} with constructor args `,
    proxyConstructorArgs,
  );

  const proxy = await deployContract(PROXY_CONTRACT_NAME, proxyConstructorArgs, deployer, withStateFile);

  if (withStateFile) {
    updateObjectInState(nameInState, {
      proxy: {
        contract: await getContractPath(PROXY_CONTRACT_NAME),
        address: proxy.address,
        constructorArgs: proxyConstructorArgs,
      },
      implementation: {
        contract: await getContractPath(artifactName),
        address: implementation,
        constructorArgs: constructorArgs,
      },
    });
  }

  return proxy;
}

export async function updateProxyImplementation(
  nameInState: Sk,
  artifactName: string,
  proxyAddress: string,
  proxyOwner: string,
  constructorArgs: unknown[],
  withStateFile = true,
) {
  logWithConstructorArgs(
    `Upgrading proxy ${cy(proxyAddress)} to new implementation: ${yl(artifactName)}`,
    constructorArgs as ConvertibleToString[],
  );

  const implementation = await deployContract(artifactName, constructorArgs, proxyOwner, withStateFile);

  const proxy = await loadContract(PROXY_CONTRACT_NAME, proxyAddress);
  await makeTx(proxy, "proxy__upgradeTo", [implementation.address], { from: proxyOwner });

  if (withStateFile) {
    updateObjectInState(nameInState, {
      implementation: {
        contract: implementation.contractPath,
        address: implementation.address,
        constructorArgs: constructorArgs,
      },
    });
  }
}

async function getLocatorConfig(locatorAddress: string) {
  const locator = await ethers.getContractAt("LidoLocator", locatorAddress);

  const locatorKeys = keysOf<LidoLocator.ConfigStruct>()([
    "accountingOracle",
    "depositSecurityModule",
    "elRewardsVault",
    "lido",
    "oracleReportSanityChecker",
    "postTokenRebaseReceiver",
    "burner",
    "stakingRouter",
    "treasury",
    "validatorsExitBusOracle",
    "withdrawalQueue",
    "withdrawalVault",
    "oracleDaemonConfig",
    "validatorExitDelayVerifier",
    "triggerableWithdrawalsGateway",
    "accounting",
    "wstETH",
    "predepositGuarantee",
    "vaultHub",
    "vaultFactory",
    "lazyOracle",
    "operatorGrid",
<<<<<<< HEAD
    "vaultFactory",
  ]);
=======
  ]) as (keyof LidoLocator.ConfigStruct)[];
>>>>>>> d86c153b

  const config = await Promise.all(locatorKeys.map((name) => locator[name]()));

  return Object.fromEntries(locatorKeys.map((n, i) => [n, config[i]])) as LidoLocator.ConfigStruct;
}

export async function deployLidoLocatorImplementation(
  locatorAddress: string,
  configUpdate: Partial<LidoLocator.ConfigStruct>,
  proxyOwner: string,
  withStateFile = true,
) {
  const config = await getLocatorConfig(locatorAddress);
  const updated = { ...config, ...configUpdate };

  await updateProxyImplementation(Sk.lidoLocator, "LidoLocator", locatorAddress, proxyOwner, [updated], withStateFile);
}<|MERGE_RESOLUTION|>--- conflicted
+++ resolved
@@ -258,12 +258,8 @@
     "vaultFactory",
     "lazyOracle",
     "operatorGrid",
-<<<<<<< HEAD
     "vaultFactory",
-  ]);
-=======
   ]) as (keyof LidoLocator.ConfigStruct)[];
->>>>>>> d86c153b
 
   const config = await Promise.all(locatorKeys.map((name) => locator[name]()));
 
