--- conflicted
+++ resolved
@@ -1,8 +1,4 @@
 export * from "./eip712";
-<<<<<<< HEAD
-export * from "./eip7002";
-export * from "./eip7251";
-=======
 export * from "./eip4788";
 export * from "./eip7002";
->>>>>>> 9a7aa69f
+export * from "./eip7251";