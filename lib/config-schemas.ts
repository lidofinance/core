import { z } from "zod";

// Common schemas
const EthereumAddressSchema = z.string().regex(/^0x[a-fA-F0-9]{40}$/, "Invalid Ethereum address");
const HexStringSchema = z.string().regex(/^0x[a-fA-F0-9]+$/, "Invalid hex string");
const BigIntStringSchema = z.string().regex(/^\d+$/, "Invalid BigInt string");
const BasisPointsSchema = z.number().int().min(0).max(10000);
const PositiveIntSchema = z.number().int().positive();
const NonNegativeIntSchema = z.number().int().nonnegative();
const PercentSchema = z.number().int().min(0).max(100);

// Chain specification schema
const ChainSpecSchema = z.object({
  slotsPerEpoch: PositiveIntSchema,
  secondsPerSlot: PositiveIntSchema,
  genesisTime: z.number().int().optional(),
  depositContract: EthereumAddressSchema.optional(),
});

// Validator exit delay verifier schema
const ValidatorExitDelayVerifierSchema = z.object({
  gIFirstValidatorPrev: HexStringSchema,
  gIFirstValidatorCurr: HexStringSchema,
  gIFirstHistoricalSummaryPrev: HexStringSchema,
  gIFirstHistoricalSummaryCurr: HexStringSchema,
  gIFirstBlockRootInSummaryPrev: HexStringSchema,
  gIFirstBlockRootInSummaryCurr: HexStringSchema,
  firstSupportedSlot: NonNegativeIntSchema,
  pivotSlot: NonNegativeIntSchema,
  capellaSlot: NonNegativeIntSchema,
  slotsPerHistoricalRoot: PositiveIntSchema,
  shardCommitteePeriodInSeconds: PositiveIntSchema,
});

// Vault hub schema
const VaultHubSchema = z.object({
  relativeShareLimitBP: BasisPointsSchema.optional(),
  maxRelativeShareLimitBP: BasisPointsSchema.optional(),
});

// Lazy oracle schema
const LazyOracleSchema = z.object({
  quarantinePeriod: PositiveIntSchema,
  maxRewardRatioBP: BasisPointsSchema,
  maxLidoFeeRatePerSecond: BigIntStringSchema,
});

// Predeposit guarantee schema
const PredepositGuaranteeSchema = z.object({
  genesisForkVersion: HexStringSchema.optional(),
  gIndex: HexStringSchema,
  gIndexAfterChange: HexStringSchema,
  changeSlot: NonNegativeIntSchema,
});

// Operator grid schema
const OperatorGridSchema = z.object({
  defaultTierParams: z.object({
    shareLimitInEther: BigIntStringSchema,
    reserveRatioBP: BasisPointsSchema,
    forcedRebalanceThresholdBP: BasisPointsSchema,
    infraFeeBP: BasisPointsSchema,
    liquidityFeeBP: BasisPointsSchema,
    reservationFeeBP: BasisPointsSchema,
  }),
});

// Burner schema
const BurnerSchema = z.object({
  isMigrationAllowed: z.boolean(),
  totalCoverSharesBurnt: BigIntStringSchema.optional(),
  totalNonCoverSharesBurnt: BigIntStringSchema.optional(),
});

// Triggerable withdrawals gateway schema
const TriggerableWithdrawalsGatewaySchema = z.object({
  maxExitRequestsLimit: PositiveIntSchema,
  exitsPerFrame: PositiveIntSchema,
  frameDurationInSec: PositiveIntSchema,
});

<<<<<<< HEAD
// Consolidation gateway schema
const ConsolidationGatewaySchema = z.object({
  maxConsolidationRequestsLimit: PositiveIntSchema,
  consolidationsPerFrame: PositiveIntSchema,
  frameDurationInSec: PositiveIntSchema,
=======
// Easy track schema
const EasyTrackSchema = z.object({
  trustedCaller: EthereumAddressSchema,
  initialValidatorExitFeeLimit: BigIntStringSchema,
  maxGroupShareLimit: BigIntStringSchema,
  maxDefaultTierShareLimit: NonNegativeIntSchema,
>>>>>>> c4ad0b69
});

// Oracle versions schema
const OracleVersionsSchema = z.object({
  ao_consensus_version: PositiveIntSchema,
});

// Aragon app versions schema
const AragonAppVersionsSchema = z.object({
  nor_version: z.array(z.number()).length(3),
  sdvt_version: z.array(z.number()).length(3),
});

// Upgrade parameters schema
export const UpgradeParametersSchema = z.object({
  chainSpec: ChainSpecSchema.extend({
    genesisTime: z.number().int(),
    depositContract: EthereumAddressSchema,
    isHoodi: z.boolean(),
  }),
  gateSealForVaults: z.object({
    sealDuration: PositiveIntSchema,
    sealingCommittee: EthereumAddressSchema,
  }),
  easyTrack: EasyTrackSchema,
  vaultHub: VaultHubSchema,
  lazyOracle: LazyOracleSchema,
  predepositGuarantee: PredepositGuaranteeSchema.extend({
    genesisForkVersion: HexStringSchema,
  }),
  operatorGrid: OperatorGridSchema,
  burner: BurnerSchema,
  oracleVersions: OracleVersionsSchema.optional(),
  aragonAppVersions: AragonAppVersionsSchema.optional(),
<<<<<<< HEAD
  triggerableWithdrawalsGateway: TriggerableWithdrawalsGatewaySchema,
  consolidationGateway: ConsolidationGatewaySchema,
  triggerableWithdrawals: z.object({
    exit_events_lookback_window_in_slots: PositiveIntSchema,
    nor_exit_deadline_in_sec: PositiveIntSchema,
  }),
=======
>>>>>>> c4ad0b69
});

// Gate seal schema (for scratch deployment)
const GateSealSchema = z.object({
  sealDuration: PositiveIntSchema,
  expiryTimestamp: PositiveIntSchema,
  sealingCommittee: z.array(EthereumAddressSchema),
});

// DAO schema
const DaoSchema = z.object({
  aragonId: z.string().min(1),
  aragonEnsLabelName: z.string().min(1),
  initialSettings: z.object({
    voting: z.object({
      minSupportRequired: BigIntStringSchema,
      minAcceptanceQuorum: BigIntStringSchema,
      voteDuration: PositiveIntSchema,
      objectionPhaseDuration: PositiveIntSchema,
    }),
    fee: z.object({
      totalPercent: PercentSchema,
      treasuryPercent: PercentSchema,
      nodeOperatorsPercent: PercentSchema,
    }),
    token: z.object({
      name: z.string().min(1),
      symbol: z.string().min(1),
    }),
  }),
});

// Vesting schema
const VestingSchema = z.object({
  unvestedTokensAmount: BigIntStringSchema,
  start: NonNegativeIntSchema,
  cliff: NonNegativeIntSchema,
  end: NonNegativeIntSchema,
  revokable: z.boolean(),
  holders: z.any(),
});

// Oracle configuration schemas
const HashConsensusSchema = z.object({
  fastLaneLengthSlots: PositiveIntSchema,
  epochsPerFrame: PositiveIntSchema,
});

const OracleSchema = z.object({
  consensusVersion: PositiveIntSchema,
});

const ValidatorsExitBusOracleSchema = OracleSchema.extend({
  maxValidatorsPerRequest: PositiveIntSchema,
  maxExitRequestsLimit: PositiveIntSchema,
  exitsPerFrame: PositiveIntSchema,
  frameDurationInSec: PositiveIntSchema,
});

// Deposit security module schema
const DepositSecurityModuleSchema = z.object({
  maxOperatorsPerUnvetting: PositiveIntSchema,
  pauseIntentValidityPeriodBlocks: PositiveIntSchema,
  usePredefinedAddressInstead: z.string().optional(),
});

// Oracle report sanity checker schema
const OracleReportSanityCheckerSchema = z.object({
  exitedValidatorsPerDayLimit: PositiveIntSchema,
  appearedValidatorsPerDayLimit: PositiveIntSchema,
  deprecatedOneOffCLBalanceDecreaseBPLimit: BasisPointsSchema,
  annualBalanceIncreaseBPLimit: BasisPointsSchema,
  simulatedShareRateDeviationBPLimit: BasisPointsSchema,
  maxValidatorExitRequestsPerReport: PositiveIntSchema,
  maxItemsPerExtraDataTransaction: PositiveIntSchema,
  maxNodeOperatorsPerExtraDataItem: PositiveIntSchema,
  requestTimestampMargin: PositiveIntSchema,
  maxPositiveTokenRebase: PositiveIntSchema,
  initialSlashingAmountPWei: PositiveIntSchema,
  inactivityPenaltiesAmountPWei: PositiveIntSchema,
  clBalanceOraclesErrorUpperBPLimit: BasisPointsSchema,
});

// Oracle daemon config schema
const OracleDaemonConfigSchema = z.object({
  NORMALIZED_CL_REWARD_PER_EPOCH: PositiveIntSchema,
  NORMALIZED_CL_REWARD_MISTAKE_RATE_BP: BasisPointsSchema,
  REBASE_CHECK_NEAREST_EPOCH_DISTANCE: PositiveIntSchema,
  REBASE_CHECK_DISTANT_EPOCH_DISTANCE: PositiveIntSchema,
  VALIDATOR_DELAYED_TIMEOUT_IN_SLOTS: PositiveIntSchema,
  VALIDATOR_DELINQUENT_TIMEOUT_IN_SLOTS: PositiveIntSchema,
  NODE_OPERATOR_NETWORK_PENETRATION_THRESHOLD_BP: BasisPointsSchema,
  PREDICTION_DURATION_IN_SLOTS: PositiveIntSchema,
  FINALIZATION_MAX_NEGATIVE_REBASE_EPOCH_SHIFT: PositiveIntSchema,
  EXIT_EVENTS_LOOKBACK_WINDOW_IN_SLOTS: PositiveIntSchema,
});

// Staking module schema
const StakingModuleSchema = z.object({
  stakingModuleName: z.string().min(1),
  stakingModuleTypeId: z.string().min(1),
  stuckPenaltyDelay: PositiveIntSchema,
});

// Withdrawal queue ERC721 schema
const WithdrawalQueueERC721Schema = z.object({
  name: z.string().min(1),
  symbol: z.string().min(1),
});

// Lido APM schema
const LidoApmSchema = z.object({
  ensName: z.string().min(1),
  ensRegDurationSec: PositiveIntSchema,
});

// Scratch parameters schema
export const ScratchParametersSchema = z.object({
  chainSpec: ChainSpecSchema.omit({ genesisTime: true, depositContract: true }),
  gateSeal: GateSealSchema,
  lidoApm: LidoApmSchema,
  dao: DaoSchema,
  vesting: VestingSchema,
  burner: BurnerSchema.extend({
    totalCoverSharesBurnt: BigIntStringSchema,
    totalNonCoverSharesBurnt: BigIntStringSchema,
  }),
  hashConsensusForAccountingOracle: HashConsensusSchema,
  vaultHub: z.object({
    maxRelativeShareLimitBP: BasisPointsSchema,
  }),
  lazyOracle: LazyOracleSchema,
  accountingOracle: OracleSchema,
  hashConsensusForValidatorsExitBusOracle: HashConsensusSchema,
  validatorsExitBusOracle: ValidatorsExitBusOracleSchema,
  depositSecurityModule: DepositSecurityModuleSchema,
  oracleReportSanityChecker: OracleReportSanityCheckerSchema,
  oracleDaemonConfig: OracleDaemonConfigSchema,
  nodeOperatorsRegistry: StakingModuleSchema,
  simpleDvt: StakingModuleSchema,
  withdrawalQueueERC721: WithdrawalQueueERC721Schema,
  validatorExitDelayVerifier: ValidatorExitDelayVerifierSchema,
  triggerableWithdrawalsGateway: TriggerableWithdrawalsGatewaySchema,
  consolidationGateway: ConsolidationGatewaySchema,
  predepositGuarantee: PredepositGuaranteeSchema.omit({ genesisForkVersion: true }),
  operatorGrid: OperatorGridSchema,
});

// Inferred types from zod schemas
export type UpgradeParameters = z.infer<typeof UpgradeParametersSchema>;
export type ScratchParameters = z.infer<typeof ScratchParametersSchema>;

// Configuration validation functions
export function validateUpgradeParameters(data: unknown): UpgradeParameters {
  return UpgradeParametersSchema.parse(data);
}

export function validateScratchParameters(data: unknown): ScratchParameters {
  return ScratchParametersSchema.parse(data);
}

// Safe parsing functions that return either success or error
export function safeValidateUpgradeParameters(data: unknown) {
  return UpgradeParametersSchema.safeParse(data);
}

export function safeValidateScratchParameters(data: unknown) {
  return ScratchParametersSchema.safeParse(data);
}<|MERGE_RESOLUTION|>--- conflicted
+++ resolved
@@ -79,20 +79,18 @@
   frameDurationInSec: PositiveIntSchema,
 });
 
-<<<<<<< HEAD
 // Consolidation gateway schema
 const ConsolidationGatewaySchema = z.object({
   maxConsolidationRequestsLimit: PositiveIntSchema,
   consolidationsPerFrame: PositiveIntSchema,
   frameDurationInSec: PositiveIntSchema,
-=======
+});
 // Easy track schema
 const EasyTrackSchema = z.object({
   trustedCaller: EthereumAddressSchema,
   initialValidatorExitFeeLimit: BigIntStringSchema,
   maxGroupShareLimit: BigIntStringSchema,
   maxDefaultTierShareLimit: NonNegativeIntSchema,
->>>>>>> c4ad0b69
 });
 
 // Oracle versions schema
@@ -127,15 +125,12 @@
   burner: BurnerSchema,
   oracleVersions: OracleVersionsSchema.optional(),
   aragonAppVersions: AragonAppVersionsSchema.optional(),
-<<<<<<< HEAD
   triggerableWithdrawalsGateway: TriggerableWithdrawalsGatewaySchema,
   consolidationGateway: ConsolidationGatewaySchema,
   triggerableWithdrawals: z.object({
     exit_events_lookback_window_in_slots: PositiveIntSchema,
     nor_exit_deadline_in_sec: PositiveIntSchema,
   }),
-=======
->>>>>>> c4ad0b69
 });
 
 // Gate seal schema (for scratch deployment)
