--- conflicted
+++ resolved
@@ -125,10 +125,7 @@
   burner: BurnerSchema,
   oracleVersions: OracleVersionsSchema.optional(),
   aragonAppVersions: AragonAppVersionsSchema.optional(),
-<<<<<<< HEAD
   v3VoteScript: V3VoteScriptSchema,
-=======
->>>>>>> b0e62fbc
 });
 
 // Gate seal schema (for scratch deployment)
