--- conflicted
+++ resolved
@@ -67,11 +67,7 @@
   fee = VAULT_NODE_OPERATOR_FEE,
   confirmExpiry = DEFAULT_CONFIRM_EXPIRY,
 ): Promise<VaultWithDelegation> {
-<<<<<<< HEAD
-  const defaultRoles = await getRandomSigners(14);
-=======
   const defaultRoles = await getRandomSigners(30);
->>>>>>> dbd5a819
 
   const [
     assetRecoverer,
