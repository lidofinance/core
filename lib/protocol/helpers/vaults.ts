--- conflicted
+++ resolved
@@ -8,11 +8,7 @@
 import { Delegation, PinnedBeaconProxy, StakingVault, VaultFactory } from "typechain-types";
 import { DelegationConfigStruct } from "typechain-types/contracts/0.8.25/vaults/VaultFactory";
 
-<<<<<<< HEAD
-import { days, getRandomSigners, impersonate, MAX_UINT256 } from "lib";
-=======
 import { days, findEventsWithInterfaces, getCurrentBlockTimestamp, impersonate, MAX_UINT256 } from "lib";
->>>>>>> 1688db05
 
 import { ether } from "../../units";
 import { ProtocolContext } from "../types";
@@ -24,29 +20,25 @@
   assetRecoverer: HardhatEthersSigner;
   funder: HardhatEthersSigner;
   withdrawer: HardhatEthersSigner;
+  locker: HardhatEthersSigner;
   minter: HardhatEthersSigner;
-  locker: HardhatEthersSigner;
   burner: HardhatEthersSigner;
   rebalancer: HardhatEthersSigner;
   depositPauser: HardhatEthersSigner;
   depositResumer: HardhatEthersSigner;
+  pdgCompensator: HardhatEthersSigner;
+  unguaranteedBeaconChainDepositor: HardhatEthersSigner;
+  unknownValidatorProver: HardhatEthersSigner;
   validatorExitRequester: HardhatEthersSigner;
   validatorWithdrawalTriggerer: HardhatEthersSigner;
   disconnecter: HardhatEthersSigner;
-<<<<<<< HEAD
-  pdgWithdrawer: HardhatEthersSigner;
   lidoVaultHubAuthorizer: HardhatEthersSigner;
+  lidoVaultHubDeauthorizer: HardhatEthersSigner;
   ossifier: HardhatEthersSigner;
   depositorSetter: HardhatEthersSigner;
   lockedResetter: HardhatEthersSigner;
-=======
-  lidoVaultHubDeauthorizer: HardhatEthersSigner;
->>>>>>> 1688db05
   nodeOperatorFeeClaimer: HardhatEthersSigner;
   nodeOperatorRewardAdjuster: HardhatEthersSigner;
-  pdgCompensator: HardhatEthersSigner;
-  unguaranteedBeaconChainDepositor: HardhatEthersSigner;
-  unknownValidatorProver: HardhatEthersSigner;
 };
 
 export interface VaultWithDelegation {
@@ -79,69 +71,57 @@
   fee = VAULT_NODE_OPERATOR_FEE,
   confirmExpiry = DEFAULT_CONFIRM_EXPIRY,
 ): Promise<VaultWithDelegation> {
-<<<<<<< HEAD
-  const defaultRoles = await getRandomSigners(20);
-=======
-  const defaultRoles = await getRandomSigners(30);
->>>>>>> 1688db05
+  const defaultRoles = await ethers.getSigners();
 
   const [
     assetRecoverer,
     funder,
     withdrawer,
+    locker,
     minter,
-    locker,
     burner,
     rebalancer,
     depositPauser,
     depositResumer,
+    pdgCompensator,
+    unguaranteedBeaconChainDepositor,
+    unknownValidatorProver,
     validatorExitRequester,
     validatorWithdrawalTriggerer,
     disconnecter,
+    lidoVaultHubAuthorizer,
     lidoVaultHubDeauthorizer,
-    nodeOperatorFeeClaimer,
-<<<<<<< HEAD
-    pdgWithdrawer,
-    lidoVaultHubAuthorizer,
     ossifier,
     depositorSetter,
     lockedResetter,
-=======
+    nodeOperatorFeeClaimer,
     nodeOperatorRewardAdjuster,
-    pdgCompensator,
-    unguaranteedBeaconChainDepositor,
-    unknownValidatorProver,
->>>>>>> 1688db05
   ] = defaultRoles;
 
   const roles: VaultRoles = {
     assetRecoverer: rolesOverrides.assetRecoverer ?? assetRecoverer,
     funder: rolesOverrides.funder ?? funder,
     withdrawer: rolesOverrides.withdrawer ?? withdrawer,
+    locker: rolesOverrides.locker ?? locker,
     minter: rolesOverrides.minter ?? minter,
-    locker: rolesOverrides.locker ?? locker,
     burner: rolesOverrides.burner ?? burner,
     rebalancer: rolesOverrides.rebalancer ?? rebalancer,
     depositPauser: rolesOverrides.depositPauser ?? depositPauser,
     depositResumer: rolesOverrides.depositResumer ?? depositResumer,
-    validatorExitRequester: rolesOverrides.validatorExitRequester ?? validatorExitRequester,
-    validatorWithdrawalTriggerer: rolesOverrides.validatorWithdrawalTriggerer ?? validatorWithdrawalTriggerer,
-    disconnecter: rolesOverrides.disconnecter ?? disconnecter,
-    lidoVaultHubDeauthorizer: rolesOverrides.lidoVaultHubDeauthorizer ?? lidoVaultHubDeauthorizer,
-    nodeOperatorFeeClaimer: rolesOverrides.nodeOperatorFeeClaimer ?? nodeOperatorFeeClaimer,
-<<<<<<< HEAD
-    pdgWithdrawer: rolesOverrides.pdgWithdrawer ?? pdgWithdrawer,
-    lidoVaultHubAuthorizer: rolesOverrides.lidoVaultHubAuthorizer ?? lidoVaultHubAuthorizer,
-    ossifier: rolesOverrides.ossifier ?? ossifier,
-    depositorSetter: rolesOverrides.depositorSetter ?? depositorSetter,
-    lockedResetter: rolesOverrides.lockedResetter ?? lockedResetter,
-=======
-    nodeOperatorRewardAdjuster: rolesOverrides.nodeOperatorRewardAdjuster ?? nodeOperatorRewardAdjuster,
     pdgCompensator: rolesOverrides.pdgCompensator ?? pdgCompensator,
     unguaranteedBeaconChainDepositor:
       rolesOverrides.unguaranteedBeaconChainDepositor ?? unguaranteedBeaconChainDepositor,
     unknownValidatorProver: rolesOverrides.unknownValidatorProver ?? unknownValidatorProver,
->>>>>>> 1688db05
+    validatorExitRequester: rolesOverrides.validatorExitRequester ?? validatorExitRequester,
+    validatorWithdrawalTriggerer: rolesOverrides.validatorWithdrawalTriggerer ?? validatorWithdrawalTriggerer,
+    disconnecter: rolesOverrides.disconnecter ?? disconnecter,
+    lidoVaultHubAuthorizer: rolesOverrides.lidoVaultHubAuthorizer ?? lidoVaultHubAuthorizer,
+    lidoVaultHubDeauthorizer: rolesOverrides.lidoVaultHubDeauthorizer ?? lidoVaultHubDeauthorizer,
+    ossifier: rolesOverrides.ossifier ?? ossifier,
+    depositorSetter: rolesOverrides.depositorSetter ?? depositorSetter,
+    lockedResetter: rolesOverrides.lockedResetter ?? lockedResetter,
+    nodeOperatorFeeClaimer: rolesOverrides.nodeOperatorFeeClaimer ?? nodeOperatorFeeClaimer,
+    nodeOperatorRewardAdjuster: rolesOverrides.nodeOperatorRewardAdjuster ?? nodeOperatorRewardAdjuster,
   };
 
   const deployTx = await stakingVaultFactory.connect(owner).createVaultWithDelegation(
@@ -153,29 +133,25 @@
       assetRecoverer: roles.assetRecoverer,
       funders: [roles.funder],
       withdrawers: [roles.withdrawer],
+      lockers: [roles.locker],
       minters: [roles.minter],
-      lockers: [roles.locker],
       burners: [roles.burner],
       rebalancers: [roles.rebalancer],
       depositPausers: [roles.depositPauser],
       depositResumers: [roles.depositResumer],
+      pdgCompensators: [roles.pdgCompensator],
+      unguaranteedBeaconChainDepositors: [roles.unguaranteedBeaconChainDepositor],
+      unknownValidatorProvers: [roles.unknownValidatorProver],
       validatorExitRequesters: [roles.validatorExitRequester],
       validatorWithdrawalTriggerers: [roles.validatorWithdrawalTriggerer],
       disconnecters: [roles.disconnecter],
-<<<<<<< HEAD
-      pdgWithdrawers: [roles.pdgWithdrawer],
       lidoVaultHubAuthorizers: [roles.lidoVaultHubAuthorizer],
+      lidoVaultHubDeauthorizers: [roles.lidoVaultHubDeauthorizer],
+      nodeOperatorFeeClaimers: [roles.nodeOperatorFeeClaimer],
+      nodeOperatorRewardAdjusters: [roles.nodeOperatorRewardAdjuster],
       ossifiers: [roles.ossifier],
       depositorSetters: [roles.depositorSetter],
       lockedResetters: [roles.lockedResetter],
-=======
-      lidoVaultHubDeauthorizers: [roles.lidoVaultHubDeauthorizer],
->>>>>>> 1688db05
-      nodeOperatorFeeClaimers: [roles.nodeOperatorFeeClaimer],
-      nodeOperatorRewardAdjusters: [roles.nodeOperatorRewardAdjuster],
-      pdgCompensators: [roles.pdgCompensator],
-      unguaranteedBeaconChainDepositors: [roles.unguaranteedBeaconChainDepositor],
-      unknownValidatorProvers: [roles.unknownValidatorProver],
     },
     "0x",
   );
