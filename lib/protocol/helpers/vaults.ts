import { expect } from "chai";
import { BytesLike, ContractTransactionReceipt, ContractTransactionResponse } from "ethers";
import { ethers } from "hardhat";

import { HardhatEthersSigner } from "@nomicfoundation/hardhat-ethers/signers";
import { StandardMerkleTree } from "@openzeppelin/merkle-tree";

import { Dashboard, Permissions, PinnedBeaconProxy, StakingVault, VaultFactory } from "typechain-types";

import { days, findEventsWithInterfaces, getCurrentBlockTimestamp, impersonate } from "lib";

import { ether } from "../../units";
import { ProtocolContext } from "../types";

const VAULT_NODE_OPERATOR_FEE = 3_00n; // 3% node operator fee
const DEFAULT_CONFIRM_EXPIRY = days(7n);
const VAULT_CONNECTION_DEPOSIT = ether("1");

export type VaultRoles = {
  assetRecoverer: HardhatEthersSigner;
  funder: HardhatEthersSigner;
  withdrawer: HardhatEthersSigner;
  locker: HardhatEthersSigner;
  minter: HardhatEthersSigner;
  burner: HardhatEthersSigner;
  rebalancer: HardhatEthersSigner;
  depositPauser: HardhatEthersSigner;
  depositResumer: HardhatEthersSigner;
  pdgCompensator: HardhatEthersSigner;
  unguaranteedBeaconChainDepositor: HardhatEthersSigner;
  unknownValidatorProver: HardhatEthersSigner;
  validatorExitRequester: HardhatEthersSigner;
  validatorWithdrawalTriggerer: HardhatEthersSigner;
  disconnecter: HardhatEthersSigner;
  lidoVaultHubAuthorizer: HardhatEthersSigner;
  lidoVaultHubDeauthorizer: HardhatEthersSigner;
  ossifier: HardhatEthersSigner;
  depositorSetter: HardhatEthersSigner;
  lockedResetter: HardhatEthersSigner;
  tierChanger: HardhatEthersSigner;
  nodeOperatorFeeClaimer: HardhatEthersSigner;
  nodeOperatorRewardAdjuster: HardhatEthersSigner;
};

export interface VaultWithDashboard {
  stakingVault: StakingVault;
  dashboard: Dashboard;
  roles: VaultRoles;
}

/**
 * Creates a new vault with dashboard contract
 *
 * This function deploys a new StakingVault contract and its associated Dashboard contract
 * using the provided VaultFactory. It sets up all necessary roles and permissions.
 *
 * @param ctx Protocol context for event handling and contract interaction
 * @param stakingVaultFactory Factory contract used to create the vault
 * @param owner Address that will be set as the owner/admin of the vault
 * @param nodeOperatorManager Address of the node operator manager contract
 * @param rolesOverrides Optional object to override default randomly generated role addresses
 * @param fee Node operator fee in basis points (default: 3% = 300 basis points)
 * @param confirmExpiry Time period for confirmation expiry (default: 7 days)
 * @returns Object containing the created StakingVault, Dashboard contract, and role addresses
 */
export async function createVaultWithDashboard(
  ctx: ProtocolContext,
  stakingVaultFactory: VaultFactory & { address: string },
  owner: HardhatEthersSigner,
  nodeOperator: HardhatEthersSigner,
  nodeOperatorManager: HardhatEthersSigner,
  roleAssignments: Permissions.RoleAssignmentStruct[],
  fee = VAULT_NODE_OPERATOR_FEE,
  confirmExpiry = DEFAULT_CONFIRM_EXPIRY,
<<<<<<< HEAD
): Promise<VaultWithDelegation> {
  const defaultRoles = await ethers.getSigners();

  const [
    assetRecoverer,
    funder,
    withdrawer,
    locker,
    minter,
    burner,
    rebalancer,
    depositPauser,
    depositResumer,
    pdgCompensator,
    unguaranteedBeaconChainDepositor,
    unknownValidatorProver,
    validatorExitRequester,
    validatorWithdrawalTriggerer,
    disconnecter,
    lidoVaultHubAuthorizer,
    lidoVaultHubDeauthorizer,
    ossifier,
    depositorSetter,
    lockedResetter,
    tierChanger,
    nodeOperatorFeeClaimer,
    nodeOperatorRewardAdjuster,
  ] = defaultRoles;

  const roles: VaultRoles = {
    assetRecoverer: rolesOverrides.assetRecoverer ?? assetRecoverer,
    funder: rolesOverrides.funder ?? funder,
    withdrawer: rolesOverrides.withdrawer ?? withdrawer,
    locker: rolesOverrides.locker ?? locker,
    minter: rolesOverrides.minter ?? minter,
    burner: rolesOverrides.burner ?? burner,
    rebalancer: rolesOverrides.rebalancer ?? rebalancer,
    depositPauser: rolesOverrides.depositPauser ?? depositPauser,
    depositResumer: rolesOverrides.depositResumer ?? depositResumer,
    pdgCompensator: rolesOverrides.pdgCompensator ?? pdgCompensator,
    unguaranteedBeaconChainDepositor:
      rolesOverrides.unguaranteedBeaconChainDepositor ?? unguaranteedBeaconChainDepositor,
    unknownValidatorProver: rolesOverrides.unknownValidatorProver ?? unknownValidatorProver,
    validatorExitRequester: rolesOverrides.validatorExitRequester ?? validatorExitRequester,
    validatorWithdrawalTriggerer: rolesOverrides.validatorWithdrawalTriggerer ?? validatorWithdrawalTriggerer,
    disconnecter: rolesOverrides.disconnecter ?? disconnecter,
    lidoVaultHubAuthorizer: rolesOverrides.lidoVaultHubAuthorizer ?? lidoVaultHubAuthorizer,
    lidoVaultHubDeauthorizer: rolesOverrides.lidoVaultHubDeauthorizer ?? lidoVaultHubDeauthorizer,
    ossifier: rolesOverrides.ossifier ?? ossifier,
    depositorSetter: rolesOverrides.depositorSetter ?? depositorSetter,
    lockedResetter: rolesOverrides.lockedResetter ?? lockedResetter,
    tierChanger: rolesOverrides.tierChanger ?? tierChanger,
    nodeOperatorFeeClaimer: rolesOverrides.nodeOperatorFeeClaimer ?? nodeOperatorFeeClaimer,
    nodeOperatorRewardAdjuster: rolesOverrides.nodeOperatorRewardAdjuster ?? nodeOperatorRewardAdjuster,
  };

  const deployTx = await stakingVaultFactory.connect(owner).createVaultWithDelegation(
    {
      defaultAdmin: owner,
      nodeOperatorManager: nodeOperatorManager,
      nodeOperatorFeeBP: fee,
      confirmExpiry: confirmExpiry,
      assetRecoverer: roles.assetRecoverer,
      funders: [roles.funder],
      withdrawers: [roles.withdrawer],
      lockers: [roles.locker],
      minters: [roles.minter],
      burners: [roles.burner],
      rebalancers: [roles.rebalancer],
      depositPausers: [roles.depositPauser],
      depositResumers: [roles.depositResumer],
      pdgCompensators: [roles.pdgCompensator],
      unguaranteedBeaconChainDepositors: [roles.unguaranteedBeaconChainDepositor],
      unknownValidatorProvers: [roles.unknownValidatorProver],
      validatorExitRequesters: [roles.validatorExitRequester],
      validatorWithdrawalTriggerers: [roles.validatorWithdrawalTriggerer],
      disconnecters: [roles.disconnecter],
      lidoVaultHubAuthorizers: [roles.lidoVaultHubAuthorizer],
      lidoVaultHubDeauthorizers: [roles.lidoVaultHubDeauthorizer],
      nodeOperatorFeeClaimers: [roles.nodeOperatorFeeClaimer],
      nodeOperatorRewardAdjusters: [roles.nodeOperatorRewardAdjuster],
      ossifiers: [roles.ossifier],
      depositorSetters: [roles.depositorSetter],
      lockedResetters: [roles.lockedResetter],
      tierChangers: [roles.tierChanger],
    },
    "0x",
    { value: VAULT_CONNECTION_DEPOSIT },
  );
=======
): Promise<VaultWithDashboard> {
  const deployTx = await stakingVaultFactory
    .connect(owner)
    .createVaultWithDashboard(owner, nodeOperator, nodeOperatorManager, fee, confirmExpiry, roleAssignments, "0x");
>>>>>>> a3bd9928

  const createVaultTxReceipt = (await deployTx.wait()) as ContractTransactionReceipt;
  const createVaultEvents = ctx.getEvents(createVaultTxReceipt, "VaultCreated");

  expect(createVaultEvents.length).to.equal(1n, "Expected exactly one VaultCreated event");
  expect(createVaultEvents[0].args).to.not.be.undefined, "VaultCreated event args should be defined";

  const vaultAddress = createVaultEvents[0].args!.vault;
  const ownerAddress = createVaultEvents[0].args!.owner;

  const stakingVault = await ethers.getContractAt("StakingVault", vaultAddress);
  const dashboard = await ethers.getContractAt("Dashboard", ownerAddress);

  const roleIds = await Promise.all([
    dashboard.RECOVER_ASSETS_ROLE(),
    dashboard.FUND_ROLE(),
    dashboard.WITHDRAW_ROLE(),
    dashboard.LOCK_ROLE(),
    dashboard.MINT_ROLE(),
    dashboard.BURN_ROLE(),
    dashboard.REBALANCE_ROLE(),
    dashboard.PAUSE_BEACON_CHAIN_DEPOSITS_ROLE(),
    dashboard.RESUME_BEACON_CHAIN_DEPOSITS_ROLE(),
    dashboard.PDG_COMPENSATE_PREDEPOSIT_ROLE(),
    dashboard.UNGUARANTEED_BEACON_CHAIN_DEPOSIT_ROLE(),
    dashboard.PDG_PROVE_VALIDATOR_ROLE(),
    dashboard.REQUEST_VALIDATOR_EXIT_ROLE(),
    dashboard.TRIGGER_VALIDATOR_WITHDRAWAL_ROLE(),
    dashboard.VOLUNTARY_DISCONNECT_ROLE(),
    dashboard.LIDO_VAULTHUB_AUTHORIZATION_ROLE(),
    dashboard.LIDO_VAULTHUB_DEAUTHORIZATION_ROLE(),
    dashboard.OSSIFY_ROLE(),
    dashboard.SET_DEPOSITOR_ROLE(),
    dashboard.RESET_LOCKED_ROLE(),
    dashboard.NODE_OPERATOR_FEE_CLAIM_ROLE(),
    dashboard.NODE_OPERATOR_REWARDS_ADJUST_ROLE(),
  ]);

  const signers = await ethers.getSigners();
  const roles: VaultRoles = {
    assetRecoverer: signers[0],
    funder: signers[1],
    withdrawer: signers[2],
    locker: signers[3],
    minter: signers[4],
    burner: signers[5],
    rebalancer: signers[6],
    depositPauser: signers[7],
    depositResumer: signers[8],
    pdgCompensator: signers[9],
    unguaranteedBeaconChainDepositor: signers[10],
    unknownValidatorProver: signers[11],
    validatorExitRequester: signers[12],
    validatorWithdrawalTriggerer: signers[13],
    disconnecter: signers[14],
    lidoVaultHubAuthorizer: signers[15],
    lidoVaultHubDeauthorizer: signers[16],
    ossifier: signers[17],
    depositorSetter: signers[18],
    lockedResetter: signers[19],
    nodeOperatorFeeClaimer: signers[20],
    nodeOperatorRewardAdjuster: signers[21],
  };

  for (let i = 0; i < roleIds.length; i++) {
    const roleAdmin = await dashboard.getRoleAdmin(roleIds[i]);
    if (roleAdmin === (await dashboard.NODE_OPERATOR_MANAGER_ROLE())) {
      await dashboard.connect(nodeOperatorManager).grantRole(roleIds[i], signers[i]);
    } else {
      await dashboard.grantRole(roleIds[i], signers[i]);
    }
  }

  return {
    stakingVault,
    dashboard,
    roles,
  };
}

/**
 * Sets up the protocol with a maximum external ratio
 */
export async function setupLido(ctx: ProtocolContext) {
  const { lido } = ctx.contracts;
  const votingSigner = await ctx.getSigner("voting");

  await lido.connect(votingSigner).setMaxExternalRatioBP(20_00n);
}

export async function disconnectFromHub(ctx: ProtocolContext, stakingVault: StakingVault) {
  const agentSigner = await ctx.getSigner("agent");

  const { vaultHub } = ctx.contracts;

  await vaultHub.connect(agentSigner).disconnect(stakingVault);
}

/**
 * Locks the connection deposit
 * @param ctx Protocol context for contract interaction
 * @param dashboard Dashboard contract instance
 * @param stakingVault Staking vault instance
 */
export async function lockConnectionDeposit(ctx: ProtocolContext, dashboard: Dashboard, stakingVault: StakingVault) {
  const dashboardSigner = await impersonate(await dashboard.getAddress(), ether("100"));
  await stakingVault.connect(dashboardSigner).fund({ value: ether("1") });
  await stakingVault.connect(dashboardSigner).lock(ether("1"));
}

<<<<<<< HEAD
=======
type ConnectToHubParams = {
  reserveRatio: bigint;
  rebalanceThreshold: bigint;
  treasuryFeeBP: bigint;
  shareLimit: bigint;
};

/**
 * Connects a staking vault to the hub
 *
 * This function locks the connection deposit, connects the vault to the hub
 * using the provided parameters and then does the first report
 *
 * @param ctx Protocol context for contract interaction
 * @param dashboard Dashboard contract instance
 * @param stakingVault Staking vault instance
 * @param params Connect to hub parameters
 */
export async function connectToHub(
  ctx: ProtocolContext,
  dashboard: Dashboard,
  stakingVault: StakingVault,
  { reserveRatio, rebalanceThreshold, treasuryFeeBP, shareLimit }: ConnectToHubParams = {
    reserveRatio: 10_00n, // 10% of ETH allocation as reserve,
    rebalanceThreshold: 8_00n, // 8% is a threshold to force rebalance on the vault
    treasuryFeeBP: 5_00n, // 5% of the treasury fee
    shareLimit: MAX_UINT256, // stub for getting real share limit from protocol
  },
) {
  await lockConnectionDeposit(ctx, dashboard, stakingVault);

  const { vaultHub } = ctx.contracts;
  const agentSigner = await ctx.getSigner("agent");

  if (shareLimit === MAX_UINT256) {
    shareLimit = (await ctx.contracts.lido.getTotalShares()) / 10n; // 10% of total shares
  }

  await vaultHub
    .connect(agentSigner)
    .connectVault(stakingVault, shareLimit, reserveRatio, rebalanceThreshold, treasuryFeeBP);
}

>>>>>>> a3bd9928
export async function generateFeesToClaim(ctx: ProtocolContext, stakingVault: StakingVault) {
  const { vaultHub } = ctx.contracts;
  const hubSigner = await impersonate(await vaultHub.getAddress(), ether("100"));
  const rewards = ether("1");
  await stakingVault.connect(hubSigner).report(await getCurrentBlockTimestamp(), rewards, 0n, 0n);
}

// Address, valuation, inOutDelta, treasuryFees, sharesMinted
export type VaultReportItem = [string, bigint, bigint, bigint, bigint];

export function createVaultsReportTree(vaults: VaultReportItem[]) {
  const tree = StandardMerkleTree.of(vaults, ["address", "uint256", "uint256", "uint256", "uint256"]);
  return tree;
}

export async function reportVaultDataWithProof(stakingVault: StakingVault) {
  const vaultHub = await ethers.getContractAt("VaultHub", await stakingVault.vaultHub());
  const locator = await ethers.getContractAt("LidoLocator", await vaultHub.LIDO_LOCATOR());
  const vaultReport: VaultReportItem = [
    await stakingVault.getAddress(),
    await stakingVault.valuation(),
    await stakingVault.inOutDelta(),
    0n,
    0n,
  ];
  const reportTree = createVaultsReportTree([vaultReport]);

  const accountingSigner = await impersonate(await locator.accounting(), ether("100"));
  await vaultHub.connect(accountingSigner).updateReportData(await getCurrentBlockTimestamp(), reportTree.root, "");
  await vaultHub.updateVaultData(
    await stakingVault.getAddress(),
    await stakingVault.valuation(),
    await stakingVault.inOutDelta(),
    0n,
    0n,
    reportTree.getProof(0),
  );
}

interface CreateVaultResponse {
  tx: ContractTransactionResponse;
  proxy: PinnedBeaconProxy;
  vault: StakingVault;
  dashboard: Dashboard;
}

export async function createVaultProxy(
  caller: HardhatEthersSigner,
  vaultFactory: VaultFactory,
  vaultOwner: HardhatEthersSigner,
  nodeOperator: HardhatEthersSigner,
  nodeOperatorManager: HardhatEthersSigner,
  nodeOperatorFeeBP: bigint,
  confirmExpiry: bigint,
  roleAssignments: Permissions.RoleAssignmentStruct[],
  stakingVaultInitializerExtraParams: BytesLike = "0x",
): Promise<CreateVaultResponse> {
  const tx = await vaultFactory
    .connect(caller)
<<<<<<< HEAD
    .createVaultWithDelegation(delegationParams, stakingVaultInitializerExtraParams, { value: ether("1") });
=======
    .createVaultWithDashboard(
      vaultOwner,
      nodeOperator,
      nodeOperatorManager,
      nodeOperatorFeeBP,
      confirmExpiry,
      roleAssignments,
      stakingVaultInitializerExtraParams,
    );
>>>>>>> a3bd9928

  // Get the receipt manually
  const receipt = (await tx.wait())!;
  const events = findEventsWithInterfaces(receipt, "VaultCreated", [vaultFactory.interface]);

  if (events.length === 0) throw new Error("Vault creation event not found");

  const event = events[0];
  const { vault } = event.args;

  const dashboardEvents = findEventsWithInterfaces(receipt, "DashboardCreated", [vaultFactory.interface]);

  if (dashboardEvents.length === 0) throw new Error("Dashboard creation event not found");

  const { dashboard: dashboardAddress } = dashboardEvents[0].args;

  const proxy = (await ethers.getContractAt("PinnedBeaconProxy", vault, caller)) as PinnedBeaconProxy;
  const stakingVault = (await ethers.getContractAt("StakingVault", vault, caller)) as StakingVault;
  const dashboard = (await ethers.getContractAt("Dashboard", dashboardAddress, caller)) as Dashboard;

<<<<<<< HEAD
=======
  //fund and lock
  const dashboardSigner = await impersonate(await dashboard.getAddress(), ether("100"));
  await stakingVault.connect(dashboardSigner).fund({ value: ether("1") });
  await stakingVault.connect(dashboardSigner).lock(ether("1"));

>>>>>>> a3bd9928
  return {
    tx,
    proxy,
    vault: stakingVault,
    dashboard,
  };
}<|MERGE_RESOLUTION|>--- conflicted
+++ resolved
@@ -72,102 +72,12 @@
   roleAssignments: Permissions.RoleAssignmentStruct[],
   fee = VAULT_NODE_OPERATOR_FEE,
   confirmExpiry = DEFAULT_CONFIRM_EXPIRY,
-<<<<<<< HEAD
-): Promise<VaultWithDelegation> {
-  const defaultRoles = await ethers.getSigners();
-
-  const [
-    assetRecoverer,
-    funder,
-    withdrawer,
-    locker,
-    minter,
-    burner,
-    rebalancer,
-    depositPauser,
-    depositResumer,
-    pdgCompensator,
-    unguaranteedBeaconChainDepositor,
-    unknownValidatorProver,
-    validatorExitRequester,
-    validatorWithdrawalTriggerer,
-    disconnecter,
-    lidoVaultHubAuthorizer,
-    lidoVaultHubDeauthorizer,
-    ossifier,
-    depositorSetter,
-    lockedResetter,
-    tierChanger,
-    nodeOperatorFeeClaimer,
-    nodeOperatorRewardAdjuster,
-  ] = defaultRoles;
-
-  const roles: VaultRoles = {
-    assetRecoverer: rolesOverrides.assetRecoverer ?? assetRecoverer,
-    funder: rolesOverrides.funder ?? funder,
-    withdrawer: rolesOverrides.withdrawer ?? withdrawer,
-    locker: rolesOverrides.locker ?? locker,
-    minter: rolesOverrides.minter ?? minter,
-    burner: rolesOverrides.burner ?? burner,
-    rebalancer: rolesOverrides.rebalancer ?? rebalancer,
-    depositPauser: rolesOverrides.depositPauser ?? depositPauser,
-    depositResumer: rolesOverrides.depositResumer ?? depositResumer,
-    pdgCompensator: rolesOverrides.pdgCompensator ?? pdgCompensator,
-    unguaranteedBeaconChainDepositor:
-      rolesOverrides.unguaranteedBeaconChainDepositor ?? unguaranteedBeaconChainDepositor,
-    unknownValidatorProver: rolesOverrides.unknownValidatorProver ?? unknownValidatorProver,
-    validatorExitRequester: rolesOverrides.validatorExitRequester ?? validatorExitRequester,
-    validatorWithdrawalTriggerer: rolesOverrides.validatorWithdrawalTriggerer ?? validatorWithdrawalTriggerer,
-    disconnecter: rolesOverrides.disconnecter ?? disconnecter,
-    lidoVaultHubAuthorizer: rolesOverrides.lidoVaultHubAuthorizer ?? lidoVaultHubAuthorizer,
-    lidoVaultHubDeauthorizer: rolesOverrides.lidoVaultHubDeauthorizer ?? lidoVaultHubDeauthorizer,
-    ossifier: rolesOverrides.ossifier ?? ossifier,
-    depositorSetter: rolesOverrides.depositorSetter ?? depositorSetter,
-    lockedResetter: rolesOverrides.lockedResetter ?? lockedResetter,
-    tierChanger: rolesOverrides.tierChanger ?? tierChanger,
-    nodeOperatorFeeClaimer: rolesOverrides.nodeOperatorFeeClaimer ?? nodeOperatorFeeClaimer,
-    nodeOperatorRewardAdjuster: rolesOverrides.nodeOperatorRewardAdjuster ?? nodeOperatorRewardAdjuster,
-  };
-
-  const deployTx = await stakingVaultFactory.connect(owner).createVaultWithDelegation(
-    {
-      defaultAdmin: owner,
-      nodeOperatorManager: nodeOperatorManager,
-      nodeOperatorFeeBP: fee,
-      confirmExpiry: confirmExpiry,
-      assetRecoverer: roles.assetRecoverer,
-      funders: [roles.funder],
-      withdrawers: [roles.withdrawer],
-      lockers: [roles.locker],
-      minters: [roles.minter],
-      burners: [roles.burner],
-      rebalancers: [roles.rebalancer],
-      depositPausers: [roles.depositPauser],
-      depositResumers: [roles.depositResumer],
-      pdgCompensators: [roles.pdgCompensator],
-      unguaranteedBeaconChainDepositors: [roles.unguaranteedBeaconChainDepositor],
-      unknownValidatorProvers: [roles.unknownValidatorProver],
-      validatorExitRequesters: [roles.validatorExitRequester],
-      validatorWithdrawalTriggerers: [roles.validatorWithdrawalTriggerer],
-      disconnecters: [roles.disconnecter],
-      lidoVaultHubAuthorizers: [roles.lidoVaultHubAuthorizer],
-      lidoVaultHubDeauthorizers: [roles.lidoVaultHubDeauthorizer],
-      nodeOperatorFeeClaimers: [roles.nodeOperatorFeeClaimer],
-      nodeOperatorRewardAdjusters: [roles.nodeOperatorRewardAdjuster],
-      ossifiers: [roles.ossifier],
-      depositorSetters: [roles.depositorSetter],
-      lockedResetters: [roles.lockedResetter],
-      tierChangers: [roles.tierChanger],
-    },
-    "0x",
-    { value: VAULT_CONNECTION_DEPOSIT },
-  );
-=======
 ): Promise<VaultWithDashboard> {
   const deployTx = await stakingVaultFactory
     .connect(owner)
-    .createVaultWithDashboard(owner, nodeOperator, nodeOperatorManager, fee, confirmExpiry, roleAssignments, "0x");
->>>>>>> a3bd9928
+    .createVaultWithDashboard(owner, nodeOperator, nodeOperatorManager, fee, confirmExpiry, roleAssignments, "0x", {
+      value: VAULT_CONNECTION_DEPOSIT,
+    });
 
   const createVaultTxReceipt = (await deployTx.wait()) as ContractTransactionReceipt;
   const createVaultEvents = ctx.getEvents(createVaultTxReceipt, "VaultCreated");
@@ -228,8 +138,9 @@
     ossifier: signers[17],
     depositorSetter: signers[18],
     lockedResetter: signers[19],
-    nodeOperatorFeeClaimer: signers[20],
-    nodeOperatorRewardAdjuster: signers[21],
+    tierChanger: signers[20],
+    nodeOperatorFeeClaimer: signers[21],
+    nodeOperatorRewardAdjuster: signers[22],
   };
 
   for (let i = 0; i < roleIds.length; i++) {
@@ -278,52 +189,6 @@
   await stakingVault.connect(dashboardSigner).lock(ether("1"));
 }
 
-<<<<<<< HEAD
-=======
-type ConnectToHubParams = {
-  reserveRatio: bigint;
-  rebalanceThreshold: bigint;
-  treasuryFeeBP: bigint;
-  shareLimit: bigint;
-};
-
-/**
- * Connects a staking vault to the hub
- *
- * This function locks the connection deposit, connects the vault to the hub
- * using the provided parameters and then does the first report
- *
- * @param ctx Protocol context for contract interaction
- * @param dashboard Dashboard contract instance
- * @param stakingVault Staking vault instance
- * @param params Connect to hub parameters
- */
-export async function connectToHub(
-  ctx: ProtocolContext,
-  dashboard: Dashboard,
-  stakingVault: StakingVault,
-  { reserveRatio, rebalanceThreshold, treasuryFeeBP, shareLimit }: ConnectToHubParams = {
-    reserveRatio: 10_00n, // 10% of ETH allocation as reserve,
-    rebalanceThreshold: 8_00n, // 8% is a threshold to force rebalance on the vault
-    treasuryFeeBP: 5_00n, // 5% of the treasury fee
-    shareLimit: MAX_UINT256, // stub for getting real share limit from protocol
-  },
-) {
-  await lockConnectionDeposit(ctx, dashboard, stakingVault);
-
-  const { vaultHub } = ctx.contracts;
-  const agentSigner = await ctx.getSigner("agent");
-
-  if (shareLimit === MAX_UINT256) {
-    shareLimit = (await ctx.contracts.lido.getTotalShares()) / 10n; // 10% of total shares
-  }
-
-  await vaultHub
-    .connect(agentSigner)
-    .connectVault(stakingVault, shareLimit, reserveRatio, rebalanceThreshold, treasuryFeeBP);
-}
-
->>>>>>> a3bd9928
 export async function generateFeesToClaim(ctx: ProtocolContext, stakingVault: StakingVault) {
   const { vaultHub } = ctx.contracts;
   const hubSigner = await impersonate(await vaultHub.getAddress(), ether("100"));
@@ -383,9 +248,6 @@
 ): Promise<CreateVaultResponse> {
   const tx = await vaultFactory
     .connect(caller)
-<<<<<<< HEAD
-    .createVaultWithDelegation(delegationParams, stakingVaultInitializerExtraParams, { value: ether("1") });
-=======
     .createVaultWithDashboard(
       vaultOwner,
       nodeOperator,
@@ -394,8 +256,8 @@
       confirmExpiry,
       roleAssignments,
       stakingVaultInitializerExtraParams,
+      { value: VAULT_CONNECTION_DEPOSIT },
     );
->>>>>>> a3bd9928
 
   // Get the receipt manually
   const receipt = (await tx.wait())!;
@@ -416,14 +278,6 @@
   const stakingVault = (await ethers.getContractAt("StakingVault", vault, caller)) as StakingVault;
   const dashboard = (await ethers.getContractAt("Dashboard", dashboardAddress, caller)) as Dashboard;
 
-<<<<<<< HEAD
-=======
-  //fund and lock
-  const dashboardSigner = await impersonate(await dashboard.getAddress(), ether("100"));
-  await stakingVault.connect(dashboardSigner).fund({ value: ether("1") });
-  await stakingVault.connect(dashboardSigner).lock(ether("1"));
-
->>>>>>> a3bd9928
   return {
     tx,
     proxy,
