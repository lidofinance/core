--- conflicted
+++ resolved
@@ -13,7 +13,6 @@
   PredepositGuarantee,
   StakingVault,
   VaultFactory,
-  VaultHub,
 } from "typechain-types";
 import { BLS12_381 } from "typechain-types/contracts/0.8.25/vaults/predeposit_guarantee/PredepositGuarantee";
 
@@ -21,25 +20,17 @@
   computeDepositDataRoot,
   days,
   de0x,
-  ether,
   findEventsWithInterfaces,
   generatePostDeposit,
   generatePredeposit,
   getCurrentBlockTimestamp,
   impersonate,
-  LoadedContract,
   prepareLocalMerkleTree,
   Validator,
 } from "lib";
 
-<<<<<<< HEAD
-import { BLS12_381 } from "typechain-types/contracts/0.8.25/vaults/predeposit_guarantee/PredepositGuarantee";
-
-import { ProtocolContext } from "../types";
-=======
 import { ether } from "../../units";
 import { LoadedContract, ProtocolContext } from "../types";
->>>>>>> e92d6ed3
 
 const VAULT_NODE_OPERATOR_FEE = 3_00n; // 3% node operator fee
 const DEFAULT_CONFIRM_EXPIRY = days(7n);
@@ -112,7 +103,6 @@
   const vaultAddress = createVaultEvents[0].args!.vault;
   const ownerAddress = createVaultEvents[0].args!.owner;
 
-
   const createDashboardEvents = ctx.getEvents(createVaultTxReceipt, "DashboardCreated");
   expect(createDashboardEvents.length).to.equal(1n, "Expected exactly one DashboardCreated event");
   expect(createDashboardEvents[0].args).to.not.be.undefined, "DashboardCreated event args should be defined";
@@ -200,38 +190,6 @@
   await vaultHub.connect(agentSigner).disconnect(stakingVault);
 }
 
-<<<<<<< HEAD
-/**
- * Locks the connection deposit
- * @param ctx Protocol context for contract interaction
- * @param dashboard Dashboard contract instance
- * @param stakingVault Staking vault instance
- */
-export async function lockConnectionDeposit(ctx: ProtocolContext, dashboard: Dashboard, stakingVault: StakingVault) {
-  const dashboardSigner = await impersonate(await dashboard.getAddress(), ether("100"));
-  await stakingVault.connect(dashboardSigner).fund({ value: ether("1") });
-}
-
-/**
- * Generates fees to claim for the vault
- * @param ctx Protocol context for contract interaction
- * @param stakingVault Staking vault instance
- * @param amount Amount of fees to claim
- */
-export async function generateFeesToClaim(ctx: ProtocolContext, stakingVault: StakingVault, amount: bigint) {
-  const { vaultHub } = ctx.contracts;
-  await vaultHub.applyVaultReport(
-    await stakingVault.getAddress(),
-    await getCurrentBlockTimestamp(),
-    amount,
-    0n,
-    0n,
-    0n,
-  );
-}
-
-=======
->>>>>>> e92d6ed3
 // address, totalValue, inOutDelta, treasuryFees, liabilityShares
 export type VaultReportItem = [string, bigint, bigint, bigint, bigint];
 
@@ -240,49 +198,29 @@
 }
 
 export async function reportVaultDataWithProof(
-<<<<<<< HEAD
-  vaultHub: VaultHub,
-=======
   ctx: ProtocolContext,
->>>>>>> e92d6ed3
   stakingVault: StakingVault,
   totalValue?: bigint,
   inOutDelta?: bigint,
   liabilityShares?: bigint,
 ) {
-<<<<<<< HEAD
-  const stakingVaultAddress = await stakingVault.getAddress();
-  const locator = await ethers.getContractAt("LidoLocator", await vaultHub.LIDO_LOCATOR());
-
-  const totalValueArg = totalValue ?? (await vaultHub.totalValue(stakingVaultAddress));
-  const inOutDeltaArg = inOutDelta ?? (await vaultHub.vaultRecord(stakingVaultAddress)).inOutDelta;
-  const vaultReport: VaultReportItem = [await stakingVault.getAddress(), totalValueArg, inOutDeltaArg, 0n, 0n];
-  const reportTree = createVaultsReportTree([vaultReport]);
-
-  const accountingOracleSigner = await impersonate(await locator.accountingOracle(), ether("100"));
-  const lazyOracle = await ethers.getContractAt("LazyOracle", await locator.lazyOracle());
-  await lazyOracle
-    .connect(accountingOracleSigner)
-    .updateReportData(await getCurrentBlockTimestamp(), reportTree.root, await stakingVault.getAddress());
-
-  // permissionless
-  await lazyOracle.updateVaultData(stakingVaultAddress, totalValueArg, inOutDeltaArg, 0n, 0n, reportTree.getProof(0));
-=======
   const { vaultHub, locator, lazyOracle } = ctx.contracts;
 
   const totalValueArg = totalValue ?? (await vaultHub.totalValue(stakingVault));
   const inOutDeltaArg = inOutDelta ?? (await vaultHub.vaultRecord(stakingVault)).inOutDelta;
-  const liabilitySharesArg = liabilityShares ?? await vaultHub.liabilityShares(stakingVault);
-
-  const vaultReport: VaultReportItem = [await stakingVault.getAddress(), totalValueArg, inOutDeltaArg, 0n, liabilitySharesArg];
+  const liabilitySharesArg = liabilityShares ?? (await vaultHub.liabilityShares(stakingVault));
+
+  const vaultReport: VaultReportItem = [
+    await stakingVault.getAddress(),
+    totalValueArg,
+    inOutDeltaArg,
+    0n,
+    liabilitySharesArg,
+  ];
   const reportTree = createVaultsReportTree([vaultReport]);
 
   const accountingSigner = await impersonate(await locator.accountingOracle(), ether("100"));
-  await lazyOracle.connect(accountingSigner).updateReportData(
-    await getCurrentBlockTimestamp(),
-    reportTree.root,
-    "",
-  );
+  await lazyOracle.connect(accountingSigner).updateReportData(await getCurrentBlockTimestamp(), reportTree.root, "");
 
   return await lazyOracle.updateVaultData(
     await stakingVault.getAddress(),
@@ -292,97 +230,25 @@
     liabilitySharesArg,
     reportTree.getProof(0),
   );
->>>>>>> e92d6ed3
-}
-
-export async function reportVaultWithoutProof(vaultHub: VaultHub, stakingVault: StakingVault) {
-  const stakingVaultAddress = await stakingVault.getAddress();
+}
+
+export async function reportVaultWithoutProof(stakingVault: StakingVault) {
   const reportTimestamp = await getCurrentBlockTimestamp();
+  const vaultHub = await ethers.getContractAt("VaultHub", await stakingVault.vaultHub());
   const locator = await ethers.getContractAt("LidoLocator", await vaultHub.LIDO_LOCATOR());
-
-<<<<<<< HEAD
-  const accountingOracleSigner = await impersonate(await locator.accountingOracle(), ether("100"));
-  const lazyOracle = await ethers.getContractAt("LazyOracle", await locator.lazyOracle());
-  await lazyOracle.connect(accountingOracleSigner).updateReportData(reportTimestamp, ethers.ZeroHash, "");
-
-  const totalValue = await vaultHub.totalValue(stakingVaultAddress);
-  const inOutDelta = (await vaultHub.vaultRecord(stakingVaultAddress)).inOutDelta;
-  await lazyOracle.updateVaultData(stakingVaultAddress, totalValue, inOutDelta, 0n, 0n, []);
-}
-
-// export async function reportVaultWithMockedVaultHub(stakingVault: StakingVault) {
-//   const reportTimestamp = await getCurrentBlockTimestamp();
-//   const vaultHub = await ethers.getContractAt("VaultHub", await stakingVault.vaultHub());
-//   const vaultHubSigner = await impersonate(await vaultHub.getAddress(), ether("100"));
-//   await vaultHub.updateReportData(reportTimestamp, ethers.ZeroHash, "");
-//   await stakingVault
-//     .connect(vaultHubSigner)
-//     .report(
-//       reportTimestamp,
-//       await stakingVault.totalValue(),
-//       await stakingVault.inOutDelta(),
-//       await stakingVault.locked(),
-//     );
-// }
-
-// interface CreateVaultResponse {
-//   tx: ContractTransactionResponse;
-//   proxy: PinnedBeaconProxy;
-//   vault: StakingVault;
-//   dashboard: Dashboard;
-// }
-
-// export async function createVaultProxy(
-//   caller: HardhatEthersSigner,
-//   vaultFactory: VaultFactory,
-//   vaultOwner: HardhatEthersSigner,
-//   nodeOperator: HardhatEthersSigner,
-//   nodeOperatorManager: HardhatEthersSigner,
-//   nodeOperatorFeeBP: bigint,
-//   confirmExpiry: bigint,
-//   roleAssignments: Permissions.RoleAssignmentStruct[],
-//   stakingVaultInitializerExtraParams: BytesLike = "0x",
-// ): Promise<CreateVaultResponse> {
-//   const tx = await vaultFactory
-//     .connect(caller)
-//     .createVaultWithDashboard(
-//       vaultOwner,
-//       nodeOperator,
-//       nodeOperatorManager,
-//       nodeOperatorFeeBP,
-//       confirmExpiry,
-//       roleAssignments,
-//       stakingVaultInitializerExtraParams,
-//       { value: VAULT_CONNECTION_DEPOSIT },
-//     );
-
-//   // Get the receipt manually
-//   const receipt = (await tx.wait())!;
-//   const events = findEventsWithInterfaces(receipt, "VaultCreated", [vaultFactory.interface]);
-
-//   if (events.length === 0) throw new Error("Vault creation event not found");
-
-//   const event = events[0];
-//   const { vault } = event.args;
-
-//   const dashboardEvents = findEventsWithInterfaces(receipt, "DashboardCreated", [vaultFactory.interface]);
-
-//   if (dashboardEvents.length === 0) throw new Error("Dashboard creation event not found");
-
-//   const { dashboard: dashboardAddress } = dashboardEvents[0].args;
-
-//   const proxy = (await ethers.getContractAt("PinnedBeaconProxy", vault, caller)) as PinnedBeaconProxy;
-//   const stakingVault = (await ethers.getContractAt("StakingVault", vault, caller)) as StakingVault;
-//   const dashboard = (await ethers.getContractAt("Dashboard", dashboardAddress, caller)) as Dashboard;
-
-//   return {
-//     tx,
-//     proxy,
-//     vault: stakingVault,
-//     dashboard,
-//   };
-// }
-=======
+  const vaultHubSigner = await impersonate(await vaultHub.getAddress(), ether("100"));
+  const accountingSigner = await impersonate(await locator.accounting(), ether("100"));
+  await vaultHub.connect(accountingSigner).updateReportData(reportTimestamp, ethers.ZeroHash, "");
+  await stakingVault
+    .connect(vaultHubSigner)
+    .report(
+      reportTimestamp,
+      await stakingVault.totalValue(),
+      await stakingVault.inOutDelta(),
+      await stakingVault.locked(),
+    );
+}
+
 interface CreateVaultResponse {
   tx: ContractTransactionResponse;
   proxy: PinnedBeaconProxy;
@@ -438,7 +304,6 @@
     dashboard,
   };
 }
->>>>>>> e92d6ed3
 
 export const getPubkeys = (num: number): { pubkeys: string[]; stringified: string } => {
   const pubkeys = Array.from({ length: num }, (_, i) => {
@@ -477,11 +342,10 @@
 };
 
 export const getProofAndDepositData = async (
-  ctx: ProtocolContext,
+  predepositGuarantee: LoadedContract<PredepositGuarantee>,
   validator: Validator,
   withdrawalCredentials: string,
 ) => {
-  const { predepositGuarantee } = ctx.contracts;
   // Step 3: Prove and deposit the validator
   const pivot_slot = await predepositGuarantee.PIVOT_SLOT();
 
