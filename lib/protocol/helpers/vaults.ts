import { expect } from "chai";
import { ContractTransactionReceipt, ContractTransactionResponse, hexlify } from "ethers";
import { ethers } from "hardhat";

import { HardhatEthersSigner } from "@nomicfoundation/hardhat-ethers/signers";
import { StandardMerkleTree } from "@openzeppelin/merkle-tree";

import {
  Dashboard,
  IStakingVault,
  Permissions,
  PinnedBeaconProxy,
  PredepositGuarantee,
  StakingVault,
  VaultFactory,
} from "typechain-types";
import { BLS12_381 } from "typechain-types/contracts/0.8.25/vaults/predeposit_guarantee/PredepositGuarantee";

import {
  computeDepositDataRoot,
  days,
  de0x,
  findEventsWithInterfaces,
  generatePostDeposit,
  generatePredeposit,
  getCurrentBlockTimestamp,
  impersonate,
  prepareLocalMerkleTree,
  Validator,
} from "lib";

import { ether } from "../../units";
import { LoadedContract, ProtocolContext } from "../types";

const VAULT_NODE_OPERATOR_FEE = 3_00n; // 3% node operator fee
const DEFAULT_CONFIRM_EXPIRY = days(7n);
export const VAULT_CONNECTION_DEPOSIT = ether("1");

// 1. Define the role keys as a const array
export const vaultRoleKeys = [
  "funder",
  "withdrawer",
  "minter",
  "burner",
  "rebalancer",
  "depositPauser",
  "depositResumer",
  "validatorExitRequester",
  "validatorWithdrawalTriggerer",
  "disconnecter",
  "pdgCompensator",
  "unknownValidatorProver",
  "unguaranteedBeaconChainDepositor",
  "tierChanger",
  "nodeOperatorRewardAdjuster",
  "assetRecoverer",
] as const;

export type VaultRoles = {
  [K in (typeof vaultRoleKeys)[number]]: HardhatEthersSigner;
};

export interface VaultWithDashboard {
  stakingVault: StakingVault;
  dashboard: Dashboard;
  proxy: PinnedBeaconProxy;
}

/**
 * Creates a new vault with dashboard contract
 *
 * This function deploys a new StakingVault contract and its associated Dashboard contract
 * using the provided VaultFactory. It sets up all necessary roles and permissions.
 *
 * @param ctx Protocol context for event handling and contract interaction
 * @param stakingVaultFactory Factory contract used to create the vault
 * @param owner Address that will be set as the owner/admin of the vault
 * @param nodeOperator Address of the node operator
 * @param nodeOperatorManager Address of the node operator manager contract
 * @param roleAssignments Optional object to override default randomly generated role addresses
 * @param fee Node operator fee in basis points (default: 3% = 300 basis points)
 * @param confirmExpiry Time period for confirmation expiry (default: 7 days)
 * @returns Object containing the created StakingVault, Dashboard contract, and role addresses
 */
export async function createVaultWithDashboard(
  ctx: ProtocolContext,
  stakingVaultFactory: VaultFactory & { address: string },
  owner: HardhatEthersSigner,
  nodeOperator: HardhatEthersSigner,
  nodeOperatorManager: HardhatEthersSigner,
  roleAssignments: Permissions.RoleAssignmentStruct[] = [],
  fee = VAULT_NODE_OPERATOR_FEE,
  confirmExpiry = DEFAULT_CONFIRM_EXPIRY,
): Promise<VaultWithDashboard> {
  const deployTx = await stakingVaultFactory
    .connect(owner)
    .createVaultWithDashboard(owner, nodeOperator, nodeOperatorManager, fee, confirmExpiry, roleAssignments, {
      value: VAULT_CONNECTION_DEPOSIT,
    });

  const createVaultTxReceipt = (await deployTx.wait()) as ContractTransactionReceipt;
  const createVaultEvents = ctx.getEvents(createVaultTxReceipt, "VaultCreated");

  expect(createVaultEvents.length).to.equal(1n, "Expected exactly one VaultCreated event");
  expect(createVaultEvents[0].args).to.not.be.undefined, "VaultCreated event args should be defined";

  const vaultAddress = createVaultEvents[0].args!.vault;

  const createDashboardEvents = ctx.getEvents(createVaultTxReceipt, "DashboardCreated");
  expect(createDashboardEvents.length).to.equal(1n, "Expected exactly one DashboardCreated event");
  expect(createDashboardEvents[0].args).to.not.be.undefined, "DashboardCreated event args should be defined";

  const dashboardAddress = createDashboardEvents[0].args!.dashboard;
  expect(createDashboardEvents[0].args!.vault).to.equal(vaultAddress);
  const adminAddress = createDashboardEvents[0].args!.admin;
  expect(adminAddress).to.equal(owner.address);

  const stakingVault = await ethers.getContractAt("StakingVault", vaultAddress);
  const dashboard = await ethers.getContractAt("Dashboard", dashboardAddress);
  const proxy = (await ethers.getContractAt("PinnedBeaconProxy", vaultAddress)) as PinnedBeaconProxy;

  return {
    stakingVault,
    dashboard,
    proxy,
  };
}

export async function autofillRoles(
  dashboard: Dashboard,
  nodeOperatorManager: HardhatEthersSigner,
): Promise<VaultRoles> {
  const roleMethodMap: { [K in (typeof vaultRoleKeys)[number]]: Promise<string> } = {
    funder: dashboard.FUND_ROLE(),
    withdrawer: dashboard.WITHDRAW_ROLE(),
    minter: dashboard.MINT_ROLE(),
    burner: dashboard.BURN_ROLE(),
    rebalancer: dashboard.REBALANCE_ROLE(),
    depositPauser: dashboard.PAUSE_BEACON_CHAIN_DEPOSITS_ROLE(),
    depositResumer: dashboard.RESUME_BEACON_CHAIN_DEPOSITS_ROLE(),
    validatorExitRequester: dashboard.REQUEST_VALIDATOR_EXIT_ROLE(),
    validatorWithdrawalTriggerer: dashboard.TRIGGER_VALIDATOR_WITHDRAWAL_ROLE(),
    disconnecter: dashboard.VOLUNTARY_DISCONNECT_ROLE(),
    pdgCompensator: dashboard.PDG_COMPENSATE_PREDEPOSIT_ROLE(),
    unknownValidatorProver: dashboard.PDG_PROVE_VALIDATOR_ROLE(),
    unguaranteedBeaconChainDepositor: dashboard.UNGUARANTEED_BEACON_CHAIN_DEPOSIT_ROLE(),
    tierChanger: dashboard.CHANGE_TIER_ROLE(),
    nodeOperatorRewardAdjuster: dashboard.NODE_OPERATOR_REWARDS_ADJUST_ROLE(),
    assetRecoverer: dashboard.RECOVER_ASSETS_ROLE(),
  };

  const roleIds = await Promise.all(Object.values(roleMethodMap));
  const signers = await ethers.getSigners();

  const roleAssignments: Permissions.RoleAssignmentStruct[] = roleIds.map((roleId, i) => {
    return {
      role: roleId,
      account: signers[i],
    };
  });

  const nodeOperatorManagerRole = await dashboard.NODE_OPERATOR_MANAGER_ROLE();

  const NORoleAssignments: Permissions.RoleAssignmentStruct[] = [];
  const otherRoleAssignments: Permissions.RoleAssignmentStruct[] = [];

  for (const roleAssignment of roleAssignments) {
    if ((await dashboard.getRoleAdmin(roleAssignment.role)) !== nodeOperatorManagerRole) {
      otherRoleAssignments.push(roleAssignment);
    } else {
      NORoleAssignments.push(roleAssignment);
    }
  }

  await dashboard.connect(nodeOperatorManager).grantRoles(NORoleAssignments);
  await dashboard.grantRoles(otherRoleAssignments);

  // Build the result using the keys
  const result = {} as VaultRoles;
  vaultRoleKeys.forEach((key, i) => {
    result[key] = signers[i];
  });

  return result;
}

/**
 * Sets up the protocol with a maximum external ratio
 */
export async function setupLidoForVaults(ctx: ProtocolContext) {
  const { lido, acl } = ctx.contracts;
  const agentSigner = await ctx.getSigner("agent");
  const role = await lido.STAKING_CONTROL_ROLE();
  const agentAddress = await agentSigner.getAddress();

  await acl.connect(agentSigner).grantPermission(agentAddress, lido.address, role);
  await lido.connect(agentSigner).setMaxExternalRatioBP(20_00n);
  await acl.connect(agentSigner).revokePermission(agentAddress, lido.address, role);
}

export type VaultReportItem = {
  vault: string;
  totalValue: bigint;
  accruedLidoFees: bigint;
  liabilityShares: bigint;
  slashingReserve: bigint;
};

// Utility type to extract all value types from an object type
export type ValuesOf<T> = T[keyof T];

// Auto-extract value types from VaultReportItem
export type VaultReportValues = ValuesOf<VaultReportItem>[];

export function createVaultsReportTree(vaultReports: VaultReportItem[]): StandardMerkleTree<VaultReportValues> {
  return StandardMerkleTree.of(
    vaultReports.map((vaultReport) => [
      vaultReport.vault,
      vaultReport.totalValue,
      vaultReport.accruedLidoFees,
      vaultReport.liabilityShares,
      vaultReport.slashingReserve,
    ]),
    ["address", "uint256", "uint256", "uint256", "uint256"],
  );
}

export async function reportVaultDataWithProof(
  ctx: ProtocolContext,
  stakingVault: StakingVault,
<<<<<<< HEAD
  params: Partial<Omit<VaultReportItem, "vault">> = {},
  updateReportData = true,
=======
  params: {
    totalValue?: bigint;
    accruedLidoFees?: bigint;
    liabilityShares?: bigint;
    reportTimestamp?: bigint;
    reportRefSlot?: bigint;
  } = {},
>>>>>>> 706290c0
) {
  const { vaultHub, locator, lazyOracle, hashConsensus } = ctx.contracts;

<<<<<<< HEAD
  const vaultReport: VaultReportItem = {
    vault: await stakingVault.getAddress(),
    totalValue: params.totalValue ?? (await vaultHub.totalValue(stakingVault)),
    accruedLidoFees: params.accruedLidoFees ?? 0n,
    liabilityShares: params.liabilityShares ?? (await vaultHub.liabilityShares(stakingVault)),
    slashingReserve: params.slashingReserve ?? 0n,
  };
=======
  const totalValueArg = params.totalValue ?? (await vaultHub.totalValue(stakingVault));
  const liabilitySharesArg = params.liabilityShares ?? (await vaultHub.liabilityShares(stakingVault));
  const reportTimestampArg = params.reportTimestamp ?? (await getCurrentBlockTimestamp());
  const reportRefSlotArg = params.reportRefSlot ?? (await hashConsensus.getCurrentFrame()).refSlot;
>>>>>>> 706290c0

  const reportTree = createVaultsReportTree([vaultReport]);

<<<<<<< HEAD
  if (updateReportData) {
    const accountingSigner = await impersonate(await locator.accountingOracle(), ether("100"));
    await lazyOracle.connect(accountingSigner).updateReportData(await getCurrentBlockTimestamp(), reportTree.root, "");
  }
=======
  const accountingSigner = await impersonate(await locator.accountingOracle(), ether("100"));
  await lazyOracle
    .connect(accountingSigner)
    .updateReportData(reportTimestampArg, reportRefSlotArg, reportTree.root, "");
>>>>>>> 706290c0

  return await lazyOracle.updateVaultData(
    await stakingVault.getAddress(),
    vaultReport.totalValue,
    vaultReport.accruedLidoFees,
    vaultReport.liabilityShares,
    vaultReport.slashingReserve,
    reportTree.getProof(0),
  );
}

interface CreateVaultResponse {
  tx: ContractTransactionResponse;
  proxy: PinnedBeaconProxy;
  vault: StakingVault;
  dashboard: Dashboard;
}

export async function createVaultProxy(
  caller: HardhatEthersSigner,
  vaultFactory: VaultFactory,
  vaultOwner: HardhatEthersSigner,
  nodeOperator: HardhatEthersSigner,
  nodeOperatorManager: HardhatEthersSigner,
  nodeOperatorFeeBP: bigint,
  confirmExpiry: bigint,
  roleAssignments: Permissions.RoleAssignmentStruct[],
): Promise<CreateVaultResponse> {
  const tx = await vaultFactory
    .connect(caller)
    .createVaultWithDashboard(
      vaultOwner,
      nodeOperator,
      nodeOperatorManager,
      nodeOperatorFeeBP,
      confirmExpiry,
      roleAssignments,
      { value: VAULT_CONNECTION_DEPOSIT },
    );

  // Get the receipt manually
  const receipt = (await tx.wait())!;
  const events = findEventsWithInterfaces(receipt, "VaultCreated", [vaultFactory.interface]);

  if (events.length === 0) throw new Error("Vault creation event not found");

  const event = events[0];
  const { vault } = event.args;

  const dashboardEvents = findEventsWithInterfaces(receipt, "DashboardCreated", [vaultFactory.interface]);

  if (dashboardEvents.length === 0) throw new Error("Dashboard creation event not found");

  const { dashboard: dashboardAddress } = dashboardEvents[0].args;

  const proxy = (await ethers.getContractAt("PinnedBeaconProxy", vault, caller)) as PinnedBeaconProxy;
  const stakingVault = (await ethers.getContractAt("StakingVault", vault, caller)) as StakingVault;
  const dashboard = (await ethers.getContractAt("Dashboard", dashboardAddress, caller)) as Dashboard;

  return {
    tx,
    proxy,
    vault: stakingVault,
    dashboard,
  };
}

export async function createVaultProxyWithoutConnectingToVaultHub(
  caller: HardhatEthersSigner,
  vaultFactory: VaultFactory,
  vaultOwner: HardhatEthersSigner,
  nodeOperator: HardhatEthersSigner,
  nodeOperatorManager: HardhatEthersSigner,
  nodeOperatorFeeBP: bigint,
  confirmExpiry: bigint,
  roleAssignments: Permissions.RoleAssignmentStruct[],
): Promise<CreateVaultResponse> {
  const tx = await vaultFactory
    .connect(caller)
    .createVaultWithDashboardWithoutConnectingToVaultHub(
      vaultOwner,
      nodeOperator,
      nodeOperatorManager,
      nodeOperatorFeeBP,
      confirmExpiry,
      roleAssignments,
    );

  // Get the receipt manually
  const receipt = (await tx.wait())!;
  const events = findEventsWithInterfaces(receipt, "VaultCreated", [vaultFactory.interface]);

  if (events.length === 0) throw new Error("Vault creation event not found");

  const event = events[0];
  const { vault } = event.args;

  const dashboardEvents = findEventsWithInterfaces(receipt, "DashboardCreated", [vaultFactory.interface]);

  if (dashboardEvents.length === 0) throw new Error("Dashboard creation event not found");

  const { dashboard: dashboardAddress } = dashboardEvents[0].args;

  const proxy = (await ethers.getContractAt("PinnedBeaconProxy", vault, caller)) as PinnedBeaconProxy;
  const stakingVault = (await ethers.getContractAt("StakingVault", vault, caller)) as StakingVault;
  const dashboard = (await ethers.getContractAt("Dashboard", dashboardAddress, caller)) as Dashboard;

  return {
    tx,
    proxy,
    vault: stakingVault,
    dashboard,
  };
}

export const getPubkeys = (num: number): { pubkeys: string[]; stringified: string } => {
  const pubkeys = Array.from({ length: num }, (_, i) => {
    const paddedIndex = (i + 1).toString().padStart(8, "0");
    return `0x${paddedIndex.repeat(12)}`;
  });

  return {
    pubkeys,
    stringified: `0x${pubkeys.map(de0x).join("")}`,
  };
};

export const generatePredepositData = async (
  predepositGuarantee: LoadedContract<PredepositGuarantee>,
  dashboard: Dashboard,
  roles: VaultRoles,
  nodeOperator: HardhatEthersSigner,
  validator: Validator,
  guarantor?: HardhatEthersSigner,
): Promise<{
  deposit: IStakingVault.DepositStruct;
  depositY: BLS12_381.DepositYStruct;
}> => {
  guarantor = guarantor ?? nodeOperator;

  // Pre-requisite: fund the vault to have enough balance to start a validator
  await dashboard.connect(roles.funder).fund({ value: ether("32") });

  // Step 1: Top up the node operator balance
  await predepositGuarantee.connect(guarantor).topUpNodeOperatorBalance(nodeOperator, {
    value: ether("1"),
  });

  // Step 2: Predeposit a validator
  return await generatePredeposit(validator, {
    depositDomain: await predepositGuarantee.DEPOSIT_DOMAIN(),
  });
};

export const getProofAndDepositData = async (
  ctx: ProtocolContext,
  validator: Validator,
  withdrawalCredentials: string,
  amount: bigint = ether("31"),
) => {
  const { predepositGuarantee } = ctx.contracts;

  // Step 3: Prove and deposit the validator
  const pivot_slot = await predepositGuarantee.PIVOT_SLOT();

  const mockCLtree = await prepareLocalMerkleTree(await predepositGuarantee.GI_FIRST_VALIDATOR_PREV());
  const { validatorIndex } = await mockCLtree.addValidator(validator.container);
  const { childBlockTimestamp, beaconBlockHeader } = await mockCLtree.commitChangesToBeaconRoot(
    Number(pivot_slot) + 100,
  );
  const proof = await mockCLtree.buildProof(validatorIndex, beaconBlockHeader);

  const postdeposit = generatePostDeposit(validator.container, amount);
  const pubkey = hexlify(validator.container.pubkey);
  const signature = hexlify(postdeposit.signature);

  postdeposit.depositDataRoot = computeDepositDataRoot(withdrawalCredentials, pubkey, signature, amount);

  const witnesses = [
    {
      proof,
      pubkey,
      validatorIndex,
      childBlockTimestamp,
      slot: beaconBlockHeader.slot,
      proposerIndex: beaconBlockHeader.proposerIndex,
    },
  ];
  return { witnesses, postdeposit };
};<|MERGE_RESOLUTION|>--- conflicted
+++ resolved
@@ -228,22 +228,14 @@
 export async function reportVaultDataWithProof(
   ctx: ProtocolContext,
   stakingVault: StakingVault,
-<<<<<<< HEAD
-  params: Partial<Omit<VaultReportItem, "vault">> = {},
-  updateReportData = true,
-=======
-  params: {
-    totalValue?: bigint;
-    accruedLidoFees?: bigint;
-    liabilityShares?: bigint;
+  params: Partial<Omit<VaultReportItem, "vault">> & {
     reportTimestamp?: bigint;
     reportRefSlot?: bigint;
   } = {},
->>>>>>> 706290c0
+  updateReportData = true,
 ) {
   const { vaultHub, locator, lazyOracle, hashConsensus } = ctx.contracts;
 
-<<<<<<< HEAD
   const vaultReport: VaultReportItem = {
     vault: await stakingVault.getAddress(),
     totalValue: params.totalValue ?? (await vaultHub.totalValue(stakingVault)),
@@ -251,26 +243,17 @@
     liabilityShares: params.liabilityShares ?? (await vaultHub.liabilityShares(stakingVault)),
     slashingReserve: params.slashingReserve ?? 0n,
   };
-=======
-  const totalValueArg = params.totalValue ?? (await vaultHub.totalValue(stakingVault));
-  const liabilitySharesArg = params.liabilityShares ?? (await vaultHub.liabilityShares(stakingVault));
-  const reportTimestampArg = params.reportTimestamp ?? (await getCurrentBlockTimestamp());
-  const reportRefSlotArg = params.reportRefSlot ?? (await hashConsensus.getCurrentFrame()).refSlot;
->>>>>>> 706290c0
 
   const reportTree = createVaultsReportTree([vaultReport]);
 
-<<<<<<< HEAD
   if (updateReportData) {
+    const reportTimestampArg = params.reportTimestamp ?? (await getCurrentBlockTimestamp());
+    const reportRefSlotArg = params.reportRefSlot ?? (await hashConsensus.getCurrentFrame()).refSlot;
     const accountingSigner = await impersonate(await locator.accountingOracle(), ether("100"));
-    await lazyOracle.connect(accountingSigner).updateReportData(await getCurrentBlockTimestamp(), reportTree.root, "");
+    await lazyOracle
+      .connect(accountingSigner)
+      .updateReportData(reportTimestampArg, reportRefSlotArg, reportTree.root, "");
   }
-=======
-  const accountingSigner = await impersonate(await locator.accountingOracle(), ether("100"));
-  await lazyOracle
-    .connect(accountingSigner)
-    .updateReportData(reportTimestampArg, reportRefSlotArg, reportTree.root, "");
->>>>>>> 706290c0
 
   return await lazyOracle.updateVaultData(
     await stakingVault.getAddress(),
