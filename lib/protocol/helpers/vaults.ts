import { expect } from "chai";
import { ContractTransactionReceipt, ContractTransactionResponse, hexlify } from "ethers";
import { ethers } from "hardhat";

import { HardhatEthersSigner } from "@nomicfoundation/hardhat-ethers/signers";
import { StandardMerkleTree } from "@openzeppelin/merkle-tree";

import {
  Dashboard,
  IStakingVault,
  Permissions,
  PinnedBeaconProxy,
  PredepositGuarantee,
  StakingVault,
  VaultFactory,
} from "typechain-types";
import { BLS12_381 } from "typechain-types/contracts/0.8.25/vaults/predeposit_guarantee/PredepositGuarantee";

import {
  computeDepositDataRoot,
  days,
  de0x,
  findEventsWithInterfaces,
  generatePostDeposit,
  generatePredeposit,
  getCurrentBlockTimestamp,
  impersonate,
  prepareLocalMerkleTree,
  Validator,
} from "lib";

import { ether } from "../../units";
import { LoadedContract, ProtocolContext } from "../types";

const VAULT_NODE_OPERATOR_FEE = 3_00n; // 3% node operator fee
const DEFAULT_CONFIRM_EXPIRY = days(7n);
export const VAULT_CONNECTION_DEPOSIT = ether("1");

export type VaultRoles = {
  assetRecoverer: HardhatEthersSigner;
  funder: HardhatEthersSigner;
  withdrawer: HardhatEthersSigner;
  minter: HardhatEthersSigner;
  burner: HardhatEthersSigner;
  rebalancer: HardhatEthersSigner;
  depositPauser: HardhatEthersSigner;
  depositResumer: HardhatEthersSigner;
  pdgCompensator: HardhatEthersSigner;
  unguaranteedBeaconChainDepositor: HardhatEthersSigner;
  unknownValidatorProver: HardhatEthersSigner;
  validatorExitRequester: HardhatEthersSigner;
  validatorWithdrawalTriggerer: HardhatEthersSigner;
  disconnecter: HardhatEthersSigner;
  tierChanger: HardhatEthersSigner;
  nodeOperatorRewardAdjuster: HardhatEthersSigner;
};

export interface VaultWithDashboard {
  stakingVault: StakingVault;
  dashboard: Dashboard;
  roles: VaultRoles;
  proxy: PinnedBeaconProxy;
}

/**
 * Creates a new vault with dashboard contract
 *
 * This function deploys a new StakingVault contract and its associated Dashboard contract
 * using the provided VaultFactory. It sets up all necessary roles and permissions.
 *
 * @param ctx Protocol context for event handling and contract interaction
 * @param stakingVaultFactory Factory contract used to create the vault
 * @param owner Address that will be set as the owner/admin of the vault
 * @param nodeOperator Address of the node operator
 * @param nodeOperatorManager Address of the node operator manager contract
 * @param roleAssignments Optional object to override default randomly generated role addresses
 * @param fee Node operator fee in basis points (default: 3% = 300 basis points)
 * @param confirmExpiry Time period for confirmation expiry (default: 7 days)
 * @returns Object containing the created StakingVault, Dashboard contract, and role addresses
 */
export async function createVaultWithDashboard(
  ctx: ProtocolContext,
  stakingVaultFactory: VaultFactory & { address: string },
  owner: HardhatEthersSigner,
  nodeOperator: HardhatEthersSigner,
  nodeOperatorManager: HardhatEthersSigner,
  roleAssignments: Permissions.RoleAssignmentStruct[],
  fee = VAULT_NODE_OPERATOR_FEE,
  confirmExpiry = DEFAULT_CONFIRM_EXPIRY,
): Promise<VaultWithDashboard> {
  const deployTx = await stakingVaultFactory
    .connect(owner)
    .createVaultWithDashboard(owner, nodeOperator, nodeOperatorManager, fee, confirmExpiry, roleAssignments, {
      value: VAULT_CONNECTION_DEPOSIT,
    });

  const createVaultTxReceipt = (await deployTx.wait()) as ContractTransactionReceipt;
  const createVaultEvents = ctx.getEvents(createVaultTxReceipt, "VaultCreated");

  expect(createVaultEvents.length).to.equal(1n, "Expected exactly one VaultCreated event");
  expect(createVaultEvents[0].args).to.not.be.undefined, "VaultCreated event args should be defined";

  const vaultAddress = createVaultEvents[0].args!.vault;

  const createDashboardEvents = ctx.getEvents(createVaultTxReceipt, "DashboardCreated");
  expect(createDashboardEvents.length).to.equal(1n, "Expected exactly one DashboardCreated event");
  expect(createDashboardEvents[0].args).to.not.be.undefined, "DashboardCreated event args should be defined";

  const dashboardAddress = createDashboardEvents[0].args!.dashboard;
  expect(createDashboardEvents[0].args!.vault).to.equal(vaultAddress);
  const adminAddress = createDashboardEvents[0].args!.admin;
  expect(adminAddress).to.equal(owner.address);

  const stakingVault = await ethers.getContractAt("StakingVault", vaultAddress);
  const dashboard = await ethers.getContractAt("Dashboard", dashboardAddress);
  const proxy = (await ethers.getContractAt("PinnedBeaconProxy", vaultAddress)) as PinnedBeaconProxy;

  const roleIds = await Promise.all([
    dashboard.RECOVER_ASSETS_ROLE(),
    dashboard.FUND_ROLE(),
    dashboard.WITHDRAW_ROLE(),
    dashboard.MINT_ROLE(),
    dashboard.BURN_ROLE(),
    dashboard.REBALANCE_ROLE(),
    dashboard.PAUSE_BEACON_CHAIN_DEPOSITS_ROLE(),
    dashboard.RESUME_BEACON_CHAIN_DEPOSITS_ROLE(),
    dashboard.PDG_COMPENSATE_PREDEPOSIT_ROLE(),
    dashboard.UNGUARANTEED_BEACON_CHAIN_DEPOSIT_ROLE(),
    dashboard.PDG_PROVE_VALIDATOR_ROLE(),
    dashboard.REQUEST_VALIDATOR_EXIT_ROLE(),
    dashboard.TRIGGER_VALIDATOR_WITHDRAWAL_ROLE(),
    dashboard.VOLUNTARY_DISCONNECT_ROLE(),
    dashboard.CHANGE_TIER_ROLE(),
    dashboard.NODE_OPERATOR_REWARDS_ADJUST_ROLE(),
  ]);

  const signers = await ethers.getSigners();
  const roles: VaultRoles = {
    assetRecoverer: signers[0],
    funder: signers[1],
    withdrawer: signers[2],
    minter: signers[3],
    burner: signers[4],
    rebalancer: signers[5],
    depositPauser: signers[6],
    depositResumer: signers[7],
    pdgCompensator: signers[8],
    unguaranteedBeaconChainDepositor: signers[9],
    unknownValidatorProver: signers[10],
    validatorExitRequester: signers[11],
    validatorWithdrawalTriggerer: signers[12],
    disconnecter: signers[13],
    tierChanger: signers[14],
    nodeOperatorRewardAdjuster: signers[15],
  };

  for (let i = 0; i < roleIds.length; i++) {
    const roleAdmin = await dashboard.getRoleAdmin(roleIds[i]);
    if (roleAdmin === (await dashboard.NODE_OPERATOR_MANAGER_ROLE())) {
      await dashboard.connect(nodeOperatorManager).grantRole(roleIds[i], signers[i]);
    } else {
      await dashboard.grantRole(roleIds[i], signers[i]);
    }
  }

  return {
    stakingVault,
    dashboard,
    proxy,
    roles,
  };
}

/**
 * Sets up the protocol with a maximum external ratio
 */
export async function setupLidoForVaults(ctx: ProtocolContext) {
  const { lido } = ctx.contracts;
  const votingSigner = await ctx.getSigner("voting");

  await lido.connect(votingSigner).setMaxExternalRatioBP(20_00n);
}

// address, totalValue, treasuryFees, liabilityShares
export type VaultReportItem = [string, bigint, bigint, bigint];

export function createVaultsReportTree(vaults: VaultReportItem[]) {
  return StandardMerkleTree.of(vaults, ["address", "uint256", "uint256", "uint256"]);
}

export async function reportVaultDataWithProof(
  ctx: ProtocolContext,
  stakingVault: StakingVault,
<<<<<<< HEAD
  params: {
    totalValue?: bigint;
    inOutDelta?: bigint;
    accruedLidoFees?: bigint;
    liabilityShares?: bigint;
  } = {},
) {
  const { vaultHub, locator, lazyOracle } = ctx.contracts;

  const totalValueArg = params.totalValue ?? (await vaultHub.totalValue(stakingVault));
  const inOutDeltaArg = params.inOutDelta ?? (await vaultHub.vaultRecord(stakingVault)).inOutDelta;
  const liabilitySharesArg = params.liabilityShares ?? (await vaultHub.liabilityShares(stakingVault));
=======
  totalValue?: bigint,
  liabilityShares?: bigint,
) {
  const { vaultHub, locator, lazyOracle } = ctx.contracts;

  const totalValueArg = totalValue ?? (await vaultHub.totalValue(stakingVault));
  const liabilitySharesArg = liabilityShares ?? (await vaultHub.liabilityShares(stakingVault));
>>>>>>> 6c3a9b48

  const vaultReport: VaultReportItem = [
    await stakingVault.getAddress(),
    totalValueArg,
<<<<<<< HEAD
    inOutDeltaArg,
    params.accruedLidoFees ?? 0n,
=======
    0n,
>>>>>>> 6c3a9b48
    liabilitySharesArg,
  ];
  const reportTree = createVaultsReportTree([vaultReport]);

  const accountingSigner = await impersonate(await locator.accountingOracle(), ether("100"));
  await lazyOracle.connect(accountingSigner).updateReportData(await getCurrentBlockTimestamp(), reportTree.root, "");

  return await lazyOracle.updateVaultData(
    await stakingVault.getAddress(),
    totalValueArg,
<<<<<<< HEAD
    inOutDeltaArg,
    params.accruedLidoFees ?? 0n,
=======
    0n,
>>>>>>> 6c3a9b48
    liabilitySharesArg,
    reportTree.getProof(0),
  );
}

interface CreateVaultResponse {
  tx: ContractTransactionResponse;
  proxy: PinnedBeaconProxy;
  vault: StakingVault;
  dashboard: Dashboard;
}

export async function createVaultProxy(
  caller: HardhatEthersSigner,
  vaultFactory: VaultFactory,
  vaultOwner: HardhatEthersSigner,
  nodeOperator: HardhatEthersSigner,
  nodeOperatorManager: HardhatEthersSigner,
  nodeOperatorFeeBP: bigint,
  confirmExpiry: bigint,
  roleAssignments: Permissions.RoleAssignmentStruct[],
): Promise<CreateVaultResponse> {
  const tx = await vaultFactory
    .connect(caller)
    .createVaultWithDashboard(
      vaultOwner,
      nodeOperator,
      nodeOperatorManager,
      nodeOperatorFeeBP,
      confirmExpiry,
      roleAssignments,
      { value: VAULT_CONNECTION_DEPOSIT },
    );

  // Get the receipt manually
  const receipt = (await tx.wait())!;
  const events = findEventsWithInterfaces(receipt, "VaultCreated", [vaultFactory.interface]);

  if (events.length === 0) throw new Error("Vault creation event not found");

  const event = events[0];
  const { vault } = event.args;

  const dashboardEvents = findEventsWithInterfaces(receipt, "DashboardCreated", [vaultFactory.interface]);

  if (dashboardEvents.length === 0) throw new Error("Dashboard creation event not found");

  const { dashboard: dashboardAddress } = dashboardEvents[0].args;

  const proxy = (await ethers.getContractAt("PinnedBeaconProxy", vault, caller)) as PinnedBeaconProxy;
  const stakingVault = (await ethers.getContractAt("StakingVault", vault, caller)) as StakingVault;
  const dashboard = (await ethers.getContractAt("Dashboard", dashboardAddress, caller)) as Dashboard;

  return {
    tx,
    proxy,
    vault: stakingVault,
    dashboard,
  };
}

export const getPubkeys = (num: number): { pubkeys: string[]; stringified: string } => {
  const pubkeys = Array.from({ length: num }, (_, i) => {
    const paddedIndex = (i + 1).toString().padStart(8, "0");
    return `0x${paddedIndex.repeat(12)}`;
  });

  return {
    pubkeys,
    stringified: `0x${pubkeys.map(de0x).join("")}`,
  };
};

export const generatePredepositData = async (
  predepositGuarantee: LoadedContract<PredepositGuarantee>,
  dashboard: Dashboard,
  roles: VaultRoles,
  nodeOperator: HardhatEthersSigner,
  validator: Validator,
  guarantor?: HardhatEthersSigner,
): Promise<{
  deposit: IStakingVault.DepositStruct;
  depositY: BLS12_381.DepositYStruct;
}> => {
  guarantor = guarantor ?? nodeOperator;

  // Pre-requisite: fund the vault to have enough balance to start a validator
  await dashboard.connect(roles.funder).fund({ value: ether("32") });

  // Step 1: Top up the node operator balance
  await predepositGuarantee.connect(guarantor).topUpNodeOperatorBalance(nodeOperator, {
    value: ether("1"),
  });

  // Step 2: Predeposit a validator
  return await generatePredeposit(validator, {
    depositDomain: await predepositGuarantee.DEPOSIT_DOMAIN(),
  });
};

export const getProofAndDepositData = async (
  ctx: ProtocolContext,
  validator: Validator,
  withdrawalCredentials: string,
  amount: bigint = ether("31"),
) => {
  const { predepositGuarantee } = ctx.contracts;

  // Step 3: Prove and deposit the validator
  const pivot_slot = await predepositGuarantee.PIVOT_SLOT();

  const mockCLtree = await prepareLocalMerkleTree(await predepositGuarantee.GI_FIRST_VALIDATOR_PREV());
  const { validatorIndex } = await mockCLtree.addValidator(validator.container);
  const { childBlockTimestamp, beaconBlockHeader } = await mockCLtree.commitChangesToBeaconRoot(
    Number(pivot_slot) + 100,
  );
  const proof = await mockCLtree.buildProof(validatorIndex, beaconBlockHeader);

  const postdeposit = generatePostDeposit(validator.container, amount);
  const pubkey = hexlify(validator.container.pubkey);
  const signature = hexlify(postdeposit.signature);

  postdeposit.depositDataRoot = computeDepositDataRoot(withdrawalCredentials, pubkey, signature, amount);

  const witnesses = [
    {
      proof,
      pubkey,
      validatorIndex,
      childBlockTimestamp,
      slot: beaconBlockHeader.slot,
      proposerIndex: beaconBlockHeader.proposerIndex,
    },
  ];
  return { witnesses, postdeposit };
};<|MERGE_RESOLUTION|>--- conflicted
+++ resolved
@@ -191,10 +191,8 @@
 export async function reportVaultDataWithProof(
   ctx: ProtocolContext,
   stakingVault: StakingVault,
-<<<<<<< HEAD
   params: {
     totalValue?: bigint;
-    inOutDelta?: bigint;
     accruedLidoFees?: bigint;
     liabilityShares?: bigint;
   } = {},
@@ -202,27 +200,12 @@
   const { vaultHub, locator, lazyOracle } = ctx.contracts;
 
   const totalValueArg = params.totalValue ?? (await vaultHub.totalValue(stakingVault));
-  const inOutDeltaArg = params.inOutDelta ?? (await vaultHub.vaultRecord(stakingVault)).inOutDelta;
   const liabilitySharesArg = params.liabilityShares ?? (await vaultHub.liabilityShares(stakingVault));
-=======
-  totalValue?: bigint,
-  liabilityShares?: bigint,
-) {
-  const { vaultHub, locator, lazyOracle } = ctx.contracts;
-
-  const totalValueArg = totalValue ?? (await vaultHub.totalValue(stakingVault));
-  const liabilitySharesArg = liabilityShares ?? (await vaultHub.liabilityShares(stakingVault));
->>>>>>> 6c3a9b48
 
   const vaultReport: VaultReportItem = [
     await stakingVault.getAddress(),
     totalValueArg,
-<<<<<<< HEAD
-    inOutDeltaArg,
     params.accruedLidoFees ?? 0n,
-=======
-    0n,
->>>>>>> 6c3a9b48
     liabilitySharesArg,
   ];
   const reportTree = createVaultsReportTree([vaultReport]);
@@ -233,12 +216,7 @@
   return await lazyOracle.updateVaultData(
     await stakingVault.getAddress(),
     totalValueArg,
-<<<<<<< HEAD
-    inOutDeltaArg,
     params.accruedLidoFees ?? 0n,
-=======
-    0n,
->>>>>>> 6c3a9b48
     liabilitySharesArg,
     reportTree.getProof(0),
   );
