--- conflicted
+++ resolved
@@ -387,10 +387,6 @@
     });
 
     const { timeElapsed } = await getReportTimeElapsed(ctx);
-<<<<<<< HEAD
-
-=======
->>>>>>> fd9b0b70
     await accounting.connect(accountingOracleAccount).handleOracleReport({
       timestamp: reportTimestamp,
       timeElapsed, // 1 day
