import { expect } from "chai";
import { ContractTransactionResponse, formatEther, Result } from "ethers";
import { ethers } from "hardhat";

import { HardhatEthersSigner } from "@nomicfoundation/hardhat-ethers/signers";

import { AccountingOracle } from "typechain-types";

import {
  advanceChainTime,
  BigIntMath,
  certainAddress,
  ether,
  EXTRA_DATA_FORMAT_EMPTY,
  getCurrentBlockTimestamp,
  HASH_CONSENSUS_FAR_FUTURE_EPOCH,
  impersonate,
  log,
  ONE_GWEI,
<<<<<<< HEAD
  trace,
=======
  streccak,
>>>>>>> 25b4edac
} from "lib";

import { ProtocolContext } from "../types";

const ZERO_HASH = new Uint8Array(32).fill(0);
const ZERO_BYTES32 = "0x" + Buffer.from(ZERO_HASH).toString("hex");
const SHARE_RATE_PRECISION = 10n ** 27n;
const MIN_MEMBERS_COUNT = 3n;

export type OracleReportParams = {
  clDiff?: bigint;
  clAppearedValidators?: bigint;
  elRewardsVaultBalance?: bigint | null;
  withdrawalVaultBalance?: bigint | null;
  sharesRequestedToBurn?: bigint | null;
  withdrawalFinalizationBatches?: bigint[];
  simulatedShareRate?: bigint | null;
  refSlot?: bigint | null;
  dryRun?: boolean;
  excludeVaultsBalances?: boolean;
  skipWithdrawals?: boolean;
  waitNextReportTime?: boolean;
  extraDataFormat?: bigint;
  extraDataHash?: string;
  extraDataItemsCount?: bigint;
  extraDataList?: Uint8Array;
  stakingModuleIdsWithNewlyExitedValidators?: bigint[];
  numExitedValidatorsByStakingModule?: bigint[];
  reportElVault?: boolean;
  reportWithdrawalsVault?: boolean;
  vaultValues?: bigint[];
  inOutDeltas?: bigint[];
  silent?: boolean;
};

type OracleReportResults = {
  data: AccountingOracle.ReportDataStruct;
  reportTx: ContractTransactionResponse | undefined;
  extraDataTx: ContractTransactionResponse | undefined;
};

/**
 * Prepare and push oracle report.
 */
export const report = async (
  ctx: ProtocolContext,
  {
    clDiff = ether("10"),
    clAppearedValidators = 0n,
    elRewardsVaultBalance = null,
    withdrawalVaultBalance = null,
    sharesRequestedToBurn = null,
    withdrawalFinalizationBatches = [],
    refSlot = null,
    dryRun = false,
    excludeVaultsBalances = false,
    skipWithdrawals = false,
    waitNextReportTime = true,
    extraDataFormat = EXTRA_DATA_FORMAT_EMPTY,
    extraDataHash = ZERO_BYTES32,
    extraDataItemsCount = 0n,
    extraDataList = new Uint8Array(),
    stakingModuleIdsWithNewlyExitedValidators = [],
    numExitedValidatorsByStakingModule = [],
    reportElVault = true,
    reportWithdrawalsVault = true,
    vaultValues = [],
    inOutDeltas = [],
  }: OracleReportParams = {},
): Promise<OracleReportResults> => {
  const { hashConsensus, lido, elRewardsVault, withdrawalVault, burner, accountingOracle } = ctx.contracts;

  if (waitNextReportTime) {
    await waitNextAvailableReportTime(ctx);
  }

  refSlot = refSlot ?? (await hashConsensus.getCurrentFrame()).refSlot;

  const { beaconValidators, beaconBalance } = await lido.getBeaconStat();
  const postCLBalance = beaconBalance + clDiff;
  const postBeaconValidators = beaconValidators + clAppearedValidators;

  log.debug("Beacon", {
    "Beacon validators": postBeaconValidators,
    "Beacon balance": formatEther(postCLBalance),
  });

  elRewardsVaultBalance = elRewardsVaultBalance ?? (await ethers.provider.getBalance(elRewardsVault.address));
  withdrawalVaultBalance = withdrawalVaultBalance ?? (await ethers.provider.getBalance(withdrawalVault.address));

  log.debug("Balances", {
    "Withdrawal vault": formatEther(withdrawalVaultBalance),
    "ElRewards vault": formatEther(elRewardsVaultBalance),
  });

  if (excludeVaultsBalances) {
    if (!reportWithdrawalsVault || !reportElVault) {
      log.warning("excludeVaultsBalances overrides reportWithdrawalsVault and reportElVault");
    }
    reportWithdrawalsVault = false;
    reportElVault = false;
  }

  withdrawalVaultBalance = reportWithdrawalsVault ? withdrawalVaultBalance : 0n;
  elRewardsVaultBalance = reportElVault ? elRewardsVaultBalance : 0n;

  if (sharesRequestedToBurn === null) {
    const [coverShares, nonCoverShares] = await burner.getSharesRequestedToBurn();
    sharesRequestedToBurn = coverShares + nonCoverShares;
  }

  log.debug("Burner", {
    "Shares Requested To Burn": sharesRequestedToBurn,
    "Withdrawal vault": formatEther(withdrawalVaultBalance),
    "ElRewards vault": formatEther(elRewardsVaultBalance),
  });

  let isBunkerMode = false;

  if (!skipWithdrawals) {
    const simulatedReport = await simulateReport(ctx, {
      refSlot,
      beaconValidators: postBeaconValidators,
      clBalance: postCLBalance,
      withdrawalVaultBalance,
      elRewardsVaultBalance,
      vaultValues,
      inOutDeltas,
    });

    if (!simulatedReport) {
      throw new Error("Failed to simulate report");
    }

    const { postTotalPooledEther, postTotalShares, withdrawals, elRewards } = simulatedReport;

    log.debug("Simulated report", {
      "Post Total Pooled Ether": formatEther(postTotalPooledEther),
      "Post Total Shares": postTotalShares,
      "Withdrawals": formatEther(withdrawals),
      "El Rewards": formatEther(elRewards),
    });

    const simulatedShareRate = (postTotalPooledEther * SHARE_RATE_PRECISION) / postTotalShares;

    if (withdrawalFinalizationBatches.length === 0) {
      withdrawalFinalizationBatches = await getFinalizationBatches(ctx, {
        shareRate: simulatedShareRate,
        limitedWithdrawalVaultBalance: withdrawals,
        limitedElRewardsVaultBalance: elRewards,
      });
    }

    isBunkerMode = (await lido.getTotalPooledEther()) > postTotalPooledEther;

    log.debug("Bunker Mode", { "Is Active": isBunkerMode });
  }

  const reportData = {
    consensusVersion: await accountingOracle.getConsensusVersion(),
    refSlot,
    numValidators: postBeaconValidators,
    clBalanceGwei: postCLBalance / ONE_GWEI,
    stakingModuleIdsWithNewlyExitedValidators,
    numExitedValidatorsByStakingModule,
    withdrawalVaultBalance,
    elRewardsVaultBalance,
    sharesRequestedToBurn,
    withdrawalFinalizationBatches,
    isBunkerMode,
    vaultsValues: vaultValues,
    vaultsInOutDeltas: inOutDeltas,
    extraDataFormat,
    extraDataHash,
    extraDataItemsCount,
  } satisfies AccountingOracle.ReportDataStruct;

  if (dryRun) {
    log.debug("Final Report (Dry Run)", reportData);
    return { data: reportData, reportTx: undefined, extraDataTx: undefined };
  }

  return submitReport(ctx, {
    ...reportData,
    clBalance: postCLBalance,
    extraDataList,
  });
};

export const getReportTimeElapsed = async (ctx: ProtocolContext) => {
  const { hashConsensus } = ctx.contracts;
  const { slotsPerEpoch, secondsPerSlot, genesisTime } = await hashConsensus.getChainConfig();
  const { refSlot } = await hashConsensus.getCurrentFrame();
  const time = await getCurrentBlockTimestamp();

  const { epochsPerFrame } = await hashConsensus.getFrameConfig();

  log.debug("Report elapse time", {
    "Ref slot": refSlot,
    "Ref slot date": new Date(Number(genesisTime + refSlot * secondsPerSlot) * 1000).toUTCString(),
    "Epochs per frame": epochsPerFrame,
    "Slots per epoch": slotsPerEpoch,
    "Seconds per slot": secondsPerSlot,
    "Genesis time": genesisTime,
    "Current time": time,
  });

  const slotsPerFrame = slotsPerEpoch * epochsPerFrame;
  const nextRefSlot = refSlot + slotsPerFrame;
  const nextFrameStart = genesisTime + nextRefSlot * secondsPerSlot;

  // add 10 slots to be sure that the next frame starts
  const nextFrameStartWithOffset = nextFrameStart + secondsPerSlot * 10n;

  return {
    time,
    nextFrameStart,
    nextFrameStartWithOffset,
    timeElapsed: nextFrameStartWithOffset - time,
  };
};

/**
 * Wait for the next available report time.
 */
export const waitNextAvailableReportTime = async (ctx: ProtocolContext): Promise<void> => {
  const { hashConsensus } = ctx.contracts;
  const { slotsPerEpoch } = await hashConsensus.getChainConfig();
  const { epochsPerFrame } = await hashConsensus.getFrameConfig();
  const { refSlot } = await hashConsensus.getCurrentFrame();

  const slotsPerFrame = slotsPerEpoch * epochsPerFrame;

  const { nextFrameStartWithOffset, timeElapsed } = await getReportTimeElapsed(ctx);

  await advanceChainTime(timeElapsed);

  const timeAfterAdvance = await getCurrentBlockTimestamp();

  const nextFrame = await hashConsensus.getCurrentFrame();

  log.debug("Next frame", {
    "Next ref slot": refSlot + slotsPerFrame,
    "Next frame date": new Date(Number(nextFrameStartWithOffset) * 1000).toUTCString(),
    "Time to advance": timeElapsed,
    "Time after advance": timeAfterAdvance,
    "Time after advance date": new Date(Number(timeAfterAdvance) * 1000).toUTCString(),
    "Ref slot": nextFrame.refSlot,
  });

  expect(nextFrame.refSlot).to.equal(refSlot + slotsPerFrame, "Next frame refSlot is incorrect");
};

type SimulateReportParams = {
  refSlot: bigint;
  beaconValidators: bigint;
  clBalance: bigint;
  withdrawalVaultBalance: bigint;
  elRewardsVaultBalance: bigint;
  vaultValues: bigint[];
  inOutDeltas: bigint[];
};

type SimulateReportResult = {
  postTotalPooledEther: bigint;
  postTotalShares: bigint;
  withdrawals: bigint;
  elRewards: bigint;
};

/**
 * Simulate oracle report to get the expected result.
 */
const simulateReport = async (
  ctx: ProtocolContext,
  {
    refSlot,
    beaconValidators,
    clBalance,
    withdrawalVaultBalance,
    elRewardsVaultBalance,
    vaultValues,
    inOutDeltas,
  }: SimulateReportParams,
): Promise<SimulateReportResult> => {
  const { hashConsensus, accounting } = ctx.contracts;

  const { genesisTime, secondsPerSlot } = await hashConsensus.getChainConfig();
  const reportTimestamp = genesisTime + refSlot * secondsPerSlot;

  log.debug("Simulating oracle report", {
    "Ref Slot": refSlot,
    "Beacon Validators": beaconValidators,
    "CL Balance": formatEther(clBalance),
    "Withdrawal Vault Balance": formatEther(withdrawalVaultBalance),
    "El Rewards Vault Balance": formatEther(elRewardsVaultBalance),
  });

  const { timeElapsed } = await getReportTimeElapsed(ctx);
  const update = await accounting.simulateOracleReport(
    {
      timestamp: reportTimestamp,
      timeElapsed,
      clValidators: beaconValidators,
      clBalance,
      withdrawalVaultBalance,
      elRewardsVaultBalance,
      sharesRequestedToBurn: 0n,
      withdrawalFinalizationBatches: [],
      vaultValues,
      inOutDeltas,
    },
    0n,
  );

  log.debug("Simulation result", {
    "Post Total Pooled Ether": formatEther(update.postTotalPooledEther),
    "Post Total Shares": update.postTotalShares,
    "Withdrawals": formatEther(update.withdrawals),
    "El Rewards": formatEther(update.elRewards),
  });

  return {
    postTotalPooledEther: update.postTotalPooledEther,
    postTotalShares: update.postTotalShares,
    withdrawals: update.withdrawals,
    elRewards: update.elRewards,
  };
};

type HandleOracleReportParams = {
  beaconValidators: bigint;
  clBalance: bigint;
  sharesRequestedToBurn: bigint;
  withdrawalVaultBalance: bigint;
  elRewardsVaultBalance: bigint;
  vaultValues?: bigint[];
  inOutDeltas?: bigint[];
};

export const handleOracleReport = async (
  ctx: ProtocolContext,
  {
    beaconValidators,
    clBalance,
    sharesRequestedToBurn,
    withdrawalVaultBalance,
    elRewardsVaultBalance,
    vaultValues = [],
    inOutDeltas = [],
  }: HandleOracleReportParams,
): Promise<void> => {
  const { hashConsensus, accountingOracle, accounting } = ctx.contracts;

  const { refSlot } = await hashConsensus.getCurrentFrame();
  const { genesisTime, secondsPerSlot } = await hashConsensus.getChainConfig();
  const reportTimestamp = genesisTime + refSlot * secondsPerSlot;

  const accountingOracleAccount = await impersonate(accountingOracle.address, ether("100"));

  try {
    log.debug("Handle oracle report", {
      "Ref Slot": refSlot,
      "Beacon Validators": beaconValidators,
      "CL Balance": formatEther(clBalance),
      "Withdrawal Vault Balance": formatEther(withdrawalVaultBalance),
      "El Rewards Vault Balance": formatEther(elRewardsVaultBalance),
    });

<<<<<<< HEAD
    const { timeElapsed } = await getReportTimeElapsed(ctx);

    const handleReportTx = await accounting.connect(accountingOracleAccount).handleOracleReport({
      timestamp: reportTimestamp,
      timeElapsed, // 1 day
      clValidators: beaconValidators,
=======
    await lido.connect(accountingOracleAccount).handleOracleReport(
      reportTimestamp,
      1n * 24n * 60n * 60n, // 1 day
      beaconValidators,
>>>>>>> 25b4edac
      clBalance,
      withdrawalVaultBalance,
      elRewardsVaultBalance,
      sharesRequestedToBurn,
<<<<<<< HEAD
      withdrawalFinalizationBatches: [],
      vaultValues,
      inOutDeltas,
    });

    await trace("accounting.handleOracleReport", handleReportTx);
=======
      [],
      0n,
    );
>>>>>>> 25b4edac
  } catch (error) {
    log.error("Error", (error as Error).message ?? "Unknown error during oracle report simulation");
    expect(error).to.be.undefined;
  }
};

type FinalizationBatchesParams = {
  shareRate: bigint;
  limitedWithdrawalVaultBalance: bigint;
  limitedElRewardsVaultBalance: bigint;
};

/**
 * Get finalization batches to finalize withdrawals.
 */
const getFinalizationBatches = async (
  ctx: ProtocolContext,
  { shareRate, limitedWithdrawalVaultBalance, limitedElRewardsVaultBalance }: FinalizationBatchesParams,
): Promise<bigint[]> => {
  const { oracleReportSanityChecker, lido, withdrawalQueue } = ctx.contracts;

  const { requestTimestampMargin } = await oracleReportSanityChecker.getOracleReportLimits();

  const bufferedEther = await lido.getBufferedEther();
  const unfinalizedSteth = await withdrawalQueue.unfinalizedStETH();

  const reservedBuffer = BigIntMath.min(bufferedEther, unfinalizedSteth);
  const availableEth = limitedWithdrawalVaultBalance + limitedElRewardsVaultBalance + reservedBuffer;

  const blockTimestamp = await getCurrentBlockTimestamp();
  const maxTimestamp = blockTimestamp - requestTimestampMargin;
  const MAX_REQUESTS_PER_CALL = 1000n;

  if (availableEth === 0n) {
    log.debug("No available ether to request withdrawals", {
      "Share rate": shareRate,
      "Available eth": formatEther(availableEth),
      "Limited withdrawal vault balance": formatEther(limitedWithdrawalVaultBalance),
      "Limited el rewards vault balance": formatEther(limitedElRewardsVaultBalance),
      "Reserved buffer": formatEther(reservedBuffer),
    });
    return [];
  }

  log.debug("Calculating finalization batches", {
    "Share Rate": shareRate,
    "Available Eth": formatEther(availableEth),
    "Max Timestamp": maxTimestamp,
  });

  const baseState = {
    remainingEthBudget: availableEth,
    finished: false,
    batches: Array(36).fill(0n),
    batchesLength: 0n,
  };

  let batchesState = await withdrawalQueue.calculateFinalizationBatches(
    shareRate,
    maxTimestamp,
    MAX_REQUESTS_PER_CALL,
    baseState,
  );

  log.debug("Calculated finalization batches", {
    "Batches": batchesState.batches.join(", "),
    "Finished": batchesState.finished,
    "Batches Length": batchesState.batchesLength,
  });

  while (!batchesState.finished) {
    const state = {
      remainingEthBudget: batchesState.remainingEthBudget,
      finished: batchesState.finished,
      batches: (batchesState.batches as Result).toArray(),
      batchesLength: batchesState.batchesLength,
    };

    batchesState = await withdrawalQueue.calculateFinalizationBatches(
      shareRate,
      maxTimestamp,
      MAX_REQUESTS_PER_CALL,
      state,
    );

    log.debug("Calculated finalization batches", {
      "Batches": batchesState.batches.join(", "),
      "Finished": batchesState.finished,
      "Batches Length": batchesState.batchesLength,
    });
  }

  return (batchesState.batches as Result).toArray().filter((x) => x > 0n);
};

export type OracleReportSubmitParams = {
  refSlot: bigint;
  clBalance: bigint;
  numValidators: bigint;
  withdrawalVaultBalance: bigint;
  elRewardsVaultBalance: bigint;
  sharesRequestedToBurn: bigint;
  stakingModuleIdsWithNewlyExitedValidators?: bigint[];
  numExitedValidatorsByStakingModule?: bigint[];
  withdrawalFinalizationBatches?: bigint[];
  isBunkerMode?: boolean;
  vaultsValues: bigint[];
  vaultsInOutDeltas: bigint[];
  extraDataFormat?: bigint;
  extraDataHash?: string;
  extraDataItemsCount?: bigint;
  extraDataList?: Uint8Array;
};

type OracleReportSubmitResult = {
  data: AccountingOracle.ReportDataStruct;
  reportTx: ContractTransactionResponse;
  extraDataTx: ContractTransactionResponse;
};

/**
 * Main function to push oracle report to the protocol.
 */
const submitReport = async (
  ctx: ProtocolContext,
  {
    refSlot,
    clBalance,
    numValidators,
    withdrawalVaultBalance,
    elRewardsVaultBalance,
    sharesRequestedToBurn,
    stakingModuleIdsWithNewlyExitedValidators = [],
    numExitedValidatorsByStakingModule = [],
    withdrawalFinalizationBatches = [],
    isBunkerMode = false,
    vaultsValues = [],
    vaultsInOutDeltas = [],
    extraDataFormat = 0n,
    extraDataHash = ZERO_BYTES32,
    extraDataItemsCount = 0n,
    extraDataList = new Uint8Array(),
  }: OracleReportSubmitParams,
): Promise<OracleReportSubmitResult> => {
  const { accountingOracle } = ctx.contracts;

  log.debug("Pushing oracle report", {
    "Ref slot": refSlot,
    "CL balance": formatEther(clBalance),
    "Validators": numValidators,
    "Withdrawal vault": formatEther(withdrawalVaultBalance),
    "El rewards vault": formatEther(elRewardsVaultBalance),
    "Shares requested to burn": sharesRequestedToBurn,
    "Staking module ids with newly exited validators": stakingModuleIdsWithNewlyExitedValidators,
    "Num exited validators by staking module": numExitedValidatorsByStakingModule,
    "Withdrawal finalization batches": withdrawalFinalizationBatches,
    "Is bunker mode": isBunkerMode,
    "Vaults values": vaultsValues,
    "Vaults in-out deltas": vaultsInOutDeltas,
    "Extra data format": extraDataFormat,
    "Extra data hash": extraDataHash,
    "Extra data items count": extraDataItemsCount,
    "Extra data list": extraDataList,
  });

  const consensusVersion = await accountingOracle.getConsensusVersion();
  const oracleVersion = await accountingOracle.getContractVersion();

  const data = {
    consensusVersion,
    refSlot,
    clBalanceGwei: clBalance / ONE_GWEI,
    numValidators,
    withdrawalVaultBalance,
    elRewardsVaultBalance,
    sharesRequestedToBurn,
    stakingModuleIdsWithNewlyExitedValidators,
    numExitedValidatorsByStakingModule,
    withdrawalFinalizationBatches,
    isBunkerMode,
    vaultsValues,
    vaultsInOutDeltas,
    extraDataFormat,
    extraDataHash,
    extraDataItemsCount,
  } as AccountingOracle.ReportDataStruct;

  const items = getReportDataItems(data);
  const hash = calcReportDataHash(items);

  const submitter = await reachConsensus(ctx, {
    refSlot,
    reportHash: hash,
    consensusVersion,
  });

  log.debug("Pushed oracle report for reached consensus", data);

  const reportTx = await accountingOracle.connect(submitter).submitReportData(data, oracleVersion);

  log.debug("Pushed oracle report main data", {
    "Ref slot": refSlot,
    "Consensus version": consensusVersion,
    "Report hash": hash,
  });

  let extraDataTx: ContractTransactionResponse;
  if (extraDataFormat) {
    extraDataTx = await accountingOracle.connect(submitter).submitReportExtraDataList(extraDataList);
  } else {
    extraDataTx = await accountingOracle.connect(submitter).submitReportExtraDataEmpty();
  }

  const state = await accountingOracle.getProcessingState();

  log.debug("Processing state", {
    "State ref slot": state.currentFrameRefSlot,
    "State main data hash": state.mainDataHash,
    "State main data submitted": state.mainDataSubmitted,
    "State extra data hash": state.extraDataHash,
    "State extra data format": state.extraDataFormat,
    "State extra data submitted": state.extraDataSubmitted,
    "State extra data items count": state.extraDataItemsCount,
    "State extra data items submitted": state.extraDataItemsSubmitted,
  });

  expect(state.currentFrameRefSlot).to.equal(refSlot, "Processing state ref slot is incorrect");
  expect(state.mainDataHash).to.equal(hash, "Processing state main data hash is incorrect");
  expect(state.mainDataSubmitted).to.be.true;
  expect(state.extraDataHash).to.equal(extraDataHash, "Processing state extra data hash is incorrect");
  expect(state.extraDataFormat).to.equal(extraDataFormat, "Processing state extra data format is incorrect");
  expect(state.extraDataSubmitted).to.be.true;
  expect(state.extraDataItemsCount).to.equal(
    extraDataItemsCount,
    "Processing state extra data items count is incorrect",
  );
  expect(state.extraDataItemsSubmitted).to.equal(
    extraDataItemsCount,
    "Processing state extra data items submitted is incorrect",
  );

  log.debug("Oracle report pushed", {
    "Ref slot": refSlot,
    "Consensus version": consensusVersion,
    "Report hash": hash,
  });

  return { data, reportTx, extraDataTx };
};

<<<<<<< HEAD
type ReachConsensusParams = {
  refSlot: bigint;
  reportHash: string;
  consensusVersion: bigint;
=======
/**
 * Ensure that the oracle committee has the required number of members.
 */
export const ensureOracleCommitteeMembers = async (ctx: ProtocolContext, minMembersCount = MIN_MEMBERS_COUNT) => {
  const { hashConsensus } = ctx.contracts;

  const members = await hashConsensus.getFastLaneMembers();
  const addresses = members.addresses.map((address) => address.toLowerCase());

  const agentSigner = await ctx.getSigner("agent");

  if (addresses.length >= minMembersCount) {
    log.debug("Oracle committee members count is sufficient", {
      "Min members count": minMembersCount,
      "Members count": addresses.length,
      "Members": addresses.join(", "),
    });

    return;
  }

  const managementRole = await hashConsensus.MANAGE_MEMBERS_AND_QUORUM_ROLE();
  await hashConsensus.connect(agentSigner).grantRole(managementRole, agentSigner);

  let count = addresses.length;
  while (addresses.length < minMembersCount) {
    const address = getOracleCommitteeMemberAddress(count);

    log.debug(`Adding oracle committee member ${count}`, {
      "Min members count": minMembersCount,
      "Address": address,
    });

    await hashConsensus.connect(agentSigner).addMember(address, minMembersCount);

    addresses.push(address);

    log.success(`Added oracle committee member ${count}`);

    count++;
  }

  await hashConsensus.connect(agentSigner).renounceRole(managementRole, agentSigner);

  log.debug("Checked oracle committee members count", {
    "Min members count": minMembersCount,
    "Members count": addresses.length,
    "Members": addresses.join(", "),
  });

  expect(addresses.length).to.be.gte(minMembersCount);
};

export const ensureHashConsensusInitialEpoch = async (ctx: ProtocolContext) => {
  const { hashConsensus } = ctx.contracts;

  const { initialEpoch } = await hashConsensus.getFrameConfig();
  if (initialEpoch === HASH_CONSENSUS_FAR_FUTURE_EPOCH) {
    log.debug("Initializing hash consensus epoch...", {
      "Initial epoch": initialEpoch,
    });

    const latestBlockTimestamp = await getCurrentBlockTimestamp();
    const { genesisTime, secondsPerSlot, slotsPerEpoch } = await hashConsensus.getChainConfig();
    const updatedInitialEpoch = (latestBlockTimestamp - genesisTime) / (slotsPerEpoch * secondsPerSlot);

    const agentSigner = await ctx.getSigner("agent");
    await hashConsensus.connect(agentSigner).updateInitialEpoch(updatedInitialEpoch);

    log.success("Hash consensus epoch initialized");
  }
>>>>>>> 25b4edac
};

/**
 * Submit reports from all fast lane members to reach consensus on the report.
 */
const reachConsensus = async (
  ctx: ProtocolContext,
  { refSlot, reportHash, consensusVersion }: ReachConsensusParams,
) => {
  const { hashConsensus } = ctx.contracts;

  const { addresses } = await hashConsensus.getFastLaneMembers();

  let submitter: HardhatEthersSigner | null = null;

  log.debug("Reaching consensus", {
    "Ref slot": refSlot,
    "Report hash": reportHash,
    "Consensus version": consensusVersion,
    "Addresses": addresses.join(", "),
  });

  for (const address of addresses) {
    const member = await impersonate(address, ether("1"));
    if (!submitter) {
      submitter = member;
    }

    await hashConsensus.connect(member).submitReport(refSlot, reportHash, consensusVersion);
  }

  const { consensusReport } = await hashConsensus.getConsensusState();

  expect(consensusReport).to.equal(reportHash, "Consensus report hash is incorrect");

  return submitter as HardhatEthersSigner;
};

/**
 * Helper function to get report data items in the required order.
 */
const getReportDataItems = (data: AccountingOracle.ReportDataStruct) => [
  data.consensusVersion,
  data.refSlot,
  data.numValidators,
  data.clBalanceGwei,
  data.stakingModuleIdsWithNewlyExitedValidators,
  data.numExitedValidatorsByStakingModule,
  data.withdrawalVaultBalance,
  data.elRewardsVaultBalance,
  data.sharesRequestedToBurn,
  data.withdrawalFinalizationBatches,
  data.isBunkerMode,
  data.vaultsValues,
  data.vaultsInOutDeltas,
  data.extraDataFormat,
  data.extraDataHash,
  data.extraDataItemsCount,
];

/**
 * Helper function to calculate hash of the report data.
 */
const calcReportDataHash = (items: ReturnType<typeof getReportDataItems>) => {
  const types = [
    "uint256", // consensusVersion
    "uint256", // refSlot
    "uint256", // numValidators
    "uint256", // clBalanceGwei
    "uint256[]", // stakingModuleIdsWithNewlyExitedValidators
    "uint256[]", // numExitedValidatorsByStakingModule
    "uint256", // withdrawalVaultBalance
    "uint256", // elRewardsVaultBalance
    "uint256", // sharesRequestedToBurn
    "uint256[]", // withdrawalFinalizationBatches
    "bool", // isBunkerMode
    "uint256[]", // vaultsValues
    "int256[]", // vaultsInOutDeltas
    "uint256", // extraDataFormat
    "bytes32", // extraDataHash
    "uint256", // extraDataItemsCount
  ];

  const data = ethers.AbiCoder.defaultAbiCoder().encode([`(${types.join(",")})`], [items]);
  return ethers.keccak256(data);
};

/**
 * Helper function to get oracle committee member address by id.
 */
const getOracleCommitteeMemberAddress = (id: number) => certainAddress(`AO:HC:OC:${id}`);

/**
 * Ensure that the oracle committee has the required number of members.
 */
export const ensureOracleCommitteeMembers = async (ctx: ProtocolContext, minMembersCount = MIN_MEMBERS_COUNT) => {
  const { hashConsensus } = ctx.contracts;

  const members = await hashConsensus.getFastLaneMembers();
  const addresses = members.addresses.map((address) => address.toLowerCase());

  const agentSigner = await ctx.getSigner("agent");

  if (addresses.length >= minMembersCount) {
    log.debug("Oracle committee members count is sufficient", {
      "Min members count": minMembersCount,
      "Members count": addresses.length,
      "Members": addresses.join(", "),
    });

    return;
  }

  const managementRole = await hashConsensus.MANAGE_MEMBERS_AND_QUORUM_ROLE();
  await hashConsensus.connect(agentSigner).grantRole(managementRole, agentSigner);

  let count = addresses.length;
  while (addresses.length < minMembersCount) {
    log.warning(`Adding oracle committee member ${count}`);

    const address = getOracleCommitteeMemberAddress(count);
    const addTx = await hashConsensus.connect(agentSigner).addMember(address, minMembersCount);
    await trace("hashConsensus.addMember", addTx);

    addresses.push(address);

    log.success(`Added oracle committee member ${count}`);

    count++;
  }

  await hashConsensus.connect(agentSigner).renounceRole(managementRole, agentSigner);

  log.debug("Checked oracle committee members count", {
    "Min members count": minMembersCount,
    "Members count": addresses.length,
    "Members": addresses.join(", "),
  });

  expect(addresses.length).to.be.gte(minMembersCount);
};

/**
 * Ensure that the oracle committee members have consensus on the initial epoch.
 */
export const ensureHashConsensusInitialEpoch = async (ctx: ProtocolContext) => {
  const { hashConsensus } = ctx.contracts;

  const { initialEpoch } = await hashConsensus.getFrameConfig();
  if (initialEpoch === HASH_CONSENSUS_FAR_FUTURE_EPOCH) {
    log.warning("Initializing hash consensus epoch...");

    const latestBlockTimestamp = await getCurrentBlockTimestamp();
    const { genesisTime, secondsPerSlot, slotsPerEpoch } = await hashConsensus.getChainConfig();
    const updatedInitialEpoch = (latestBlockTimestamp - genesisTime) / (slotsPerEpoch * secondsPerSlot);

    const agentSigner = await ctx.getSigner("agent");

    const tx = await hashConsensus.connect(agentSigner).updateInitialEpoch(updatedInitialEpoch);
    await trace("hashConsensus.updateInitialEpoch", tx);

    log.success("Hash consensus epoch initialized");
  }
};<|MERGE_RESOLUTION|>--- conflicted
+++ resolved
@@ -17,51 +17,57 @@
   impersonate,
   log,
   ONE_GWEI,
-<<<<<<< HEAD
-  trace,
-=======
   streccak,
->>>>>>> 25b4edac
 } from "lib";
 
 import { ProtocolContext } from "../types";
+
+export type OracleReportOptions = {
+  clDiff: bigint;
+  clAppearedValidators: bigint;
+  elRewardsVaultBalance: bigint | null;
+  withdrawalVaultBalance: bigint | null;
+  sharesRequestedToBurn: bigint | null;
+  withdrawalFinalizationBatches: bigint[];
+  simulatedShareRate: bigint | null;
+  refSlot: bigint | null;
+  dryRun: boolean;
+  excludeVaultsBalances: boolean;
+  skipWithdrawals: boolean;
+  waitNextReportTime: boolean;
+  extraDataFormat: bigint;
+  extraDataHash: string;
+  extraDataItemsCount: bigint;
+  extraDataList: Uint8Array;
+  stakingModuleIdsWithNewlyExitedValidators: bigint[];
+  numExitedValidatorsByStakingModule: bigint[];
+  reportElVault: boolean;
+  reportWithdrawalsVault: boolean;
+  silent: boolean;
+};
+
+export type OracleReportPushOptions = {
+  refSlot: bigint;
+  clBalance: bigint;
+  numValidators: bigint;
+  withdrawalVaultBalance: bigint;
+  elRewardsVaultBalance: bigint;
+  sharesRequestedToBurn: bigint;
+  simulatedShareRate: bigint;
+  stakingModuleIdsWithNewlyExitedValidators?: bigint[];
+  numExitedValidatorsByStakingModule?: bigint[];
+  withdrawalFinalizationBatches?: bigint[];
+  isBunkerMode?: boolean;
+  extraDataFormat?: bigint;
+  extraDataHash?: string;
+  extraDataItemsCount?: bigint;
+  extraDataList?: Uint8Array;
+};
 
 const ZERO_HASH = new Uint8Array(32).fill(0);
 const ZERO_BYTES32 = "0x" + Buffer.from(ZERO_HASH).toString("hex");
 const SHARE_RATE_PRECISION = 10n ** 27n;
 const MIN_MEMBERS_COUNT = 3n;
-
-export type OracleReportParams = {
-  clDiff?: bigint;
-  clAppearedValidators?: bigint;
-  elRewardsVaultBalance?: bigint | null;
-  withdrawalVaultBalance?: bigint | null;
-  sharesRequestedToBurn?: bigint | null;
-  withdrawalFinalizationBatches?: bigint[];
-  simulatedShareRate?: bigint | null;
-  refSlot?: bigint | null;
-  dryRun?: boolean;
-  excludeVaultsBalances?: boolean;
-  skipWithdrawals?: boolean;
-  waitNextReportTime?: boolean;
-  extraDataFormat?: bigint;
-  extraDataHash?: string;
-  extraDataItemsCount?: bigint;
-  extraDataList?: Uint8Array;
-  stakingModuleIdsWithNewlyExitedValidators?: bigint[];
-  numExitedValidatorsByStakingModule?: bigint[];
-  reportElVault?: boolean;
-  reportWithdrawalsVault?: boolean;
-  vaultValues?: bigint[];
-  inOutDeltas?: bigint[];
-  silent?: boolean;
-};
-
-type OracleReportResults = {
-  data: AccountingOracle.ReportDataStruct;
-  reportTx: ContractTransactionResponse | undefined;
-  extraDataTx: ContractTransactionResponse | undefined;
-};
 
 /**
  * Prepare and push oracle report.
@@ -75,6 +81,7 @@
     withdrawalVaultBalance = null,
     sharesRequestedToBurn = null,
     withdrawalFinalizationBatches = [],
+    simulatedShareRate = null,
     refSlot = null,
     dryRun = false,
     excludeVaultsBalances = false,
@@ -88,17 +95,23 @@
     numExitedValidatorsByStakingModule = [],
     reportElVault = true,
     reportWithdrawalsVault = true,
-    vaultValues = [],
-    inOutDeltas = [],
-  }: OracleReportParams = {},
-): Promise<OracleReportResults> => {
+  } = {} as Partial<OracleReportOptions>,
+): Promise<{
+  data: AccountingOracle.ReportDataStruct;
+  reportTx: ContractTransactionResponse | undefined;
+  extraDataTx: ContractTransactionResponse | undefined;
+}> => {
   const { hashConsensus, lido, elRewardsVault, withdrawalVault, burner, accountingOracle } = ctx.contracts;
 
+  // Fast-forward to next report time
   if (waitNextReportTime) {
     await waitNextAvailableReportTime(ctx);
   }
 
-  refSlot = refSlot ?? (await hashConsensus.getCurrentFrame()).refSlot;
+  // Get report slot from the protocol
+  if (!refSlot) {
+    ({ refSlot } = await hashConsensus.getCurrentFrame());
+  }
 
   const { beaconValidators, beaconBalance } = await lido.getBeaconStat();
   const postCLBalance = beaconBalance + clDiff;
@@ -116,6 +129,9 @@
     "Withdrawal vault": formatEther(withdrawalVaultBalance),
     "ElRewards vault": formatEther(elRewardsVaultBalance),
   });
+
+  // excludeVaultsBalance safely forces LIDO to see vault balances as empty allowing zero/negative rebase
+  // simulateReports needs proper withdrawal and elRewards vaults balances
 
   if (excludeVaultsBalances) {
     if (!reportWithdrawalsVault || !reportElVault) {
@@ -142,21 +158,19 @@
   let isBunkerMode = false;
 
   if (!skipWithdrawals) {
-    const simulatedReport = await simulateReport(ctx, {
+    const params = {
       refSlot,
       beaconValidators: postBeaconValidators,
       clBalance: postCLBalance,
       withdrawalVaultBalance,
       elRewardsVaultBalance,
-      vaultValues,
-      inOutDeltas,
-    });
-
-    if (!simulatedReport) {
-      throw new Error("Failed to simulate report");
-    }
-
-    const { postTotalPooledEther, postTotalShares, withdrawals, elRewards } = simulatedReport;
+    };
+
+    const simulatedReport = await simulateReport(ctx, params);
+
+    expect(simulatedReport).to.not.be.undefined;
+
+    const { postTotalPooledEther, postTotalShares, withdrawals, elRewards } = simulatedReport!;
 
     log.debug("Simulated report", {
       "Post Total Pooled Ether": formatEther(postTotalPooledEther),
@@ -165,7 +179,9 @@
       "El Rewards": formatEther(elRewards),
     });
 
-    const simulatedShareRate = (postTotalPooledEther * SHARE_RATE_PRECISION) / postTotalShares;
+    if (simulatedShareRate === null) {
+      simulatedShareRate = (postTotalPooledEther * SHARE_RATE_PRECISION) / postTotalShares;
+    }
 
     if (withdrawalFinalizationBatches.length === 0) {
       withdrawalFinalizationBatches = await getFinalizationBatches(ctx, {
@@ -178,37 +194,67 @@
     isBunkerMode = (await lido.getTotalPooledEther()) > postTotalPooledEther;
 
     log.debug("Bunker Mode", { "Is Active": isBunkerMode });
-  }
-
-  const reportData = {
-    consensusVersion: await accountingOracle.getConsensusVersion(),
+  } else if (simulatedShareRate === null) {
+    simulatedShareRate = 0n;
+  }
+
+  if (dryRun) {
+    const data = {
+      consensusVersion: await accountingOracle.getConsensusVersion(),
+      refSlot,
+      numValidators: postBeaconValidators,
+      clBalanceGwei: postCLBalance / ONE_GWEI,
+      stakingModuleIdsWithNewlyExitedValidators,
+      numExitedValidatorsByStakingModule,
+      withdrawalVaultBalance,
+      elRewardsVaultBalance,
+      sharesRequestedToBurn,
+      withdrawalFinalizationBatches,
+      simulatedShareRate,
+      isBunkerMode,
+      extraDataFormat,
+      extraDataHash,
+      extraDataItemsCount,
+    } as AccountingOracle.ReportDataStruct;
+
+    log.debug("Final Report (Dry Run)", {
+      "Consensus version": data.consensusVersion,
+      "Ref slot": data.refSlot,
+      "CL balance": data.clBalanceGwei,
+      "Num validators": data.numValidators,
+      "Withdrawal vault balance": data.withdrawalVaultBalance,
+      "EL rewards vault balance": data.elRewardsVaultBalance,
+      "Shares requested to burn": data.sharesRequestedToBurn,
+      "Withdrawal finalization batches": data.withdrawalFinalizationBatches,
+      "Simulated share rate": data.simulatedShareRate,
+      "Is bunker mode": data.isBunkerMode,
+      "Extra data format": data.extraDataFormat,
+      "Extra data hash": data.extraDataHash,
+      "Extra data items count": data.extraDataItemsCount,
+    });
+
+    return { data, reportTx: undefined, extraDataTx: undefined };
+  }
+
+  const reportParams = {
     refSlot,
+    clBalance: postCLBalance,
     numValidators: postBeaconValidators,
-    clBalanceGwei: postCLBalance / ONE_GWEI,
-    stakingModuleIdsWithNewlyExitedValidators,
-    numExitedValidatorsByStakingModule,
     withdrawalVaultBalance,
     elRewardsVaultBalance,
     sharesRequestedToBurn,
+    simulatedShareRate,
+    stakingModuleIdsWithNewlyExitedValidators,
+    numExitedValidatorsByStakingModule,
     withdrawalFinalizationBatches,
     isBunkerMode,
-    vaultsValues: vaultValues,
-    vaultsInOutDeltas: inOutDeltas,
     extraDataFormat,
     extraDataHash,
     extraDataItemsCount,
-  } satisfies AccountingOracle.ReportDataStruct;
-
-  if (dryRun) {
-    log.debug("Final Report (Dry Run)", reportData);
-    return { data: reportData, reportTx: undefined, extraDataTx: undefined };
-  }
-
-  return submitReport(ctx, {
-    ...reportData,
-    clBalance: postCLBalance,
     extraDataList,
-  });
+  };
+
+  return submitReport(ctx, reportParams);
 };
 
 export const getReportTimeElapsed = async (ctx: ProtocolContext) => {
@@ -275,42 +321,28 @@
   expect(nextFrame.refSlot).to.equal(refSlot + slotsPerFrame, "Next frame refSlot is incorrect");
 };
 
-type SimulateReportParams = {
-  refSlot: bigint;
-  beaconValidators: bigint;
-  clBalance: bigint;
-  withdrawalVaultBalance: bigint;
-  elRewardsVaultBalance: bigint;
-  vaultValues: bigint[];
-  inOutDeltas: bigint[];
-};
-
-type SimulateReportResult = {
-  postTotalPooledEther: bigint;
-  postTotalShares: bigint;
-  withdrawals: bigint;
-  elRewards: bigint;
-};
-
 /**
  * Simulate oracle report to get the expected result.
  */
 const simulateReport = async (
   ctx: ProtocolContext,
-  {
-    refSlot,
-    beaconValidators,
-    clBalance,
-    withdrawalVaultBalance,
-    elRewardsVaultBalance,
-    vaultValues,
-    inOutDeltas,
-  }: SimulateReportParams,
-): Promise<SimulateReportResult> => {
-  const { hashConsensus, accounting } = ctx.contracts;
+  params: {
+    refSlot: bigint;
+    beaconValidators: bigint;
+    clBalance: bigint;
+    withdrawalVaultBalance: bigint;
+    elRewardsVaultBalance: bigint;
+  },
+): Promise<
+  { postTotalPooledEther: bigint; postTotalShares: bigint; withdrawals: bigint; elRewards: bigint } | undefined
+> => {
+  const { hashConsensus, accountingOracle, lido } = ctx.contracts;
+  const { refSlot, beaconValidators, clBalance, withdrawalVaultBalance, elRewardsVaultBalance } = params;
 
   const { genesisTime, secondsPerSlot } = await hashConsensus.getChainConfig();
   const reportTimestamp = genesisTime + refSlot * secondsPerSlot;
+
+  const accountingOracleAccount = await impersonate(accountingOracle.address, ether("100"));
 
   log.debug("Simulating oracle report", {
     "Ref Slot": refSlot,
@@ -320,61 +352,84 @@
     "El Rewards Vault Balance": formatEther(elRewardsVaultBalance),
   });
 
-  const { timeElapsed } = await getReportTimeElapsed(ctx);
-  const update = await accounting.simulateOracleReport(
-    {
-      timestamp: reportTimestamp,
-      timeElapsed,
-      clValidators: beaconValidators,
-      clBalance,
-      withdrawalVaultBalance,
-      elRewardsVaultBalance,
-      sharesRequestedToBurn: 0n,
-      withdrawalFinalizationBatches: [],
-      vaultValues,
-      inOutDeltas,
+  // NOTE: To enable negative rebase sanity checker, the static call below
+  //    replaced with advanced eth_call with stateDiff.
+  // const [postTotalPooledEther1, postTotalShares1, withdrawals1, elRewards1] = await lido
+  //   .connect(accountingOracleAccount)
+  //   .handleOracleReport.staticCall(
+  //     reportTimestamp,
+  //     1n * 24n * 60n * 60n, // 1 day
+  //     beaconValidators,
+  //     clBalance,
+  //     withdrawalVaultBalance,
+  //     elRewardsVaultBalance,
+  //     0n,
+  //     [],
+  //     0n,
+  //   );
+
+  // Step 1: Encode the function call data
+  const data = lido.interface.encodeFunctionData("handleOracleReport", [
+    reportTimestamp,
+    BigInt(24 * 60 * 60), // 1 day in seconds
+    beaconValidators,
+    clBalance,
+    withdrawalVaultBalance,
+    elRewardsVaultBalance,
+    BigInt(0),
+    [],
+    BigInt(0),
+  ]);
+
+  // Step 2: Prepare the transaction object
+  const transactionObject = {
+    to: lido.address,
+    from: accountingOracleAccount.address,
+    data: data,
+  };
+
+  // Step 3: Prepare call parameters, state diff and perform eth_call
+  const accountingOracleAddr = await accountingOracle.getAddress();
+  const callParams = [transactionObject, "latest"];
+  const LAST_PROCESSING_REF_SLOT_POSITION = streccak("lido.BaseOracle.lastProcessingRefSlot");
+  const stateDiff = {
+    [accountingOracleAddr]: {
+      stateDiff: {
+        [LAST_PROCESSING_REF_SLOT_POSITION]: refSlot, // setting the processing refslot for the sanity checker
+      },
     },
-    0n,
+  };
+
+  const returnData = await ethers.provider.send("eth_call", [...callParams, stateDiff]);
+
+  // Step 4: Decode the returned data
+  const [[postTotalPooledEther, postTotalShares, withdrawals, elRewards]] = lido.interface.decodeFunctionResult(
+    "handleOracleReport",
+    returnData,
   );
 
   log.debug("Simulation result", {
-    "Post Total Pooled Ether": formatEther(update.postTotalPooledEther),
-    "Post Total Shares": update.postTotalShares,
-    "Withdrawals": formatEther(update.withdrawals),
-    "El Rewards": formatEther(update.elRewards),
-  });
-
-  return {
-    postTotalPooledEther: update.postTotalPooledEther,
-    postTotalShares: update.postTotalShares,
-    withdrawals: update.withdrawals,
-    elRewards: update.elRewards,
-  };
-};
-
-type HandleOracleReportParams = {
-  beaconValidators: bigint;
-  clBalance: bigint;
-  sharesRequestedToBurn: bigint;
-  withdrawalVaultBalance: bigint;
-  elRewardsVaultBalance: bigint;
-  vaultValues?: bigint[];
-  inOutDeltas?: bigint[];
+    "Post Total Pooled Ether": formatEther(postTotalPooledEther),
+    "Post Total Shares": postTotalShares,
+    "Withdrawals": formatEther(withdrawals),
+    "El Rewards": formatEther(elRewards),
+  });
+
+  return { postTotalPooledEther, postTotalShares, withdrawals, elRewards };
 };
 
 export const handleOracleReport = async (
   ctx: ProtocolContext,
-  {
-    beaconValidators,
-    clBalance,
-    sharesRequestedToBurn,
-    withdrawalVaultBalance,
-    elRewardsVaultBalance,
-    vaultValues = [],
-    inOutDeltas = [],
-  }: HandleOracleReportParams,
+  params: {
+    beaconValidators: bigint;
+    clBalance: bigint;
+    sharesRequestedToBurn: bigint;
+    withdrawalVaultBalance: bigint;
+    elRewardsVaultBalance: bigint;
+  },
 ): Promise<void> => {
-  const { hashConsensus, accountingOracle, accounting } = ctx.contracts;
+  const { hashConsensus, accountingOracle, lido } = ctx.contracts;
+  const { beaconValidators, clBalance, sharesRequestedToBurn, withdrawalVaultBalance, elRewardsVaultBalance } = params;
 
   const { refSlot } = await hashConsensus.getCurrentFrame();
   const { genesisTime, secondsPerSlot } = await hashConsensus.getChainConfig();
@@ -391,55 +446,36 @@
       "El Rewards Vault Balance": formatEther(elRewardsVaultBalance),
     });
 
-<<<<<<< HEAD
-    const { timeElapsed } = await getReportTimeElapsed(ctx);
-
-    const handleReportTx = await accounting.connect(accountingOracleAccount).handleOracleReport({
-      timestamp: reportTimestamp,
-      timeElapsed, // 1 day
-      clValidators: beaconValidators,
-=======
     await lido.connect(accountingOracleAccount).handleOracleReport(
       reportTimestamp,
       1n * 24n * 60n * 60n, // 1 day
       beaconValidators,
->>>>>>> 25b4edac
       clBalance,
       withdrawalVaultBalance,
       elRewardsVaultBalance,
       sharesRequestedToBurn,
-<<<<<<< HEAD
-      withdrawalFinalizationBatches: [],
-      vaultValues,
-      inOutDeltas,
-    });
-
-    await trace("accounting.handleOracleReport", handleReportTx);
-=======
       [],
       0n,
     );
->>>>>>> 25b4edac
   } catch (error) {
     log.error("Error", (error as Error).message ?? "Unknown error during oracle report simulation");
     expect(error).to.be.undefined;
   }
 };
 
-type FinalizationBatchesParams = {
-  shareRate: bigint;
-  limitedWithdrawalVaultBalance: bigint;
-  limitedElRewardsVaultBalance: bigint;
-};
-
 /**
  * Get finalization batches to finalize withdrawals.
  */
 const getFinalizationBatches = async (
   ctx: ProtocolContext,
-  { shareRate, limitedWithdrawalVaultBalance, limitedElRewardsVaultBalance }: FinalizationBatchesParams,
+  params: {
+    shareRate: bigint;
+    limitedWithdrawalVaultBalance: bigint;
+    limitedElRewardsVaultBalance: bigint;
+  },
 ): Promise<bigint[]> => {
   const { oracleReportSanityChecker, lido, withdrawalQueue } = ctx.contracts;
+  const { shareRate, limitedWithdrawalVaultBalance, limitedElRewardsVaultBalance } = params;
 
   const { requestTimestampMargin } = await oracleReportSanityChecker.getOracleReportLimits();
 
@@ -515,35 +551,10 @@
   return (batchesState.batches as Result).toArray().filter((x) => x > 0n);
 };
 
-export type OracleReportSubmitParams = {
-  refSlot: bigint;
-  clBalance: bigint;
-  numValidators: bigint;
-  withdrawalVaultBalance: bigint;
-  elRewardsVaultBalance: bigint;
-  sharesRequestedToBurn: bigint;
-  stakingModuleIdsWithNewlyExitedValidators?: bigint[];
-  numExitedValidatorsByStakingModule?: bigint[];
-  withdrawalFinalizationBatches?: bigint[];
-  isBunkerMode?: boolean;
-  vaultsValues: bigint[];
-  vaultsInOutDeltas: bigint[];
-  extraDataFormat?: bigint;
-  extraDataHash?: string;
-  extraDataItemsCount?: bigint;
-  extraDataList?: Uint8Array;
-};
-
-type OracleReportSubmitResult = {
-  data: AccountingOracle.ReportDataStruct;
-  reportTx: ContractTransactionResponse;
-  extraDataTx: ContractTransactionResponse;
-};
-
 /**
  * Main function to push oracle report to the protocol.
  */
-const submitReport = async (
+export const submitReport = async (
   ctx: ProtocolContext,
   {
     refSlot,
@@ -552,18 +563,21 @@
     withdrawalVaultBalance,
     elRewardsVaultBalance,
     sharesRequestedToBurn,
+    simulatedShareRate,
     stakingModuleIdsWithNewlyExitedValidators = [],
     numExitedValidatorsByStakingModule = [],
     withdrawalFinalizationBatches = [],
     isBunkerMode = false,
-    vaultsValues = [],
-    vaultsInOutDeltas = [],
     extraDataFormat = 0n,
     extraDataHash = ZERO_BYTES32,
     extraDataItemsCount = 0n,
     extraDataList = new Uint8Array(),
-  }: OracleReportSubmitParams,
-): Promise<OracleReportSubmitResult> => {
+  } = {} as OracleReportPushOptions,
+): Promise<{
+  data: AccountingOracle.ReportDataStruct;
+  reportTx: ContractTransactionResponse;
+  extraDataTx: ContractTransactionResponse;
+}> => {
   const { accountingOracle } = ctx.contracts;
 
   log.debug("Pushing oracle report", {
@@ -573,12 +587,11 @@
     "Withdrawal vault": formatEther(withdrawalVaultBalance),
     "El rewards vault": formatEther(elRewardsVaultBalance),
     "Shares requested to burn": sharesRequestedToBurn,
+    "Simulated share rate": simulatedShareRate,
     "Staking module ids with newly exited validators": stakingModuleIdsWithNewlyExitedValidators,
     "Num exited validators by staking module": numExitedValidatorsByStakingModule,
     "Withdrawal finalization batches": withdrawalFinalizationBatches,
     "Is bunker mode": isBunkerMode,
-    "Vaults values": vaultsValues,
-    "Vaults in-out deltas": vaultsInOutDeltas,
     "Extra data format": extraDataFormat,
     "Extra data hash": extraDataHash,
     "Extra data items count": extraDataItemsCount,
@@ -596,12 +609,11 @@
     withdrawalVaultBalance,
     elRewardsVaultBalance,
     sharesRequestedToBurn,
+    simulatedShareRate,
     stakingModuleIdsWithNewlyExitedValidators,
     numExitedValidatorsByStakingModule,
     withdrawalFinalizationBatches,
     isBunkerMode,
-    vaultsValues,
-    vaultsInOutDeltas,
     extraDataFormat,
     extraDataHash,
     extraDataItemsCount,
@@ -670,12 +682,6 @@
   return { data, reportTx, extraDataTx };
 };
 
-<<<<<<< HEAD
-type ReachConsensusParams = {
-  refSlot: bigint;
-  reportHash: string;
-  consensusVersion: bigint;
-=======
 /**
  * Ensure that the oracle committee has the required number of members.
  */
@@ -747,7 +753,6 @@
 
     log.success("Hash consensus epoch initialized");
   }
->>>>>>> 25b4edac
 };
 
 /**
@@ -755,9 +760,14 @@
  */
 const reachConsensus = async (
   ctx: ProtocolContext,
-  { refSlot, reportHash, consensusVersion }: ReachConsensusParams,
+  params: {
+    refSlot: bigint;
+    reportHash: string;
+    consensusVersion: bigint;
+  },
 ) => {
   const { hashConsensus } = ctx.contracts;
+  const { refSlot, reportHash, consensusVersion } = params;
 
   const { addresses } = await hashConsensus.getFastLaneMembers();
 
@@ -800,9 +810,8 @@
   data.elRewardsVaultBalance,
   data.sharesRequestedToBurn,
   data.withdrawalFinalizationBatches,
+  data.simulatedShareRate,
   data.isBunkerMode,
-  data.vaultsValues,
-  data.vaultsInOutDeltas,
   data.extraDataFormat,
   data.extraDataHash,
   data.extraDataItemsCount,
@@ -823,9 +832,8 @@
     "uint256", // elRewardsVaultBalance
     "uint256", // sharesRequestedToBurn
     "uint256[]", // withdrawalFinalizationBatches
+    "uint256", // simulatedShareRate
     "bool", // isBunkerMode
-    "uint256[]", // vaultsValues
-    "int256[]", // vaultsInOutDeltas
     "uint256", // extraDataFormat
     "bytes32", // extraDataHash
     "uint256", // extraDataItemsCount
@@ -838,77 +846,4 @@
 /**
  * Helper function to get oracle committee member address by id.
  */
-const getOracleCommitteeMemberAddress = (id: number) => certainAddress(`AO:HC:OC:${id}`);
-
-/**
- * Ensure that the oracle committee has the required number of members.
- */
-export const ensureOracleCommitteeMembers = async (ctx: ProtocolContext, minMembersCount = MIN_MEMBERS_COUNT) => {
-  const { hashConsensus } = ctx.contracts;
-
-  const members = await hashConsensus.getFastLaneMembers();
-  const addresses = members.addresses.map((address) => address.toLowerCase());
-
-  const agentSigner = await ctx.getSigner("agent");
-
-  if (addresses.length >= minMembersCount) {
-    log.debug("Oracle committee members count is sufficient", {
-      "Min members count": minMembersCount,
-      "Members count": addresses.length,
-      "Members": addresses.join(", "),
-    });
-
-    return;
-  }
-
-  const managementRole = await hashConsensus.MANAGE_MEMBERS_AND_QUORUM_ROLE();
-  await hashConsensus.connect(agentSigner).grantRole(managementRole, agentSigner);
-
-  let count = addresses.length;
-  while (addresses.length < minMembersCount) {
-    log.warning(`Adding oracle committee member ${count}`);
-
-    const address = getOracleCommitteeMemberAddress(count);
-    const addTx = await hashConsensus.connect(agentSigner).addMember(address, minMembersCount);
-    await trace("hashConsensus.addMember", addTx);
-
-    addresses.push(address);
-
-    log.success(`Added oracle committee member ${count}`);
-
-    count++;
-  }
-
-  await hashConsensus.connect(agentSigner).renounceRole(managementRole, agentSigner);
-
-  log.debug("Checked oracle committee members count", {
-    "Min members count": minMembersCount,
-    "Members count": addresses.length,
-    "Members": addresses.join(", "),
-  });
-
-  expect(addresses.length).to.be.gte(minMembersCount);
-};
-
-/**
- * Ensure that the oracle committee members have consensus on the initial epoch.
- */
-export const ensureHashConsensusInitialEpoch = async (ctx: ProtocolContext) => {
-  const { hashConsensus } = ctx.contracts;
-
-  const { initialEpoch } = await hashConsensus.getFrameConfig();
-  if (initialEpoch === HASH_CONSENSUS_FAR_FUTURE_EPOCH) {
-    log.warning("Initializing hash consensus epoch...");
-
-    const latestBlockTimestamp = await getCurrentBlockTimestamp();
-    const { genesisTime, secondsPerSlot, slotsPerEpoch } = await hashConsensus.getChainConfig();
-    const updatedInitialEpoch = (latestBlockTimestamp - genesisTime) / (slotsPerEpoch * secondsPerSlot);
-
-    const agentSigner = await ctx.getSigner("agent");
-
-    const tx = await hashConsensus.connect(agentSigner).updateInitialEpoch(updatedInitialEpoch);
-    await trace("hashConsensus.updateInitialEpoch", tx);
-
-    log.success("Hash consensus epoch initialized");
-  }
-};+const getOracleCommitteeMemberAddress = (id: number) => certainAddress(`AO:HC:OC:${id}`);