--- conflicted
+++ resolved
@@ -1,5 +1,5 @@
 import { expect } from "chai";
-import { ContractTransactionResponse, formatEther, hexlify, Result } from "ethers";
+import { ContractTransactionResponse, formatEther, Result } from "ethers";
 import { ethers } from "hardhat";
 
 import { HardhatEthersSigner } from "@nomicfoundation/hardhat-ethers/signers";
@@ -372,7 +372,6 @@
     "El Rewards Vault Balance": formatEther(elRewardsVaultBalance),
   });
 
-<<<<<<< HEAD
   //
   // Version from TW
   //
@@ -397,14 +396,13 @@
   const withdrawalShareRate = 0n;
   const reportValues = {
     timestamp: reportTimestamp,
-    timeElapsed: BigInt(24 * 60 * 60), // 1 day in seconds
+    timeElapsed: (await getReportTimeElapsed(ctx)).timeElapsed,
     clValidators: beaconValidators,
     clBalance,
     withdrawalVaultBalance,
     elRewardsVaultBalance,
     sharesRequestedToBurn: 0n,
     withdrawalFinalizationBatches: [],
-    vaultsTotalTreasuryFeesShares,
     vaultsTotalDeficit,
   };
   const data = accounting.interface.encodeFunctionData("simulateOracleReport", [reportValues, withdrawalShareRate]);
@@ -427,22 +425,22 @@
       stateDiff: {
         [LAST_PROCESSING_REF_SLOT_POSITION]: ethers.zeroPadValue(ethers.toBeHex(refSlot), 32), // setting the processing refslot for the sanity checker
       },
-=======
-  const { timeElapsed } = await getReportTimeElapsed(ctx);
-  const update = await accounting.simulateOracleReport(
-    {
-      timestamp: reportTimestamp,
-      timeElapsed,
-      clValidators: beaconValidators,
-      clBalance,
-      withdrawalVaultBalance,
-      elRewardsVaultBalance,
-      sharesRequestedToBurn: 0n,
-      withdrawalFinalizationBatches: [],
-      vaultsTotalDeficit,
->>>>>>> 3fc061a4
     },
   };
+  // const { timeElapsed } = await getReportTimeElapsed(ctx);
+  // const update = await accounting.simulateOracleReport(
+  //   {
+  //     timestamp: reportTimestamp,
+  //     timeElapsed,
+  //     clValidators: beaconValidators,
+  //     clBalance,
+  //     withdrawalVaultBalance,
+  //     elRewardsVaultBalance,
+  //     sharesRequestedToBurn: 0n,
+  //     withdrawalFinalizationBatches: [],
+  //     vaultsTotalDeficit,
+  //   },
+  // };
 
   const returnData = await ethers.provider.send("eth_call", [...callParams, stateDiff]);
 
