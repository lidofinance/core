--- conflicted
+++ resolved
@@ -21,13 +21,8 @@
   ONE_GWEI,
   prepareExtraData,
 } from "lib";
-import { EXTRA_DATA_FORMAT_LIST, prepareExtraData } from "lib/oracle";
 
 import { ProtocolContext } from "../types";
-
-const ZERO_HASH = new Uint8Array(32).fill(0);
-const ZERO_BYTES32 = "0x" + Buffer.from(ZERO_HASH).toString("hex");
-const SHARE_RATE_PRECISION = 10n ** 27n;
 
 export type OracleReportParams = {
   clDiff?: bigint;
@@ -55,17 +50,14 @@
   silent?: boolean;
 };
 
-<<<<<<< HEAD
 type OracleReportResults = {
   data: AccountingOracle.ReportDataStruct;
   reportTx: ContractTransactionResponse | undefined;
   extraDataTx: ContractTransactionResponse | undefined;
 };
-=======
 export const ZERO_HASH = new Uint8Array(32).fill(0);
 const ZERO_BYTES32 = "0x" + Buffer.from(ZERO_HASH).toString("hex");
 const SHARE_RATE_PRECISION = 10n ** 27n;
->>>>>>> 39ba1700
 
 /**
  * Prepare and push oracle report.
@@ -265,56 +257,6 @@
   return { reportTx, data, submitter, extraDataChunks, extraDataChunkHashes };
 }
 
-export async function reportWithoutExtraData(
-  ctx: ProtocolContext,
-  numExitedValidatorsByStakingModule: bigint[],
-  stakingModuleIdsWithNewlyExitedValidators: bigint[],
-  extraData: ReturnType<typeof prepareExtraData>,
-) {
-  const { accountingOracle } = ctx.contracts;
-
-  const { extraDataItemsCount, extraDataChunks, extraDataChunkHashes } = extraData;
-
-  const reportData: Partial<OracleReportOptions> = {
-    excludeVaultsBalances: true,
-    extraDataFormat: EXTRA_DATA_FORMAT_LIST,
-    extraDataHash: extraDataChunkHashes[0],
-    extraDataItemsCount: BigInt(extraDataItemsCount),
-    numExitedValidatorsByStakingModule,
-    stakingModuleIdsWithNewlyExitedValidators,
-    skipWithdrawals: true,
-  };
-
-  const { data } = await report(ctx, { ...reportData, dryRun: true });
-
-  const items = getReportDataItems(data);
-  const hash = calcReportDataHash(items);
-  const oracleVersion = await accountingOracle.getContractVersion();
-
-  const submitter = await reachConsensus(ctx, {
-    refSlot: BigInt(data.refSlot),
-    reportHash: hash,
-    consensusVersion: BigInt(data.consensusVersion),
-  });
-
-  const reportTx = await accountingOracle.connect(submitter).submitReportData(data, oracleVersion);
-  log.debug("Pushed oracle report main data", {
-    "Ref slot": data.refSlot,
-    "Consensus version": data.consensusVersion,
-    "Report hash": hash,
-  });
-
-  // Get processing state after main report is submitted
-  const processingStateAfterMainReport = await accountingOracle.getProcessingState();
-
-  // Verify that extra data is not yet submitted
-  expect(processingStateAfterMainReport.extraDataSubmitted).to.be.false;
-  expect(processingStateAfterMainReport.extraDataItemsCount).to.equal(extraDataItemsCount);
-  expect(processingStateAfterMainReport.extraDataItemsSubmitted).to.equal(0n);
-
-  return { reportTx, data, submitter, extraDataChunks, extraDataChunkHashes };
-}
-
 export const getReportTimeElapsed = async (ctx: ProtocolContext) => {
   const { hashConsensus } = ctx.contracts;
   const { slotsPerEpoch, secondsPerSlot, genesisTime } = await hashConsensus.getChainConfig();
@@ -430,32 +372,8 @@
     withdrawalFinalizationBatches: [],
     simulatedShareRate: 10n ** 27n,
   };
-<<<<<<< HEAD
   const update = await accounting.simulateOracleReport(reportValues);
   const { postTotalPooledEther, postTotalShares, withdrawalsVaultTransfer, elRewardsVaultTransfer } = update;
-=======
-
-  // Step 3: Prepare call parameters, state diff and perform eth_call
-  const accountingOracleAddr = await accountingOracle.getAddress();
-  const callParams = [transactionObject, "latest"];
-  const LAST_PROCESSING_REF_SLOT_POSITION = streccak("lido.BaseOracle.lastProcessingRefSlot");
-
-  const stateDiff = {
-    [accountingOracleAddr]: {
-      stateDiff: {
-        [LAST_PROCESSING_REF_SLOT_POSITION]: ethers.zeroPadValue(ethers.toBeHex(refSlot), 32), // setting the processing refslot for the sanity checker
-      },
-    },
-  };
-
-  const returnData = await ethers.provider.send("eth_call", [...callParams, stateDiff]);
-
-  // Step 4: Decode the returned data
-  const [[postTotalPooledEther, postTotalShares, withdrawals, elRewards]] = lido.interface.decodeFunctionResult(
-    "handleOracleReport",
-    returnData,
-  );
->>>>>>> 39ba1700
 
   log.debug("Simulation result", {
     "Post Total Pooled Ether": formatEther(postTotalPooledEther),
@@ -779,80 +697,10 @@
   return { data, reportTx, extraDataTx };
 };
 
-<<<<<<< HEAD
 type ReachConsensusParams = {
   refSlot: bigint;
   reportHash: string;
   consensusVersion: bigint;
-=======
-/**
- * Ensure that the oracle committee has the required number of members.
- */
-export const ensureOracleCommitteeMembers = async (ctx: ProtocolContext, minMembersCount: bigint, quorum: bigint) => {
-  const { hashConsensus } = ctx.contracts;
-
-  const members = await hashConsensus.getFastLaneMembers();
-  const addresses = members.addresses.map((address) => address.toLowerCase());
-
-  const agentSigner = await ctx.getSigner("agent");
-
-  if (addresses.length >= minMembersCount) {
-    log.debug("Oracle committee members count is sufficient", {
-      "Min members count": minMembersCount,
-      "Members count": addresses.length,
-      "Members": addresses.join(", "),
-    });
-
-    return;
-  }
-
-  const managementRole = await hashConsensus.MANAGE_MEMBERS_AND_QUORUM_ROLE();
-  await hashConsensus.connect(agentSigner).grantRole(managementRole, agentSigner);
-
-  let count = addresses.length;
-  while (addresses.length < minMembersCount) {
-    log.warning(`Adding oracle committee member ${count}`);
-
-    const address = getOracleCommitteeMemberAddress(count);
-    await hashConsensus.connect(agentSigner).addMember(address, quorum);
-
-    addresses.push(address);
-
-    log.success(`Added oracle committee member ${count}`);
-
-    count++;
-  }
-
-  await hashConsensus.connect(agentSigner).renounceRole(managementRole, agentSigner);
-
-  log.debug("Checked oracle committee members count", {
-    "Min members count": minMembersCount,
-    "Members count": addresses.length,
-    "Members": addresses.join(", "),
-  });
-
-  expect(addresses.length).to.be.gte(minMembersCount);
-};
-
-export const ensureHashConsensusInitialEpoch = async (ctx: ProtocolContext) => {
-  const { hashConsensus } = ctx.contracts;
-
-  const { initialEpoch } = await hashConsensus.getFrameConfig();
-  if (initialEpoch === HASH_CONSENSUS_FAR_FUTURE_EPOCH) {
-    log.debug("Initializing hash consensus epoch...", {
-      "Initial epoch": initialEpoch,
-    });
-
-    const latestBlockTimestamp = await getCurrentBlockTimestamp();
-    const { genesisTime, secondsPerSlot, slotsPerEpoch } = await hashConsensus.getChainConfig();
-    const updatedInitialEpoch = (latestBlockTimestamp - genesisTime) / (slotsPerEpoch * secondsPerSlot);
-
-    const agentSigner = await ctx.getSigner("agent");
-    await hashConsensus.connect(agentSigner).updateInitialEpoch(updatedInitialEpoch);
-
-    log.success("Hash consensus epoch initialized");
-  }
->>>>>>> 39ba1700
 };
 
 /**
