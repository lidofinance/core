import { expect } from "chai";
import { ContractTransactionResponse, formatEther, hexlify, Result } from "ethers";
import { ethers } from "hardhat";

import { HardhatEthersSigner } from "@nomicfoundation/hardhat-ethers/signers";

import { AccountingOracle } from "typechain-types";

import {
  advanceChainTime,
  BigIntMath,
  certainAddress,
  ether,
  EXTRA_DATA_FORMAT_EMPTY,
  EXTRA_DATA_FORMAT_LIST,
  getCurrentBlockTimestamp,
  HASH_CONSENSUS_FAR_FUTURE_EPOCH,
  impersonate,
  log,
  ONE_GWEI,
  prepareExtraData,
} from "lib";

import { ProtocolContext } from "../types";

const ZERO_HASH = new Uint8Array(32).fill(0);
const ZERO_BYTES32 = "0x" + Buffer.from(ZERO_HASH).toString("hex");
const SHARE_RATE_PRECISION = 10n ** 27n;

export type OracleReportParams = {
  clDiff?: bigint;
  clAppearedValidators?: bigint;
  elRewardsVaultBalance?: bigint | null;
  withdrawalVaultBalance?: bigint | null;
  sharesRequestedToBurn?: bigint | null;
  withdrawalFinalizationBatches?: bigint[];
  simulatedShareRate?: bigint | null;
  refSlot?: bigint | null;
  dryRun?: boolean;
  excludeVaultsBalances?: boolean;
  skipWithdrawals?: boolean;
  waitNextReportTime?: boolean;
  extraDataFormat?: bigint;
  extraDataHash?: string;
  extraDataItemsCount?: bigint;
  extraDataList?: Uint8Array;
  stakingModuleIdsWithNewlyExitedValidators?: bigint[];
  numExitedValidatorsByStakingModule?: bigint[];
  reportElVault?: boolean;
  reportWithdrawalsVault?: boolean;
  vaultsTotalTreasuryFeesShares?: bigint;
  vaultsTotalDeficit?: bigint;
  vaultsDataTreeRoot?: string;
  vaultsDataTreeCid?: string;
  silent?: boolean;
};

type OracleReportResults = {
  data: AccountingOracle.ReportDataStruct;
  reportTx: ContractTransactionResponse | undefined;
  extraDataTx: ContractTransactionResponse | undefined;
};

/**
 * Prepare and push oracle report.
 */
export const report = async (
  ctx: ProtocolContext,
  {
    clDiff = ether("10"),
    clAppearedValidators = 0n,
    elRewardsVaultBalance = null,
    withdrawalVaultBalance = null,
    sharesRequestedToBurn = null,
    withdrawalFinalizationBatches = [],
    refSlot = null,
    dryRun = false,
    excludeVaultsBalances = false,
    skipWithdrawals = false,
    waitNextReportTime = true,
    extraDataFormat = EXTRA_DATA_FORMAT_EMPTY,
    extraDataHash = ZERO_BYTES32,
    extraDataItemsCount = 0n,
    extraDataList = new Uint8Array(),
    stakingModuleIdsWithNewlyExitedValidators = [],
    numExitedValidatorsByStakingModule = [],
    reportElVault = true,
    reportWithdrawalsVault = true,
    vaultsTotalTreasuryFeesShares = 0n,
    vaultsTotalDeficit = 0n,
    vaultsDataTreeRoot = ZERO_BYTES32,
    vaultsDataTreeCid = "",
  }: OracleReportParams = {},
): Promise<OracleReportResults> => {
  const { hashConsensus, lido, elRewardsVault, withdrawalVault, burner, accountingOracle } = ctx.contracts;

  if (waitNextReportTime) {
    await waitNextAvailableReportTime(ctx);
  }

  refSlot = refSlot ?? (await hashConsensus.getCurrentFrame()).refSlot;

  const { beaconValidators, beaconBalance } = await lido.getBeaconStat();
  const postCLBalance = beaconBalance + clDiff;
  const postBeaconValidators = beaconValidators + clAppearedValidators;

  log.debug("Beacon", {
    "Beacon validators": postBeaconValidators,
    "Beacon balance": formatEther(postCLBalance),
  });

  elRewardsVaultBalance = elRewardsVaultBalance ?? (await ethers.provider.getBalance(elRewardsVault.address));
  withdrawalVaultBalance = withdrawalVaultBalance ?? (await ethers.provider.getBalance(withdrawalVault.address));

  log.debug("Balances", {
    "Withdrawal vault": formatEther(withdrawalVaultBalance),
    "ElRewards vault": formatEther(elRewardsVaultBalance),
  });

  if (excludeVaultsBalances) {
    if (!reportWithdrawalsVault || !reportElVault) {
      log.warning("excludeVaultsBalances overrides reportWithdrawalsVault and reportElVault");
    }
    reportWithdrawalsVault = false;
    reportElVault = false;
  }

  withdrawalVaultBalance = reportWithdrawalsVault ? withdrawalVaultBalance : 0n;
  elRewardsVaultBalance = reportElVault ? elRewardsVaultBalance : 0n;

  if (sharesRequestedToBurn === null) {
    const [coverShares, nonCoverShares] = await burner.getSharesRequestedToBurn();
    sharesRequestedToBurn = coverShares + nonCoverShares;
  }

  log.debug("Burner", {
    "Shares Requested To Burn": sharesRequestedToBurn,
    "Withdrawal vault": formatEther(withdrawalVaultBalance),
    "ElRewards vault": formatEther(elRewardsVaultBalance),
  });

  let isBunkerMode = false;

  if (!skipWithdrawals) {
    const simulatedReport = await simulateReport(ctx, {
      refSlot,
      beaconValidators: postBeaconValidators,
      clBalance: postCLBalance,
      withdrawalVaultBalance,
      elRewardsVaultBalance,
      vaultsTotalTreasuryFeesShares,
      vaultsTotalDeficit,
    });

    if (!simulatedReport) {
      throw new Error("Failed to simulate report");
    }

    const { postTotalPooledEther, postTotalShares, withdrawals, elRewards } = simulatedReport;

    log.debug("Simulated report", {
      "Post Total Pooled Ether": formatEther(postTotalPooledEther),
      "Post Total Shares": postTotalShares,
      "Withdrawals": formatEther(withdrawals),
      "El Rewards": formatEther(elRewards),
    });

    const simulatedShareRate = (postTotalPooledEther * SHARE_RATE_PRECISION) / postTotalShares;

    if (withdrawalFinalizationBatches.length === 0) {
      withdrawalFinalizationBatches = await getFinalizationBatches(ctx, {
        shareRate: simulatedShareRate,
        limitedWithdrawalVaultBalance: withdrawals,
        limitedElRewardsVaultBalance: elRewards,
      });
    }

    isBunkerMode = (await lido.getTotalPooledEther()) > postTotalPooledEther;

    log.debug("Bunker Mode", { "Is Active": isBunkerMode });
  }

  const reportData = {
    consensusVersion: await accountingOracle.getConsensusVersion(),
    refSlot,
    numValidators: postBeaconValidators,
    clBalanceGwei: postCLBalance / ONE_GWEI,
    stakingModuleIdsWithNewlyExitedValidators,
    numExitedValidatorsByStakingModule,
    withdrawalVaultBalance,
    elRewardsVaultBalance,
    sharesRequestedToBurn,
    withdrawalFinalizationBatches,
    isBunkerMode,
    vaultsTotalTreasuryFeesShares,
    vaultsTotalDeficit,
    vaultsDataTreeRoot,
    vaultsDataTreeCid,
    extraDataFormat,
    extraDataHash,
    extraDataItemsCount,
  } satisfies AccountingOracle.ReportDataStruct;

  if (dryRun) {
    log.debug("Final Report (Dry Run)", reportData);
    return { data: reportData, reportTx: undefined, extraDataTx: undefined };
  }

  return submitReport(ctx, {
    ...reportData,
    clBalance: postCLBalance,
    extraDataList,
  });
};

export async function reportWithoutExtraData(
  ctx: ProtocolContext,
  numExitedValidatorsByStakingModule: bigint[],
  stakingModuleIdsWithNewlyExitedValidators: bigint[],
  extraData: ReturnType<typeof prepareExtraData>,
) {
  const { accountingOracle } = ctx.contracts;

  const { extraDataItemsCount, extraDataChunks, extraDataChunkHashes } = extraData;

  const reportData: OracleReportParams = {
    excludeVaultsBalances: true,
    extraDataFormat: EXTRA_DATA_FORMAT_LIST,
    extraDataHash: extraDataChunkHashes[0],
    extraDataItemsCount: BigInt(extraDataItemsCount),
    numExitedValidatorsByStakingModule,
    stakingModuleIdsWithNewlyExitedValidators,
    skipWithdrawals: true,
  };

  const { data } = await report(ctx, { ...reportData, dryRun: true });

  const items = getReportDataItems(data);
  const hash = calcReportDataHash(items);
  const oracleVersion = await accountingOracle.getContractVersion();

  const submitter = await reachConsensus(ctx, {
    refSlot: BigInt(data.refSlot),
    reportHash: hash,
    consensusVersion: BigInt(data.consensusVersion),
  });

  const reportTx = await accountingOracle.connect(submitter).submitReportData(data, oracleVersion);
  log.debug("Pushed oracle report main data", {
    "Ref slot": data.refSlot,
    "Consensus version": data.consensusVersion,
    "Report hash": hash,
  });

  // Get processing state after main report is submitted
  const processingStateAfterMainReport = await accountingOracle.getProcessingState();

  // Verify that extra data is not yet submitted
  expect(processingStateAfterMainReport.extraDataSubmitted).to.be.false;
  expect(processingStateAfterMainReport.extraDataItemsCount).to.equal(extraDataItemsCount);
  expect(processingStateAfterMainReport.extraDataItemsSubmitted).to.equal(0n);

  return { reportTx, data, submitter, extraDataChunks, extraDataChunkHashes };
}

export const getReportTimeElapsed = async (ctx: ProtocolContext) => {
  const { hashConsensus } = ctx.contracts;
  const { slotsPerEpoch, secondsPerSlot, genesisTime } = await hashConsensus.getChainConfig();
  const { refSlot } = await hashConsensus.getCurrentFrame();
  const time = await getCurrentBlockTimestamp();

  const { epochsPerFrame } = await hashConsensus.getFrameConfig();

  log.debug("Report elapse time", {
    "Ref slot": refSlot,
    "Ref slot date": new Date(Number(genesisTime + refSlot * secondsPerSlot) * 1000).toUTCString(),
    "Epochs per frame": epochsPerFrame,
    "Slots per epoch": slotsPerEpoch,
    "Seconds per slot": secondsPerSlot,
    "Genesis time": genesisTime,
    "Current time": time,
  });

  const slotsPerFrame = slotsPerEpoch * epochsPerFrame;
  const nextRefSlot = refSlot + slotsPerFrame;
  const nextFrameStart = genesisTime + nextRefSlot * secondsPerSlot;

  // add 10 slots to be sure that the next frame starts
  const nextFrameStartWithOffset = nextFrameStart + secondsPerSlot * 10n;

  return {
    time,
    nextFrameStart,
    nextFrameStartWithOffset,
    timeElapsed: nextFrameStartWithOffset - time,
  };
};

/**
 * Wait for the next available report time.
 */
export const waitNextAvailableReportTime = async (ctx: ProtocolContext): Promise<void> => {
  const { hashConsensus } = ctx.contracts;
  const { slotsPerEpoch } = await hashConsensus.getChainConfig();
  const { epochsPerFrame } = await hashConsensus.getFrameConfig();
  const { refSlot } = await hashConsensus.getCurrentFrame();

  const slotsPerFrame = slotsPerEpoch * epochsPerFrame;

  const { nextFrameStartWithOffset, timeElapsed } = await getReportTimeElapsed(ctx);

  await advanceChainTime(timeElapsed);

  const timeAfterAdvance = await getCurrentBlockTimestamp();

  const nextFrame = await hashConsensus.getCurrentFrame();

  log.debug("Next frame", {
    "Next ref slot": refSlot + slotsPerFrame,
    "Next frame date": new Date(Number(nextFrameStartWithOffset) * 1000).toUTCString(),
    "Time to advance": timeElapsed,
    "Time after advance": timeAfterAdvance,
    "Time after advance date": new Date(Number(timeAfterAdvance) * 1000).toUTCString(),
    "Ref slot": nextFrame.refSlot,
  });

  expect(nextFrame.refSlot).to.equal(refSlot + slotsPerFrame, "Next frame refSlot is incorrect");
};

type SimulateReportParams = {
  refSlot: bigint;
  beaconValidators: bigint;
  clBalance: bigint;
  withdrawalVaultBalance: bigint;
  elRewardsVaultBalance: bigint;
  vaultsTotalTreasuryFeesShares: bigint;
  vaultsTotalDeficit: bigint;
};

type SimulateReportResult = {
  postTotalPooledEther: bigint;
  postTotalShares: bigint;
  withdrawals: bigint;
  elRewards: bigint;
};

/**
 * Simulate oracle report to get the expected result.
 */
const simulateReport = async (
  ctx: ProtocolContext,
  {
    refSlot,
    beaconValidators,
    clBalance,
    withdrawalVaultBalance,
    elRewardsVaultBalance,
    vaultsTotalTreasuryFeesShares,
    vaultsTotalDeficit,
  }: SimulateReportParams,
): Promise<SimulateReportResult> => {
  const { hashConsensus, accounting } = ctx.contracts;

  const { genesisTime, secondsPerSlot } = await hashConsensus.getChainConfig();
  const reportTimestamp = genesisTime + refSlot * secondsPerSlot;

  log.debug("Simulating oracle report", {
    "Ref Slot": refSlot,
    "Beacon Validators": beaconValidators,
    "CL Balance": formatEther(clBalance),
    "Withdrawal Vault Balance": formatEther(withdrawalVaultBalance),
    "El Rewards Vault Balance": formatEther(elRewardsVaultBalance),
  });

<<<<<<< HEAD
  const { timeElapsed } = await getReportTimeElapsed(ctx);
  const update = await accounting.simulateOracleReport(
    {
      timestamp: reportTimestamp,
      timeElapsed,
      clValidators: beaconValidators,
      clBalance,
      withdrawalVaultBalance,
      elRewardsVaultBalance,
      sharesRequestedToBurn: 0n,
      withdrawalFinalizationBatches: [],
      vaultsTotalTreasuryFeesShares,
      vaultsTotalDeficit,
=======
  // NOTE: To enable negative rebase sanity checker, the static call below
  //    replaced with advanced eth_call with stateDiff.
  // const [postTotalPooledEther1, postTotalShares1, withdrawals1, elRewards1] = await lido
  //   .connect(accountingOracleAccount)
  //   .handleOracleReport.staticCall(
  //     reportTimestamp,
  //     1n * 24n * 60n * 60n, // 1 day
  //     beaconValidators,
  //     clBalance,
  //     withdrawalVaultBalance,
  //     elRewardsVaultBalance,
  //     0n,
  //     [],
  //     0n,
  //   );

  // Step 1: Encode the function call data
  const data = lido.interface.encodeFunctionData("handleOracleReport", [
    reportTimestamp,
    BigInt(24 * 60 * 60), // 1 day in seconds
    beaconValidators,
    clBalance,
    withdrawalVaultBalance,
    elRewardsVaultBalance,
    BigInt(0),
    [],
    BigInt(0),
  ]);

  // Step 2: Prepare the transaction object
  const transactionObject = {
    to: lido.address,
    from: accountingOracleAccount.address,
    data: data,
  };

  // Step 3: Prepare call parameters, state diff and perform eth_call
  const accountingOracleAddr = await accountingOracle.getAddress();
  const callParams = [transactionObject, "latest"];
  const LAST_PROCESSING_REF_SLOT_POSITION = streccak("lido.BaseOracle.lastProcessingRefSlot");

  const stateDiff = {
    [accountingOracleAddr]: {
      stateDiff: {
        [LAST_PROCESSING_REF_SLOT_POSITION]: ethers.zeroPadValue(ethers.toBeHex(refSlot), 32), // setting the processing refslot for the sanity checker
      },
>>>>>>> 3953db3c
    },
    0n,
  );

  log.debug("Simulation result", {
    "Post Total Pooled Ether": formatEther(update.postTotalPooledEther),
    "Post Total Shares": update.postTotalShares,
    "Withdrawals": formatEther(update.withdrawals),
    "El Rewards": formatEther(update.elRewards),
  });

  return {
    postTotalPooledEther: update.postTotalPooledEther,
    postTotalShares: update.postTotalShares,
    withdrawals: update.withdrawals,
    elRewards: update.elRewards,
  };
};

type HandleOracleReportParams = {
  beaconValidators: bigint;
  clBalance: bigint;
  sharesRequestedToBurn: bigint;
  withdrawalVaultBalance: bigint;
  elRewardsVaultBalance: bigint;
  vaultsTotalTreasuryFeesShares: bigint;
  vaultsTotalDeficit: bigint;
};

export const handleOracleReport = async (
  ctx: ProtocolContext,
  {
    beaconValidators,
    clBalance,
    sharesRequestedToBurn,
    withdrawalVaultBalance,
    elRewardsVaultBalance,
    vaultsTotalTreasuryFeesShares,
    vaultsTotalDeficit,
  }: HandleOracleReportParams,
): Promise<void> => {
  const { hashConsensus, accountingOracle, accounting } = ctx.contracts;

  const { refSlot } = await hashConsensus.getCurrentFrame();
  const { genesisTime, secondsPerSlot } = await hashConsensus.getChainConfig();
  const reportTimestamp = genesisTime + refSlot * secondsPerSlot;

  const accountingOracleAccount = await impersonate(accountingOracle.address, ether("100"));

  try {
    log.debug("Handle oracle report", {
      "Ref Slot": refSlot,
      "Beacon Validators": beaconValidators,
      "CL Balance": formatEther(clBalance),
      "Withdrawal Vault Balance": formatEther(withdrawalVaultBalance),
      "El Rewards Vault Balance": formatEther(elRewardsVaultBalance),
    });

    const { timeElapsed } = await getReportTimeElapsed(ctx);
    await accounting.connect(accountingOracleAccount).handleOracleReport({
      timestamp: reportTimestamp,
      timeElapsed, // 1 day
      clValidators: beaconValidators,
      clBalance,
      withdrawalVaultBalance,
      elRewardsVaultBalance,
      sharesRequestedToBurn,
      withdrawalFinalizationBatches: [],
      vaultsTotalTreasuryFeesShares,
      vaultsTotalDeficit,
    });
  } catch (error) {
    log.error("Error", (error as Error).message ?? "Unknown error during oracle report simulation");
    expect(error).to.be.undefined;
  }
};

type FinalizationBatchesParams = {
  shareRate: bigint;
  limitedWithdrawalVaultBalance: bigint;
  limitedElRewardsVaultBalance: bigint;
};

/**
 * Get finalization batches to finalize withdrawals.
 */
const getFinalizationBatches = async (
  ctx: ProtocolContext,
  { shareRate, limitedWithdrawalVaultBalance, limitedElRewardsVaultBalance }: FinalizationBatchesParams,
): Promise<bigint[]> => {
  const { oracleReportSanityChecker, lido, withdrawalQueue } = ctx.contracts;

  const { requestTimestampMargin } = await oracleReportSanityChecker.getOracleReportLimits();

  const bufferedEther = await lido.getBufferedEther();
  const unfinalizedSteth = await withdrawalQueue.unfinalizedStETH();

  const reservedBuffer = BigIntMath.min(bufferedEther, unfinalizedSteth);
  const availableEth = limitedWithdrawalVaultBalance + limitedElRewardsVaultBalance + reservedBuffer;

  const blockTimestamp = await getCurrentBlockTimestamp();
  const maxTimestamp = blockTimestamp - requestTimestampMargin;
  const MAX_REQUESTS_PER_CALL = 1000n;

  if (availableEth === 0n) {
    log.warning("No available ether to request withdrawals");
    return [];
  }

  log.debug("Calculating finalization batches", {
    "Share Rate": shareRate,
    "Available Eth": formatEther(availableEth),
    "Max Timestamp": maxTimestamp,
  });

  const baseState = {
    remainingEthBudget: availableEth,
    finished: false,
    batches: Array(36).fill(0n),
    batchesLength: 0n,
  };

  let batchesState = await withdrawalQueue.calculateFinalizationBatches(
    shareRate,
    maxTimestamp,
    MAX_REQUESTS_PER_CALL,
    baseState,
  );

  log.debug("Calculated finalization batches", {
    "Batches": batchesState.batches.join(", "),
    "Finished": batchesState.finished,
    "Batches Length": batchesState.batchesLength,
  });

  while (!batchesState.finished) {
    const state = {
      remainingEthBudget: batchesState.remainingEthBudget,
      finished: batchesState.finished,
      batches: (batchesState.batches as Result).toArray(),
      batchesLength: batchesState.batchesLength,
    };

    batchesState = await withdrawalQueue.calculateFinalizationBatches(
      shareRate,
      maxTimestamp,
      MAX_REQUESTS_PER_CALL,
      state,
    );

    log.debug("Calculated finalization batches", {
      "Batches": batchesState.batches.join(", "),
      "Finished": batchesState.finished,
      "Batches Length": batchesState.batchesLength,
    });
  }

  return (batchesState.batches as Result).toArray().filter((x) => x > 0n);
};

export type OracleReportSubmitParams = {
  refSlot: bigint;
  clBalance: bigint;
  numValidators: bigint;
  withdrawalVaultBalance: bigint;
  elRewardsVaultBalance: bigint;
  sharesRequestedToBurn: bigint;
  stakingModuleIdsWithNewlyExitedValidators?: bigint[];
  numExitedValidatorsByStakingModule?: bigint[];
  withdrawalFinalizationBatches?: bigint[];
  isBunkerMode?: boolean;
  vaultsTotalTreasuryFeesShares?: bigint;
  vaultsTotalDeficit?: bigint;
  vaultsDataTreeRoot?: string;
  vaultsDataTreeCid?: string;
  extraDataFormat?: bigint;
  extraDataHash?: string;
  extraDataItemsCount?: bigint;
  extraDataList?: Uint8Array;
};

type OracleReportSubmitResult = {
  data: AccountingOracle.ReportDataStruct;
  reportTx: ContractTransactionResponse;
  extraDataTx: ContractTransactionResponse;
};

/**
 * Main function to push oracle report to the protocol.
 */
const submitReport = async (
  ctx: ProtocolContext,
  {
    refSlot,
    clBalance,
    numValidators,
    withdrawalVaultBalance,
    elRewardsVaultBalance,
    sharesRequestedToBurn,
    stakingModuleIdsWithNewlyExitedValidators = [],
    numExitedValidatorsByStakingModule = [],
    withdrawalFinalizationBatches = [],
    isBunkerMode = false,
    vaultsTotalTreasuryFeesShares = 0n,
    vaultsTotalDeficit = 0n,
    vaultsDataTreeRoot = ZERO_BYTES32,
    vaultsDataTreeCid = "",
    extraDataFormat = 0n,
    extraDataHash = ZERO_BYTES32,
    extraDataItemsCount = 0n,
    extraDataList = new Uint8Array(),
  }: OracleReportSubmitParams,
): Promise<OracleReportSubmitResult> => {
  const { accountingOracle } = ctx.contracts;

  log.debug("Pushing oracle report", {
    "Ref slot": refSlot,
    "CL balance": formatEther(clBalance),
    "Validators": numValidators,
    "Withdrawal vault": formatEther(withdrawalVaultBalance),
    "El rewards vault": formatEther(elRewardsVaultBalance),
    "Shares requested to burn": sharesRequestedToBurn,
    "Staking module ids with newly exited validators": stakingModuleIdsWithNewlyExitedValidators,
    "Num exited validators by staking module": numExitedValidatorsByStakingModule,
    "Withdrawal finalization batches": withdrawalFinalizationBatches,
    "Is bunker mode": isBunkerMode,
    "Vaults total treasury fees": vaultsTotalTreasuryFeesShares,
    "Vaults total deficit": vaultsTotalDeficit,
    "Vaults data tree root": vaultsDataTreeRoot,
    "Vaults data tree cid": vaultsDataTreeCid,
    "Extra data format": extraDataFormat,
    "Extra data hash": extraDataHash,
    "Extra data items count": extraDataItemsCount,
    "Extra data list": extraDataList,
  });

  const consensusVersion = await accountingOracle.getConsensusVersion();
  const oracleVersion = await accountingOracle.getContractVersion();

  const data = {
    consensusVersion,
    refSlot,
    clBalanceGwei: clBalance / ONE_GWEI,
    numValidators,
    withdrawalVaultBalance,
    elRewardsVaultBalance,
    sharesRequestedToBurn,
    stakingModuleIdsWithNewlyExitedValidators,
    numExitedValidatorsByStakingModule,
    withdrawalFinalizationBatches,
    isBunkerMode,
    vaultsTotalTreasuryFeesShares,
    vaultsTotalDeficit,
    vaultsDataTreeRoot,
    vaultsDataTreeCid,
    extraDataFormat,
    extraDataHash,
    extraDataItemsCount,
  } as AccountingOracle.ReportDataStruct;

  const items = getReportDataItems(data);
  const hash = calcReportDataHash(items);

  const submitter = await reachConsensus(ctx, {
    refSlot,
    reportHash: hash,
    consensusVersion,
  });

  log.debug("Pushed oracle report for reached consensus", data);

  const reportTx = await accountingOracle.connect(submitter).submitReportData(data, oracleVersion);
  log.debug("Pushed oracle report main data", {
    "Ref slot": refSlot,
    "Consensus version": consensusVersion,
    "Report hash": hash,
  });

  let extraDataTx: ContractTransactionResponse;
  if (extraDataFormat) {
    extraDataTx = await accountingOracle.connect(submitter).submitReportExtraDataList(extraDataList);
  } else {
    extraDataTx = await accountingOracle.connect(submitter).submitReportExtraDataEmpty();
  }

  const state = await accountingOracle.getProcessingState();

  log.debug("Processing state", {
    "State ref slot": state.currentFrameRefSlot,
    "State main data hash": state.mainDataHash,
    "State main data submitted": state.mainDataSubmitted,
    "State extra data hash": state.extraDataHash,
    "State extra data format": state.extraDataFormat,
    "State extra data submitted": state.extraDataSubmitted,
    "State extra data items count": state.extraDataItemsCount,
    "State extra data items submitted": state.extraDataItemsSubmitted,
  });

  expect(state.currentFrameRefSlot).to.equal(refSlot, "Processing state ref slot is incorrect");
  expect(state.mainDataHash).to.equal(hash, "Processing state main data hash is incorrect");
  expect(state.mainDataSubmitted).to.be.true;
  expect(state.extraDataHash).to.equal(extraDataHash, "Processing state extra data hash is incorrect");
  expect(state.extraDataFormat).to.equal(extraDataFormat, "Processing state extra data format is incorrect");
  expect(state.extraDataSubmitted).to.be.true;
  expect(state.extraDataItemsCount).to.equal(
    extraDataItemsCount,
    "Processing state extra data items count is incorrect",
  );
  expect(state.extraDataItemsSubmitted).to.equal(
    extraDataItemsCount,
    "Processing state extra data items submitted is incorrect",
  );

  log.debug("Oracle report pushed", {
    "Ref slot": refSlot,
    "Consensus version": consensusVersion,
    "Report hash": hash,
  });

  return { data, reportTx, extraDataTx };
};

type ReachConsensusParams = {
  refSlot: bigint;
  reportHash: string;
  consensusVersion: bigint;
};

/**
 * Submit reports from all fast lane members to reach consensus on the report.
 */
const reachConsensus = async (
  ctx: ProtocolContext,
  { refSlot, reportHash, consensusVersion }: ReachConsensusParams,
) => {
  const { hashConsensus } = ctx.contracts;

  const { addresses } = await hashConsensus.getFastLaneMembers();

  let submitter: HardhatEthersSigner | null = null;

  log.debug("Reaching consensus", {
    "Ref slot": refSlot,
    "Report hash": reportHash,
    "Consensus version": consensusVersion,
    "Addresses": addresses.join(", "),
  });

  for (const address of addresses) {
    const member = await impersonate(address, ether("1"));
    if (!submitter) {
      submitter = member;
    }

    await hashConsensus.connect(member).submitReport(refSlot, reportHash, consensusVersion);
  }

  const { consensusReport } = await hashConsensus.getConsensusState();
  expect(consensusReport).to.equal(reportHash, "Consensus report hash is incorrect");

  return submitter as HardhatEthersSigner;
};

/**
 * Helper function to get report data items in the required order.
 */
export const getReportDataItems = (data: AccountingOracle.ReportDataStruct) => [
  data.consensusVersion,
  data.refSlot,
  data.numValidators,
  data.clBalanceGwei,
  data.stakingModuleIdsWithNewlyExitedValidators,
  data.numExitedValidatorsByStakingModule,
  data.withdrawalVaultBalance,
  data.elRewardsVaultBalance,
  data.sharesRequestedToBurn,
  data.withdrawalFinalizationBatches,
  data.isBunkerMode,
  data.vaultsTotalTreasuryFeesShares,
  data.vaultsTotalDeficit,
  data.vaultsDataTreeRoot,
  data.vaultsDataTreeCid,
  data.extraDataFormat,
  data.extraDataHash,
  data.extraDataItemsCount,
];

/**
 * Helper function to calculate hash of the report data.
 */
export const calcReportDataHash = (items: ReturnType<typeof getReportDataItems>) => {
  const types = [
    "uint256", // consensusVersion
    "uint256", // refSlot
    "uint256", // numValidators
    "uint256", // clBalanceGwei
    "uint256[]", // stakingModuleIdsWithNewlyExitedValidators
    "uint256[]", // numExitedValidatorsByStakingModule
    "uint256", // withdrawalVaultBalance
    "uint256", // elRewardsVaultBalance
    "uint256", // sharesRequestedToBurn
    "uint256[]", // withdrawalFinalizationBatches
    "bool", // isBunkerMode
    "uint256", // vaultsTotalTreasuryFeesShares
    "uint256", // vaultsTotalDeficit
    "bytes32", // vaultsDataTreeRoot
    "string", // vaultsDataTreeCid
    "uint256", // extraDataFormat
    "bytes32", // extraDataHash
    "uint256", // extraDataItemsCount
  ];

  const data = ethers.AbiCoder.defaultAbiCoder().encode([`(${types.join(",")})`], [items]);
  return ethers.keccak256(data);
};

/**
 * Helper function to get oracle committee member address by id.
 */
const getOracleCommitteeMemberAddress = (id: number) => certainAddress(`AO:HC:OC:${id}`);

/**
 * Ensure that the oracle committee has the required number of members.
 */
export const ensureOracleCommitteeMembers = async (ctx: ProtocolContext, minMembersCount: bigint, quorum: bigint) => {
  const { hashConsensus } = ctx.contracts;

  const members = await hashConsensus.getFastLaneMembers();
  const addresses = members.addresses.map((address) => address.toLowerCase());

  const agentSigner = await ctx.getSigner("agent");

  if (addresses.length >= minMembersCount) {
    log.debug("Oracle committee members count is sufficient", {
      "Min members count": minMembersCount,
      "Members count": addresses.length,
      "Members": addresses.join(", "),
    });

    return;
  }

  const managementRole = await hashConsensus.MANAGE_MEMBERS_AND_QUORUM_ROLE();
  await hashConsensus.connect(agentSigner).grantRole(managementRole, agentSigner);

  let count = addresses.length;
  while (addresses.length < minMembersCount) {
    log.warning(`Adding oracle committee member ${count}`);

    const address = getOracleCommitteeMemberAddress(count);
    await hashConsensus.connect(agentSigner).addMember(address, quorum);

    addresses.push(address);

    log.success(`Added oracle committee member ${count}`);

    count++;
  }

  await hashConsensus.connect(agentSigner).renounceRole(managementRole, agentSigner);

  log.debug("Checked oracle committee members count", {
    "Min members count": minMembersCount,
    "Members count": addresses.length,
    "Members": addresses.join(", "),
  });

  expect(addresses.length).to.be.gte(minMembersCount);
};

/**
 * Ensure that the oracle committee members have consensus on the initial epoch.
 */
export const ensureHashConsensusInitialEpoch = async (ctx: ProtocolContext) => {
  const { hashConsensus } = ctx.contracts;

  const { initialEpoch } = await hashConsensus.getFrameConfig();
  if (initialEpoch === HASH_CONSENSUS_FAR_FUTURE_EPOCH) {
    log.warning("Initializing hash consensus epoch...");

    const latestBlockTimestamp = await getCurrentBlockTimestamp();
    const { genesisTime, secondsPerSlot, slotsPerEpoch } = await hashConsensus.getChainConfig();
    const updatedInitialEpoch = (latestBlockTimestamp - genesisTime) / (slotsPerEpoch * secondsPerSlot);

    const agentSigner = await ctx.getSigner("agent");
    await hashConsensus.connect(agentSigner).updateInitialEpoch(updatedInitialEpoch);

    log.success("Hash consensus epoch initialized");
  }
};<|MERGE_RESOLUTION|>--- conflicted
+++ resolved
@@ -4,7 +4,7 @@
 
 import { HardhatEthersSigner } from "@nomicfoundation/hardhat-ethers/signers";
 
-import { AccountingOracle } from "typechain-types";
+import { Accounting, AccountingOracle } from "typechain-types";
 
 import {
   advanceChainTime,
@@ -19,6 +19,7 @@
   log,
   ONE_GWEI,
   prepareExtraData,
+  streccak,
 } from "lib";
 
 import { ProtocolContext } from "../types";
@@ -156,6 +157,8 @@
       throw new Error("Failed to simulate report");
     }
 
+    console.debug({ simulatedReport });
+
     const { postTotalPooledEther, postTotalShares, withdrawals, elRewards } = simulatedReport;
 
     log.debug("Simulated report", {
@@ -165,7 +168,8 @@
       "El Rewards": formatEther(elRewards),
     });
 
-    const simulatedShareRate = (postTotalPooledEther * SHARE_RATE_PRECISION) / postTotalShares;
+    const simulatedShareRate =
+      postTotalShares === 0n ? 0n : (postTotalPooledEther * SHARE_RATE_PRECISION) / postTotalShares;
 
     if (withdrawalFinalizationBatches.length === 0) {
       withdrawalFinalizationBatches = await getFinalizationBatches(ctx, {
@@ -359,7 +363,9 @@
     vaultsTotalDeficit,
   }: SimulateReportParams,
 ): Promise<SimulateReportResult> => {
-  const { hashConsensus, accounting } = ctx.contracts;
+  const { hashConsensus, accounting, accountingOracle } = ctx.contracts;
+
+  const accountingOracleSigner = await impersonate(accountingOracle.address, ether("100"));
 
   const { genesisTime, secondsPerSlot } = await hashConsensus.getChainConfig();
   const reportTimestamp = genesisTime + refSlot * secondsPerSlot;
@@ -372,21 +378,10 @@
     "El Rewards Vault Balance": formatEther(elRewardsVaultBalance),
   });
 
-<<<<<<< HEAD
-  const { timeElapsed } = await getReportTimeElapsed(ctx);
-  const update = await accounting.simulateOracleReport(
-    {
-      timestamp: reportTimestamp,
-      timeElapsed,
-      clValidators: beaconValidators,
-      clBalance,
-      withdrawalVaultBalance,
-      elRewardsVaultBalance,
-      sharesRequestedToBurn: 0n,
-      withdrawalFinalizationBatches: [],
-      vaultsTotalTreasuryFeesShares,
-      vaultsTotalDeficit,
-=======
+  //
+  // Version from TW
+  //
+
   // NOTE: To enable negative rebase sanity checker, the static call below
   //    replaced with advanced eth_call with stateDiff.
   // const [postTotalPooledEther1, postTotalShares1, withdrawals1, elRewards1] = await lido
@@ -404,22 +399,26 @@
   //   );
 
   // Step 1: Encode the function call data
-  const data = lido.interface.encodeFunctionData("handleOracleReport", [
-    reportTimestamp,
-    BigInt(24 * 60 * 60), // 1 day in seconds
-    beaconValidators,
+  const withdrawalShareRate = 0n;
+  const reportValues = {
+    timestamp: reportTimestamp,
+    timeElapsed: BigInt(24 * 60 * 60), // 1 day in seconds
+    clValidators: beaconValidators,
     clBalance,
     withdrawalVaultBalance,
     elRewardsVaultBalance,
-    BigInt(0),
-    [],
-    BigInt(0),
-  ]);
+    sharesRequestedToBurn: 0n,
+    withdrawalFinalizationBatches: [],
+    vaultsTotalTreasuryFeesShares,
+    vaultsTotalDeficit,
+  };
+  const data = accounting.interface.encodeFunctionData("simulateOracleReport", [reportValues, withdrawalShareRate]);
+  console.debug({ reportValues });
 
   // Step 2: Prepare the transaction object
   const transactionObject = {
-    to: lido.address,
-    from: accountingOracleAccount.address,
+    to: accounting.address,
+    from: accountingOracleSigner.address,
     data: data,
   };
 
@@ -433,23 +432,40 @@
       stateDiff: {
         [LAST_PROCESSING_REF_SLOT_POSITION]: ethers.zeroPadValue(ethers.toBeHex(refSlot), 32), // setting the processing refslot for the sanity checker
       },
->>>>>>> 3953db3c
     },
-    0n,
-  );
+  };
+
+  const returnData = await ethers.provider.send("eth_call", [...callParams, stateDiff]);
+
+  // Step 4: Decode the returned data
+  // const [[postTotalPooledEther, postTotalShares, withdrawals, elRewards]] = accounting.interface.decodeFunctionResult(
+  const calculatedValues = accounting.interface.decodeFunctionResult(
+    "simulateOracleReport",
+    returnData,
+  )[0] as Accounting.CalculatedValuesStructOutput;
+  console.debug({ calculatedValues });
+  const [postTotalPooledEther, postTotalShares, withdrawals, elRewards] = calculatedValues;
+
+  // //
+  // // Version from feat/vaults
+  // //
+  // const { timeElapsed } = await getReportTimeElapsed(ctx);
+  // // const { postTotalPooledEther, postTotalShares, withdrawals, elRewards } = await accounting.simulateOracleReport(
+  // const pureSimulateResult = await accounting.simulateOracleReport(reportValues, withdrawalShareRate);
+  // console.debug({ pureSimulateResult });
 
   log.debug("Simulation result", {
-    "Post Total Pooled Ether": formatEther(update.postTotalPooledEther),
-    "Post Total Shares": update.postTotalShares,
-    "Withdrawals": formatEther(update.withdrawals),
-    "El Rewards": formatEther(update.elRewards),
+    "Post Total Pooled Ether": formatEther(postTotalPooledEther),
+    "Post Total Shares": postTotalShares,
+    "Withdrawals": formatEther(withdrawals),
+    "El Rewards": formatEther(elRewards),
   });
 
   return {
-    postTotalPooledEther: update.postTotalPooledEther,
-    postTotalShares: update.postTotalShares,
-    withdrawals: update.withdrawals,
-    elRewards: update.elRewards,
+    postTotalPooledEther,
+    postTotalShares,
+    withdrawals,
+    elRewards,
   };
 };
 
