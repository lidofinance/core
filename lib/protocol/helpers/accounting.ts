--- conflicted
+++ resolved
@@ -17,11 +17,6 @@
   impersonate,
   log,
   ONE_GWEI,
-<<<<<<< HEAD
-  trace,
-=======
-  streccak,
->>>>>>> 2f28a185
 } from "lib";
 
 import { ProtocolContext } from "../types";
@@ -391,35 +386,20 @@
       "El Rewards Vault Balance": formatEther(elRewardsVaultBalance),
     });
 
-<<<<<<< HEAD
     const { timeElapsed } = await getReportTimeElapsed(ctx);
 
-    const handleReportTx = await accounting.connect(accountingOracleAccount).handleOracleReport({
+    await accounting.connect(accountingOracleAccount).handleOracleReport({
       timestamp: reportTimestamp,
       timeElapsed, // 1 day
       clValidators: beaconValidators,
-=======
-    await lido.connect(accountingOracleAccount).handleOracleReport(
-      reportTimestamp,
-      1n * 24n * 60n * 60n, // 1 day
-      beaconValidators,
->>>>>>> 2f28a185
       clBalance,
       withdrawalVaultBalance,
       elRewardsVaultBalance,
       sharesRequestedToBurn,
-<<<<<<< HEAD
       withdrawalFinalizationBatches: [],
       vaultValues,
       inOutDeltas,
     });
-
-    await trace("accounting.handleOracleReport", handleReportTx);
-=======
-      [],
-      0n,
-    );
->>>>>>> 2f28a185
   } catch (error) {
     log.error("Error", (error as Error).message ?? "Unknown error during oracle report simulation");
     expect(error).to.be.undefined;
@@ -454,13 +434,7 @@
   const MAX_REQUESTS_PER_CALL = 1000n;
 
   if (availableEth === 0n) {
-    log.debug("No available ether to request withdrawals", {
-      "Share rate": shareRate,
-      "Available eth": formatEther(availableEth),
-      "Limited withdrawal vault balance": formatEther(limitedWithdrawalVaultBalance),
-      "Limited el rewards vault balance": formatEther(limitedElRewardsVaultBalance),
-      "Reserved buffer": formatEther(reservedBuffer),
-    });
+    log.warning("No available ether to request withdrawals");
     return [];
   }
 
@@ -670,84 +644,10 @@
   return { data, reportTx, extraDataTx };
 };
 
-<<<<<<< HEAD
 type ReachConsensusParams = {
   refSlot: bigint;
   reportHash: string;
   consensusVersion: bigint;
-=======
-/**
- * Ensure that the oracle committee has the required number of members.
- */
-export const ensureOracleCommitteeMembers = async (ctx: ProtocolContext, minMembersCount = MIN_MEMBERS_COUNT) => {
-  const { hashConsensus } = ctx.contracts;
-
-  const members = await hashConsensus.getFastLaneMembers();
-  const addresses = members.addresses.map((address) => address.toLowerCase());
-
-  const agentSigner = await ctx.getSigner("agent");
-
-  if (addresses.length >= minMembersCount) {
-    log.debug("Oracle committee members count is sufficient", {
-      "Min members count": minMembersCount,
-      "Members count": addresses.length,
-      "Members": addresses.join(", "),
-    });
-
-    return;
-  }
-
-  const managementRole = await hashConsensus.MANAGE_MEMBERS_AND_QUORUM_ROLE();
-  await hashConsensus.connect(agentSigner).grantRole(managementRole, agentSigner);
-
-  let count = addresses.length;
-  while (addresses.length < minMembersCount) {
-    const address = getOracleCommitteeMemberAddress(count);
-
-    log.debug(`Adding oracle committee member ${count}`, {
-      "Min members count": minMembersCount,
-      "Address": address,
-    });
-
-    await hashConsensus.connect(agentSigner).addMember(address, minMembersCount);
-
-    addresses.push(address);
-
-    log.success(`Added oracle committee member ${count}`);
-
-    count++;
-  }
-
-  await hashConsensus.connect(agentSigner).renounceRole(managementRole, agentSigner);
-
-  log.debug("Checked oracle committee members count", {
-    "Min members count": minMembersCount,
-    "Members count": addresses.length,
-    "Members": addresses.join(", "),
-  });
-
-  expect(addresses.length).to.be.gte(minMembersCount);
-};
-
-export const ensureHashConsensusInitialEpoch = async (ctx: ProtocolContext) => {
-  const { hashConsensus } = ctx.contracts;
-
-  const { initialEpoch } = await hashConsensus.getFrameConfig();
-  if (initialEpoch === HASH_CONSENSUS_FAR_FUTURE_EPOCH) {
-    log.debug("Initializing hash consensus epoch...", {
-      "Initial epoch": initialEpoch,
-    });
-
-    const latestBlockTimestamp = await getCurrentBlockTimestamp();
-    const { genesisTime, secondsPerSlot, slotsPerEpoch } = await hashConsensus.getChainConfig();
-    const updatedInitialEpoch = (latestBlockTimestamp - genesisTime) / (slotsPerEpoch * secondsPerSlot);
-
-    const agentSigner = await ctx.getSigner("agent");
-    await hashConsensus.connect(agentSigner).updateInitialEpoch(updatedInitialEpoch);
-
-    log.success("Hash consensus epoch initialized");
-  }
->>>>>>> 2f28a185
 };
 
 /**
@@ -780,7 +680,6 @@
   }
 
   const { consensusReport } = await hashConsensus.getConsensusState();
-
   expect(consensusReport).to.equal(reportHash, "Consensus report hash is incorrect");
 
   return submitter as HardhatEthersSigner;
@@ -869,8 +768,7 @@
     log.warning(`Adding oracle committee member ${count}`);
 
     const address = getOracleCommitteeMemberAddress(count);
-    const addTx = await hashConsensus.connect(agentSigner).addMember(address, minMembersCount);
-    await trace("hashConsensus.addMember", addTx);
+    await hashConsensus.connect(agentSigner).addMember(address, minMembersCount);
 
     addresses.push(address);
 
@@ -905,9 +803,7 @@
     const updatedInitialEpoch = (latestBlockTimestamp - genesisTime) / (slotsPerEpoch * secondsPerSlot);
 
     const agentSigner = await ctx.getSigner("agent");
-
-    const tx = await hashConsensus.connect(agentSigner).updateInitialEpoch(updatedInitialEpoch);
-    await trace("hashConsensus.updateInitialEpoch", tx);
+    await hashConsensus.connect(agentSigner).updateInitialEpoch(updatedInitialEpoch);
 
     log.success("Hash consensus epoch initialized");
   }
