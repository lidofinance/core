import { expect } from "chai";
import { ContractTransactionResponse, formatEther, Result } from "ethers";
import { ethers } from "hardhat";

import { HardhatEthersSigner } from "@nomicfoundation/hardhat-ethers/signers";

import { AccountingOracle } from "typechain-types";

import {
  advanceChainTime,
  BigIntMath,
  certainAddress,
  ether,
  EXTRA_DATA_FORMAT_EMPTY,
  EXTRA_DATA_FORMAT_LIST,
  getCurrentBlockTimestamp,
  HASH_CONSENSUS_FAR_FUTURE_EPOCH,
  impersonate,
  log,
  ONE_GWEI,
  prepareExtraData,
} from "lib";

import { ProtocolContext } from "../types";

const ZERO_HASH = new Uint8Array(32).fill(0);
const ZERO_BYTES32 = "0x" + Buffer.from(ZERO_HASH).toString("hex");
const SHARE_RATE_PRECISION = 10n ** 27n;

export type OracleReportParams = {
  clDiff?: bigint;
  clAppearedValidators?: bigint;
  elRewardsVaultBalance?: bigint | null;
  withdrawalVaultBalance?: bigint | null;
  sharesRequestedToBurn?: bigint | null;
  withdrawalFinalizationBatches?: bigint[];
  simulatedShareRate?: bigint | null;
  refSlot?: bigint | null;
  dryRun?: boolean;
  excludeVaultsBalances?: boolean;
  skipWithdrawals?: boolean;
  waitNextReportTime?: boolean;
  extraDataFormat?: bigint;
  extraDataHash?: string;
  extraDataItemsCount?: bigint;
  extraDataList?: Uint8Array;
  stakingModuleIdsWithNewlyExitedValidators?: bigint[];
  numExitedValidatorsByStakingModule?: bigint[];
  reportElVault?: boolean;
  reportWithdrawalsVault?: boolean;
  vaultsDataTreeRoot?: string;
  vaultsDataTreeCid?: string;
  silent?: boolean;
};

type OracleReportResults = {
  data: AccountingOracle.ReportDataStruct;
  reportTx: ContractTransactionResponse | undefined;
  extraDataTx: ContractTransactionResponse | undefined;
};

/**
 * Prepare and push oracle report.
 */
export const report = async (
  ctx: ProtocolContext,
  {
    clDiff = ether("10"),
    clAppearedValidators = 0n,
    elRewardsVaultBalance = null,
    withdrawalVaultBalance = null,
    sharesRequestedToBurn = null,
    withdrawalFinalizationBatches = [],
    refSlot = null,
    dryRun = false,
    excludeVaultsBalances = false,
    skipWithdrawals = false,
    waitNextReportTime = true,
    extraDataFormat = EXTRA_DATA_FORMAT_EMPTY,
    extraDataHash = ZERO_BYTES32,
    extraDataItemsCount = 0n,
    extraDataList = new Uint8Array(),
    stakingModuleIdsWithNewlyExitedValidators = [],
    numExitedValidatorsByStakingModule = [],
    reportElVault = true,
    reportWithdrawalsVault = true,
    vaultsDataTreeRoot = ZERO_BYTES32,
    vaultsDataTreeCid = "",
  }: OracleReportParams = {},
): Promise<OracleReportResults> => {
  const { hashConsensus, lido, elRewardsVault, withdrawalVault, burner, accountingOracle } = ctx.contracts;

  if (waitNextReportTime) {
    await waitNextAvailableReportTime(ctx);
  }

  refSlot = refSlot ?? (await hashConsensus.getCurrentFrame()).refSlot;

  const { beaconValidators, beaconBalance } = await lido.getBeaconStat();
  const postCLBalance = beaconBalance + clDiff;
  const postBeaconValidators = beaconValidators + clAppearedValidators;

  log.debug("Beacon", {
    "Beacon validators": postBeaconValidators,
    "Beacon balance": formatEther(postCLBalance),
  });

  elRewardsVaultBalance = elRewardsVaultBalance ?? (await ethers.provider.getBalance(elRewardsVault.address));
  withdrawalVaultBalance = withdrawalVaultBalance ?? (await ethers.provider.getBalance(withdrawalVault.address));

  log.debug("Balances", {
    "Withdrawal vault": formatEther(withdrawalVaultBalance),
    "ElRewards vault": formatEther(elRewardsVaultBalance),
  });

  if (excludeVaultsBalances) {
    if (!reportWithdrawalsVault || !reportElVault) {
      log.warning("excludeVaultsBalances overrides reportWithdrawalsVault and reportElVault");
    }
    reportWithdrawalsVault = false;
    reportElVault = false;
  }

  withdrawalVaultBalance = reportWithdrawalsVault ? withdrawalVaultBalance : 0n;
  elRewardsVaultBalance = reportElVault ? elRewardsVaultBalance : 0n;

  if (sharesRequestedToBurn === null) {
    const [coverShares, nonCoverShares] = await burner.getSharesRequestedToBurn();
    sharesRequestedToBurn = coverShares + nonCoverShares;
  }

  log.debug("Burner", {
    "Shares Requested To Burn": sharesRequestedToBurn,
    "Withdrawal vault": formatEther(withdrawalVaultBalance),
    "ElRewards vault": formatEther(elRewardsVaultBalance),
  });

  let isBunkerMode = false;

  if (!skipWithdrawals) {
    const simulatedReport = await simulateReport(ctx, {
      refSlot,
      beaconValidators: postBeaconValidators,
      clBalance: postCLBalance,
      withdrawalVaultBalance,
      elRewardsVaultBalance,
    });

    if (!simulatedReport) {
      throw new Error("Failed to simulate report");
    }

    const { postTotalPooledEther, postTotalShares, withdrawals, elRewards } = simulatedReport;

    log.debug("Simulated report", {
      "Post Total Pooled Ether": formatEther(postTotalPooledEther),
      "Post Total Shares": postTotalShares,
      "Withdrawals": formatEther(withdrawals),
      "El Rewards": formatEther(elRewards),
    });

    const simulatedShareRate =
      postTotalShares === 0n ? 0n : (postTotalPooledEther * SHARE_RATE_PRECISION) / postTotalShares;

    if (withdrawalFinalizationBatches.length === 0) {
      withdrawalFinalizationBatches = await getFinalizationBatches(ctx, {
        shareRate: simulatedShareRate,
        limitedWithdrawalVaultBalance: withdrawals,
        limitedElRewardsVaultBalance: elRewards,
      });
    }

    isBunkerMode = (await lido.getTotalPooledEther()) > postTotalPooledEther;

    log.debug("Bunker Mode", { "Is Active": isBunkerMode });
  }

  const reportData = {
    consensusVersion: await accountingOracle.getConsensusVersion(),
    refSlot,
    numValidators: postBeaconValidators,
    clBalanceGwei: postCLBalance / ONE_GWEI,
    stakingModuleIdsWithNewlyExitedValidators,
    numExitedValidatorsByStakingModule,
    withdrawalVaultBalance,
    elRewardsVaultBalance,
    sharesRequestedToBurn,
    withdrawalFinalizationBatches,
    isBunkerMode,
    vaultsDataTreeRoot,
    vaultsDataTreeCid,
    extraDataFormat,
    extraDataHash,
    extraDataItemsCount,
  } satisfies AccountingOracle.ReportDataStruct;

  if (dryRun) {
    log.debug("Final Report (Dry Run)", reportData);
    return { data: reportData, reportTx: undefined, extraDataTx: undefined };
  }

  return submitReport(ctx, {
    ...reportData,
    clBalance: postCLBalance,
    extraDataList,
  });
};

export async function reportWithoutExtraData(
  ctx: ProtocolContext,
  numExitedValidatorsByStakingModule: bigint[],
  stakingModuleIdsWithNewlyExitedValidators: bigint[],
  extraData: ReturnType<typeof prepareExtraData>,
) {
  const { accountingOracle } = ctx.contracts;

  const { extraDataItemsCount, extraDataChunks, extraDataChunkHashes } = extraData;

  const reportData: OracleReportParams = {
    excludeVaultsBalances: true,
    extraDataFormat: EXTRA_DATA_FORMAT_LIST,
    extraDataHash: extraDataChunkHashes[0],
    extraDataItemsCount: BigInt(extraDataItemsCount),
    numExitedValidatorsByStakingModule,
    stakingModuleIdsWithNewlyExitedValidators,
    skipWithdrawals: true,
  };

  const { data } = await report(ctx, { ...reportData, dryRun: true });

  const items = getReportDataItems(data);
  const hash = calcReportDataHash(items);
  const oracleVersion = await accountingOracle.getContractVersion();

  const submitter = await reachConsensus(ctx, {
    refSlot: BigInt(data.refSlot),
    reportHash: hash,
    consensusVersion: BigInt(data.consensusVersion),
  });

  const reportTx = await accountingOracle.connect(submitter).submitReportData(data, oracleVersion);
  log.debug("Pushed oracle report main data", {
    "Ref slot": data.refSlot,
    "Consensus version": data.consensusVersion,
    "Report hash": hash,
  });

  // Get processing state after main report is submitted
  const processingStateAfterMainReport = await accountingOracle.getProcessingState();

  // Verify that extra data is not yet submitted
  expect(processingStateAfterMainReport.extraDataSubmitted).to.be.false;
  expect(processingStateAfterMainReport.extraDataItemsCount).to.equal(extraDataItemsCount);
  expect(processingStateAfterMainReport.extraDataItemsSubmitted).to.equal(0n);

  return { reportTx, data, submitter, extraDataChunks, extraDataChunkHashes };
}

export const getReportTimeElapsed = async (ctx: ProtocolContext) => {
  const { hashConsensus } = ctx.contracts;
  const { slotsPerEpoch, secondsPerSlot, genesisTime } = await hashConsensus.getChainConfig();
  const { refSlot } = await hashConsensus.getCurrentFrame();
  const time = await getCurrentBlockTimestamp();

  const { epochsPerFrame } = await hashConsensus.getFrameConfig();

  log.debug("Report elapse time", {
    "Ref slot": refSlot,
    "Ref slot date": new Date(Number(genesisTime + refSlot * secondsPerSlot) * 1000).toUTCString(),
    "Epochs per frame": epochsPerFrame,
    "Slots per epoch": slotsPerEpoch,
    "Seconds per slot": secondsPerSlot,
    "Genesis time": genesisTime,
    "Current time": time,
  });

  const slotsPerFrame = slotsPerEpoch * epochsPerFrame;
  const nextRefSlot = refSlot + slotsPerFrame;
  const nextFrameStart = genesisTime + nextRefSlot * secondsPerSlot;

  // add 10 slots to be sure that the next frame starts
  const nextFrameStartWithOffset = nextFrameStart + secondsPerSlot * 10n;

  return {
    time,
    nextFrameStart,
    nextFrameStartWithOffset,
    timeElapsed: nextFrameStartWithOffset - time,
  };
};

/**
 * Wait for the next available report time.
 */
export const waitNextAvailableReportTime = async (ctx: ProtocolContext): Promise<void> => {
  const { hashConsensus } = ctx.contracts;
  const { slotsPerEpoch } = await hashConsensus.getChainConfig();
  const { epochsPerFrame } = await hashConsensus.getFrameConfig();
  const { refSlot } = await hashConsensus.getCurrentFrame();

  const slotsPerFrame = slotsPerEpoch * epochsPerFrame;

  const { nextFrameStartWithOffset, timeElapsed } = await getReportTimeElapsed(ctx);

  await advanceChainTime(timeElapsed);

  const timeAfterAdvance = await getCurrentBlockTimestamp();

  const nextFrame = await hashConsensus.getCurrentFrame();

  log.debug("Next frame", {
    "Next ref slot": refSlot + slotsPerFrame,
    "Next frame date": new Date(Number(nextFrameStartWithOffset) * 1000).toUTCString(),
    "Time to advance": timeElapsed,
    "Time after advance": timeAfterAdvance,
    "Time after advance date": new Date(Number(timeAfterAdvance) * 1000).toUTCString(),
    "Ref slot": nextFrame.refSlot,
  });

  expect(nextFrame.refSlot).to.equal(refSlot + slotsPerFrame, "Next frame refSlot is incorrect");
};

type SimulateReportParams = {
  refSlot: bigint;
  beaconValidators: bigint;
  clBalance: bigint;
  withdrawalVaultBalance: bigint;
  elRewardsVaultBalance: bigint;
};

type SimulateReportResult = {
  postTotalPooledEther: bigint;
  postTotalShares: bigint;
  withdrawals: bigint;
  elRewards: bigint;
};

/**
 * Simulate oracle report to get the expected result.
 */
const simulateReport = async (
  ctx: ProtocolContext,
  { refSlot, beaconValidators, clBalance, withdrawalVaultBalance, elRewardsVaultBalance }: SimulateReportParams,
): Promise<SimulateReportResult> => {
  const { hashConsensus, accounting } = ctx.contracts;

  const { genesisTime, secondsPerSlot } = await hashConsensus.getChainConfig();
  const reportTimestamp = genesisTime + refSlot * secondsPerSlot;

  log.debug("Simulating oracle report", {
    "Ref Slot": refSlot,
    "Beacon Validators": beaconValidators,
    "CL Balance": formatEther(clBalance),
    "Withdrawal Vault Balance": formatEther(withdrawalVaultBalance),
    "El Rewards Vault Balance": formatEther(elRewardsVaultBalance),
  });

<<<<<<< HEAD
  const withdrawalShareRate = 0n;
  const reportValues = {
    timestamp: reportTimestamp,
    timeElapsed: (await getReportTimeElapsed(ctx)).timeElapsed,
    clValidators: beaconValidators,
    clBalance,
    withdrawalVaultBalance,
    elRewardsVaultBalance,
    sharesRequestedToBurn: 0n,
    withdrawalFinalizationBatches: [],
    vaultsTotalDeficit,
  };
  const update = await accounting.simulateOracleReport(reportValues, withdrawalShareRate);
  const [postTotalPooledEther, postTotalShares, withdrawals, elRewards] = update;
=======
  const { timeElapsed } = await getReportTimeElapsed(ctx);
  const update = await accounting.simulateOracleReport(
    {
      timestamp: reportTimestamp,
      timeElapsed,
      clValidators: beaconValidators,
      clBalance,
      withdrawalVaultBalance,
      elRewardsVaultBalance,
      sharesRequestedToBurn: 0n,
      withdrawalFinalizationBatches: [],
    },
    0n,
  );
>>>>>>> 044f89d2

  log.debug("Simulation result", {
    "Post Total Pooled Ether": formatEther(postTotalPooledEther),
    "Post Total Shares": postTotalShares,
    "Withdrawals": formatEther(withdrawals),
    "El Rewards": formatEther(elRewards),
  });

  return {
    postTotalPooledEther,
    postTotalShares,
    withdrawals,
    elRewards,
  };
};

type HandleOracleReportParams = {
  beaconValidators: bigint;
  clBalance: bigint;
  sharesRequestedToBurn: bigint;
  withdrawalVaultBalance: bigint;
  elRewardsVaultBalance: bigint;
  vaultsDataTreeRoot: string;
  vaultsDataTreeCid: string;
};

export const handleOracleReport = async (
  ctx: ProtocolContext,
  {
    beaconValidators,
    clBalance,
    sharesRequestedToBurn,
    withdrawalVaultBalance,
    elRewardsVaultBalance,
    vaultsDataTreeRoot,
    vaultsDataTreeCid,
  }: HandleOracleReportParams,
): Promise<void> => {
  const { hashConsensus, accountingOracle, accounting, lazyOracle } = ctx.contracts;

  const { refSlot } = await hashConsensus.getCurrentFrame();
  const { genesisTime, secondsPerSlot } = await hashConsensus.getChainConfig();
  const reportTimestamp = genesisTime + refSlot * secondsPerSlot;

  const accountingOracleAccount = await impersonate(accountingOracle.address, ether("100"));

  try {
    log.debug("Handle oracle report", {
      "Ref Slot": refSlot,
      "Beacon Validators": beaconValidators,
      "CL Balance": formatEther(clBalance),
      "Withdrawal Vault Balance": formatEther(withdrawalVaultBalance),
      "El Rewards Vault Balance": formatEther(elRewardsVaultBalance),
    });

    const { timeElapsed } = await getReportTimeElapsed(ctx);
    await accounting.connect(accountingOracleAccount).handleOracleReport({
      timestamp: reportTimestamp,
      timeElapsed, // 1 day
      clValidators: beaconValidators,
      clBalance,
      withdrawalVaultBalance,
      elRewardsVaultBalance,
      sharesRequestedToBurn,
      withdrawalFinalizationBatches: [],
    });

    await lazyOracle
      .connect(accountingOracleAccount)
      .updateReportData(reportTimestamp, vaultsDataTreeRoot, vaultsDataTreeCid);
  } catch (error) {
    log.error("Error", (error as Error).message ?? "Unknown error during oracle report simulation");
    expect(error).to.be.undefined;
  }
};

type FinalizationBatchesParams = {
  shareRate: bigint;
  limitedWithdrawalVaultBalance: bigint;
  limitedElRewardsVaultBalance: bigint;
};

/**
 * Get finalization batches to finalize withdrawals.
 */
const getFinalizationBatches = async (
  ctx: ProtocolContext,
  { shareRate, limitedWithdrawalVaultBalance, limitedElRewardsVaultBalance }: FinalizationBatchesParams,
): Promise<bigint[]> => {
  const { oracleReportSanityChecker, lido, withdrawalQueue } = ctx.contracts;

  const { requestTimestampMargin } = await oracleReportSanityChecker.getOracleReportLimits();

  const bufferedEther = await lido.getBufferedEther();
  const unfinalizedSteth = await withdrawalQueue.unfinalizedStETH();

  const reservedBuffer = BigIntMath.min(bufferedEther, unfinalizedSteth);
  const availableEth = limitedWithdrawalVaultBalance + limitedElRewardsVaultBalance + reservedBuffer;

  const blockTimestamp = await getCurrentBlockTimestamp();
  const maxTimestamp = blockTimestamp - requestTimestampMargin;
  const MAX_REQUESTS_PER_CALL = 1000n;

  if (availableEth === 0n) {
    log.debug("No available ether to request withdrawals", {
      "Available Eth": formatEther(availableEth),
      "Reserved Buffer": formatEther(reservedBuffer),
      "Buffered Ether": formatEther(bufferedEther),
      "Unfinalized Steth": formatEther(unfinalizedSteth),
    });

    return [];
  }

  log.debug("Calculating finalization batches", {
    "Share Rate": shareRate,
    "Available Eth": formatEther(availableEth),
    "Max Timestamp": maxTimestamp,
  });

  const baseState = {
    remainingEthBudget: availableEth,
    finished: false,
    batches: Array(36).fill(0n),
    batchesLength: 0n,
  };

  let batchesState = await withdrawalQueue.calculateFinalizationBatches(
    shareRate,
    maxTimestamp,
    MAX_REQUESTS_PER_CALL,
    baseState,
  );

  log.debug("Calculated finalization batches", {
    "Batches": batchesState.batches.join(", "),
    "Finished": batchesState.finished,
    "Batches Length": batchesState.batchesLength,
  });

  while (!batchesState.finished) {
    const state = {
      remainingEthBudget: batchesState.remainingEthBudget,
      finished: batchesState.finished,
      batches: (batchesState.batches as Result).toArray(),
      batchesLength: batchesState.batchesLength,
    };

    batchesState = await withdrawalQueue.calculateFinalizationBatches(
      shareRate,
      maxTimestamp,
      MAX_REQUESTS_PER_CALL,
      state,
    );

    log.debug("Calculated finalization batches", {
      "Batches": batchesState.batches.join(", "),
      "Finished": batchesState.finished,
      "Batches Length": batchesState.batchesLength,
    });
  }

  return (batchesState.batches as Result).toArray().filter((x) => x > 0n);
};

export type OracleReportSubmitParams = {
  refSlot: bigint;
  clBalance: bigint;
  numValidators: bigint;
  withdrawalVaultBalance: bigint;
  elRewardsVaultBalance: bigint;
  sharesRequestedToBurn: bigint;
  stakingModuleIdsWithNewlyExitedValidators?: bigint[];
  numExitedValidatorsByStakingModule?: bigint[];
  withdrawalFinalizationBatches?: bigint[];
  isBunkerMode?: boolean;
  vaultsDataTreeRoot?: string;
  vaultsDataTreeCid?: string;
  extraDataFormat?: bigint;
  extraDataHash?: string;
  extraDataItemsCount?: bigint;
  extraDataList?: Uint8Array;
};

type OracleReportSubmitResult = {
  data: AccountingOracle.ReportDataStruct;
  reportTx: ContractTransactionResponse;
  extraDataTx: ContractTransactionResponse;
};

/**
 * Main function to push oracle report to the protocol.
 */
const submitReport = async (
  ctx: ProtocolContext,
  {
    refSlot,
    clBalance,
    numValidators,
    withdrawalVaultBalance,
    elRewardsVaultBalance,
    sharesRequestedToBurn,
    stakingModuleIdsWithNewlyExitedValidators = [],
    numExitedValidatorsByStakingModule = [],
    withdrawalFinalizationBatches = [],
    isBunkerMode = false,
    vaultsDataTreeRoot = ZERO_BYTES32,
    vaultsDataTreeCid = "",
    extraDataFormat = 0n,
    extraDataHash = ZERO_BYTES32,
    extraDataItemsCount = 0n,
    extraDataList = new Uint8Array(),
  }: OracleReportSubmitParams,
): Promise<OracleReportSubmitResult> => {
  const { accountingOracle } = ctx.contracts;

  log.debug("Pushing oracle report", {
    "Ref slot": refSlot,
    "CL balance": formatEther(clBalance),
    "Validators": numValidators,
    "Withdrawal vault": formatEther(withdrawalVaultBalance),
    "El rewards vault": formatEther(elRewardsVaultBalance),
    "Shares requested to burn": sharesRequestedToBurn,
    "Staking module ids with newly exited validators": stakingModuleIdsWithNewlyExitedValidators,
    "Num exited validators by staking module": numExitedValidatorsByStakingModule,
    "Withdrawal finalization batches": withdrawalFinalizationBatches,
    "Is bunker mode": isBunkerMode,
    "Vaults data tree root": vaultsDataTreeRoot,
    "Vaults data tree cid": vaultsDataTreeCid,
    "Extra data format": extraDataFormat,
    "Extra data hash": extraDataHash,
    "Extra data items count": extraDataItemsCount,
    "Extra data list": extraDataList,
  });

  const consensusVersion = await accountingOracle.getConsensusVersion();
  const oracleVersion = await accountingOracle.getContractVersion();

  const data = {
    consensusVersion,
    refSlot,
    clBalanceGwei: clBalance / ONE_GWEI,
    numValidators,
    withdrawalVaultBalance,
    elRewardsVaultBalance,
    sharesRequestedToBurn,
    stakingModuleIdsWithNewlyExitedValidators,
    numExitedValidatorsByStakingModule,
    withdrawalFinalizationBatches,
    isBunkerMode,
    vaultsDataTreeRoot,
    vaultsDataTreeCid,
    extraDataFormat,
    extraDataHash,
    extraDataItemsCount,
  } as AccountingOracle.ReportDataStruct;

  const items = getReportDataItems(data);
  const hash = calcReportDataHash(items);

  const submitter = await reachConsensus(ctx, {
    refSlot,
    reportHash: hash,
    consensusVersion,
  });

  log.debug("Pushed oracle report for reached consensus", data);

  const reportTx = await accountingOracle.connect(submitter).submitReportData(data, oracleVersion);
  log.debug("Pushed oracle report main data", {
    "Ref slot": refSlot,
    "Consensus version": consensusVersion,
    "Report hash": hash,
  });

  let extraDataTx: ContractTransactionResponse;
  if (extraDataFormat) {
    extraDataTx = await accountingOracle.connect(submitter).submitReportExtraDataList(extraDataList);
  } else {
    extraDataTx = await accountingOracle.connect(submitter).submitReportExtraDataEmpty();
  }

  const state = await accountingOracle.getProcessingState();

  log.debug("Processing state", {
    "State ref slot": state.currentFrameRefSlot,
    "State main data hash": state.mainDataHash,
    "State main data submitted": state.mainDataSubmitted,
    "State extra data hash": state.extraDataHash,
    "State extra data format": state.extraDataFormat,
    "State extra data submitted": state.extraDataSubmitted,
    "State extra data items count": state.extraDataItemsCount,
    "State extra data items submitted": state.extraDataItemsSubmitted,
  });

  expect(state.currentFrameRefSlot).to.equal(refSlot, "Processing state ref slot is incorrect");
  expect(state.mainDataHash).to.equal(hash, "Processing state main data hash is incorrect");
  expect(state.mainDataSubmitted).to.be.true;
  expect(state.extraDataHash).to.equal(extraDataHash, "Processing state extra data hash is incorrect");
  expect(state.extraDataFormat).to.equal(extraDataFormat, "Processing state extra data format is incorrect");
  expect(state.extraDataSubmitted).to.be.true;
  expect(state.extraDataItemsCount).to.equal(
    extraDataItemsCount,
    "Processing state extra data items count is incorrect",
  );
  expect(state.extraDataItemsSubmitted).to.equal(
    extraDataItemsCount,
    "Processing state extra data items submitted is incorrect",
  );

  log.debug("Oracle report pushed", {
    "Ref slot": refSlot,
    "Consensus version": consensusVersion,
    "Report hash": hash,
  });

  return { data, reportTx, extraDataTx };
};

type ReachConsensusParams = {
  refSlot: bigint;
  reportHash: string;
  consensusVersion: bigint;
};

/**
 * Submit reports from all fast lane members to reach consensus on the report.
 */
const reachConsensus = async (
  ctx: ProtocolContext,
  { refSlot, reportHash, consensusVersion }: ReachConsensusParams,
) => {
  const { hashConsensus } = ctx.contracts;

  const { addresses } = await hashConsensus.getFastLaneMembers();

  let submitter: HardhatEthersSigner | null = null;

  log.debug("Reaching consensus", {
    "Ref slot": refSlot,
    "Report hash": reportHash,
    "Consensus version": consensusVersion,
    "Addresses": addresses.join(", "),
  });

  for (const address of addresses) {
    const member = await impersonate(address, ether("1"));
    if (!submitter) {
      submitter = member;
    }

    await hashConsensus.connect(member).submitReport(refSlot, reportHash, consensusVersion);
  }

  const { consensusReport } = await hashConsensus.getConsensusState();
  expect(consensusReport).to.equal(reportHash, "Consensus report hash is incorrect");

  return submitter as HardhatEthersSigner;
};

/**
 * Helper function to get report data items in the required order.
 */
export const getReportDataItems = (data: AccountingOracle.ReportDataStruct) => [
  data.consensusVersion,
  data.refSlot,
  data.numValidators,
  data.clBalanceGwei,
  data.stakingModuleIdsWithNewlyExitedValidators,
  data.numExitedValidatorsByStakingModule,
  data.withdrawalVaultBalance,
  data.elRewardsVaultBalance,
  data.sharesRequestedToBurn,
  data.withdrawalFinalizationBatches,
  data.isBunkerMode,
  data.vaultsDataTreeRoot,
  data.vaultsDataTreeCid,
  data.extraDataFormat,
  data.extraDataHash,
  data.extraDataItemsCount,
];

/**
 * Helper function to calculate hash of the report data.
 */
export const calcReportDataHash = (items: ReturnType<typeof getReportDataItems>) => {
  const types = [
    "uint256", // consensusVersion
    "uint256", // refSlot
    "uint256", // numValidators
    "uint256", // clBalanceGwei
    "uint256[]", // stakingModuleIdsWithNewlyExitedValidators
    "uint256[]", // numExitedValidatorsByStakingModule
    "uint256", // withdrawalVaultBalance
    "uint256", // elRewardsVaultBalance
    "uint256", // sharesRequestedToBurn
    "uint256[]", // withdrawalFinalizationBatches
    "bool", // isBunkerMode
    "bytes32", // vaultsDataTreeRoot
    "string", // vaultsDataTreeCid
    "uint256", // extraDataFormat
    "bytes32", // extraDataHash
    "uint256", // extraDataItemsCount
  ];

  const data = ethers.AbiCoder.defaultAbiCoder().encode([`(${types.join(",")})`], [items]);
  return ethers.keccak256(data);
};

/**
 * Helper function to get oracle committee member address by id.
 */
const getOracleCommitteeMemberAddress = (id: number) => certainAddress(`AO:HC:OC:${id}`);

/**
 * Ensure that the oracle committee has the required number of members.
 */
export const ensureOracleCommitteeMembers = async (ctx: ProtocolContext, minMembersCount: bigint, quorum: bigint) => {
  const { hashConsensus } = ctx.contracts;

  const members = await hashConsensus.getFastLaneMembers();
  const addresses = members.addresses.map((address) => address.toLowerCase());

  const agentSigner = await ctx.getSigner("agent");

  if (addresses.length >= minMembersCount) {
    log.debug("Oracle committee members count is sufficient", {
      "Min members count": minMembersCount,
      "Members count": addresses.length,
      "Members": addresses.join(", "),
    });

    return;
  }

  const managementRole = await hashConsensus.MANAGE_MEMBERS_AND_QUORUM_ROLE();
  await hashConsensus.connect(agentSigner).grantRole(managementRole, agentSigner);

  let count = addresses.length;
  while (addresses.length < minMembersCount) {
    const address = getOracleCommitteeMemberAddress(count);

    log.debug(`Adding oracle committee member`, { Address: address });

    await hashConsensus.connect(agentSigner).addMember(address, quorum);

    addresses.push(address);

    log.debug(`Added oracle committee member`, { Count: count });

    count++;
  }

  await hashConsensus.connect(agentSigner).renounceRole(managementRole, agentSigner);

  log.debug("Checked oracle committee members count", {
    "Min members count": minMembersCount,
    "Members count": addresses.length,
    "Members": addresses.join(", "),
  });

  expect(addresses.length).to.be.gte(minMembersCount);
};

/**
 * Ensure that the oracle committee members have consensus on the initial epoch.
 */
export const ensureHashConsensusInitialEpoch = async (ctx: ProtocolContext) => {
  const { hashConsensus } = ctx.contracts;

  const { initialEpoch } = await hashConsensus.getFrameConfig();
  if (initialEpoch === HASH_CONSENSUS_FAR_FUTURE_EPOCH) {
    log.debug("Initializing hash consensus epoch...", {
      "Initial epoch": initialEpoch,
    });

    const latestBlockTimestamp = await getCurrentBlockTimestamp();
    const { genesisTime, secondsPerSlot, slotsPerEpoch } = await hashConsensus.getChainConfig();
    const updatedInitialEpoch = (latestBlockTimestamp - genesisTime) / (slotsPerEpoch * secondsPerSlot);

    const agentSigner = await ctx.getSigner("agent");
    await hashConsensus.connect(agentSigner).updateInitialEpoch(updatedInitialEpoch);
  }
};<|MERGE_RESOLUTION|>--- conflicted
+++ resolved
@@ -355,7 +355,6 @@
     "El Rewards Vault Balance": formatEther(elRewardsVaultBalance),
   });
 
-<<<<<<< HEAD
   const withdrawalShareRate = 0n;
   const reportValues = {
     timestamp: reportTimestamp,
@@ -366,26 +365,9 @@
     elRewardsVaultBalance,
     sharesRequestedToBurn: 0n,
     withdrawalFinalizationBatches: [],
-    vaultsTotalDeficit,
   };
   const update = await accounting.simulateOracleReport(reportValues, withdrawalShareRate);
   const [postTotalPooledEther, postTotalShares, withdrawals, elRewards] = update;
-=======
-  const { timeElapsed } = await getReportTimeElapsed(ctx);
-  const update = await accounting.simulateOracleReport(
-    {
-      timestamp: reportTimestamp,
-      timeElapsed,
-      clValidators: beaconValidators,
-      clBalance,
-      withdrawalVaultBalance,
-      elRewardsVaultBalance,
-      sharesRequestedToBurn: 0n,
-      withdrawalFinalizationBatches: [],
-    },
-    0n,
-  );
->>>>>>> 044f89d2
 
   log.debug("Simulation result", {
     "Post Total Pooled Ether": formatEther(postTotalPooledEther),
