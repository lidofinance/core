--- conflicted
+++ resolved
@@ -20,26 +20,8 @@
 export { ensureDsmGuardians } from "./dsm";
 export { norSdvtEnsureOperators } from "./nor-sdvt";
 export { calcNodeOperatorRewards } from "./staking-module";
-<<<<<<< HEAD
 
 export * from "./vaults";
 export * from "./operatorGrid";
-=======
-export {
-  autofillRoles,
-  getRoleMethods,
-  calculateLockedValue,
-  createVaultProxy,
-  createVaultsReportTree,
-  createVaultWithDashboard,
-  generatePredepositData,
-  getPubkeys,
-  getProofAndDepositData,
-  reportVaultDataWithProof,
-  setupLidoForVaults,
-  VaultRoles,
-  VaultRoleMethods,
-} from "./vaults";
 
-export { ensureSomeOddShareRate } from "./share-rate";
->>>>>>> 4df94200
+export * from "./share-rate";