--- conflicted
+++ resolved
@@ -249,11 +249,8 @@
     "Vault Hub": contracts.vaultHub?.address,
     "Predeposit Guarantee": contracts.predepositGuarantee?.address,
     "Operator Grid": contracts.operatorGrid?.address,
-<<<<<<< HEAD
     "Lazy Oracle": contracts.lazyOracle?.address,
-=======
     "Validator Consolidation Requests": contracts.validatorConsolidationRequests?.address,
->>>>>>> 87009e21
   });
 
   const signers = {
