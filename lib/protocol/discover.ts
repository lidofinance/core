import hre from "hardhat";

import {
  AccountingOracle,
  IStakingModule,
  Lido,
  LidoLocator,
  NodeOperatorsRegistry,
  StakingRouter,
  WithdrawalQueueERC721,
} from "typechain-types";

import { batch, log } from "lib";

import { getNetworkConfig, ProtocolNetworkConfig } from "./networks";
import {
  AragonContracts,
  ContractName,
  ContractType,
  CoreContracts,
  HashConsensusContracts,
  LoadedContract,
  ProtocolContracts,
  ProtocolSigners,
  StakingModuleContracts,
  VaultsContracts,
  WstETHContracts,
} from "./types";

const guard = (address: string, env: string) => {
  if (!address) throw new Error(`${address} address is not set, please set it in the environment variables: ${env}`);
};

const getDiscoveryConfig = async () => {
  const config = await getNetworkConfig(hre.network.name);
  if (!config) {
    throw new Error(`Network ${hre.network.name} is not supported`);
  }

  const locatorAddress = config.get("locator");
  const agentAddress = config.get("agentAddress");
  const votingAddress = config.get("votingAddress");
  const easyTrackExecutorAddress = config.get("easyTrackAddress");

  guard(locatorAddress, config.env.locator);
  guard(agentAddress, config.env.agentAddress);
  guard(votingAddress, config.env.votingAddress);
  guard(easyTrackExecutorAddress, config.env.easyTrackAddress);

  log.debug("Discovery config", {
    "Network": hre.network.name,
    "Source": config.source,
    "Locator address": locatorAddress,
    "Agent address": agentAddress,
    "Voting address": votingAddress,
    "Easy track executor address": easyTrackExecutorAddress,
  });

  return config;
};

/**
 * Load contract by name and address.
 */
const loadContract = async <Name extends ContractName>(name: Name, address: string) => {
  const contract = (await hre.ethers.getContractAt(name, address)) as unknown as LoadedContract<ContractType<Name>>;
  contract.address = address;
  return contract;
};

/**
 * Load all Lido protocol foundation contracts.
 */
const getCoreContracts = async (
  locator: LoadedContract<LidoLocator>,
  config: ProtocolNetworkConfig,
  skipV3Contracts: boolean,
) => {
  return (await batch({
    accountingOracle: loadContract(
      "AccountingOracle",
      config.get("accountingOracle") || (await locator.accountingOracle()),
    ),
    depositSecurityModule: loadContract(
      "DepositSecurityModule",
      config.get("depositSecurityModule") || (await locator.depositSecurityModule()),
    ),
    elRewardsVault: loadContract(
      "LidoExecutionLayerRewardsVault",
      config.get("elRewardsVault") || (await locator.elRewardsVault()),
    ),
    lido: loadContract("Lido", config.get("lido") || (await locator.lido())),
    oracleReportSanityChecker: loadContract(
      "OracleReportSanityChecker",
      config.get("oracleReportSanityChecker") || (await locator.oracleReportSanityChecker()),
    ),
    burner: loadContract("Burner", config.get("burner") || (await locator.burner())),
    stakingRouter: loadContract("StakingRouter", config.get("stakingRouter") || (await locator.stakingRouter())),
    validatorsExitBusOracle: loadContract(
      "ValidatorsExitBusOracle",
      config.get("validatorsExitBusOracle") || (await locator.validatorsExitBusOracle()),
    ),
    withdrawalQueue: loadContract(
      "WithdrawalQueueERC721",
      config.get("withdrawalQueue") || (await locator.withdrawalQueue()),
    ),
    withdrawalVault: loadContract(
      "WithdrawalVault",
      config.get("withdrawalVault") || (await locator.withdrawalVault()),
    ),
    oracleDaemonConfig: loadContract(
      "OracleDaemonConfig",
      config.get("oracleDaemonConfig") || (await locator.oracleDaemonConfig()),
    ),
    ...(skipV3Contracts
      ? {}
      : {
          accounting: loadContract("Accounting", config.get("accounting") || (await locator.accounting())),
        }),
  })) as CoreContracts;
};

/**
 * Load Aragon contracts required for protocol.
 */
const getAragonContracts = async (lido: LoadedContract<Lido>, config: ProtocolNetworkConfig) => {
  const kernelAddress = config.get("kernel") || (await lido.kernel());
  const kernel = await loadContract("Kernel", kernelAddress);
  return (await batch({
    kernel: new Promise((resolve) => resolve(kernel)), // Avoiding double loading
    acl: loadContract("ACL", config.get("acl") || (await kernel.acl())),
  })) as AragonContracts;
};

/**
 * Load staking modules contracts registered in the staking router.
 */
const getStakingModules = async (stakingRouter: LoadedContract<StakingRouter>, config: ProtocolNetworkConfig) => {
  const [nor, sdvt, csm] = await stakingRouter.getStakingModules();

  const promises: { [key: string]: Promise<LoadedContract<NodeOperatorsRegistry | IStakingModule>> } = {
    nor: loadContract("NodeOperatorsRegistry", config.get("nor") || nor.stakingModuleAddress),
    sdvt: loadContract("NodeOperatorsRegistry", config.get("sdvt") || sdvt.stakingModuleAddress),
  };

  if (csm) {
    promises.csm = loadContract("IStakingModule", config.get("csm") || csm.stakingModuleAddress);
  }

  return (await batch(promises)) as StakingModuleContracts;
};

/**
 * Load HashConsensus contract for accounting oracle.
 */
const getHashConsensusContract = async (
  accountingOracle: LoadedContract<AccountingOracle>,
  config: ProtocolNetworkConfig,
) => {
  const hashConsensusAddress = config.get("hashConsensus") || (await accountingOracle.getConsensusContract());
  return (await batch({
    hashConsensus: loadContract("HashConsensus", hashConsensusAddress),
  })) as HashConsensusContracts;
};

/**
 * Load wstETH contracts.
 * @notice https://github.com/lidofinance/core/issues/163 – wstETH contract should be a part of the CoreContracts
 */
const getWstEthContract = async (
  withdrawalQueue: LoadedContract<WithdrawalQueueERC721>,
  config: ProtocolNetworkConfig,
) => {
  const wstETHAddress = config.get("wstETH") || (await withdrawalQueue.WSTETH());
  return (await batch({
    wstETH: loadContract("WstETH", wstETHAddress),
  })) as WstETHContracts;
};

/**
 * Load all required vaults contracts.
 */
const getVaultsContracts = async (config: ProtocolNetworkConfig, locator: LoadedContract<LidoLocator>) => {
  return (await batch({
    stakingVaultFactory: loadContract("VaultFactory", config.get("stakingVaultFactory")),
    stakingVaultBeacon: loadContract("UpgradeableBeacon", config.get("stakingVaultBeacon")),
    vaultHub: loadContract("VaultHub", config.get("vaultHub") || (await locator.vaultHub())),
    predepositGuarantee: loadContract(
      "PredepositGuarantee",
      config.get("predepositGuarantee") || (await locator.predepositGuarantee()),
    ),
<<<<<<< HEAD
    operatorGrid: loadContract("OperatorGrid", config.get("operatorGrid") || (await locator.operatorGrid())),
=======
    operatorGrid: loadContract("OperatorGrid", config.get("operatorGrid")),
    lazyOracle: loadContract("LazyOracle", config.get("lazyOracle") || (await locator.lazyOracle())),
>>>>>>> 9a5a4389
  })) as VaultsContracts;
};

export async function discover(skipV3Contracts: boolean) {
  const networkConfig = await getDiscoveryConfig();
  const locator = await loadContract("LidoLocator", networkConfig.get("locator"));
  const foundationContracts = await getCoreContracts(locator, networkConfig, skipV3Contracts);

  const contracts = {
    locator,
    ...foundationContracts,
    ...(await getAragonContracts(foundationContracts.lido, networkConfig)),
    ...(await getStakingModules(foundationContracts.stakingRouter, networkConfig)),
    ...(await getHashConsensusContract(foundationContracts.accountingOracle, networkConfig)),
    ...(await getWstEthContract(foundationContracts.withdrawalQueue, networkConfig)),
    ...(skipV3Contracts ? {} : await getVaultsContracts(networkConfig, locator)),
  } as ProtocolContracts;

  log.debug("Contracts discovered", {
    "Locator": locator.address,
    "Lido": foundationContracts.lido.address,
    "Accounting": foundationContracts.accounting?.address,
    "Accounting Oracle": foundationContracts.accountingOracle.address,
    "Hash Consensus": contracts.hashConsensus.address,
    "Execution Layer Rewards Vault": foundationContracts.elRewardsVault.address,
    "Withdrawal Queue": foundationContracts.withdrawalQueue.address,
    "Withdrawal Vault": foundationContracts.withdrawalVault?.address,
    "Validators Exit Bus Oracle": foundationContracts.validatorsExitBusOracle.address,
    "Oracle Daemon Config": foundationContracts.oracleDaemonConfig.address,
    "Oracle Report Sanity Checker": foundationContracts.oracleReportSanityChecker.address,
    "Staking Router": foundationContracts.stakingRouter.address,
    "Deposit Security Module": foundationContracts.depositSecurityModule.address,
    "NOR": contracts.nor.address,
    "sDVT": contracts.sdvt.address,
    "Kernel": contracts.kernel.address,
    "ACL": contracts.acl.address,
    "Burner": foundationContracts.burner.address,
    "wstETH": contracts.wstETH.address,
    // Vaults
    "Staking Vault Factory": contracts.stakingVaultFactory?.address,
    "Staking Vault Beacon": contracts.stakingVaultBeacon?.address,
    "Vault Hub": contracts.vaultHub?.address,
    "Predeposit Guarantee": contracts.predepositGuarantee?.address,
    "Operator Grid": contracts.operatorGrid?.address,
  });

  const signers = {
    agent: networkConfig.get("agentAddress"),
    voting: networkConfig.get("votingAddress"),
    easyTrack: networkConfig.get("easyTrackAddress"),
  } as ProtocolSigners;

  log.debug("Signers discovered", signers);

  return { contracts, signers };
}<|MERGE_RESOLUTION|>--- conflicted
+++ resolved
@@ -189,12 +189,8 @@
       "PredepositGuarantee",
       config.get("predepositGuarantee") || (await locator.predepositGuarantee()),
     ),
-<<<<<<< HEAD
     operatorGrid: loadContract("OperatorGrid", config.get("operatorGrid") || (await locator.operatorGrid())),
-=======
-    operatorGrid: loadContract("OperatorGrid", config.get("operatorGrid")),
     lazyOracle: loadContract("LazyOracle", config.get("lazyOracle") || (await locator.lazyOracle())),
->>>>>>> 9a5a4389
   })) as VaultsContracts;
 };
 
