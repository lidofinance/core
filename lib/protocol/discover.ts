--- conflicted
+++ resolved
@@ -225,12 +225,8 @@
     "Hash Consensus": contracts.hashConsensus.address,
     "Execution Layer Rewards Vault": foundationContracts.elRewardsVault.address,
     "Withdrawal Queue": foundationContracts.withdrawalQueue.address,
-<<<<<<< HEAD
-    "Withdrawal Vault": foundationContracts.withdrawalVault?.address,
-=======
     "Withdrawal Vault": foundationContracts.withdrawalVault.address,
     "Validator Exit Delay Verifier": foundationContracts.validatorExitDelayVerifier.address,
->>>>>>> 9223f6e7
     "Validators Exit Bus Oracle": foundationContracts.validatorsExitBusOracle.address,
     "Oracle Daemon Config": foundationContracts.oracleDaemonConfig.address,
     "Oracle Report Sanity Checker": foundationContracts.oracleReportSanityChecker.address,
@@ -242,16 +238,13 @@
     "ACL": contracts.acl.address,
     "Burner": foundationContracts.burner.address,
     "wstETH": contracts.wstETH.address,
-<<<<<<< HEAD
+    "Triggered Withdrawal Gateway": contracts.triggerableWithdrawalsGateway.address,
     // Vaults
     "Staking Vault Factory": contracts.stakingVaultFactory?.address,
     "Staking Vault Beacon": contracts.stakingVaultBeacon?.address,
     "Vault Hub": contracts.vaultHub?.address,
     "Predeposit Guarantee": contracts.predepositGuarantee?.address,
     "Operator Grid": contracts.operatorGrid?.address,
-=======
-    "Triggered Withdrawal Gateway": contracts.triggerableWithdrawalsGateway.address,
->>>>>>> 9223f6e7
   });
 
   const signers = {
