--- conflicted
+++ resolved
@@ -17,16 +17,6 @@
 };
 
 export const getProtocolContext = async (): Promise<ProtocolContext> => {
-<<<<<<< HEAD
-  // if (hre.network.name === "hardhat") {
-  //   const networkConfig = hre.config.networks[hre.network.name];
-  //   if (!networkConfig.forking?.enabled) {
-  //     await deployScratchProtocol(hre.network.name);
-  //   }
-  // } else {
-  //   await deployUpgrade(hre.network.name);
-  // }
-=======
   let isScratch = false;
   if (hre.network.name === "hardhat") {
     const networkConfig = hre.config.networks[hre.network.name];
@@ -37,7 +27,6 @@
   } else {
     await deployUpgrade(hre.network.name);
   }
->>>>>>> 4ec60ff5
 
   const { contracts, signers } = await discover();
   const interfaces = Object.values(contracts).map((contract) => contract.interface);
