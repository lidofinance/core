import * as process from "node:process";

import hre from "hardhat";

import { log } from "lib";
import { readNetworkState, Sk } from "lib/state-file";

import { getMode } from "../../hardhat.helpers";

import { ProtocolNetworkItems } from "./types";

export function isNonForkingHardhatNetwork() {
  const networkName = hre.network.name;
  if (networkName === "hardhat") {
    const networkConfig = hre.config.networks[networkName];
    return !networkConfig.forking?.enabled;
  }
  return false;
}

export async function parseDeploymentJson(name: string) {
  try {
    // eslint-disable-next-line @typescript-eslint/ban-ts-comment
    // @ts-ignore - file is missing out of the box, that's why we need to catch the error
    return await import(`../../deployed-${name}.json`);
  } catch (e) {
    log.error(e as Error);
    throw new Error("Failed to parse deployed-local.json. Did you run scratch deploy?");
  }
}

export class ProtocolNetworkConfig {
  constructor(
    public readonly env: Record<keyof ProtocolNetworkItems, string>,
    public readonly defaults: Record<keyof ProtocolNetworkItems, string>,
    public readonly source: string,
  ) {}

  get(key: keyof ProtocolNetworkItems): string {
    return process.env[this.env[key]] || this.defaults[key] || "";
  }
}

const defaultEnv = {
  locator: "LOCATOR_ADDRESS",
  // signers
  agentAddress: "AGENT_ADDRESS",
  votingAddress: "VOTING_ADDRESS",
  easyTrackAddress: "EASY_TRACK_EXECUTOR_ADDRESS",
  // foundation contracts
  accountingOracle: "ACCOUNTING_ORACLE_ADDRESS",
  depositSecurityModule: "DEPOSIT_SECURITY_MODULE_ADDRESS",
  elRewardsVault: "EL_REWARDS_VAULT_ADDRESS",
  lido: "LIDO_ADDRESS",
  accounting: "ACCOUNTING_ADDRESS",
  oracleReportSanityChecker: "ORACLE_REPORT_SANITY_CHECKER_ADDRESS",
  burner: "BURNER_ADDRESS",
  stakingRouter: "STAKING_ROUTER_ADDRESS",
  validatorsExitBusOracle: "VALIDATORS_EXIT_BUS_ORACLE_ADDRESS",
  withdrawalQueue: "WITHDRAWAL_QUEUE_ADDRESS",
  withdrawalVault: "WITHDRAWAL_VAULT_ADDRESS",
  oracleDaemonConfig: "ORACLE_DAEMON_CONFIG_ADDRESS",
  wstETH: "WSTETH_ADDRESS",
  // aragon contracts
  kernel: "ARAGON_KERNEL_ADDRESS",
  acl: "ARAGON_ACL_ADDRESS",
  // stacking modules
  nor: "NODE_OPERATORS_REGISTRY_ADDRESS",
  sdvt: "SIMPLE_DVT_REGISTRY_ADDRESS",
  csm: "CSM_REGISTRY_ADDRESS",
  // hash consensus
  hashConsensus: "HASH_CONSENSUS_ADDRESS",
  // vaults
  stakingVaultFactory: "STAKING_VAULT_FACTORY_ADDRESS",
  stakingVaultBeacon: "STAKING_VAULT_BEACON_ADDRESS",
  maxEffectiveBalanceIncreaser: "MAX_EFFECTIVE_BALANCE_INCREASER_ADDRESS",
} as ProtocolNetworkItems;

const getPrefixedEnv = (prefix: string, obj: ProtocolNetworkItems) =>
  Object.fromEntries(Object.entries(obj).map(([key, value]) => [key, `${prefix}_${value}`])) as ProtocolNetworkItems;

const getDefaults = (obj: ProtocolNetworkItems) =>
  Object.fromEntries(Object.entries(obj).map(([key]) => [key, ""])) as ProtocolNetworkItems;

async function getLocalNetworkConfig(network: string, source: "fork" | "scratch"): Promise<ProtocolNetworkConfig> {
  const config = await parseDeploymentJson(network);
  const defaults: Record<keyof ProtocolNetworkItems, string> = {
    ...getDefaults(defaultEnv),
<<<<<<< HEAD
    locator: config["lidoLocator"].proxy.address,
    agentAddress: config["app:aragon-agent"].proxy.address,
    votingAddress: config["app:aragon-voting"].proxy.address,
    easyTrackAddress: config["app:aragon-voting"].proxy.address,
    stakingVaultFactory: config["stakingVaultFactory"].address,
    stakingVaultBeacon: config["stakingVaultBeacon"].address,
    operatorGrid: config["operatorGrid"].proxy.address,
    maxEffectiveBalanceIncreaser: config["maxEffectiveBalanceIncreaser"].address,
=======
    locator: config[Sk.lidoLocator].proxy.address,
    agentAddress: config[Sk.appAgent].proxy.address,
    votingAddress: config[Sk.appVoting].proxy.address,
    easyTrackAddress: config[Sk.appVoting].proxy.address,
    stakingVaultFactory: config[Sk.stakingVaultFactory].address,
    stakingVaultBeacon: config[Sk.stakingVaultBeacon].address,
    operatorGrid: config[Sk.operatorGrid].proxy.address,
>>>>>>> 8d79446f
  };
  return new ProtocolNetworkConfig(getPrefixedEnv(network.toUpperCase(), defaultEnv), defaults, `${network}-${source}`);
}

async function getMainnetForkNetworkConfig(): Promise<ProtocolNetworkConfig> {
  const state = readNetworkState();

  const defaults: Record<keyof ProtocolNetworkItems, string> = {
    ...getDefaults(defaultEnv),
    locator: "0xC1d0b3DE6792Bf6b4b37EccdcC24e45978Cfd2Eb",
    agentAddress: "0x3e40D73EB977Dc6a537aF587D48316feE66E9C8c",
    votingAddress: "0x2e59A20f205bB85a89C53f1936454680651E618e",
    easyTrackAddress: "0xFE5986E06210aC1eCC1aDCafc0cc7f8D63B3F977",
    stakingVaultFactory: state[Sk.stakingVaultFactory].address,
    stakingVaultBeacon: state[Sk.stakingVaultBeacon].address,
  };
  return new ProtocolNetworkConfig(getPrefixedEnv("MAINNET", defaultEnv), defaults, "mainnet-fork");
}

async function getForkingNetworkConfig(): Promise<ProtocolNetworkConfig> {
  const state = readNetworkState();

  const defaults: Record<keyof ProtocolNetworkItems, string> = {
    ...getDefaults(defaultEnv),
    locator: state[Sk.lidoLocator].proxy.address,
    agentAddress: state[Sk.appAgent].proxy.address,
    votingAddress: state[Sk.appVoting].proxy.address,
    easyTrackAddress: state["easyTrackEVMScriptExecutor"].address,
    stakingVaultFactory: state[Sk.stakingVaultFactory] && state[Sk.stakingVaultFactory].address,
    stakingVaultBeacon: state[Sk.stakingVaultBeacon] && state[Sk.stakingVaultBeacon].address,
  };
  return new ProtocolNetworkConfig(getPrefixedEnv("MAINNET", defaultEnv), defaults, "state-network-config");
}

export async function getNetworkConfig(network: string): Promise<ProtocolNetworkConfig> {
  switch (network) {
    case "hardhat":
      if (getMode() === "scratch") {
        return getLocalNetworkConfig(network, "scratch");
      }
      return getForkingNetworkConfig();
    case "local":
      return getLocalNetworkConfig(network, "fork");
    case "mainnet-fork":
      return getMainnetForkNetworkConfig();
    case "holesky-vaults-devnet-0":
      return getLocalNetworkConfig(network, "fork");

    default:
      throw new Error(`Network ${network} is not supported`);
  }
}<|MERGE_RESOLUTION|>--- conflicted
+++ resolved
@@ -86,16 +86,6 @@
   const config = await parseDeploymentJson(network);
   const defaults: Record<keyof ProtocolNetworkItems, string> = {
     ...getDefaults(defaultEnv),
-<<<<<<< HEAD
-    locator: config["lidoLocator"].proxy.address,
-    agentAddress: config["app:aragon-agent"].proxy.address,
-    votingAddress: config["app:aragon-voting"].proxy.address,
-    easyTrackAddress: config["app:aragon-voting"].proxy.address,
-    stakingVaultFactory: config["stakingVaultFactory"].address,
-    stakingVaultBeacon: config["stakingVaultBeacon"].address,
-    operatorGrid: config["operatorGrid"].proxy.address,
-    maxEffectiveBalanceIncreaser: config["maxEffectiveBalanceIncreaser"].address,
-=======
     locator: config[Sk.lidoLocator].proxy.address,
     agentAddress: config[Sk.appAgent].proxy.address,
     votingAddress: config[Sk.appVoting].proxy.address,
@@ -103,7 +93,7 @@
     stakingVaultFactory: config[Sk.stakingVaultFactory].address,
     stakingVaultBeacon: config[Sk.stakingVaultBeacon].address,
     operatorGrid: config[Sk.operatorGrid].proxy.address,
->>>>>>> 8d79446f
+    maxEffectiveBalanceIncreaser: config[Sk.maxEffectiveBalanceIncreaser].address,
   };
   return new ProtocolNetworkConfig(getPrefixedEnv(network.toUpperCase(), defaultEnv), defaults, `${network}-${source}`);
 }
