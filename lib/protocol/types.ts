--- conflicted
+++ resolved
@@ -71,11 +71,8 @@
   vaultHub: string;
   predepositGuarantee: string;
   operatorGrid: string;
-<<<<<<< HEAD
   maxEffectiveBalanceIncreaser: string;
-=======
   lazyOracle: string;
->>>>>>> 8d79446f
 };
 
 export interface ContractTypes {
@@ -104,11 +101,8 @@
   OperatorGrid: OperatorGrid;
   IStakingModule: IStakingModule;
   ICSModule: ICSModule;
-<<<<<<< HEAD
   MaxEffectiveBalanceIncreaser: MaxEffectiveBalanceIncreaser;
-=======
   LazyOracle: LazyOracle;
->>>>>>> 8d79446f
 }
 
 export type ContractName = keyof ContractTypes;
@@ -163,11 +157,8 @@
   vaultHub: LoadedContract<VaultHub>;
   predepositGuarantee: LoadedContract<PredepositGuarantee>;
   operatorGrid: LoadedContract<OperatorGrid>;
-<<<<<<< HEAD
   maxEffectiveBalanceIncreaser: LoadedContract<MaxEffectiveBalanceIncreaser>;
-=======
   lazyOracle: LoadedContract<LazyOracle>;
->>>>>>> 8d79446f
 };
 
 export type ProtocolContracts = { locator: LoadedContract<LidoLocator> } & CoreContracts &
