import { BaseContract as EthersBaseContract, ContractTransactionReceipt, Interface, LogDescription } from "ethers";

import { HardhatEthersSigner } from "@nomicfoundation/hardhat-ethers/signers";

export type LogDescriptionExtended = LogDescription & {
  address?: string;
};

import {
  Accounting,
  AccountingOracle,
  ACL,
  Burner,
  DepositSecurityModule,
  HashConsensus,
  IStakingModule,
  Kernel,
  LazyOracle,
  Lido,
  LidoExecutionLayerRewardsVault,
  LidoLocator,
  NodeOperatorsRegistry,
  OperatorGrid,
  OracleDaemonConfig,
  OracleReportSanityChecker,
  PredepositGuarantee,
  StakingRouter,
  UpgradeableBeacon,
  ValidatorsExitBusOracle,
  VaultFactory,
  VaultHub,
  WithdrawalQueueERC721,
  WithdrawalVault,
  WstETH,
} from "typechain-types";

export type ProtocolNetworkItems = {
  locator: string;
  // signers
  agentAddress: string;
  votingAddress: string;
  easyTrackAddress: string;
  // foundation contracts
  accountingOracle: string;
  depositSecurityModule: string;
  elRewardsVault: string;
  lido: string;
  accounting: string;
  oracleReportSanityChecker: string;
  burner: string;
  stakingRouter: string;
  validatorsExitBusOracle: string;
  withdrawalQueue: string;
  withdrawalVault: string;
  oracleDaemonConfig: string;
  wstETH: string;
  // aragon contracts
  kernel: string;
  acl: string;
  // stacking modules
  nor: string;
  sdvt: string;
  csm: string;
  // hash consensus
  hashConsensus: string;
  // vaults
  stakingVaultFactory: string;
  stakingVaultBeacon: string;
  vaultHub: string;
  predepositGuarantee: string;
  operatorGrid: string;
  lazyOracle: string;
};

export interface ContractTypes {
  LidoLocator: LidoLocator;
  AccountingOracle: AccountingOracle;
  DepositSecurityModule: DepositSecurityModule;
  LidoExecutionLayerRewardsVault: LidoExecutionLayerRewardsVault;
  Lido: Lido;
  Accounting: Accounting;
  OracleReportSanityChecker: OracleReportSanityChecker;
  Burner: Burner;
  StakingRouter: StakingRouter;
  ValidatorsExitBusOracle: ValidatorsExitBusOracle;
  WithdrawalQueueERC721: WithdrawalQueueERC721;
  WithdrawalVault: WithdrawalVault;
  OracleDaemonConfig: OracleDaemonConfig;
  Kernel: Kernel;
  ACL: ACL;
  HashConsensus: HashConsensus;
  PredepositGuarantee: PredepositGuarantee;
  NodeOperatorsRegistry: NodeOperatorsRegistry;
  WstETH: WstETH;
  VaultFactory: VaultFactory;
  UpgradeableBeacon: UpgradeableBeacon;
  VaultHub: VaultHub;
  OperatorGrid: OperatorGrid;
<<<<<<< HEAD
  IStakingModule: IStakingModule;
=======
  ICSModule: ICSModule;
  LazyOracle: LazyOracle;
>>>>>>> 9a5a4389
}

export type ContractName = keyof ContractTypes;
export type ContractType<Name extends ContractName> = ContractTypes[Name];

export type BaseContract = EthersBaseContract;

export type LoadedContract<T extends BaseContract = BaseContract> = T & {
  address: string;
};

export type CoreContracts = {
  accountingOracle: LoadedContract<AccountingOracle>;
  depositSecurityModule: LoadedContract<DepositSecurityModule>;
  elRewardsVault: LoadedContract<LidoExecutionLayerRewardsVault>;
  lido: LoadedContract<Lido>;
  accounting: LoadedContract<Accounting>;
  oracleReportSanityChecker: LoadedContract<OracleReportSanityChecker>;
  burner: LoadedContract<Burner>;
  stakingRouter: LoadedContract<StakingRouter>;
  validatorsExitBusOracle: LoadedContract<ValidatorsExitBusOracle>;
  withdrawalQueue: LoadedContract<WithdrawalQueueERC721>;
  withdrawalVault: LoadedContract<WithdrawalVault>;
  oracleDaemonConfig: LoadedContract<OracleDaemonConfig>;
  wstETH: LoadedContract<WstETH>;
};

export type AragonContracts = {
  kernel: LoadedContract<Kernel>;
  acl: LoadedContract<ACL>;
};

export type StakingModuleContracts = {
  nor: LoadedContract<NodeOperatorsRegistry>;
  sdvt: LoadedContract<NodeOperatorsRegistry>;
  csm?: LoadedContract<IStakingModule>;
};

export type StakingModuleName = "nor" | "sdvt";

export type HashConsensusContracts = {
  hashConsensus: LoadedContract<HashConsensus>;
};

export type WstETHContracts = {
  wstETH: LoadedContract<WstETH>;
};

export type VaultsContracts = {
  stakingVaultFactory: LoadedContract<VaultFactory>;
  stakingVaultBeacon: LoadedContract<UpgradeableBeacon>;
  vaultHub: LoadedContract<VaultHub>;
  predepositGuarantee: LoadedContract<PredepositGuarantee>;
  operatorGrid: LoadedContract<OperatorGrid>;
  lazyOracle: LoadedContract<LazyOracle>;
};

export type ProtocolContracts = { locator: LoadedContract<LidoLocator> } & CoreContracts &
  AragonContracts &
  StakingModuleContracts &
  HashConsensusContracts &
  WstETHContracts &
  VaultsContracts;

export type ProtocolSigners = {
  agent: string;
  voting: string;
  easyTrack: string;
};

export type Signer = keyof ProtocolSigners;

export type ProtocolContextFlags = {
  withCSM: boolean;
};

export type ProtocolContext = {
  contracts: ProtocolContracts;
  signers: ProtocolSigners;
  interfaces: Array<BaseContract["interface"]>;
  flags: ProtocolContextFlags;
  isScratch: boolean;
  getSigner: (signer: Signer, balance?: bigint) => Promise<HardhatEthersSigner>;
  getEvents: (
    receipt: ContractTransactionReceipt,
    eventName: string,
    extraInterfaces?: Interface[], // additional interfaces to parse
<<<<<<< HEAD
  ) => LogDescriptionExtended[];
};
=======
  ) => LogDescription[];
};

export type RequireAllKeys<O, A extends readonly (keyof O)[]> =
  Exclude<keyof O, A[number]> extends never // ← nothing missing?
    ? A[number] extends keyof O
      ? A
      : never //   and nothing extra?
    : never;

/**
 * Helper function to ensure all keys of an object are present in an array
 * @param arr - The array of keys to check
 * @returns The array of keys
 */
export function keysOf<O>() {
  return <const A extends readonly (keyof O)[]>(arr: RequireAllKeys<O, A>) => arr;
}
>>>>>>> 9a5a4389
<|MERGE_RESOLUTION|>--- conflicted
+++ resolved
@@ -13,6 +13,7 @@
   Burner,
   DepositSecurityModule,
   HashConsensus,
+  ICSModule,
   IStakingModule,
   Kernel,
   LazyOracle,
@@ -96,12 +97,9 @@
   UpgradeableBeacon: UpgradeableBeacon;
   VaultHub: VaultHub;
   OperatorGrid: OperatorGrid;
-<<<<<<< HEAD
   IStakingModule: IStakingModule;
-=======
   ICSModule: ICSModule;
   LazyOracle: LazyOracle;
->>>>>>> 9a5a4389
 }
 
 export type ContractName = keyof ContractTypes;
@@ -189,11 +187,7 @@
     receipt: ContractTransactionReceipt,
     eventName: string,
     extraInterfaces?: Interface[], // additional interfaces to parse
-<<<<<<< HEAD
   ) => LogDescriptionExtended[];
-};
-=======
-  ) => LogDescription[];
 };
 
 export type RequireAllKeys<O, A extends readonly (keyof O)[]> =
@@ -210,5 +204,4 @@
  */
 export function keysOf<O>() {
   return <const A extends readonly (keyof O)[]>(arr: RequireAllKeys<O, A>) => arr;
-}
->>>>>>> 9a5a4389
+}