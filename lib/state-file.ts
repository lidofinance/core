import { readFileSync, writeFileSync } from "node:fs";
import { resolve } from "node:path";

import { network as hardhatNetwork } from "hardhat";
import { readScratchParameters, scratchParametersToDeploymentState } from "scripts/utils/scratch";

const NETWORK_STATE_FILE_PREFIX = "deployed-";
const NETWORK_STATE_FILE_DIR = ".";

export type DeploymentState = {
  // eslint-disable-next-line @typescript-eslint/no-explicit-any
  [key: string]: any;
};

export const TemplateAppNames = {
  // Lido apps
  LIDO: "lido",
  NODE_OPERATORS_REGISTRY: "node-operators-registry",
  SIMPLE_DVT: "simple-dvt",
  // Aragon apps
  ARAGON_AGENT: "aragon-agent",
  ARAGON_FINANCE: "aragon-finance",
  ARAGON_TOKEN_MANAGER: "aragon-token-manager",
  ARAGON_VOTING: "aragon-voting",
};

// State file contracts root keys
export enum Sk {
  deployer = "deployer",
  aragonEnsLabelName = "aragonEnsLabelName",
  apmRegistryFactory = "apmRegistryFactory",
  appLido = "app:lido",
  appNodeOperatorsRegistry = "app:node-operators-registry",
  appSimpleDvt = "app:simple-dvt",
  aragonAcl = "aragon-acl",
  aragonEvmScriptRegistry = "aragon-evm-script-registry",
  aragonApmRegistry = "aragon-apm-registry",
  aragonId = "aragonID",
  aragonKernel = "aragon-kernel",
  aragonRepoBase = "aragon-repo-base",
  aragonLidoAppRepo = "aragon-lido-app-repo",
  aragonNodeOperatorsRegistryAppRepo = "aragon-node-operators-registry-app-repo",
  aragonSimpleDvtAppRepo = "aragon-simple-dvt-app-repo",
  appAgent = "app:aragon-agent",
  appFinance = "app:aragon-finance",
  appTokenManager = "app:aragon-token-manager",
  appVoting = "app:aragon-voting",
  daoFactory = "daoFactory",
  daoInitialSettings = "daoInitialSettings",
  ens = "ens",
  ensFactory = "ensFactory",
  ensNode = "ensNode",
  evmScriptRegistryFactory = "evmScriptRegistryFactory",
  ensSubdomainRegistrar = "ensSubdomainRegistrar",
  ldo = "ldo",
  lidoApm = "lidoApm",
  lidoApmEnsName = "lidoApmEnsName",
  lidoApmEnsRegDurationSec = "lidoApmEnsRegDurationSec",
  lidoTemplate = "lidoTemplate",
  miniMeTokenFactory = "miniMeTokenFactory",
  lidoTemplateCreateStdAppReposTx = "lidoTemplateCreateStdAppReposTx",
  nodeOperatorsRegistry = "nodeOperatorsRegistry",
  simpleDvt = "simpleDvt",
  createAppReposTx = "createAppReposTx",
  lidoTemplateNewDaoTx = "lidoTemplateNewDaoTx",
  callsScript = "callsScript",
  vestingParams = "vestingParams",
  withdrawalVault = "withdrawalVault",
  gateSeal = "gateSeal",
  gateSealV3 = "gateSealV3",
  gateSealFactory = "gateSealFactory",
  gateSealTW = "gateSealTW",
  resealManager = "resealManager",
  stakingRouter = "stakingRouter",
  burner = "burner",
  executionLayerRewardsVault = "executionLayerRewardsVault",
  accountingOracle = "accountingOracle",
  depositSecurityModule = "depositSecurityModule",
  dummyEmptyContract = "dummyEmptyContract",
  eip712StETH = "eip712StETH",
  hashConsensusForAccountingOracle = "hashConsensusForAccountingOracle",
  hashConsensusForValidatorsExitBusOracle = "hashConsensusForValidatorsExitBusOracle",
  oracleDaemonConfig = "oracleDaemonConfig",
  oracleReportSanityChecker = "oracleReportSanityChecker",
  validatorsExitBusOracle = "validatorsExitBusOracle",
  withdrawalQueueERC721 = "withdrawalQueueERC721",
  depositContract = "depositContract",
  wstETH = "wstETH",
  lidoLocator = "lidoLocator",
  chainSpec = "chainSpec",
  chainId = "chainId",
  scratchDeployGasUsed = "scratchDeployGasUsed",
  minFirstAllocationStrategy = "minFirstAllocationStrategy",
  accounting = "accounting",
  vaultHub = "vaultHub",
  tokenRebaseNotifier = "tokenRebaseNotifier",
  tokenRebaseNotifierV3 = "tokenRebaseNotifierV3",
  // Triggerable withdrawals
  validatorExitDelayVerifier = "validatorExitDelayVerifier",
  triggerableWithdrawalsGateway = "triggerableWithdrawalsGateway",
  // Vaults
  predepositGuarantee = "predepositGuarantee",
  stakingVaultImplementation = "stakingVaultImplementation",
  stakingVaultFactory = "stakingVaultFactory",
  dashboardImpl = "dashboardImpl",
  stakingVaultBeacon = "stakingVaultBeacon",
  v3Template = "v3Template",
  v3Addresses = "v3Addresses",
  v3VoteScript = "v3VoteScript",
  operatorGrid = "operatorGrid",
  validatorConsolidationRequests = "validatorConsolidationRequests",
  lazyOracle = "lazyOracle",
  v3TemporaryAdmin = "v3TemporaryAdmin",
  // Dual Governance
  dgDualGovernance = "dg:dualGovernance",
  dgEmergencyProtectedTimelock = "dg:emergencyProtectedTimelock",
  // Easy Track
  easyTrack = "easyTrack",
<<<<<<< HEAD
  vaultsAdapter = "vaultsAdapter",
  easyTrackEVMScriptExecutor = "easyTrackEVMScriptExecutor",
=======
>>>>>>> bc6c56f5
}

export function getAddress(contractKey: Sk, state: DeploymentState): string {
  switch (contractKey) {
    case Sk.accountingOracle:
    case Sk.appAgent:
    case Sk.appFinance:
    case Sk.appTokenManager:
    case Sk.appVoting:
    case Sk.appLido:
    case Sk.appNodeOperatorsRegistry:
    case Sk.aragonAcl:
    case Sk.aragonApmRegistry:
    case Sk.aragonEvmScriptRegistry:
    case Sk.aragonKernel:
    case Sk.aragonLidoAppRepo:
    case Sk.aragonNodeOperatorsRegistryAppRepo:
    case Sk.aragonSimpleDvtAppRepo:
    case Sk.lidoLocator:
    case Sk.stakingRouter:
    case Sk.validatorsExitBusOracle:
    case Sk.withdrawalQueueERC721:
    case Sk.withdrawalVault:
    case Sk.lazyOracle:
    case Sk.operatorGrid:
    case Sk.accounting:
    case Sk.burner:
    case Sk.appSimpleDvt:
    case Sk.predepositGuarantee:
    case Sk.vaultHub:
    case Sk.dgDualGovernance:
    case Sk.dgEmergencyProtectedTimelock:
      return state[contractKey].proxy.address;
    case Sk.apmRegistryFactory:
    case Sk.callsScript:
    case Sk.daoFactory:
    case Sk.depositSecurityModule:
    case Sk.dummyEmptyContract:
    case Sk.eip712StETH:
    case Sk.ens:
    case Sk.ensFactory:
    case Sk.evmScriptRegistryFactory:
    case Sk.executionLayerRewardsVault:
    case Sk.gateSeal:
    case Sk.gateSealV3:
    case Sk.resealManager:
    case Sk.hashConsensusForAccountingOracle:
    case Sk.hashConsensusForValidatorsExitBusOracle:
    case Sk.ldo:
    case Sk.lidoApm:
    case Sk.lidoTemplate:
    case Sk.miniMeTokenFactory:
    case Sk.oracleDaemonConfig:
    case Sk.oracleReportSanityChecker:
    case Sk.wstETH:
    case Sk.depositContract:
    case Sk.tokenRebaseNotifier:
    case Sk.tokenRebaseNotifierV3:
    case Sk.validatorExitDelayVerifier:
    case Sk.triggerableWithdrawalsGateway:
    case Sk.stakingVaultFactory:
    case Sk.minFirstAllocationStrategy:
    case Sk.validatorConsolidationRequests:
    case Sk.v3VoteScript:
    case Sk.easyTrack:
    case Sk.gateSealFactory:
      return state[contractKey].address;
    default:
      throw new Error(`Unsupported contract entry key ${contractKey}`);
  }
}

export function readNetworkState({
  deployer,
  networkStateFile,
}: {
  deployer?: string;
  networkStateFile?: string;
} = {}) {
  const fileName = _getStateFileFileName(networkStateFile);
  const state = _readStateFile(fileName);

  // Validate the deployer
  if (deployer !== undefined && deployer != state.deployer) {
    throw new Error(`The specified deployer ${deployer} does not match the one ${state.deployer} in the state file!`);
  }

  // Validate the chainId
  const networkChainId = hardhatNetwork.config.chainId;
  if (state[Sk.chainSpec].chainId && networkChainId !== parseInt(state[Sk.chainSpec].chainId)) {
    throw new Error(
      `The chainId: ${networkChainId} does not match the one (${state[Sk.chainSpec].chainId}) in the state file!`,
    );
  }

  return state;
}

export function updateObjectInState(key: Sk, supplement: object): DeploymentState {
  const state = readNetworkState();
  state[key] = {
    ...state[key],
    ...supplement,
  };
  persistNetworkState(state);
  return state as unknown as DeploymentState;
}

// path is either top level key or array of keys
export function setValueInState(key: Sk, value: unknown): DeploymentState {
  const state = readNetworkState();
  state[key] = value;
  persistNetworkState(state);
  return state;
}

export function incrementGasUsed(increment: bigint | number, useStateFile = true) {
  if (!useStateFile) {
    return;
  }

  const state = readNetworkState();
  state[Sk.scratchDeployGasUsed] = (BigInt(state[Sk.scratchDeployGasUsed] || 0) + BigInt(increment)).toString();
  persistNetworkState(state);
}

export async function resetStateFileFromDeployParams(): Promise<void> {
  const fileName = _getStateFileFileName();
  const scratchParams = readScratchParameters();
  const initialState = scratchParametersToDeploymentState(scratchParams);
  const data = JSON.stringify(_sortKeysAlphabetically(initialState), null, 2);
  writeFileSync(fileName, `${data}\n`, { encoding: "utf8", flag: "w" });
}

export function persistNetworkState(state: DeploymentState): void {
  const fileName = _getStateFileFileName();
  const stateSorted = _sortKeysAlphabetically(state);
  const data = JSON.stringify(stateSorted, null, 2);

  try {
    writeFileSync(fileName, `${data}\n`, { encoding: "utf8", flag: "w" });
  } catch (error) {
    throw new Error(`Failed to write network state file ${fileName}: ${(error as Error).message}`);
  }
}

function _getStateFileFileName(networkStateFile = "") {
  // Use the specified network state file or the one from the environment
  networkStateFile = networkStateFile || process.env.NETWORK_STATE_FILE || "";
  return networkStateFile
    ? resolve(NETWORK_STATE_FILE_DIR, networkStateFile)
    : _getFileName(NETWORK_STATE_FILE_DIR, hardhatNetwork.name);
}

function _getFileName(dir: string, networkName: string, prefix: string = NETWORK_STATE_FILE_PREFIX) {
  return resolve(dir, `${prefix}${networkName}.json`);
}

function _readStateFile(fileName: string) {
  const data = readFileSync(fileName, "utf8");
  try {
    // return parseToDeploymentState(data);
    return JSON.parse(data) as DeploymentState;
  } catch (error) {
    throw new Error(`malformed network state file ${fileName}: ${(error as Error).message}`);
  }
}

function _sortKeysAlphabetically(unsortedObject: DeploymentState) {
  const sortedObject: DeploymentState = {};
  const sortedKeys = Object.keys(unsortedObject).sort();
  for (const key of sortedKeys) {
    sortedObject[key] = unsortedObject[key];
  }
  return sortedObject;
}<|MERGE_RESOLUTION|>--- conflicted
+++ resolved
@@ -116,11 +116,8 @@
   dgEmergencyProtectedTimelock = "dg:emergencyProtectedTimelock",
   // Easy Track
   easyTrack = "easyTrack",
-<<<<<<< HEAD
   vaultsAdapter = "vaultsAdapter",
   easyTrackEVMScriptExecutor = "easyTrackEVMScriptExecutor",
-=======
->>>>>>> bc6c56f5
 }
 
 export function getAddress(contractKey: Sk, state: DeploymentState): string {
