--- conflicted
+++ resolved
@@ -116,13 +116,10 @@
   dgEmergencyProtectedTimelock = "dg:emergencyProtectedTimelock",
   // Easy Track
   easyTrack = "easyTrack",
+  easyTrackEVMScriptExecutor = "easyTrackEVMScriptExecutor",
   vaultsAdapter = "vaultsAdapter",
-<<<<<<< HEAD
   // Harnesses
   alertingHarness = "alertingHarness",
-=======
-  easyTrackEVMScriptExecutor = "easyTrackEVMScriptExecutor",
->>>>>>> 568ef50d
 }
 
 export function getAddress(contractKey: Sk, state: DeploymentState): string {
