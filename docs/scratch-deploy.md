# Deploy Lido protocol middleware from scratch

## TL;DR

```shell
# Start a local Ethereum node
anvil -p 8555 --base-fee 0 --gas-price 0

# In a separate terminal, run the deployment script
bash scripts/dao-local-deploy.sh
```

## Requirements

Same as for the rest of the repo, see [CONTRIBUTING.md](../CONTRIBUTING.md).

## General Information

The repository contains bash scripts for deploying the DAO across various environments:

- Local Node Deployment - `scripts/dao-local-deploy.sh` (Supports Ganache, Anvil, Hardhat Network, and other local
  Ethereum nodes)
- Holesky Testnet Deployment – `scripts/dao-holesky-deploy.sh`

The protocol requires configuration of numerous parameters for a scratch deployment. The default configurations are
stored in JSON files named `deployed-<deploy env>-defaults.json`, where `<deploy env>` represents the target
environment. Currently, a single default configuration file exists: `testnet-defaults.json`, which is tailored
for testnet deployments. This configuration differs from the mainnet setup, featuring shorter vote durations and more
frequent oracle report cycles, among other adjustments.

> [!NOTE]
> Some parameters in the default configuration file are intentionally set to `null`, indicating that they require
> further specification during the deployment process.

The deployment script performs the following steps regarding configuration:

1. Copies the appropriate default configuration file (e.g., `testnet-defaults.json`) to a new file named
   `deployed-<network name>.json`, where `<network name>` corresponds to a network configuration defined in
   `hardhat.config.js`.

2. Populates the `deployed-<network name>.json` file with specific contract addresses and transaction hashes as the
   deployment progresses.

Detailed information for each setup is provided in the sections below.

> [!NOTE]
> Aragon UI for Lido DAO is to be deprecated and replaced by a custom solution, thus not included in the deployment
> script, see https://research.lido.fi/t/discontinuation-of-aragon-ui-use/7992.

### Deployment Steps

A detailed overview of the deployment script's process:

- Prepare `deployed-<network name>.json` file
  - Copied from `testnet-defaults.json`
  - Enhanced with environment variable values, e.g., `DEPLOYER`
  - Progressively updated with deployed contract information
- (optional) Deploy DepositContract
  - Skipped if DepositContract address is pre-specified
- (optional) Deploy ENS
  - Skipped if ENS Registry address is pre-specified
- Deploy Aragon framework environment
- Deploy standard Aragon apps contracts (e.g., `Agent`, `Voting`)
- Deploy `LidoTemplate` contract
  - Auxiliary contract for DAO configuration
- Deploy Lido custom Aragon apps implementations (bases) for `Lido`, `LegacyOracle`, `NodeOperatorsRegistry`
- Register Lido APM name in ENS
- Deploy Aragon package manager contract `APMRegistry` (via `LidoTemplate`)
- Deploy Lido custom Aragon apps repo contracts (via `LidoTemplate`)
- Deploy Lido DAO (via `LidoTemplate`)
- Issue DAO tokens (via `LidoTemplate`)
- Deploy non-Aragon Lido contracts: `OracleDaemonConfig`, `LidoLocator`, `OracleReportSanityChecker`, `EIP712StETH`,
  `WstETH`, `WithdrawalQueueERC721`, `WithdrawalVault`, `LidoExecutionLayerRewardsVault`, `StakingRouter`,
  `DepositSecurityModule`, `AccountingOracle`, `HashConsensus` for AccountingOracle, `ValidatorsExitBusOracle`,
  `HashConsensus` for ValidatorsExitBusOracle, `Burner`
- Finalize Lido DAO deployment: issue unvested LDO tokens, set Aragon permissions, register Lido DAO name in Aragon ID
  (via `LidoTemplate`)
- Initialize non-Aragon Lido contracts
- Set parameters of `OracleDaemonConfig`
- Setup non-Aragon permissions
- Plug NodeOperatorsRegistry as Curated staking module
- Transfer all admin roles from deployer to `Agent`
  - OpenZeppelin admin roles: `Burner`, `HashConsensus` for `AccountingOracle`, `HashConsensus` for
    `ValidatorsExitBusOracle`,
    `StakingRouter`, `AccountingOracle`, `ValidatorsExitBusOracle`, `WithdrawalQueueERC721`, `OracleDaemonConfig`
  - OssifiableProxy admin roles: `LidoLocator`, `StakingRouter`, `AccountingOracle`, `ValidatorsExitBusOracle`,
    `WithdrawalQueueERC721`
  - `DepositSecurityModule` owner

## Deployment Environments

### Local Deployment

This section describes how to deploy the DAO to a local development node (such as Anvil, Hardhat, or Ganache) running
at http://127.0.0.1:8555.

The deployment process utilizes the default test account `0xf39Fd6e51aad88F6F4ce6aB8827279cffFb92266`, which is derived
from the standard mnemonic phrase: `test test test test test test test test test test test junk`

To ensure a successful deployment, configure your local node with the default test accounts associated with this
mnemonic.

Follow these steps for local deployment:

1. Run `yarn install` (ensure repo dependencies are installed)
2. Run the node on port 8555 (for the commands, see subsections below)
3. Run the deploy script `bash scripts/dao-local-deploy.sh` from root repo directory
4. Check out the deploy artifacts in `deployed-local.json`

#### Supported Local Nodes

##### Anvil

```shell
anvil -p 8555 --mnemonic "test test test test test test test test test test test junk" --base-fee 0 --gas-price 0
```

##### Hardhat Node

```shell
yarn hardhat node
```

### Holesky Testnet Deployment

To do Holesky deployment, the following parameters must be set up via env variables:

- `DEPLOYER`. The deployer address. The deployer must own its private key. To ensure proper operation, it should have an
  adequate amount of ether. The total deployment gas cost is approximately 120,000,000 gas, and this cost can vary based
  on whether specific components of the environment, such as the DepositContract, are deployed or not.
- `RPC_URL`. Address of the Ethereum RPC node to use. E.g. for Infura it is
  `https://holesky.infura.io/v3/<yourProjectId>`
- `GAS_PRIORITY_FEE`. Gas priority fee. By default set to `2`
- `GAS_MAX_FEE`. Gas max fee. By default set to `100`
- `GATE_SEAL_FACTORY`. Address of the [GateSeal Factory](https://github.com/lidofinance/gate-seals) contract. Must be
  deployed in advance. Can be set to any `0x0000000000000000000000000000000000000000` to debug deployment
- `WITHDRAWAL_QUEUE_BASE_URI`. BaseURI for WithdrawalQueueERC721. By default not set (left an empty string)
- `DSM_PREDEFINED_ADDRESS`. Address to use instead of deploying `DepositSecurityModule` or `null` otherwise. If used,
  the deposits can be made by calling `Lido.deposit` from the address.

Also you need to specify `DEPLOYER` private key in `accounts.json` under `/eth/holesky` like `"holesky": ["<key>"]`. See
`accounts.sample.json` for an example.

<<<<<<< HEAD
To start the deployment, run (the env variables must already defined) from the root repo directory, e.g.:
=======
To start the deployment, run (the env variables must already be defined) from the root repo directory, e.g.:
>>>>>>> db5e2e56

```shell
bash scripts/scratch/dao-holesky-deploy.sh
```

Deployment artifacts information will be stored in `deployed-holesky.json`.

## Post-Deployment Tasks

### Publishing Sources to Etherscan

```shell
yarn verify:deployed --network <network> (--file <path-to-deployed-json>)
```

#### Issues with verification of part of the contracts deployed from factories

There are some contracts deployed from other contracts for which automatic hardhat etherscan verification fails:

- `AppProxyUpgradeable` of multiple contracts (`app:lido`, `app:node-operators-registry`, `app:oracle`,
  `app:voting`, ...)
- `KernelProxy` -- proxy for `Kernel`
- `AppProxyPinned` -- proxy for `EVMScriptRegistry`
- `MiniMeToken` -- LDO token
- `CallsScript` -- Aragon internal contract
- `EVMScriptRegistry` -- Aragon internal contract

The workaround used during Holesky deployment is to deploy auxiliary instances of these contracts standalone and verify
them via hardhat Etherscan plugin. After this Etherscan will mark the target contracts as verified by "Similar Match
Source Code".

Note that some contracts require additional auxiliary contracts to be deployed. Namely, the constructor of
`AppProxyPinned` depends on proxy implementation ("base" in Aragon terms) contract with `initialize()` function and
`Kernel` contract, which must return the implementation by call `kernel().getApp(KERNEL_APP_BASES_NAMESPACE, _appId)`.
See `@aragon/os/contracts/apps/AppProxyBase.sol` for the details.

### Initialization to Fully Operational State

In order to make the protocol fully operational, the following additional steps are required:

- add oracle committee members to `HashConsensus` contracts for `AccountingOracle` and `ValidatorsExitBusOracle`:
  `HashConsensus.addMember`;
- initialize initial epoch for `HashConsensus` contracts for `AccountingOracle` and `ValidatorsExitBusOracle`:
  `HashConsensus.updateInitialEpoch`;
- add guardians to `DepositSecurityModule`: `DepositSecurityModule.addGuardians`;
- resume protocol: `Lido.resume`;
- resume WithdrawalQueue: `WithdrawalQueueERC721.resume`;
- add at least one Node Operator: `NodeOperatorsRegistry.addNodeOperator`;
- add validator keys to the Node Operators: `NodeOperatorsRegistry.addSigningKeys`;
- set staking limits for the Node Operators: `NodeOperatorsRegistry.setNodeOperatorStakingLimit`.

> [!NOTE]
> Some of these actions require prior granting of the required roles, e.g. `STAKING_MODULE_MANAGE_ROLE` for
> `StakingRouter.addStakingModule`:

```js
await stakingRouter.grantRole(STAKING_MODULE_MANAGE_ROLE, agent.address, { from: agent.address });
await stakingRouter.addStakingModule(
  state.nodeOperatorsRegistry.deployParameters.stakingModuleTypeId,
  nodeOperatorsRegistry.address,
  NOR_STAKING_MODULE_STAKE_SHARE_LIMIT_BP,
  NOR_STAKING_MODULE_PRIORITY_EXIT_SHARE_THRESHOLD_BP,
  NOR_STAKING_MODULE_MODULE_FEE_BP,
  NOR_STAKING_MODULE_TREASURY_FEE_BP,
  NOR_STAKING_MODULE_MAX_DEPOSITS_PER_BLOCK,
  NOR_STAKING_MODULE_MIN_DEPOSIT_BLOCK_DISTANCE,
  { from: agent.address },
);
await stakingRouter.renounceRole(STAKING_MODULE_MANAGE_ROLE, agent.address, { from: agent.address });
```

## Protocol Parameters

<<<<<<< HEAD
This section describes part of the parameters and their values used at the deployment. The values are specified in
`testnet-defaults.json`.
=======
This section describes part of the parameters and their values used during deployment. The values are specified in
`deployed-testnet-defaults.json`.
>>>>>>> db5e2e56

### OracleDaemonConfig

```python
# Parameters related to "bunker mode"
# See https://research.lido.fi/t/withdrawals-for-lido-on-ethereum-bunker-mode-design-and-implementation/3890/4
# and https://snapshot.org/#/lido-snapshot.eth/proposal/0xa4eb1220a15d46a1825d5a0f44de1b34644d4aa6bb95f910b86b29bb7654e330
# NB: BASE_REWARD_FACTOR: https://ethereum.github.io/consensus-specs/specs/phase0/beacon-chain/#rewards-and-penalties
NORMALIZED_CL_REWARD_PER_EPOCH = 64
NORMALIZED_CL_REWARD_MISTAKE_RATE_BP = 1000  # 10%
REBASE_CHECK_NEAREST_EPOCH_DISTANCE = 1
REBASE_CHECK_DISTANT_EPOCH_DISTANCE = 23  # 10% of AO 225 epochs frame
VALIDATOR_DELAYED_TIMEOUT_IN_SLOTS = 7200  # 1 day

# See https://snapshot.org/#/lido-snapshot.eth/proposal/0xa4eb1220a15d46a1825d5a0f44de1b34644d4aa6bb95f910b86b29bb7654e330 for "Requirement not be considered Delinquent"
VALIDATOR_DELINQUENT_TIMEOUT_IN_SLOTS = 28800  # 4 days

# See "B.3.I" of https://snapshot.org/#/lido-snapshot.eth/proposal/0xa4eb1220a15d46a1825d5a0f44de1b34644d4aa6bb95f910b86b29bb7654e330
NODE_OPERATOR_NETWORK_PENETRATION_THRESHOLD_BP = 100  # 1% network penetration for a single NO

# Time period of historical observations used for prediction of the rewards amount
# see https://research.lido.fi/t/withdrawals-for-lido-on-ethereum-bunker-mode-design-and-implementation/3890/4
PREDICTION_DURATION_IN_SLOTS = 50400  # 7 days

# Max period of delay for requests finalization in case of bunker due to negative rebase
# twice min governance response time - 3 days voting duration
FINALIZATION_MAX_NEGATIVE_REBASE_EPOCH_SHIFT = 1350  # 6 days
```<|MERGE_RESOLUTION|>--- conflicted
+++ resolved
@@ -20,7 +20,6 @@
 
 - Local Node Deployment - `scripts/dao-local-deploy.sh` (Supports Ganache, Anvil, Hardhat Network, and other local
   Ethereum nodes)
-- Holesky Testnet Deployment – `scripts/dao-holesky-deploy.sh`
 
 The protocol requires configuration of numerous parameters for a scratch deployment. The default configurations are
 stored in JSON files named `deployed-<deploy env>-defaults.json`, where `<deploy env>` represents the target
@@ -104,8 +103,8 @@
 
 1. Run `yarn install` (ensure repo dependencies are installed)
 2. Run the node on port 8555 (for the commands, see subsections below)
-3. Run the deploy script `bash scripts/dao-local-deploy.sh` from root repo directory
-4. Check out the deploy artifacts in `deployed-local.json`
+3. Run the script `bash scripts/dao-local-deploy.sh` from root repo directory
+4. Check out the artifacts in `deployed-local.json`
 
 #### Supported Local Nodes
 
@@ -121,15 +120,14 @@
 yarn hardhat node
 ```
 
-### Holesky Testnet Deployment
-
-To do Holesky deployment, the following parameters must be set up via env variables:
+### Testnet Deployment
+
+To do a testnet deployment, the following parameters must be set up via env variables:
 
 - `DEPLOYER`. The deployer address. The deployer must own its private key. To ensure proper operation, it should have an
   adequate amount of ether. The total deployment gas cost is approximately 120,000,000 gas, and this cost can vary based
   on whether specific components of the environment, such as the DepositContract, are deployed or not.
-- `RPC_URL`. Address of the Ethereum RPC node to use. E.g. for Infura it is
-  `https://holesky.infura.io/v3/<yourProjectId>`
+- `RPC_URL`. Address of the Ethereum RPC node to use, e.g.: `https://<network>.infura.io/v3/<yourProjectId>`
 - `GAS_PRIORITY_FEE`. Gas priority fee. By default set to `2`
 - `GAS_MAX_FEE`. Gas max fee. By default set to `100`
 - `GATE_SEAL_FACTORY`. Address of the [GateSeal Factory](https://github.com/lidofinance/gate-seals) contract. Must be
@@ -138,20 +136,16 @@
 - `DSM_PREDEFINED_ADDRESS`. Address to use instead of deploying `DepositSecurityModule` or `null` otherwise. If used,
   the deposits can be made by calling `Lido.deposit` from the address.
 
-Also you need to specify `DEPLOYER` private key in `accounts.json` under `/eth/holesky` like `"holesky": ["<key>"]`. See
+Also you need to specify `DEPLOYER` private key in `accounts.json` under `/eth/<network>` like `"<network>": ["<key>"]`. See
 `accounts.sample.json` for an example.
 
-<<<<<<< HEAD
-To start the deployment, run (the env variables must already defined) from the root repo directory, e.g.:
-=======
 To start the deployment, run (the env variables must already be defined) from the root repo directory, e.g.:
->>>>>>> db5e2e56
-
-```shell
-bash scripts/scratch/dao-holesky-deploy.sh
-```
-
-Deployment artifacts information will be stored in `deployed-holesky.json`.
+
+```shell
+bash scripts/scratch/dao-<network>-deploy.sh
+```
+
+Deployment artifacts information will be stored in `deployed-<network>.json`.
 
 ## Post-Deployment Tasks
 
@@ -219,13 +213,8 @@
 
 ## Protocol Parameters
 
-<<<<<<< HEAD
-This section describes part of the parameters and their values used at the deployment. The values are specified in
+This section describes part of the parameters and their values used during deployment. The values are specified in
 `testnet-defaults.json`.
-=======
-This section describes part of the parameters and their values used during deployment. The values are specified in
-`deployed-testnet-defaults.json`.
->>>>>>> db5e2e56
 
 ### OracleDaemonConfig
 
