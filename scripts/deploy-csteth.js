--- conflicted
+++ resolved
@@ -10,12 +10,8 @@
 const globalArtifacts = this.artifacts || artifacts // Not injected unless called directly via truffle
 const globalWeb3 = this.web3 || web3 // Not injected unless called directly via truffle
 
-<<<<<<< HEAD
 const aragonTld = `aragonid.eth`
 const daoTld = `${daoName}.${aragonTld}`
-=======
-const daoName = 'lido-dao.aragonid.eth'
->>>>>>> 57c22dfc
 
 const defaultOwner = process.env.OWNER
 const defaultENSAddress = process.env.ENS || '0x5f6f7e8cc7346a11ca2def8f827b7a0b612c56a1'
