--- conflicted
+++ resolved
@@ -138,10 +138,7 @@
   },
   "simpleDvt": {
     "deployParameters": {
-<<<<<<< HEAD
-=======
       "stakingModuleName": "SimpleDVT",
->>>>>>> ae670901
       "stakingModuleTypeId": "curated-onchain-v1",
       "stuckPenaltyDelay": 432000
     }
