import { ethers } from "hardhat";

<<<<<<< HEAD
import { Accounting, Burner, StakingRouter, ValidatorsExitBusOracle, WithdrawalQueueERC721 } from "typechain-types";
=======
import {
  Burner,
  StakingRouter,
  ValidatorsExitBusOracle,
  WithdrawalQueueERC721,
  WithdrawalVault,
} from "typechain-types";
>>>>>>> 6da1d6f7

import { loadContract } from "lib/contract";
import { makeTx } from "lib/deploy";
import { log } from "lib/log";
import { readNetworkState, Sk } from "lib/state-file";

export async function main() {
  const deployer = (await ethers.provider.getSigner()).address;
  const state = readNetworkState({ deployer });

  const lidoAddress = state[Sk.appLido].proxy.address;
  const agentAddress = state[Sk.appAgent].proxy.address;
  const nodeOperatorsRegistryAddress = state[Sk.appNodeOperatorsRegistry].proxy.address;
  const simpleDvtApp = state[Sk.appSimpleDvt].proxy.address;
  const gateSealAddress = state.gateSeal.address;
  const burnerAddress = state[Sk.burner].address;
  const stakingRouterAddress = state[Sk.stakingRouter].proxy.address;
  const withdrawalQueueAddress = state[Sk.withdrawalQueueERC721].proxy.address;
  const withdrawalVaultAddress = state[Sk.withdrawalVault].proxy.address;
  const accountingOracleAddress = state[Sk.accountingOracle].proxy.address;
  const accountingAddress = state[Sk.accounting].proxy.address;
  const validatorsExitBusOracleAddress = state[Sk.validatorsExitBusOracle].proxy.address;
  const depositSecurityModuleAddress = state[Sk.depositSecurityModule].address;

  // StakingRouter
  const stakingRouter = await loadContract<StakingRouter>("StakingRouter", stakingRouterAddress);
  await makeTx(
    stakingRouter,
    "grantRole",
    [await stakingRouter.STAKING_MODULE_UNVETTING_ROLE(), depositSecurityModuleAddress],
    { from: deployer },
  );
  await makeTx(
    stakingRouter,
    "grantRole",
    [await stakingRouter.REPORT_EXITED_VALIDATORS_ROLE(), accountingOracleAddress],
    { from: deployer },
  );
  await makeTx(stakingRouter, "grantRole", [await stakingRouter.REPORT_REWARDS_MINTED_ROLE(), lidoAddress], {
    from: deployer,
  });
  await makeTx(stakingRouter, "grantRole", [await stakingRouter.STAKING_MODULE_MANAGE_ROLE(), agentAddress], {
    from: deployer,
  });
  await makeTx(stakingRouter, "grantRole", [await stakingRouter.REPORT_REWARDS_MINTED_ROLE(), accountingAddress], {
    from: deployer,
  });

  // ValidatorsExitBusOracle
  if (gateSealAddress) {
    const validatorsExitBusOracle = await loadContract<ValidatorsExitBusOracle>(
      "ValidatorsExitBusOracle",
      validatorsExitBusOracleAddress,
    );
    await makeTx(validatorsExitBusOracle, "grantRole", [await validatorsExitBusOracle.PAUSE_ROLE(), gateSealAddress], {
      from: deployer,
    });
  } else {
    log(`GateSeal is not specified or deployed: skipping assigning PAUSE_ROLE of validatorsExitBusOracle`);
    log.emptyLine();
  }

  // WithdrawalQueue
  const withdrawalQueue = await loadContract<WithdrawalQueueERC721>("WithdrawalQueueERC721", withdrawalQueueAddress);
  if (gateSealAddress) {
    await makeTx(withdrawalQueue, "grantRole", [await withdrawalQueue.PAUSE_ROLE(), gateSealAddress], {
      from: deployer,
    });
  } else {
    log(`GateSeal is not specified or deployed: skipping assigning PAUSE_ROLE of withdrawalQueue`);
    log.emptyLine();
  }

  await makeTx(withdrawalQueue, "grantRole", [await withdrawalQueue.FINALIZE_ROLE(), lidoAddress], {
    from: deployer,
  });

  await makeTx(withdrawalQueue, "grantRole", [await withdrawalQueue.ORACLE_ROLE(), accountingOracleAddress], {
    from: deployer,
  });

  // WithdrawalVault
  const withdrawalVault = await loadContract<WithdrawalVault>("WithdrawalVault", withdrawalVaultAddress);

  await makeTx(
    withdrawalVault,
    "grantRole",
    [await withdrawalVault.ADD_FULL_WITHDRAWAL_REQUEST_ROLE(), validatorsExitBusOracleAddress],
    {
      from: deployer,
    },
  );

  // Burner
  const burner = await loadContract<Burner>("Burner", burnerAddress);
  // NB: REQUEST_BURN_SHARES_ROLE is already granted to Lido in Burner constructor
  await makeTx(burner, "grantRole", [await burner.REQUEST_BURN_SHARES_ROLE(), nodeOperatorsRegistryAddress], {
    from: deployer,
  });
  await makeTx(burner, "grantRole", [await burner.REQUEST_BURN_SHARES_ROLE(), simpleDvtApp], {
    from: deployer,
  });
  await makeTx(burner, "grantRole", [await burner.REQUEST_BURN_SHARES_ROLE(), accountingAddress], {
    from: deployer,
  });

  // Accounting
  const accounting = await loadContract<Accounting>("Accounting", accountingAddress);
  await makeTx(accounting, "grantRole", [await accounting.VAULT_MASTER_ROLE(), agentAddress], {
    from: deployer,
  });
  await makeTx(accounting, "grantRole", [await accounting.VAULT_REGISTRY_ROLE(), deployer], {
    from: deployer,
  });
}<|MERGE_RESOLUTION|>--- conflicted
+++ resolved
@@ -1,16 +1,13 @@
 import { ethers } from "hardhat";
 
-<<<<<<< HEAD
-import { Accounting, Burner, StakingRouter, ValidatorsExitBusOracle, WithdrawalQueueERC721 } from "typechain-types";
-=======
 import {
+  Accounting,
   Burner,
   StakingRouter,
   ValidatorsExitBusOracle,
   WithdrawalQueueERC721,
   WithdrawalVault,
 } from "typechain-types";
->>>>>>> 6da1d6f7
 
 import { loadContract } from "lib/contract";
 import { makeTx } from "lib/deploy";
@@ -94,15 +91,10 @@
 
   // WithdrawalVault
   const withdrawalVault = await loadContract<WithdrawalVault>("WithdrawalVault", withdrawalVaultAddress);
-
-  await makeTx(
-    withdrawalVault,
-    "grantRole",
-    [await withdrawalVault.ADD_FULL_WITHDRAWAL_REQUEST_ROLE(), validatorsExitBusOracleAddress],
-    {
-      from: deployer,
-    },
-  );
+  const fullWithdrawalRequestRole = await withdrawalVault.ADD_FULL_WITHDRAWAL_REQUEST_ROLE();
+  await makeTx(withdrawalVault, "grantRole", [fullWithdrawalRequestRole, validatorsExitBusOracleAddress], {
+    from: deployer,
+  });
 
   // Burner
   const burner = await loadContract<Burner>("Burner", burnerAddress);
