--- conflicted
+++ resolved
@@ -2,16 +2,11 @@
 
 import {
   Burner,
-<<<<<<< HEAD
   OperatorGrid,
-  StakingRouter,
-  ValidatorsExitBusOracle,
-  VaultHub,
-=======
   StakingRouter,
   TriggerableWithdrawalsGateway,
   ValidatorsExitBusOracle,
->>>>>>> 9223f6e7
+  VaultHub,
   WithdrawalQueueERC721,
 } from "typechain-types";
 
@@ -36,12 +31,9 @@
   const accountingAddress = state[Sk.accounting].proxy.address;
   const validatorsExitBusOracleAddress = state[Sk.validatorsExitBusOracle].proxy.address;
   const depositSecurityModuleAddress = state[Sk.depositSecurityModule].address;
-<<<<<<< HEAD
   const vaultHubAddress = state[Sk.vaultHub].proxy.address;
   const operatorGridAddress = state[Sk.operatorGrid].proxy.address;
-=======
   const triggerableWithdrawalsGatewayAddress = state[Sk.triggerableWithdrawalsGateway].address;
->>>>>>> 9223f6e7
 
   // StakingRouter
   const stakingRouter = await loadContract<StakingRouter>("StakingRouter", stakingRouterAddress);
@@ -63,18 +55,15 @@
   await makeTx(stakingRouter, "grantRole", [await stakingRouter.STAKING_MODULE_MANAGE_ROLE(), agentAddress], {
     from: deployer,
   });
-<<<<<<< HEAD
   await makeTx(stakingRouter, "grantRole", [await stakingRouter.REPORT_REWARDS_MINTED_ROLE(), accountingAddress], {
     from: deployer,
   });
-=======
   await makeTx(
     stakingRouter,
     "grantRole",
     [await stakingRouter.REPORT_VALIDATOR_EXIT_TRIGGERED_ROLE(), triggerableWithdrawalsGatewayAddress],
     { from: deployer },
   );
->>>>>>> 9223f6e7
 
   // ValidatorsExitBusOracle
   if (gateSealAddress) {
