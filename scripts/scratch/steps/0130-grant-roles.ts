import { ethers } from "hardhat";

import { Burner, StakingRouter, ValidatorsExitBusOracle, WithdrawalQueueERC721 } from "typechain-types";

import { loadContract } from "lib/contract";
import { makeTx } from "lib/deploy";
import { log } from "lib/log";
import { readNetworkState, Sk } from "lib/state-file";

export async function main() {
  const deployer = (await ethers.provider.getSigner()).address;
  const state = readNetworkState({ deployer });

  const lidoAddress = state[Sk.appLido].proxy.address;
  const agentAddress = state[Sk.appAgent].proxy.address;
  const nodeOperatorsRegistryAddress = state[Sk.appNodeOperatorsRegistry].proxy.address;
  const simpleDvtApp = state[Sk.appSimpleDvt].proxy.address;
  const gateSealAddress = state.gateSeal.address;
  const burnerAddress = state[Sk.burner].address;
  const stakingRouterAddress = state[Sk.stakingRouter].proxy.address;
  const withdrawalQueueAddress = state[Sk.withdrawalQueueERC721].proxy.address;
  const accountingOracleAddress = state[Sk.accountingOracle].proxy.address;
  const accountingAddress = state[Sk.accounting].address;
  const validatorsExitBusOracleAddress = state[Sk.validatorsExitBusOracle].proxy.address;
  const depositSecurityModuleAddress = state[Sk.depositSecurityModule].address;

  // StakingRouter
  const stakingRouter = await loadContract<StakingRouter>("StakingRouter", stakingRouterAddress);
  await makeTx(
    stakingRouter,
    "grantRole",
    [await stakingRouter.STAKING_MODULE_PAUSE_ROLE(), depositSecurityModuleAddress],
    { from: deployer },
  );
  await makeTx(
    stakingRouter,
    "grantRole",
    [await stakingRouter.STAKING_MODULE_RESUME_ROLE(), depositSecurityModuleAddress],
    { from: deployer },
  );
  await makeTx(
    stakingRouter,
    "grantRole",
    [await stakingRouter.REPORT_EXITED_VALIDATORS_ROLE(), accountingOracleAddress],
    { from: deployer },
  );
<<<<<<< HEAD
  await makeTx(
    stakingRouter,
    "grantRole",
    [await stakingRouter.getFunction("REPORT_REWARDS_MINTED_ROLE")(), accountingAddress],
    { from: deployer },
  );
=======
  await makeTx(stakingRouter, "grantRole", [await stakingRouter.REPORT_REWARDS_MINTED_ROLE(), lidoAddress], {
    from: deployer,
  });
  await makeTx(stakingRouter, "grantRole", [await stakingRouter.STAKING_MODULE_MANAGE_ROLE(), agentAddress], {
    from: deployer,
  });
>>>>>>> 45daed69

  // ValidatorsExitBusOracle
  if (gateSealAddress) {
    const validatorsExitBusOracle = await loadContract<ValidatorsExitBusOracle>(
      "ValidatorsExitBusOracle",
      validatorsExitBusOracleAddress,
    );
    await makeTx(validatorsExitBusOracle, "grantRole", [await validatorsExitBusOracle.PAUSE_ROLE(), gateSealAddress], {
      from: deployer,
    });
  } else {
    log(`GateSeal is not specified or deployed: skipping assigning PAUSE_ROLE of validatorsExitBusOracle`);
    log.emptyLine();
  }

  // WithdrawalQueue
  const withdrawalQueue = await loadContract<WithdrawalQueueERC721>("WithdrawalQueueERC721", withdrawalQueueAddress);
  if (gateSealAddress) {
    await makeTx(withdrawalQueue, "grantRole", [await withdrawalQueue.PAUSE_ROLE(), gateSealAddress], {
      from: deployer,
    });
  } else {
    log(`GateSeal is not specified or deployed: skipping assigning PAUSE_ROLE of withdrawalQueue`);
    log.emptyLine();
  }

  await makeTx(withdrawalQueue, "grantRole", [await withdrawalQueue.FINALIZE_ROLE(), lidoAddress], {
    from: deployer,
  });

  await makeTx(withdrawalQueue, "grantRole", [await withdrawalQueue.ORACLE_ROLE(), accountingOracleAddress], {
    from: deployer,
  });

  // Burner
  const burner = await loadContract<Burner>("Burner", burnerAddress);
  // NB: REQUEST_BURN_SHARES_ROLE is already granted to Lido in Burner constructor
<<<<<<< HEAD
  await makeTx(
    burner,
    "grantRole",
    [await burner.getFunction("REQUEST_BURN_SHARES_ROLE")(), nodeOperatorsRegistryAddress],
    { from: deployer },
  );
  await makeTx(burner, "grantRole", [await burner.getFunction("REQUEST_BURN_SHARES_ROLE")(), accountingAddress], {
=======
  await makeTx(burner, "grantRole", [await burner.REQUEST_BURN_SHARES_ROLE(), nodeOperatorsRegistryAddress], {
    from: deployer,
  });
  await makeTx(burner, "grantRole", [await burner.REQUEST_BURN_SHARES_ROLE(), simpleDvtApp], {
>>>>>>> 45daed69
    from: deployer,
  });
}<|MERGE_RESOLUTION|>--- conflicted
+++ resolved
@@ -44,21 +44,18 @@
     [await stakingRouter.REPORT_EXITED_VALIDATORS_ROLE(), accountingOracleAddress],
     { from: deployer },
   );
-<<<<<<< HEAD
+  await makeTx(stakingRouter, "grantRole", [await stakingRouter.REPORT_REWARDS_MINTED_ROLE(), lidoAddress], {
+    from: deployer,
+  });
+  await makeTx(stakingRouter, "grantRole", [await stakingRouter.STAKING_MODULE_MANAGE_ROLE(), agentAddress], {
+    from: deployer,
+  });
   await makeTx(
     stakingRouter,
     "grantRole",
     [await stakingRouter.getFunction("REPORT_REWARDS_MINTED_ROLE")(), accountingAddress],
     { from: deployer },
   );
-=======
-  await makeTx(stakingRouter, "grantRole", [await stakingRouter.REPORT_REWARDS_MINTED_ROLE(), lidoAddress], {
-    from: deployer,
-  });
-  await makeTx(stakingRouter, "grantRole", [await stakingRouter.STAKING_MODULE_MANAGE_ROLE(), agentAddress], {
-    from: deployer,
-  });
->>>>>>> 45daed69
 
   // ValidatorsExitBusOracle
   if (gateSealAddress) {
@@ -96,20 +93,13 @@
   // Burner
   const burner = await loadContract<Burner>("Burner", burnerAddress);
   // NB: REQUEST_BURN_SHARES_ROLE is already granted to Lido in Burner constructor
-<<<<<<< HEAD
-  await makeTx(
-    burner,
-    "grantRole",
-    [await burner.getFunction("REQUEST_BURN_SHARES_ROLE")(), nodeOperatorsRegistryAddress],
-    { from: deployer },
-  );
-  await makeTx(burner, "grantRole", [await burner.getFunction("REQUEST_BURN_SHARES_ROLE")(), accountingAddress], {
-=======
   await makeTx(burner, "grantRole", [await burner.REQUEST_BURN_SHARES_ROLE(), nodeOperatorsRegistryAddress], {
     from: deployer,
   });
   await makeTx(burner, "grantRole", [await burner.REQUEST_BURN_SHARES_ROLE(), simpleDvtApp], {
->>>>>>> 45daed69
+    from: deployer,
+  });
+  await makeTx(burner, "grantRole", [await burner.getFunction("REQUEST_BURN_SHARES_ROLE")(), accountingAddress], {
     from: deployer,
   });
 }