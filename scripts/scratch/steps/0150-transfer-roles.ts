--- conflicted
+++ resolved
@@ -24,11 +24,8 @@
     { name: "OracleDaemonConfig", address: state.oracleDaemonConfig.address },
     { name: "OracleReportSanityChecker", address: state.oracleReportSanityChecker.address },
     { name: "VaultHub", address: state.vaultHub.proxy.address },
-<<<<<<< HEAD
     { name: "WithdrawalVault", address: state.withdrawalVault.proxy.address },
-=======
     { name: "PredepositGuarantee", address: state.predepositGuarantee.proxy.address },
->>>>>>> 06a34397
   ];
 
   for (const contract of ozAdminTransfers) {
