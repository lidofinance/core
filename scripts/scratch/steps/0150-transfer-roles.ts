import { ethers } from "hardhat";

import { loadContract } from "lib/contract";
import { makeTx } from "lib/deploy";
import { readNetworkState, Sk } from "lib/state-file";

const DEFAULT_ADMIN_ROLE = ethers.ZeroHash;

export async function main() {
  const deployer = (await ethers.provider.getSigner()).address;
  const state = readNetworkState({ deployer });

  const agent = state[Sk.appAgent].proxy.address;
  const voting = state[Sk.appVoting].proxy.address;

  // Transfer OZ admin roles for various contracts
  const ozAdminTransfers = [
    { name: "Burner", address: state[Sk.burner].proxy.address },
    { name: "HashConsensus", address: state[Sk.hashConsensusForAccountingOracle].address },
    { name: "HashConsensus", address: state[Sk.hashConsensusForValidatorsExitBusOracle].address },
    { name: "StakingRouter", address: state[Sk.stakingRouter].proxy.address },
    { name: "AccountingOracle", address: state[Sk.accountingOracle].proxy.address },
    { name: "ValidatorsExitBusOracle", address: state[Sk.validatorsExitBusOracle].proxy.address },
    { name: "WithdrawalQueueERC721", address: state[Sk.withdrawalQueueERC721].proxy.address },
    { name: "OracleDaemonConfig", address: state[Sk.oracleDaemonConfig].address },
    { name: "OracleReportSanityChecker", address: state[Sk.oracleReportSanityChecker].address },
    { name: "VaultHub", address: state[Sk.vaultHub].proxy.address },
    { name: "PredepositGuarantee", address: state[Sk.predepositGuarantee].proxy.address },
    { name: "OperatorGrid", address: state[Sk.operatorGrid].proxy.address },
<<<<<<< HEAD
    { name: "TriggerableWithdrawalsGateway", address: state.triggerableWithdrawalsGateway.address },
=======
    { name: "LazyOracle", address: state[Sk.lazyOracle].proxy.address },
>>>>>>> 6c3a9b48
  ];

  for (const contract of ozAdminTransfers) {
    const contractInstance = await loadContract(contract.name, contract.address);
    await makeTx(contractInstance, "grantRole", [DEFAULT_ADMIN_ROLE, agent], { from: deployer });
    await makeTx(contractInstance, "renounceRole", [DEFAULT_ADMIN_ROLE, deployer], { from: deployer });
  }

  // Change admin for OssifiableProxy contracts
  const ossifiableProxyAdminChanges = [
    state.lidoLocator.proxy.address,
    state.stakingRouter.proxy.address,
    state.accountingOracle.proxy.address,
    state.validatorsExitBusOracle.proxy.address,
    state.withdrawalQueueERC721.proxy.address,
    state.accounting.proxy.address,
    state.vaultHub.proxy.address,
    state.predepositGuarantee.proxy.address,
    state.operatorGrid.proxy.address,
    state.lazyOracle.proxy.address,
    state.burner.proxy.address,
  ];

  for (const proxyAddress of ossifiableProxyAdminChanges) {
    const proxy = await loadContract("OssifiableProxy", proxyAddress);
    await makeTx(proxy, "proxy__changeAdmin", [agent], { from: deployer });
  }

  // Change DepositSecurityModule admin if not using a predefined address
  if (state[Sk.depositSecurityModule].deployParameters.usePredefinedAddressInstead === null) {
    const depositSecurityModule = await loadContract("DepositSecurityModule", state.depositSecurityModule.address);
    await makeTx(depositSecurityModule, "setOwner", [agent], { from: deployer });
  }

  // Transfer ownership of LidoTemplate to agent
  const lidoTemplate = await loadContract("LidoTemplate", state[Sk.lidoTemplate].address);
  await makeTx(lidoTemplate, "setOwner", [agent], { from: deployer });

  // Transfer admin for WithdrawalsManagerProxy from deployer to voting
  const withdrawalsManagerProxy = await loadContract("WithdrawalsManagerProxy", state.withdrawalVault.proxy.address);
  await makeTx(withdrawalsManagerProxy, "proxy_changeAdmin", [voting], { from: deployer });
}<|MERGE_RESOLUTION|>--- conflicted
+++ resolved
@@ -24,14 +24,11 @@
     { name: "WithdrawalQueueERC721", address: state[Sk.withdrawalQueueERC721].proxy.address },
     { name: "OracleDaemonConfig", address: state[Sk.oracleDaemonConfig].address },
     { name: "OracleReportSanityChecker", address: state[Sk.oracleReportSanityChecker].address },
+    { name: "TriggerableWithdrawalsGateway", address: state[Sk.triggerableWithdrawalsGateway].address },
     { name: "VaultHub", address: state[Sk.vaultHub].proxy.address },
     { name: "PredepositGuarantee", address: state[Sk.predepositGuarantee].proxy.address },
     { name: "OperatorGrid", address: state[Sk.operatorGrid].proxy.address },
-<<<<<<< HEAD
-    { name: "TriggerableWithdrawalsGateway", address: state.triggerableWithdrawalsGateway.address },
-=======
     { name: "LazyOracle", address: state[Sk.lazyOracle].proxy.address },
->>>>>>> 6c3a9b48
   ];
 
   for (const contract of ozAdminTransfers) {
