import { ethers } from "hardhat";

import { loadContract } from "lib/contract";
import { makeTx } from "lib/deploy";
import { readNetworkState, Sk } from "lib/state-file";

const DEFAULT_ADMIN_ROLE = ethers.ZeroHash;

export async function main() {
  const deployer = (await ethers.provider.getSigner()).address;
  const state = readNetworkState({ deployer });

  const agent = state[Sk.appAgent].proxy.address;

  // Transfer OZ admin roles for various contracts
  const ozAdminTransfers = [
<<<<<<< HEAD
    { name: "Burner", address: state[Sk.burner].proxy.address },
    { name: "HashConsensus", address: state[Sk.hashConsensusForAccountingOracle].address },
    { name: "HashConsensus", address: state[Sk.hashConsensusForValidatorsExitBusOracle].address },
    { name: "StakingRouter", address: state[Sk.stakingRouter].proxy.address },
    { name: "AccountingOracle", address: state[Sk.accountingOracle].proxy.address },
    { name: "ValidatorsExitBusOracle", address: state[Sk.validatorsExitBusOracle].proxy.address },
    { name: "WithdrawalQueueERC721", address: state[Sk.withdrawalQueueERC721].proxy.address },
    { name: "OracleDaemonConfig", address: state[Sk.oracleDaemonConfig].address },
    { name: "OracleReportSanityChecker", address: state[Sk.oracleReportSanityChecker].address },
    { name: "VaultHub", address: state[Sk.vaultHub].proxy.address },
    { name: "PredepositGuarantee", address: state[Sk.predepositGuarantee].proxy.address },
    { name: "OperatorGrid", address: state[Sk.operatorGrid].proxy.address },
=======
    { name: "Burner", address: state.burner.address },
    { name: "HashConsensus", address: state.hashConsensusForAccountingOracle.address },
    { name: "HashConsensus", address: state.hashConsensusForValidatorsExitBusOracle.address },
    { name: "StakingRouter", address: state.stakingRouter.proxy.address },
    { name: "AccountingOracle", address: state.accountingOracle.proxy.address },
    { name: "ValidatorsExitBusOracle", address: state.validatorsExitBusOracle.proxy.address },
    { name: "WithdrawalQueueERC721", address: state.withdrawalQueueERC721.proxy.address },
    { name: "OracleDaemonConfig", address: state.oracleDaemonConfig.address },
    { name: "OracleReportSanityChecker", address: state.oracleReportSanityChecker.address },
    { name: "TriggerableWithdrawalsGateway", address: state.triggerableWithdrawalsGateway.address },
>>>>>>> 9223f6e7
  ];

  for (const contract of ozAdminTransfers) {
    const contractInstance = await loadContract(contract.name, contract.address);
    await makeTx(contractInstance, "grantRole", [DEFAULT_ADMIN_ROLE, agent], { from: deployer });
    await makeTx(contractInstance, "renounceRole", [DEFAULT_ADMIN_ROLE, deployer], { from: deployer });
  }

  // Change admin for OssifiableProxy contracts
  const ossifiableProxyAdminChanges = [
    state.lidoLocator.proxy.address,
    state.stakingRouter.proxy.address,
    state.accountingOracle.proxy.address,
    state.validatorsExitBusOracle.proxy.address,
    state.withdrawalQueueERC721.proxy.address,
    state.accounting.proxy.address,
    state.vaultHub.proxy.address,
    state.predepositGuarantee.proxy.address,
    state.operatorGrid.proxy.address,
    state.lazyOracle.proxy.address,
    state.burner.proxy.address,
  ];

  for (const proxyAddress of ossifiableProxyAdminChanges) {
    const proxy = await loadContract("OssifiableProxy", proxyAddress);
    await makeTx(proxy, "proxy__changeAdmin", [agent], { from: deployer });
  }

  // Change DepositSecurityModule admin if not using a predefined address
  if (state[Sk.depositSecurityModule].deployParameters.usePredefinedAddressInstead === null) {
    const depositSecurityModule = await loadContract("DepositSecurityModule", state.depositSecurityModule.address);
    await makeTx(depositSecurityModule, "setOwner", [agent], { from: deployer });
  }

  // Transfer ownership of LidoTemplate to agent
  const lidoTemplate = await loadContract("LidoTemplate", state[Sk.lidoTemplate].address);
  await makeTx(lidoTemplate, "setOwner", [agent], { from: deployer });
}<|MERGE_RESOLUTION|>--- conflicted
+++ resolved
@@ -11,10 +11,10 @@
   const state = readNetworkState({ deployer });
 
   const agent = state[Sk.appAgent].proxy.address;
+  const voting = state[Sk.appVoting].proxy.address;
 
   // Transfer OZ admin roles for various contracts
   const ozAdminTransfers = [
-<<<<<<< HEAD
     { name: "Burner", address: state[Sk.burner].proxy.address },
     { name: "HashConsensus", address: state[Sk.hashConsensusForAccountingOracle].address },
     { name: "HashConsensus", address: state[Sk.hashConsensusForValidatorsExitBusOracle].address },
@@ -27,18 +27,7 @@
     { name: "VaultHub", address: state[Sk.vaultHub].proxy.address },
     { name: "PredepositGuarantee", address: state[Sk.predepositGuarantee].proxy.address },
     { name: "OperatorGrid", address: state[Sk.operatorGrid].proxy.address },
-=======
-    { name: "Burner", address: state.burner.address },
-    { name: "HashConsensus", address: state.hashConsensusForAccountingOracle.address },
-    { name: "HashConsensus", address: state.hashConsensusForValidatorsExitBusOracle.address },
-    { name: "StakingRouter", address: state.stakingRouter.proxy.address },
-    { name: "AccountingOracle", address: state.accountingOracle.proxy.address },
-    { name: "ValidatorsExitBusOracle", address: state.validatorsExitBusOracle.proxy.address },
-    { name: "WithdrawalQueueERC721", address: state.withdrawalQueueERC721.proxy.address },
-    { name: "OracleDaemonConfig", address: state.oracleDaemonConfig.address },
-    { name: "OracleReportSanityChecker", address: state.oracleReportSanityChecker.address },
     { name: "TriggerableWithdrawalsGateway", address: state.triggerableWithdrawalsGateway.address },
->>>>>>> 9223f6e7
   ];
 
   for (const contract of ozAdminTransfers) {
@@ -76,4 +65,8 @@
   // Transfer ownership of LidoTemplate to agent
   const lidoTemplate = await loadContract("LidoTemplate", state[Sk.lidoTemplate].address);
   await makeTx(lidoTemplate, "setOwner", [agent], { from: deployer });
+
+  // Transfer admin for WithdrawalsManagerProxy from deployer to voting
+  const withdrawalsManagerProxy = await loadContract("WithdrawalsManagerProxy", state.withdrawalVault.proxy.address);
+  await makeTx(withdrawalsManagerProxy, "proxy_changeAdmin", [voting], { from: deployer });
 }