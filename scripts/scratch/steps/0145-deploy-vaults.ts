--- conflicted
+++ resolved
@@ -15,21 +15,14 @@
   const wstethAddress = state[Sk.wstETH].address;
   const vaultHubAddress = state[Sk.vaultHub].proxy.address;
   const locatorAddress = state[Sk.lidoLocator].proxy.address;
-  const agentAddress = state[Sk.appAgent].proxy.address;
 
   const depositContract = state.chainSpec.depositContract;
 
   // Deploy StakingVault implementation contract
-<<<<<<< HEAD
   const vaultImplementation = await deployWithoutProxy(Sk.stakingVaultImplementation, "StakingVault", deployer, [
-    vaultHubAddress,
     depositContract,
   ]);
   const vaultImplementationAddress = await vaultImplementation.getAddress();
-=======
-  const imp = await deployWithoutProxy(Sk.stakingVaultImpl, "StakingVault", deployer, [depositContract]);
-  const impAddress = await imp.getAddress();
->>>>>>> 9a5a4389
 
   // Deploy Dashboard implementation contract
   const dashboard = await deployWithoutProxy(Sk.dashboardImpl, "Dashboard", deployer, [
@@ -41,13 +34,8 @@
   const dashboardAddress = await dashboard.getAddress();
 
   const beacon = await deployWithoutProxy(Sk.stakingVaultBeacon, "UpgradeableBeacon", deployer, [
-<<<<<<< HEAD
     vaultImplementationAddress,
     deployer,
-=======
-    impAddress,
-    agentAddress,
->>>>>>> 9a5a4389
   ]);
   const beaconAddress = await beacon.getAddress();
 
@@ -71,22 +59,15 @@
   // Add VaultFactory and Vault implementation to the Accounting contract
   const vaultHub = await loadContract<VaultHub>("VaultHub", vaultHubAddress);
 
-<<<<<<< HEAD
   // Grant VaultHub roles
-  const vaultRegistryRole = await vaultHub.VAULT_REGISTRY_ROLE();
-  await makeTx(vaultHub, "grantRole", [vaultRegistryRole, deployer], { from: deployer });
-  await makeTx(vaultHub, "addVaultProxyCodehash", [vaultBeaconProxyCodeHash], { from: deployer });
-=======
-  // Grant roles for the Accounting contract
   const vaultMasterRole = await vaultHub.VAULT_MASTER_ROLE();
-  const vaultRegistryRole = await vaultHub.VAULT_CODEHASH_SET_ROLE();
+  const vaultCodehashRole = await vaultHub.VAULT_CODEHASH_SET_ROLE();
 
   await makeTx(vaultHub, "grantRole", [vaultMasterRole, deployer], { from: deployer });
-  await makeTx(vaultHub, "grantRole", [vaultRegistryRole, deployer], { from: deployer });
+  await makeTx(vaultHub, "grantRole", [vaultCodehashRole, deployer], { from: deployer });
 
   await makeTx(vaultHub, "setAllowedCodehash", [vaultBeaconProxyCodeHash, true], { from: deployer });
 
   await makeTx(vaultHub, "renounceRole", [vaultMasterRole, deployer], { from: deployer });
->>>>>>> 9a5a4389
-  await makeTx(vaultHub, "renounceRole", [vaultRegistryRole, deployer], { from: deployer });
+  await makeTx(vaultHub, "renounceRole", [vaultCodehashRole, deployer], { from: deployer });
 }