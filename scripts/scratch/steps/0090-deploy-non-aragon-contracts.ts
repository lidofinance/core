--- conflicted
+++ resolved
@@ -1,12 +1,8 @@
 import { ZeroAddress } from "ethers";
 import { ethers } from "hardhat";
 
-<<<<<<< HEAD
-=======
 import { LidoLocator } from "typechain-types";
 
-import { certainAddress } from "lib";
->>>>>>> 9a5a4389
 import { getContractPath } from "lib/contract";
 import {
   deployBehindOssifiableProxy,
@@ -263,34 +259,12 @@
   );
 
   // Update LidoLocator with valid implementation
-<<<<<<< HEAD
-  const locatorConfig: string[] = [
-    accountingOracle.address,
-    depositSecurityModuleAddress,
-    elRewardsVault.address,
-    lidoAddress,
-    oracleReportSanityChecker.address,
-    ZeroAddress,
-    burner.address,
-    stakingRouter.address,
-    treasuryAddress,
-    validatorsExitBusOracle.address,
-    withdrawalQueueERC721.address,
-    withdrawalVaultAddress,
-    oracleDaemonConfig.address,
-    accounting.address,
-    predepositGuarantee.address,
-    wstETH.address,
-    vaultHub.address,
-    operatorGrid.address,
-  ];
-=======
   const locatorConfig: LidoLocator.ConfigStruct = {
     accountingOracle: accountingOracle.address,
     depositSecurityModule: depositSecurityModuleAddress,
     elRewardsVault: elRewardsVault.address,
     lido: lidoAddress,
-    oracleReportSanityChecker: certainAddress("dummy-locator:oracleReportSanityChecker"), // requires LidoLocator in the constructor, so deployed after it
+    oracleReportSanityChecker: oracleReportSanityChecker.address,
     burner: burner.address,
     stakingRouter: stakingRouter.address,
     treasury: treasuryAddress,
@@ -307,6 +281,5 @@
     lazyOracle: lazyOracle.address,
   };
 
->>>>>>> 9a5a4389
   await updateProxyImplementation(Sk.lidoLocator, "LidoLocator", locator.address, proxyContractsOwner, [locatorConfig]);
 }