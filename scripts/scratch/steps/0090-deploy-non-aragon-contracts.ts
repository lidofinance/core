--- conflicted
+++ resolved
@@ -157,11 +157,7 @@
   const vaultHub = await deployBehindOssifiableProxy(Sk.vaultHub, "VaultHub", proxyContractsOwner, deployer, [
     locator.address,
     lidoAddress,
-<<<<<<< HEAD
     operatorGrid.address,
-    vaultHubParams.connectedVaultsLimit,
-=======
->>>>>>> a9c7b2ae
     vaultHubParams.relativeShareLimitBP,
   ]);
 
