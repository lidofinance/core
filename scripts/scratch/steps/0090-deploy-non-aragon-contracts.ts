--- conflicted
+++ resolved
@@ -232,29 +232,6 @@
   );
 
   // Update LidoLocator with valid implementation
-<<<<<<< HEAD
-  const locatorConfig: string[] = [
-    accountingOracle.address,
-    depositSecurityModuleAddress,
-    elRewardsVault.address,
-    lidoAddress,
-    certainAddress("dummy-locator:oracleReportSanityChecker"), // requires LidoLocator in the constructor, so deployed after it
-    ZeroAddress,
-    burner.address,
-    stakingRouter.address,
-    treasuryAddress,
-    validatorsExitBusOracle.address,
-    withdrawalQueueERC721.address,
-    withdrawalVaultAddress,
-    oracleDaemonConfig.address,
-    accounting.address,
-    predepositGuarantee.address,
-    wstETH.address,
-    vaultHub.address,
-    certainAddress("dummy-locator:LazyOracle"), // requires LidoLocator in the constructor, so deployed after it
-    operatorGrid.address,
-  ];
-=======
   const locatorConfig: LidoLocator.ConfigStruct =
   {
     accountingOracle: accountingOracle.address,
@@ -278,6 +255,5 @@
     lazyOracle: lazyOracle.address,
   };
 
->>>>>>> 2ef6798a
   await updateProxyImplementation(Sk.lidoLocator, "LidoLocator", locator.address, proxyContractsOwner, [locatorConfig]);
 }