import { TransactionReceipt } from "ethers";
import fs from "fs";

import * as toml from "@iarna/toml";

import { IDualGovernance, IEmergencyProtectedTimelock, OmnibusBase, TokenManager, Voting } from "typechain-types";

import { advanceChainTime, ether, log } from "lib";
import { impersonate } from "lib/account";
import { UpgradeParameters, validateUpgradeParameters } from "lib/config-schemas";
import { loadContract } from "lib/contract";
import { findEventsWithInterfaces } from "lib/event";
import { DeploymentState, getAddress, Sk } from "lib/state-file";

<<<<<<< HEAD
const FUSAKA_TX_LIMIT = 2n ** 24n; // 16M =  16_777_216

=======
>>>>>>> b0e62fbc
const UPGRADE_PARAMETERS_FILE = process.env.UPGRADE_PARAMETERS_FILE;

export { UpgradeParameters };

export function readUpgradeParameters(): UpgradeParameters {
  if (!UPGRADE_PARAMETERS_FILE) {
    throw new Error("UPGRADE_PARAMETERS_FILE is not set");
  }

  if (!fs.existsSync(UPGRADE_PARAMETERS_FILE)) {
    throw new Error(`Upgrade parameters file not found: ${UPGRADE_PARAMETERS_FILE}`);
  }

  const rawData = fs.readFileSync(UPGRADE_PARAMETERS_FILE, "utf8");
  const parsedData = toml.parse(rawData);

  try {
    return validateUpgradeParameters(parsedData);
  } catch (error) {
    throw new Error(`Invalid upgrade parameters (${UPGRADE_PARAMETERS_FILE}): ${error}`);
  }
}

export async function mockDGAragonVoting(
  omnibusScriptAddress: string,
  description: string,
  proposalMetadata: string,
  state: DeploymentState,
): Promise<{
  voteId: bigint;
  proposalId: bigint;
  executeReceipt: TransactionReceipt;
  scheduleReceipt: TransactionReceipt;
  proposalExecutedReceipt: TransactionReceipt;
}> {
  log("Starting mock Aragon voting...");
  const agentAddress = getAddress(Sk.appAgent, state);
  const votingAddress = getAddress(Sk.appVoting, state);
  const tokenManagerAddress = getAddress(Sk.appTokenManager, state);

  const deployer = await impersonate(agentAddress, ether("100"));
  const tokenManager = await loadContract<TokenManager>("TokenManager", tokenManagerAddress);
  const voting = await loadContract<Voting>("Voting", votingAddress);
  const timelock = await loadContract<IEmergencyProtectedTimelock>(
    "IEmergencyProtectedTimelock",
    state[Sk.dgEmergencyProtectedTimelock].proxy.address,
  );
  const afterSubmitDelay = await timelock.getAfterSubmitDelay();
  const afterScheduleDelay = await timelock.getAfterScheduleDelay();

  const voteId = await voting.votesLength();

  const voteScript = await loadContract<OmnibusBase>("OmnibusBase", omnibusScriptAddress);
  const voteBytecode = await voteScript.getNewVoteCallBytecode(description, proposalMetadata);

  await tokenManager.connect(deployer).forward(voteBytecode);
  if (!(await voteScript.isValidVoteScript(voteId, proposalMetadata))) throw new Error("Vote script is not valid");
  await voting.connect(deployer).vote(voteId, true, false);
  await advanceChainTime(await voting.voteTime());
  const executeTx = await voting.executeVote(voteId);
  const executeReceipt = (await executeTx.wait())!;
  log.success("Voting executed: gas used", executeReceipt.gasUsed);

  const dualGovernance = await loadContract<IDualGovernance>(
    "IDualGovernance",
    state[Sk.dgDualGovernance].proxy.address,
  );
  const events = findEventsWithInterfaces(executeReceipt, "ProposalSubmitted", [dualGovernance.interface]);
  const proposalId = events[0].args.id;
  log.success("Proposal submitted: proposalId", proposalId);

  await advanceChainTime(afterSubmitDelay);
  const scheduleTx = await dualGovernance.connect(deployer).scheduleProposal(proposalId);
  const scheduleReceipt = (await scheduleTx.wait())!;
  log.success("Proposal scheduled: gas used", scheduleReceipt.gasUsed);

  await advanceChainTime(afterScheduleDelay);
  const proposalExecutedTx = await timelock.connect(deployer).execute(proposalId);
  const proposalExecutedReceipt = (await proposalExecutedTx.wait())!;
  log.success("Proposal executed: gas used", proposalExecutedReceipt.gasUsed);

  if (proposalExecutedReceipt.gasUsed > FUSAKA_TX_LIMIT) {
    log.error("Proposal executed: gas used exceeds FUSAKA_TX_LIMIT");
    process.exit(1);
  }

  return { voteId, proposalId, executeReceipt, scheduleReceipt, proposalExecutedReceipt };
}<|MERGE_RESOLUTION|>--- conflicted
+++ resolved
@@ -12,11 +12,8 @@
 import { findEventsWithInterfaces } from "lib/event";
 import { DeploymentState, getAddress, Sk } from "lib/state-file";
 
-<<<<<<< HEAD
 const FUSAKA_TX_LIMIT = 2n ** 24n; // 16M =  16_777_216
 
-=======
->>>>>>> b0e62fbc
 const UPGRADE_PARAMETERS_FILE = process.env.UPGRADE_PARAMETERS_FILE;
 
 export { UpgradeParameters };
