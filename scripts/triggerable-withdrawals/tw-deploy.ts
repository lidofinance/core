--- conflicted
+++ resolved
@@ -38,15 +38,12 @@
   const state = readNetworkState();
   persistNetworkState(state);
 
-<<<<<<< HEAD
   const chainSpec = state[Sk.chainSpec];
 
   log(`Chain spec: ${JSON.stringify(chainSpec, null, 2)}`);
 
-=======
   const agent = state["app:aragon-agent"].proxy.address;
   log(`Using agent: ${agent}`);
->>>>>>> 684daca5
   // Read contracts addresses from config
   const locator = await loadContract<LidoLocator>("LidoLocator", state[Sk.lidoLocator].proxy.address);
 
