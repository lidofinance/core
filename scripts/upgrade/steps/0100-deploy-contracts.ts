import { keccak256, ZeroAddress } from "ethers";
import { ethers } from "hardhat";
import { readUpgradeParameters } from "scripts/utils/upgrade";

import {
  Burner,
  ICSModule,
  IOracleReportSanityChecker_preV3,
  LidoLocator,
  OperatorGrid,
  PredepositGuarantee,
  StakingRouter,
  VaultHub,
} from "typechain-types";

import { ether, log } from "lib";
import { loadContract } from "lib/contract";
import { deployBehindOssifiableProxy, deployImplementation, deployWithoutProxy, makeTx } from "lib/deploy";
import { readNetworkState, Sk } from "lib/state-file";

const DEFAULT_ADMIN_ROLE = ethers.ZeroHash;

export async function main() {
  const deployer = (await ethers.provider.getSigner()).address;
  const parameters = readUpgradeParameters();
  const state = readNetworkState();

  // Extract necessary addresses and parameters from the state
  const lidoAddress = state[Sk.appLido].proxy.address;
  const agentAddress = state[Sk.appAgent].proxy.address;
  const treasuryAddress = state[Sk.appAgent].proxy.address;
  const chainSpec = state[Sk.chainSpec];
  const vaultHubParams = parameters[Sk.vaultHub].deployParameters;
  const lazyOracleParams = parameters[Sk.lazyOracle].deployParameters;
  const depositContract = state.chainSpec.depositContractAddress;
  const consensusContract = state[Sk.hashConsensusForAccountingOracle].address;
  const pdgDeployParams = parameters[Sk.predepositGuarantee].deployParameters;
  const stakingRouterAddress = state[Sk.stakingRouter].proxy.address;
  const nodeOperatorsRegistryAddress = state[Sk.appNodeOperatorsRegistry].proxy.address;
  const simpleDvtAddress = state[Sk.appSimpleDvt].proxy.address;
  const oracleReportSanityCheckerAddress = state[Sk.oracleReportSanityChecker].address;

  const proxyContractsOwner = agentAddress;

  const locatorAddress = state[Sk.lidoLocator].proxy.address;
  const wstethAddress = state[Sk.wstETH].address;
  const locator = await loadContract<LidoLocator>("LidoLocator", locatorAddress);

  //
  // Deploy Lido new implementation
  //

  await deployImplementation(Sk.appLido, "Lido", deployer);

  //
  // Deploy Accounting
  //

  const accounting = await deployBehindOssifiableProxy(Sk.accounting, "Accounting", proxyContractsOwner, deployer, [
    locatorAddress,
    lidoAddress,
  ]);

  //
  // Deploy AccountingOracle new implementation
  //
  const accountingOracleImpl = await deployImplementation(Sk.accountingOracle, "AccountingOracle", deployer, [
    locatorAddress,
    Number(chainSpec.secondsPerSlot),
    Number(chainSpec.genesisTime),
  ]);

  //
  // Deploy Burner
  //

  const burner_ = await deployBehindOssifiableProxy(Sk.burner, "Burner", proxyContractsOwner, deployer, [
    locatorAddress,
    lidoAddress,
  ]);

  const burner = await loadContract<Burner>("Burner", burner_.address);

  const isMigrationAllowed = true;
  await burner.initialize(deployer, isMigrationAllowed);

  const requestBurnSharesRole = await burner.REQUEST_BURN_SHARES_ROLE();
  await makeTx(burner, "grantRole", [requestBurnSharesRole, accounting.address], { from: deployer });

  const stakingRouter = await loadContract<StakingRouter>("StakingRouter", stakingRouterAddress);
  const stakingModules = await stakingRouter.getStakingModules();
  const csm = stakingModules[2];
  if (csm.name !== "Community Staking") {
    throw new Error("Community Staking module not found");
  }
  const csmModule = await loadContract<ICSModule>("ICSModule", csm.stakingModuleAddress);
  const csmAccountingAddress = await csmModule.accounting();

  await makeTx(burner, "grantRole", [requestBurnSharesRole, nodeOperatorsRegistryAddress], { from: deployer });
  await makeTx(burner, "grantRole", [requestBurnSharesRole, simpleDvtAddress], { from: deployer });
  await makeTx(burner, "grantRole", [requestBurnSharesRole, csmAccountingAddress], { from: deployer });

  await makeTx(burner, "grantRole", [DEFAULT_ADMIN_ROLE, agentAddress], { from: deployer });
  await makeTx(burner, "renounceRole", [DEFAULT_ADMIN_ROLE, deployer], { from: deployer });

  //
  // Deploy LazyOracle
  //

  const lazyOracle = await deployWithoutProxy(Sk.lazyOracle, "LazyOracle", deployer, [locatorAddress]);
  //
  // Deploy StakingVault implementation contract
  //

  const stakingVaultImpl = await deployWithoutProxy(Sk.stakingVaultImplementation, "StakingVault", deployer, [
    depositContract,
  ]);

  //
  // Deploy UpgradeableBeacon contract
  //

  const beacon = await deployWithoutProxy(Sk.stakingVaultBeacon, "UpgradeableBeacon", deployer, [
    stakingVaultImpl.address,
    agentAddress,
  ]);

  //
  // Deploy BeaconProxy to get bytecode and add it to whitelist
  //

  const vaultBeaconProxy = await ethers.deployContract("PinnedBeaconProxy", [beacon.address, "0x"]);
  const vaultBeaconProxyCode = await ethers.provider.getCode(await vaultBeaconProxy.getAddress());
  const vaultBeaconProxyCodeHash = keccak256(vaultBeaconProxyCode);
  console.log("BeaconProxy address", await vaultBeaconProxy.getAddress());

  //
  // Deploy VaultHub
  //

  const vaultHub_ = await deployBehindOssifiableProxy(Sk.vaultHub, "VaultHub", proxyContractsOwner, deployer, [
    locatorAddress,
    lidoAddress,
    consensusContract,
    vaultHubParams.relativeShareLimitBP,
  ]);

  const vaultHubAdmin = deployer;
  const vaultHub = await loadContract<VaultHub>("VaultHub", vaultHub_.address);
  await makeTx(vaultHub, "initialize", [vaultHubAdmin], { from: deployer });
  log("VaultHub initialized with admin", vaultHubAdmin);

  const vaultMasterRole = await vaultHub.VAULT_MASTER_ROLE();
  const vaultCodehashRole = await vaultHub.VAULT_CODEHASH_SET_ROLE();

  await makeTx(vaultHub, "grantRole", [vaultCodehashRole, deployer], { from: deployer });
  await makeTx(vaultHub, "setAllowedCodehash", [vaultBeaconProxyCodeHash], { from: deployer });
  await makeTx(vaultHub, "renounceRole", [vaultCodehashRole, deployer], { from: deployer });

  await makeTx(vaultHub, "grantRole", [DEFAULT_ADMIN_ROLE, agentAddress], { from: deployer });
  await makeTx(vaultHub, "grantRole", [vaultMasterRole, agentAddress], { from: deployer });
  await makeTx(vaultHub, "grantRole", [vaultCodehashRole, agentAddress], { from: deployer });

  await makeTx(vaultHub, "renounceRole", [DEFAULT_ADMIN_ROLE, deployer], { from: deployer });

  //
  // Deploy PredepositGuarantee
  //

  const predepositGuarantee_ = await deployBehindOssifiableProxy(
    Sk.predepositGuarantee,
    "PredepositGuarantee",
    proxyContractsOwner,
    deployer,
    [
      pdgDeployParams.genesisForkVersion,
      pdgDeployParams.gIndex,
      pdgDeployParams.gIndexAfterChange,
      pdgDeployParams.changeSlot,
    ],
  );

  const predepositGuarantee = await loadContract<PredepositGuarantee>(
    "PredepositGuarantee",
    predepositGuarantee_.address,
  );
  await makeTx(predepositGuarantee, "initialize", [agentAddress], { from: deployer });

  //
  // Deploy OracleReportSanityChecker
  //

  const sanityChecker = await loadContract<IOracleReportSanityChecker_preV3>(
    "IOracleReportSanityChecker_preV3",
    oracleReportSanityCheckerAddress,
  );
  const oldCheckerLimits = await sanityChecker.getOracleReportLimits();

  const oracleReportSanityCheckerArgs = [
    locatorAddress,
    accountingOracleImpl.address,
    accounting.address,
    agentAddress,
    [
      oldCheckerLimits.exitedValidatorsPerDayLimit,
      oldCheckerLimits.appearedValidatorsPerDayLimit,
      oldCheckerLimits.annualBalanceIncreaseBPLimit,
      oldCheckerLimits.maxValidatorExitRequestsPerReport,
      oldCheckerLimits.maxItemsPerExtraDataTransaction,
      oldCheckerLimits.maxNodeOperatorsPerExtraDataItem,
      oldCheckerLimits.requestTimestampMargin,
      oldCheckerLimits.maxPositiveTokenRebase,
      oldCheckerLimits.initialSlashingAmountPWei,
      oldCheckerLimits.inactivityPenaltiesAmountPWei,
      oldCheckerLimits.clBalanceOraclesErrorUpperBPLimit,
    ],
  ];

  const oracleReportSanityChecker = await deployWithoutProxy(
    Sk.oracleReportSanityChecker,
    "OracleReportSanityChecker",
    deployer,
    oracleReportSanityCheckerArgs,
  );

<<<<<<< HEAD
  // Deploy LazyOracle
  const lazyOracle = await deployWithoutProxy(Sk.lazyOracle, "LazyOracle", deployer, [
    locatorAddress,
    consensusContract,
    agentAddress,
    lazyOracleParams.quarantinePeriod,
    lazyOracleParams.maxElClRewardsBP,
  ]);

=======
  //
>>>>>>> 9eef473e
  // Deploy OperatorGrid
  //

  const operatorGrid_ = await deployBehindOssifiableProxy(
    Sk.operatorGrid,
    "OperatorGrid",
    proxyContractsOwner,
    deployer,
    [locatorAddress],
  );

  const gridParams = parameters[Sk.operatorGrid].deployParameters;
  const defaultTierParams = {
    shareLimit: ether(gridParams.defaultTierParams.shareLimitInEther),
    reserveRatioBP: gridParams.defaultTierParams.reserveRatioBP,
    forcedRebalanceThresholdBP: gridParams.defaultTierParams.forcedRebalanceThresholdBP,
    infraFeeBP: gridParams.defaultTierParams.infraFeeBP,
    liquidityFeeBP: gridParams.defaultTierParams.liquidityFeeBP,
    reservationFeeBP: gridParams.defaultTierParams.reservationFeeBP,
  };
  const operatorGrid = await loadContract<OperatorGrid>("OperatorGrid", operatorGrid_.address);
  const operatorGridAdmin = deployer;
  await makeTx(operatorGrid, "initialize", [operatorGridAdmin, defaultTierParams], { from: deployer });
  await makeTx(operatorGrid, "grantRole", [await operatorGrid.REGISTRY_ROLE(), agentAddress], {
    from: operatorGridAdmin,
  });
  await makeTx(operatorGrid, "grantRole", [DEFAULT_ADMIN_ROLE, agentAddress], { from: deployer });
  await makeTx(operatorGrid, "renounceRole", [DEFAULT_ADMIN_ROLE, deployer], { from: deployer });

  //
  // Deploy Delegation implementation contract
  //

  const dashboardImpl = await deployWithoutProxy(Sk.dashboardImpl, "Dashboard", deployer, [
    lidoAddress,
    wstethAddress,
    vaultHub.address,
    locatorAddress,
  ]);
  const dashboardImplAddress = await dashboardImpl.getAddress();

  //
  // Deploy VaultFactory
  //

  const vaultFactory = await deployWithoutProxy(Sk.stakingVaultFactory, "VaultFactory", deployer, [
    locatorAddress,
    beacon.address,
    dashboardImplAddress,
  ]);
  console.log("VaultFactory address", await vaultFactory.getAddress());

  //
  // Deploy new LidoLocator implementation
  //

  const locatorConfig: string[] = [
    await locator.accountingOracle(),
    await locator.depositSecurityModule(),
    await locator.elRewardsVault(),
    lidoAddress,
    oracleReportSanityChecker.address,
    ZeroAddress,
    burner.address,
    await locator.stakingRouter(),
    treasuryAddress,
    await locator.validatorsExitBusOracle(),
    await locator.withdrawalQueue(),
    await locator.withdrawalVault(),
    await locator.oracleDaemonConfig(),
    accounting.address,
    predepositGuarantee.address,
    wstethAddress,
    vaultHub.address,
    vaultFactory.address,
    lazyOracle.address,
    operatorGrid.address,
  ];
  await deployImplementation(Sk.lidoLocator, "LidoLocator", deployer, [locatorConfig]);
}<|MERGE_RESOLUTION|>--- conflicted
+++ resolved
@@ -223,19 +223,7 @@
     oracleReportSanityCheckerArgs,
   );
 
-<<<<<<< HEAD
-  // Deploy LazyOracle
-  const lazyOracle = await deployWithoutProxy(Sk.lazyOracle, "LazyOracle", deployer, [
-    locatorAddress,
-    consensusContract,
-    agentAddress,
-    lazyOracleParams.quarantinePeriod,
-    lazyOracleParams.maxElClRewardsBP,
-  ]);
-
-=======
-  //
->>>>>>> 9eef473e
+  //
   // Deploy OperatorGrid
   //
 
