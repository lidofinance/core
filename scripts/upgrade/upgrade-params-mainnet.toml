--- conflicted
+++ resolved
@@ -77,11 +77,7 @@
 # Expiry timestamp after which the upgrade transaction will revert
 # Format: Unix timestamp (seconds since epoch)
 # The upgrade transaction must be executed before this deadline
-<<<<<<< HEAD
-expiryTimestamp = 1766188800 # December 20, 2025 12:00:00 AM
-=======
 expiryTimestamp = 1766188800          # December 20, 2025 12:00:00 AM
->>>>>>> 7b951428
 # Initial maximum external ratio in basis points for Lido v3
 # https://research.lido.fi/t/lido-v3-design-implementation-proposal/10665#p-22926-rollout-plan-9
 initialMaxExternalRatioBP = 300      # 3% value set upon upgrade for the initial phase
