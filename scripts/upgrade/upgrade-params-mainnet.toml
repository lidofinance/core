--- conflicted
+++ resolved
@@ -55,8 +55,6 @@
 
 # Oracle and consensus version configuration
 [oracleVersions]
-<<<<<<< HEAD
-vebo_consensus_version = 4            # Validators Exit Bus Oracle consensus version
 ao_consensus_version = 4              # Accounting Oracle consensus version
 
 [v3VoteScript]
@@ -68,7 +66,4 @@
 initialMaxExternalRatioBP = 300      # 3% value set upon upgrade for the initial phase
 
 # Sources (todo)
-# - https://research.lido.fi/t/default-risk-assessment-framework-and-fees-parameters-for-lido-v3-stvaults/10504
-=======
-ao_consensus_version = 4              # Accounting Oracle consensus version
->>>>>>> b0e62fbc
+# - https://research.lido.fi/t/default-risk-assessment-framework-and-fees-parameters-for-lido-v3-stvaults/10504