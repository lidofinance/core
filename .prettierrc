{
  "singleQuote": true,
  "semi": false,
  "trailingComma": "none",
  "bracketSpacing": true,
  "jsxBracketSameLine": false,
<<<<<<< HEAD
  "printWidth": 120
=======
  "printWidth": 140,
  "overrides": [
    {
      "files": "*.sol",
      "options": {
        "printWidth": 120,
        "tabWidth": 4,
        "useTabs": false,
        "singleQuote": false,
        "bracketSpacing": false
      }
    }
  ]
>>>>>>> acb8c77c
}<|MERGE_RESOLUTION|>--- conflicted
+++ resolved
@@ -4,9 +4,6 @@
   "trailingComma": "none",
   "bracketSpacing": true,
   "jsxBracketSameLine": false,
-<<<<<<< HEAD
-  "printWidth": 120
-=======
   "printWidth": 140,
   "overrides": [
     {
@@ -20,5 +17,4 @@
       }
     }
   ]
->>>>>>> acb8c77c
 }