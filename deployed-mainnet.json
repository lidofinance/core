{
  "accountingOracle": {
    "deployParameters": {
      "consensusVersion": 1
    },
    "proxy": {
      "address": "0x852deD011285fe67063a08005c71a85690503Cee",
      "contract": "contracts/0.8.9/proxy/OssifiableProxy.sol",
      "deployTx": "0x3def88f27741216b131de2861cf89af2ca2ac4242b384ee33dca8cc70c51c8dd",
      "constructorArgs": [
        "0x6F6541C2203196fEeDd14CD2C09550dA1CbEDa31",
        "0x8Ea83AD72396f1E0cD2f8E72b1461db8Eb6aF7B5",
        "0x"
      ]
    },
    "implementation": {
      "contract": "contracts/0.8.9/oracle/AccountingOracle.sol",
      "address": "0xE9906E543274cebcd335d2C560094089e9547e8d",
      "constructorArgs": [
        "0xC1d0b3DE6792Bf6b4b37EccdcC24e45978Cfd2Eb",
        "0xae7ab96520DE3A18E5e111B5EaAb095312D7fE84",
        "0x442af784A788A5bd6F42A01Ebe9F287a871243fb",
        12,
        1606824023
      ]
    }
  },
  "apmRegistryFactoryAddress": "0xa0BC4B67F5FacDE4E50EAFF48691Cfc43F4E280A",
  "app:aragon-agent": {
    "implementation": {
      "contract": "@aragon/apps-agent/contracts/Agent.sol",
      "address": "0x3A93C17FC82CC33420d1809dDA9Fb715cc89dd37",
      "constructorArgs": []
    },
    "aragonApp": {
      "name": "aragon-agent",
      "fullName": "aragon-agent.lidopm.eth",
      "id": "0x701a4fd1f5174d12a0f1d9ad2c88d0ad11ab6aad0ac72b7d9ce621815f8016a9"
    },
    "proxy": {
      "address": "0x3e40D73EB977Dc6a537aF587D48316feE66E9C8c",
      "contract": "@aragon/os/contracts/apps/AppProxyUpgradeable.sol"
    }
  },
  "app:aragon-finance": {
    "implementation": {
      "contract": "@aragon/apps-finance/contracts/Finance.sol",
      "address": "0x836835289A2E81B66AE5d95b7c8dBC0480dCf9da",
      "constructorArgs": []
    },
    "aragonApp": {
      "name": "aragon-finance",
      "fullName": "aragon-finance.lidopm.eth",
      "id": "0x5c9918c99c4081ca9459c178381be71d9da40e49e151687da55099c49a4237f1"
    },
    "proxy": {
      "address": "0xB9E5CBB9CA5b0d659238807E84D0176930753d86",
      "contract": "@aragon/os/contracts/apps/AppProxyUpgradeable.sol"
    }
  },
  "app:aragon-token-manager": {
    "implementation": {
      "contract": "@aragon/apps-lido/apps/token-manager/contracts/TokenManager.sol",
      "address": "0xde3A93028F2283cc28756B3674BD657eaFB992f4",
      "constructorArgs": []
    },
    "aragonApp": {
      "name": "aragon-token-manager",
      "fullName": "aragon-token-manager.lidopm.eth",
      "id": "0xcd567bdf93dd0f6acc3bc7f2155f83244d56a65abbfbefb763e015420102c67b"
    },
    "proxy": {
      "address": "0xf73a1260d222f447210581DDf212D915c09a3249",
      "contract": "@aragon/os/contracts/apps/AppProxyUpgradeable.sol"
    }
  },
  "app:aragon-voting": {
    "implementation": {
      "contract": "@aragon/apps-lido/apps/voting/contracts/Voting.sol",
      "address": "0x72fb5253AD16307B9E773d2A78CaC58E309d5Ba4",
      "constructorArgs": []
    },
    "aragonApp": {
      "name": "aragon-voting",
      "fullName": "aragon-voting.lidopm.eth",
      "id": "0x0abcd104777321a82b010357f20887d61247493d89d2e987ff57bcecbde00e1e"
    },
    "proxy": {
      "address": "0x2e59A20f205bB85a89C53f1936454680651E618e",
      "contract": "@aragon/os/contracts/apps/AppProxyUpgradeable.sol"
    }
  },
  "app:lido": {
    "proxy": {
      "address": "0xae7ab96520DE3A18E5e111B5EaAb095312D7fE84"
    },
    "implementation": {
      "address": "0x17144556fd3424EDC8Fc8A4C940B2D04936d17eb",
      "contract": "contracts/0.4.24/Lido.sol",
      "deployTx": "0xb4b5e02643c9802fd0f7c73c4854c4f1b83497aca13f8297ba67207b71c4dcd9",
      "constructorArgs": []
    },
    "aragonApp": {
      "fullName": "lido.lidopm.eth",
      "name": "lido",
      "id": "0x3ca7c3e38968823ccb4c78ea688df41356f182ae1d159e4ee608d30d68cef320",
      "ipfsCid": "QmQkJMtvu4tyJvWrPXJfjLfyTWn959iayyNjp7YqNzX7pS",
      "contentURI": "0x697066733a516d516b4a4d7476753474794a76577250584a666a4c667954576e393539696179794e6a703759714e7a58377053"
    }
  },
  "app:node-operators-registry": {
    "proxy": {
      "address": "0x55032650b14df07b85bF18A3a3eC8E0Af2e028d5"
    },
    "implementation": {
      "contract": "contracts/0.4.24/nos/NodeOperatorsRegistry.sol",
      "address": "0x6828b023e737f96B168aCd0b5c6351971a4F81aE",
      "constructorArgs": []
    },
    "aragonApp": {
      "fullName": "node-operators-registry.lidopm.eth",
      "name": "node-operators-registry",
      "id": "0x7071f283424072341f856ac9e947e7ec0eb68719f757a7e785979b6b8717579d",
      "ipfsCid": "Qma7PXHmEj4js2gjM9vtHPtqvuK82iS5EYPiJmzKLzU58G",
      "contentURI": "0x697066733a516d61375058486d456a346a7332676a4d3976744850747176754b3832695335455950694a6d7a4b4c7a55353847"
    }
  },
  "app:oracle": {
    "proxy": {
      "address": "0x442af784A788A5bd6F42A01Ebe9F287a871243fb"
    },
    "implementation": {
      "address": "0xa29b819654cE6224A222bb5f586920105E2D7E0E",
      "contract": "contracts/0.4.24/oracle/LegacyOracle.sol",
      "deployTx": "0xe666e3ce409bb4c18e1016af0b9ed3495b20361a69f2856bccb9e67599795b6f",
      "constructorArgs": []
    },
    "aragonApp": {
      "fullName": "oracle.lidopm.eth",
      "name": "oracle",
      "id": "0x8b47ba2a8454ec799cd91646e7ec47168e91fd139b23f017455f3e5898aaba93",
      "ipfsCid": "QmUMPfiEKq5Mxm8y2GYQPLujGaJiWz1tvep5W7EdAGgCR8",
      "contentURI": "0x697066733a516d656138394d5533504852503763513157616b3672327355654d554146324c39727132624c6d5963644b764c57"
    }
  },
  "app:simple-dvt": {
    "stakingRouterModuleParams": {
      "moduleName": "SimpleDVT",
      "moduleType": "curated-onchain-v1",
      "targetShare": 50,
      "moduleFee": 800,
      "treasuryFee": 200,
      "penaltyDelay": 432000,
      "easyTrackTrustedCaller": "0x08637515E85A4633E23dfc7861e2A9f53af640f7",
      "easyTrackAddress": "0xF0211b7660680B49De1A7E9f25C65660F0a13Fea",
      "easyTrackFactories": {
        "AddNodeOperators": "0xcAa3AF7460E83E665EEFeC73a7a542E5005C9639",
        "ActivateNodeOperators": "0xCBb418F6f9BFd3525CE6aADe8F74ECFEfe2DB5C8",
        "DeactivateNodeOperators": "0x8B82C1546D47330335a48406cc3a50Da732672E7",
        "SetVettedValidatorsLimits": "0xD75778b855886Fc5e1eA7D6bFADA9EB68b35C19D",
        "SetNodeOperatorNames": "0x7d509BFF310d9460b1F613e4e40d342201a83Ae4",
        "SetNodeOperatorRewardAddresses": "0x589e298964b9181D9938B84bB034C3BB9024E2C0",
        "UpdateTargetValidatorLimits": "0x41CF3DbDc939c5115823Fba1432c4EC5E7bD226C",
        "ChangeNodeOperatorManagers": "0xE31A0599A6772BCf9b2bFc9e25cf941e793c9a7D"
      }
    },
    "aragonApp": {
      "name": "simple-dvt",
      "fullName": "simple-dvt.lidopm.eth",
      "id": "0xe1635b63b5f7b5e545f2a637558a4029dea7905361a2f0fc28c66e9136cf86a4",
      "ipfsCid": "QmaSSujHCGcnFuetAPGwVW5BegaMBvn5SCsgi3LSfvraSo",
      "contentURI": "0x697066733a516d615353756a484347636e4675657441504777565735426567614d42766e355343736769334c5366767261536f"
    },
    "proxy": {
      "address": "0xaE7B191A31f627b4eB1d4DaC64eaB9976995b433",
      "contract": "@aragon/os/contracts/apps/AppProxyUpgradeable.sol",
      "constructorArgs": [
        "0xb8FFC3Cd6e7Cf5a098A1c92F48009765B24088Dc",
        "0xe1635b63b5f7b5e545f2a637558a4029dea7905361a2f0fc28c66e9136cf86a4",
        "0x"
      ]
    },
    "implementation": {
      "contract": "contracts/0.4.24/nos/NodeOperatorsRegistry.sol",
      "address": "0x1770044a38402e3CfCa2Fcfa0C84a093c9B42135",
      "constructorArgs": []
    }
  },
  "aragon-kernel": {
    "implementation": {
      "contract": "@aragon/os/contracts/kernel/Kernel.sol",
      "address": "0x2b33CF282f867A7FF693A66e11B0FcC5552e4425",
      "constructorArgs": [
        true
      ]
    },
    "proxy": {
      "address": "0xb8FFC3Cd6e7Cf5a098A1c92F48009765B24088Dc",
      "contract": "@aragon/os/contracts/kernel/KernelProxy.sol"
    }
  },
  "aragonIDAddress": "0x546aa2eae2514494eeadb7bbb35243348983c59d",
  "burner": {
    "address": "0xD15a672319Cf0352560eE76d9e89eAB0889046D3",
    "contract": "contracts/0.8.9/Burner.sol",
    "deployTx": "0xbebf5c85404a0d8e36b859046c984fdf6dd764b5d317feb7eb3525016005b1d9",
    "constructorArgs": [
      "0x8Ea83AD72396f1E0cD2f8E72b1461db8Eb6aF7B5",
      "0x3e40D73EB977Dc6a537aF587D48316feE66E9C8c",
      "0xae7ab96520DE3A18E5e111B5EaAb095312D7fE84",
      "0",
      "32145684728326685744"
    ],
    "deployParameters": {
      "totalCoverSharesBurnt": "0",
      "totalNonCoverSharesBurnt": "32145684728326685744"
    }
  },
  "chainSpec": {
    "depositContractAddress": "0x00000000219ab540356cBB839Cbe05303d7705Fa",
    "slotsPerEpoch": 32,
    "secondsPerSlot": 12,
    "genesisTime": 1606824023
  },
  "createAppReposTx": "0xf48cb21c6be021dd18bd8e02ce89ac7b924245b859f0a8b7c47e88a39016ed41",
  "daoAragonId": "lido-dao",
  "daoFactoryAddress": "0x7378ad1ba8f3c8e64bbb2a04473edd35846360f1",
  "daoInitialSettings": {
    "token": {
      "name": "Lido DAO Token",
      "symbol": "LDO"
    },
    "voting": {
      "minSupportRequired": "500000000000000000",
      "minAcceptanceQuorum": "50000000000000000",
      "voteDuration": 86400
    },
    "fee": {
      "totalPercent": 10,
      "treasuryPercent": 0,
      "insurancePercent": 50,
      "nodeOperatorsPercent": 50
    }
  },
  "daoTokenAddress": "0x5A98FcBEA516Cf06857215779Fd812CA3beF1B32",
  "deployCommit": "e45c4d6fb8120fd29426b8d969c19d8a798ca974",
  "deployer": "0x55Bc991b2edF3DDb4c520B222bE4F378418ff0fA",
  "depositSecurityModule": {
    "address": "0xfFA96D84dEF2EA035c7AB153D8B991128e3d72fD",
    "contract": "contracts/0.8.9/DepositSecurityModule.sol",
    "deployTx": "0x21307a2321f167f99de11ccec86d7bdd8233481bbffa493e15c519ca8d662c4f",
    "constructorArgs": [
      "0xae7ab96520DE3A18E5e111B5EaAb095312D7fE84",
      "0x00000000219ab540356cBB839Cbe05303d7705Fa",
      "0xFdDf38947aFB03C621C71b06C9C70bce73f12999",
      6646,
      200
    ],
    "deployParameters": {
      "maxDepositsPerBlock": 150,
      "minDepositBlockDistance": 25,
      "pauseIntentValidityPeriodBlocks": 6646
    }
  },
  "dg:dualGovernance": {
    "proxy": {
      "address": "0xcdF49b058D606AD34c5789FD8c3BF8B3E54bA2db"
    }
  },
  "dg:emergencyProtectedTimelock": {
    "proxy": {
      "address": "0xCE0425301C85c5Ea2A0873A2dEe44d78E02D2316"
    }
  },
  "dummyEmptyContract": {
    "address": "0x6F6541C2203196fEeDd14CD2C09550dA1CbEDa31",
    "contract": "contracts/0.8.9/utils/DummyEmptyContract.sol",
    "deployTx": "0x9d76786f639bd18365f10c087444761db5dafd0edc85c5c1a3e90219f2d1331d",
    "constructorArgs": []
  },
  "eip712StETH": {
    "address": "0x8F73e4C2A6D852bb4ab2A45E6a9CF5715b3228B7",
    "contract": "contracts/0.8.9/EIP712StETH.sol",
    "deployTx": "0xecb5010620fb13b0e2bbc98b8a0c82de0d7385491452cd36cf303cd74216ed91",
    "constructorArgs": [
      "0xae7ab96520DE3A18E5e111B5EaAb095312D7fE84"
    ]
  },
  "ensAddress": "0x00000000000C2E074eC69A0dFb2997BA6C7d2e1e",
  "executionLayerRewardsVault": {
    "address": "0x388C818CA8B9251b393131C08a736A67ccB19297",
    "contract": "contracts/0.8.9/LidoExecutionLayerRewardsVault.sol",
    "deployTx": "0xd72cf25e4a5fe3677b6f9b2ae13771e02ad66f8d2419f333bb8bde3147bd4294"
  },
  "gateSeal": {
    "address": "0x8A854C4E750CDf24f138f34A9061b2f556066912",
    "factoryAddress": "0x6c82877cac5a7a739f16ca0a89c0a328b8764a24",
    "sealDuration": 1209600,
    "expiryTimestamp": 1788908579,
    "sealingCommittee": "0x8772E3a2D86B9347A2688f9bc1808A6d8917760C"
  },
  "gateSealTW": {
    "factoryAddress": "0x6c82877cac5a7a739f16ca0a89c0a328b8764a24",
    "sealDuration": 1209600,
    "expiryTimestamp": 1788908579,
    "sealingCommittee": "0x8772E3a2D86B9347A2688f9bc1808A6d8917760C",
    "address": "0xA6BC802fAa064414AA62117B4a53D27fFfF741F1"
  },
  "hashConsensusForAccountingOracle": {
    "address": "0xD624B08C83bAECF0807Dd2c6880C3154a5F0B288",
    "contract": "contracts/0.8.9/oracle/HashConsensus.sol",
    "deployTx": "0xd74dcca9bacede9f332d70562f49808254061853937ffbbfc7397ab5d017041a",
    "constructorArgs": [
      32,
      12,
      1606824023,
      225,
      100,
      "0x8Ea83AD72396f1E0cD2f8E72b1461db8Eb6aF7B5",
      "0x852deD011285fe67063a08005c71a85690503Cee"
    ],
    "deployParameters": {
      "fastLaneLengthSlots": 100,
      "epochsPerFrame": 225
    }
  },
  "hashConsensusForValidatorsExitBusOracle": {
    "address": "0x7FaDB6358950c5fAA66Cb5EB8eE5147De3df355a",
    "contract": "contracts/0.8.9/oracle/HashConsensus.sol",
    "deployTx": "0xed1ab73dd5458b5ec0b174508318d2f39a31029112af21f87d09106933bd3a9e",
    "constructorArgs": [
      32,
      12,
      1606824023,
      75,
      100,
      "0x8Ea83AD72396f1E0cD2f8E72b1461db8Eb6aF7B5",
      "0x0De4Ea0184c2ad0BacA7183356Aea5B8d5Bf5c6e"
    ],
    "deployParameters": {
      "fastLaneLengthSlots": 100,
      "epochsPerFrame": 75
    }
  },
  "ipfsAPI": "https://ipfs.infura.io:5001/api/v0",
  "lidoApm": {
    "deployTx": "0xfa66476569ecef5790f2d0634997b952862bbca56aa088f151b8049421eeb87b",
    "address": "0x0cb113890b04B49455DfE06554e2D784598A29C9"
  },
  "lidoApmEnsName": "lidopm.eth",
  "lidoApmEnsRegDurationSec": 94608000,
  "lidoLocator": {
    "proxy": {
      "address": "0xC1d0b3DE6792Bf6b4b37EccdcC24e45978Cfd2Eb",
      "contract": "contracts/0.8.9/proxy/OssifiableProxy.sol",
      "deployTx": "0x3a2910624533935cc8c21837b1705bcb159a760796930097016186be705cc455",
      "constructorArgs": [
        "0x6F6541C2203196fEeDd14CD2C09550dA1CbEDa31",
        "0x8Ea83AD72396f1E0cD2f8E72b1461db8Eb6aF7B5",
        "0x"
      ]
    },
    "implementation": {
      "contract": "contracts/0.8.9/LidoLocator.sol",
      "address": "0x2C298963FB763f74765829722a1ebe0784f4F5Cf",
      "constructorArgs": [
        [
          "0x852deD011285fe67063a08005c71a85690503Cee",
          "0xfFA96D84dEF2EA035c7AB153D8B991128e3d72fD",
          "0x388C818CA8B9251b393131C08a736A67ccB19297",
          "0x442af784A788A5bd6F42A01Ebe9F287a871243fb",
          "0xae7ab96520DE3A18E5e111B5EaAb095312D7fE84",
          "0x6232397ebac4f5772e53285B26c47914E9461E75",
          "0xe6793B9e4FbA7DE0ee833F9D02bba7DB5EB27823",
          "0xD15a672319Cf0352560eE76d9e89eAB0889046D3",
          "0xFdDf38947aFB03C621C71b06C9C70bce73f12999",
          "0x3e40D73EB977Dc6a537aF587D48316feE66E9C8c",
          "0x0De4Ea0184c2ad0BacA7183356Aea5B8d5Bf5c6e",
          "0x889edC2eDab5f40e902b864aD4d7AdE8E412F9B1",
          "0xB9D7934878B5FB9610B3fE8A5e441e8fad7E293f",
          "0xbf05A929c3D7885a6aeAd833a992dA6E5ac23b09",
          "0xbDb567672c867DB533119C2dcD4FB9d8b44EC82f",
          "0xDC00116a0D3E064427dA2600449cfD2566B3037B"
        ]
      ]
    }
  },
  "lidoTemplate": {
    "contract": "contracts/0.4.24/template/LidoTemplate.sol",
    "address": "0x752350797CB92Ad3BF1295Faf904B27585e66BF5",
    "deployTx": "0xdcd4ebe028aa3663a1fe8bbc92ae8489045e29d2a6ef5284083d9be5c3fa5f19",
    "constructorArgs": [
      "0x55Bc991b2edF3DDb4c520B222bE4F378418ff0fA",
      "0x7378ad1ba8f3c8e64bbb2a04473edd35846360f1",
      "0x00000000000C2E074eC69A0dFb2997BA6C7d2e1e",
      "0x909d05f384d0663ed4be59863815ab43b4f347ec",
      "0x546aa2eae2514494eeadb7bbb35243348983c59d",
      "0xa0BC4B67F5FacDE4E50EAFF48691Cfc43F4E280A"
    ]
  },
  "minFirstAllocationStrategy": {
    "contract": "contracts/common/lib/MinFirstAllocationStrategy.sol",
    "address": "0x7e70De6D1877B3711b2bEDa7BA00013C7142d993",
    "constructorArgs": []
  },
  "miniMeTokenFactoryAddress": "0x909d05f384d0663ed4be59863815ab43b4f347ec",
  "networkId": 1,
  "newDaoTx": "0x3feabd79e8549ad68d1827c074fa7123815c80206498946293d5373a160fd866",
  "oracleDaemonConfig": {
    "address": "0xbf05A929c3D7885a6aeAd833a992dA6E5ac23b09",
    "contract": "contracts/0.8.9/OracleDaemonConfig.sol",
    "deployTx": "0xa4f380b8806f5a504ef67fce62989e09be5a48bf114af63483c01c22f0c9a36f",
    "constructorArgs": [
      "0x8Ea83AD72396f1E0cD2f8E72b1461db8Eb6aF7B5",
      []
    ],
    "deployParameters": {
      "NORMALIZED_CL_REWARD_PER_EPOCH": 64,
      "NORMALIZED_CL_REWARD_MISTAKE_RATE_BP": 1000,
      "REBASE_CHECK_NEAREST_EPOCH_DISTANCE": 1,
      "REBASE_CHECK_DISTANT_EPOCH_DISTANCE": 23,
      "VALIDATOR_DELAYED_TIMEOUT_IN_SLOTS": 7200,
      "VALIDATOR_DELINQUENT_TIMEOUT_IN_SLOTS": 28800,
      "PREDICTION_DURATION_IN_SLOTS": 50400,
      "FINALIZATION_MAX_NEGATIVE_REBASE_EPOCH_SHIFT": 1350,
      "NODE_OPERATOR_NETWORK_PENETRATION_THRESHOLD_BP": 100
    }
  },
  "oracleReportSanityChecker": {
    "address": "0x6232397ebac4f5772e53285B26c47914E9461E75",
    "contract": "contracts/0.8.9/sanity_checks/OracleReportSanityChecker.sol",
    "deployTx": "0x700c83996ad7deefda286044280ad86108dfef9c880909bd8e75a3746f7d631c",
    "constructorArgs": [
      "0xC1d0b3DE6792Bf6b4b37EccdcC24e45978Cfd2Eb",
      "0x3e40D73EB977Dc6a537aF587D48316feE66E9C8c",
      [
        9000,
        43200,
        1000,
        50,
        600,
        8,
        24,
        7680,
        750000,
        1000,
        101,
        50
      ]
    ],
    "deployParameters": {
      "churnValidatorsPerDayLimit": 20000,
      "oneOffCLBalanceDecreaseBPLimit": 500,
      "annualBalanceIncreaseBPLimit": 1000,
      "simulatedShareRateDeviationBPLimit": 50,
      "maxValidatorExitRequestsPerReport": 600,
      "maxAccountingExtraDataListItemsCount": 2,
      "maxNodeOperatorsPerExtraDataItemCount": 100,
      "requestTimestampMargin": 7680,
      "maxPositiveTokenRebase": 750000
    }
  },
  "scratchDeployGasUsed": "52987994",
  "stakingRouter": {
    "proxy": {
      "address": "0xFdDf38947aFB03C621C71b06C9C70bce73f12999",
      "contract": "contracts/0.8.9/proxy/OssifiableProxy.sol",
      "deployTx": "0xb8620f04a8db6bb52cfd0978c6677a5f16011e03d4622e5d660ea6ba34c2b122",
      "constructorArgs": [
        "0x6F6541C2203196fEeDd14CD2C09550dA1CbEDa31",
        "0x8Ea83AD72396f1E0cD2f8E72b1461db8Eb6aF7B5",
        "0x"
      ]
    },
    "implementation": {
      "contract": "contracts/0.8.9/StakingRouter.sol",
      "address": "0x226f9265CBC37231882b7409658C18bB7738173A",
      "constructorArgs": [
        "0x00000000219ab540356cBB839Cbe05303d7705Fa"
      ]
    }
  },
  "triggerableWithdrawalsGateway": {
    "implementation": {
      "contract": "contracts/0.8.9/TriggerableWithdrawalsGateway.sol",
      "address": "0xDC00116a0D3E064427dA2600449cfD2566B3037B",
      "constructorArgs": [
        "0x3e40D73EB977Dc6a537aF587D48316feE66E9C8c",
        "0xC1d0b3DE6792Bf6b4b37EccdcC24e45978Cfd2Eb",
        11200,
        1,
        48
      ]
    }
  },
  "validatorExitDelayVerifier": {
    "implementation": {
      "contract": "contracts/0.8.25/ValidatorExitDelayVerifier.sol",
      "address": "0xbDb567672c867DB533119C2dcD4FB9d8b44EC82f",
      "constructorArgs": [
        "0xC1d0b3DE6792Bf6b4b37EccdcC24e45978Cfd2Eb",
        {
          "gIFirstValidatorPrev": "0x0000000000000000000000000000000000000000000000000096000000000028",
          "gIFirstValidatorCurr": "0x0000000000000000000000000000000000000000000000000096000000000028",
          "gIFirstHistoricalSummaryPrev": "0x000000000000000000000000000000000000000000000000000000b600000018",
          "gIFirstHistoricalSummaryCurr": "0x000000000000000000000000000000000000000000000000000000b600000018",
          "gIFirstBlockRootInSummaryPrev": "0x000000000000000000000000000000000000000000000000000000000040000d",
          "gIFirstBlockRootInSummaryCurr": "0x000000000000000000000000000000000000000000000000000000000040000d"
        },
        11649024,
        11649024,
        6209536,
        8192,
        32,
        12,
        1606824023,
        98304
      ]
    }
  },
  "validatorsExitBusOracle": {
    "proxy": {
      "address": "0x0De4Ea0184c2ad0BacA7183356Aea5B8d5Bf5c6e",
      "contract": "contracts/0.8.9/proxy/OssifiableProxy.sol",
      "deployTx": "0xef3eea1523d2161c2f36ba61e327e3520231614c055b8a88c7f5928d18e423ea",
      "constructorArgs": [
        "0x6F6541C2203196fEeDd14CD2C09550dA1CbEDa31",
        "0x8Ea83AD72396f1E0cD2f8E72b1461db8Eb6aF7B5",
        "0x"
      ]
    },
    "implementation": {
      "contract": "contracts/0.8.9/oracle/ValidatorsExitBusOracle.sol",
      "address": "0x905A211eD6830Cfc95643f0bE2ff64E7f3bf9b94",
      "constructorArgs": [
        12,
        1606824023,
        "0xC1d0b3DE6792Bf6b4b37EccdcC24e45978Cfd2Eb"
      ]
    }
  },
  "vestingParams": {
    "unvestedTokensAmount": "363197500000000000000000000",
    "holders": {
      "0x9Bb75183646e2A0DC855498bacD72b769AE6ceD3": "20000000000000000000000000",
      "0x0f89D54B02ca570dE82F770D33c7B7Cf7b3C3394": "25000000000000000000000000",
      "0xe49f68B9A01d437B0b7ea416376a7AB21532624e": "2282000000000000000000000",
      "0xb842aFD82d940fF5D8F6EF3399572592EBF182B0": "17718000000000000000000000",
      "0x9849c2C1B73B41AEE843A002C332a2d16aaaB611": "10000000000000000000000000",
      "0x96481cb0fcd7673254ebccc42dce9b92da10ea04": "5000000000000000000000000",
      "0xB3DFe140A77eC43006499CB8c2E5e31975caD909": "7500000000000000000000000",
      "0x61C808D82A3Ac53231750daDc13c777b59310bD9": "20000000000000000000000000",
      "0x447f95026107aaed7472A0470931e689f51e0e42": "20000000000000000000000000",
      "0x6ae83EAB68b7112BaD5AfD72d6B24546AbFF137D": "2222222220000000000000000",
      "0xC24da173A250e9Ca5c54870639EbE5f88be5102d": "17777777780000000000000000",
      "0x1f3813fE7ace2a33585F1438215C7F42832FB7B3": "20000000000000000000000000",
      "0x82a8439BA037f88bC73c4CCF55292e158A67f125": "7000000000000000000000000",
      "0x91715128a71c9C734CDC20E5EdEEeA02E72e428E": "15000000000000000000000000",
      "0xB5587A54fF7022AC218438720BDCD840a32f0481": "5000000000000000000000000",
      "0xf5fb27b912d987b5b6e02a1b1be0c1f0740e2c6f": "2000000000000000000000000",
      "0x8b1674a617F103897Fb82eC6b8EB749BA0b9765B": "15000000000000000000000000",
      "0x48Acf41D10a063f9A6B718B9AAd2e2fF5B319Ca2": "5000000000000000000000000",
      "0x7eE09c11D6Dc9684D6D5a4C6d333e5b9e336bb6C": "10000000000000000000000000",
      "0x11099aC9Cc097d0C9759635b8e16c6a91ECC43dA": "2000000000000000000000000",
      "0x3d4AD2333629eE478E4f522d60A56Ae1Db5D3Cdb": "5000000000000000000000000",
      "0xd5eCB56c6ca8f8f52D2DB4dC1257d6161cf3Da29": "100000000000000000000000",
      "0x7F5e13a815EC9b4466d283CD521eE9829e7F6f0e": "200000000000000000000000",
      "0x2057cbf2332ab2697a52B8DbC85756535d577e32": "500000000000000000000000",
      "0x537dfB5f599A3d15C50E2d9270e46b808A52559D": "1000000000000000000000000",
      "0x33c4c38e96337172d3de39df82060de26b638c4b": "550000000000000000000000",
      "0x6094E1Dd925caCe56Fa501dAEc02b01a49E55770": "300000000000000000000000",
      "0x977911f476B28f9F5332fA500387deE81e480a44": "40000000000000000000000",
      "0x66d3FdA643320c6DddFBba39e635288A5dF75FB9": "200000000000000000000000",
      "0xDFC0ae54af992217100845597982274A26d8CB28": "12500000000000000000000",
      "0x32254b28F793CC18B3575C86c61fE3D7421cbbef": "500000000000000000000000",
      "0x0Bf5566fB5F1f9934a3944AEF128a1b1a8cF3f17": "50000000000000000000000",
      "0x1d3Fa8bf35870271115B997b8eCFe18529422a16": "50000000000000000000000",
      "0x366B9729C5A89EC4618A0AB95F832E411eaE8237": "200000000000000000000000",
      "0x20921142A35c89bE5D002973d2D6B72d9a625FB0": "200000000000000000000000",
      "0x663b91628674846e8D1CBB779EFc8202d86284E2": "7500000000000000000000000",
      "0xa6829908f728C6bC5627E2aFe93a0B71E978892D": "300000000000000000000000",
      "0x9575B7859DF77F2A0EF034339b80e24dE44AB3F6": "200000000000000000000000",
      "0xEe217c23131C6F055F7943Ef1f80Bec99dF35244": "400000000000000000000000",
      "0xadde043f556d1083f060A7298E79eaBa08A3a077": "400000000000000000000000",
      "0xaFBEfC8401c885A0bb6Ea6Af43f592A015433C65": "200000000000000000000000",
      "0x8a62A63b877877bd5B1209B9b67F3d2685284268": "200000000000000000000000",
      "0x62Ac238Ac055017DEcAb645E7E56176749f316d0": "200000000000000000000000",
      "0x55Bc991b2edF3DDb4c520B222bE4F378418ff0fA": "5000000000000000000000000",
      "0x8D689476EB446a1FB0065bFFAc32398Ed7F89165": "10000000000000000000000000",
      "0x083fc10cE7e97CaFBaE0fE332a9c4384c5f54E45": "5000000000000000000000000",
      "0x0028E24e4Fe5184792Bd0Cf498C11AE5b76185f5": "5000000000000000000000000",
      "0xFe45baf0F18c207152A807c1b05926583CFE2e4b": "5000000000000000000000000",
      "0x4a7C6899cdcB379e284fBFD045462e751DA4C7cE": "5000000000000000000000000",
      "0xD7f0dDcBb0117A53e9ff2cad814B8B810a314f59": "5000000000000000000000000",
      "0xb8d83908AAB38a159F3dA47a59d84dB8e1838712": "50000000000000000000000000",
      "0xA2dfC431297aee387C05bEEf507E5335E684FbCD": "50000000000000000000000000",
      "0x1597D19659F3DE52ABd475F7D2314DCca29359BD": "50000000000000000000000000",
      "0x695C388153bEa0fbE3e1C049c149bAD3bc917740": "50000000000000000000000000",
      "0x945755dE7EAc99008c8C57bdA96772d50872168b": "50000000000000000000000000",
      "0xFea88380bafF95e85305419eB97247981b1a8eEE": "30000000000000000000000000",
      "0xAD4f7415407B83a081A0Bee22D05A8FDC18B42da": "50000000000000000000000000",
      "0x68335B3ac272C8238b722963368F87dE736b64D6": "5000000000000000000000000",
      "0xfA2Ab7C161Ef7F83194498f36ca7aFba90FD08d4": "5000000000000000000000000",
      "0x58A764028350aB15899fDCcAFFfd3940e602CEEA": "10000000000000000000000000"
    },
    "start": 1639785600,
    "cliff": 1639785600,
    "end": 1671321600,
    "revokable": false
  },
  "withdrawalQueueERC721": {
    "proxy": {
      "address": "0x889edC2eDab5f40e902b864aD4d7AdE8E412F9B1",
      "contract": "contracts/0.8.9/proxy/OssifiableProxy.sol",
      "deployTx": "0x98c2170be034f750f5006cb69ea0aeeaf0858b11f6324ee53d582fa4dd49bc1a",
      "constructorArgs": [
        "0x6F6541C2203196fEeDd14CD2C09550dA1CbEDa31",
        "0x8Ea83AD72396f1E0cD2f8E72b1461db8Eb6aF7B5",
        "0x"
      ]
    },
    "implementation": {
      "address": "0xE42C659Dc09109566720EA8b2De186c2Be7D94D9",
      "contract": "contracts/0.8.9/WithdrawalQueueERC721.sol",
      "deployTx": "0x6ab0151735c01acdef518421358d41a08752169bc383c57d57f5bfa135ac6eb1",
      "constructorArgs": [
        "0x7f39C581F595B53c5cb19bD0b3f8dA6c935E2Ca0",
        "Lido: stETH Withdrawal NFT",
        "unstETH"
      ],
      "deployParameters": {
        "name": "Lido: stETH Withdrawal NFT",
        "symbol": "unstETH"
      }
    }
  },
  "withdrawalVault": {
    "proxy": {
      "address": "0xB9D7934878B5FB9610B3fE8A5e441e8fad7E293f"
    },
    "implementation": {
      "contract": "contracts/0.8.9/WithdrawalVault.sol",
      "address": "0x7D2BAa6094E1C4B60Da4cbAF4A77C3f4694fD53D",
      "constructorArgs": [
        "0xae7ab96520DE3A18E5e111B5EaAb095312D7fE84",
        "0x3e40D73EB977Dc6a537aF587D48316feE66E9C8c",
        "0xDC00116a0D3E064427dA2600449cfD2566B3037B"
      ]
    }
  },
  "wstETH": {
    "address": "0x7f39C581F595B53c5cb19bD0b3f8dA6c935E2Ca0",
    "contract": "contracts/0.6.12/WstETH.sol",
    "deployTx": "0xaf2c1a501d2b290ef1e84ddcfc7beb3406f8ece2c46dee14e212e8233654ff05",
<<<<<<< HEAD
    "constructorArgs": [
      "0xae7ab96520DE3A18E5e111B5EaAb095312D7fE84"
    ]
=======
    "constructorArgs": ["0xae7ab96520DE3A18E5e111B5EaAb095312D7fE84"]
  },
  "dg:dualGovernance": {
    "proxy": {
      "address": "0xC1db28B3301331277e307FDCfF8DE28242A4486E"
    }
  },
  "dg:emergencyProtectedTimelock": {
    "proxy": {
      "address": "0xCE0425301C85c5Ea2A0873A2dEe44d78E02D2316"
    }
>>>>>>> 4b43a17f
  }
}<|MERGE_RESOLUTION|>--- conflicted
+++ resolved
@@ -190,9 +190,7 @@
     "implementation": {
       "contract": "@aragon/os/contracts/kernel/Kernel.sol",
       "address": "0x2b33CF282f867A7FF693A66e11B0FcC5552e4425",
-      "constructorArgs": [
-        true
-      ]
+      "constructorArgs": [true]
     },
     "proxy": {
       "address": "0xb8FFC3Cd6e7Cf5a098A1c92F48009765B24088Dc",
@@ -262,16 +260,6 @@
       "pauseIntentValidityPeriodBlocks": 6646
     }
   },
-  "dg:dualGovernance": {
-    "proxy": {
-      "address": "0xcdF49b058D606AD34c5789FD8c3BF8B3E54bA2db"
-    }
-  },
-  "dg:emergencyProtectedTimelock": {
-    "proxy": {
-      "address": "0xCE0425301C85c5Ea2A0873A2dEe44d78E02D2316"
-    }
-  },
   "dummyEmptyContract": {
     "address": "0x6F6541C2203196fEeDd14CD2C09550dA1CbEDa31",
     "contract": "contracts/0.8.9/utils/DummyEmptyContract.sol",
@@ -282,9 +270,7 @@
     "address": "0x8F73e4C2A6D852bb4ab2A45E6a9CF5715b3228B7",
     "contract": "contracts/0.8.9/EIP712StETH.sol",
     "deployTx": "0xecb5010620fb13b0e2bbc98b8a0c82de0d7385491452cd36cf303cd74216ed91",
-    "constructorArgs": [
-      "0xae7ab96520DE3A18E5e111B5EaAb095312D7fE84"
-    ]
+    "constructorArgs": ["0xae7ab96520DE3A18E5e111B5EaAb095312D7fE84"]
   },
   "ensAddress": "0x00000000000C2E074eC69A0dFb2997BA6C7d2e1e",
   "executionLayerRewardsVault": {
@@ -410,10 +396,7 @@
     "address": "0xbf05A929c3D7885a6aeAd833a992dA6E5ac23b09",
     "contract": "contracts/0.8.9/OracleDaemonConfig.sol",
     "deployTx": "0xa4f380b8806f5a504ef67fce62989e09be5a48bf114af63483c01c22f0c9a36f",
-    "constructorArgs": [
-      "0x8Ea83AD72396f1E0cD2f8E72b1461db8Eb6aF7B5",
-      []
-    ],
+    "constructorArgs": ["0x8Ea83AD72396f1E0cD2f8E72b1461db8Eb6aF7B5", []],
     "deployParameters": {
       "NORMALIZED_CL_REWARD_PER_EPOCH": 64,
       "NORMALIZED_CL_REWARD_MISTAKE_RATE_BP": 1000,
@@ -433,20 +416,7 @@
     "constructorArgs": [
       "0xC1d0b3DE6792Bf6b4b37EccdcC24e45978Cfd2Eb",
       "0x3e40D73EB977Dc6a537aF587D48316feE66E9C8c",
-      [
-        9000,
-        43200,
-        1000,
-        50,
-        600,
-        8,
-        24,
-        7680,
-        750000,
-        1000,
-        101,
-        50
-      ]
+      [9000, 43200, 1000, 50, 600, 8, 24, 7680, 750000, 1000, 101, 50]
     ],
     "deployParameters": {
       "churnValidatorsPerDayLimit": 20000,
@@ -475,9 +445,7 @@
     "implementation": {
       "contract": "contracts/0.8.9/StakingRouter.sol",
       "address": "0x226f9265CBC37231882b7409658C18bB7738173A",
-      "constructorArgs": [
-        "0x00000000219ab540356cBB839Cbe05303d7705Fa"
-      ]
+      "constructorArgs": ["0x00000000219ab540356cBB839Cbe05303d7705Fa"]
     }
   },
   "triggerableWithdrawalsGateway": {
@@ -532,11 +500,7 @@
     "implementation": {
       "contract": "contracts/0.8.9/oracle/ValidatorsExitBusOracle.sol",
       "address": "0x905A211eD6830Cfc95643f0bE2ff64E7f3bf9b94",
-      "constructorArgs": [
-        12,
-        1606824023,
-        "0xC1d0b3DE6792Bf6b4b37EccdcC24e45978Cfd2Eb"
-      ]
+      "constructorArgs": [12, 1606824023, "0xC1d0b3DE6792Bf6b4b37EccdcC24e45978Cfd2Eb"]
     }
   },
   "vestingParams": {
@@ -623,11 +587,7 @@
       "address": "0xE42C659Dc09109566720EA8b2De186c2Be7D94D9",
       "contract": "contracts/0.8.9/WithdrawalQueueERC721.sol",
       "deployTx": "0x6ab0151735c01acdef518421358d41a08752169bc383c57d57f5bfa135ac6eb1",
-      "constructorArgs": [
-        "0x7f39C581F595B53c5cb19bD0b3f8dA6c935E2Ca0",
-        "Lido: stETH Withdrawal NFT",
-        "unstETH"
-      ],
+      "constructorArgs": ["0x7f39C581F595B53c5cb19bD0b3f8dA6c935E2Ca0", "Lido: stETH Withdrawal NFT", "unstETH"],
       "deployParameters": {
         "name": "Lido: stETH Withdrawal NFT",
         "symbol": "unstETH"
@@ -652,11 +612,6 @@
     "address": "0x7f39C581F595B53c5cb19bD0b3f8dA6c935E2Ca0",
     "contract": "contracts/0.6.12/WstETH.sol",
     "deployTx": "0xaf2c1a501d2b290ef1e84ddcfc7beb3406f8ece2c46dee14e212e8233654ff05",
-<<<<<<< HEAD
-    "constructorArgs": [
-      "0xae7ab96520DE3A18E5e111B5EaAb095312D7fE84"
-    ]
-=======
     "constructorArgs": ["0xae7ab96520DE3A18E5e111B5EaAb095312D7fE84"]
   },
   "dg:dualGovernance": {
@@ -668,6 +623,5 @@
     "proxy": {
       "address": "0xCE0425301C85c5Ea2A0873A2dEe44d78E02D2316"
     }
->>>>>>> 4b43a17f
   }
 }