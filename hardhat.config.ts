--- conflicted
+++ resolved
@@ -95,16 +95,14 @@
       chainId: 11155111,
       accounts: loadAccounts("sepolia"),
     },
-<<<<<<< HEAD
+    "sepolia-fork": {
+      url: process.env.SEPOLIA_RPC_URL || RPC_URL,
+      chainId: 11155111,
+    },
     "mekong": {
       url: process.env.MEKONG_RPC_URL || RPC_URL,
       chainId: 7078815900,
       accounts: loadAccounts("mekong"),
-=======
-    "sepolia-fork": {
-      url: process.env.SEPOLIA_RPC_URL || RPC_URL,
-      chainId: 11155111,
->>>>>>> c633385f
     },
   },
   etherscan: {
