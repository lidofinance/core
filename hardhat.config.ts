--- conflicted
+++ resolved
@@ -22,15 +22,15 @@
 const config: HardhatUserConfig = {
   defaultNetwork: "hardhat",
   networks: {
-<<<<<<< HEAD
     local: {
       url: RPC_URL,
     },
     hardhat: {
-      // NB!: forking get enabled if env variable HARDHAT_FORKING_URL is set, see code below
+      // setting base fee to 0 to avoid extra calculations doesn't work :(
+      // minimal base fee is 1 for EIP-1559
+      // gasPrice: 0,
+      // initialBaseFeePerGas: 0,
       blockGasLimit: 30000000,
-      gasPrice: 0,
-      initialBaseFeePerGas: 0,
       allowUnlimitedContractSize: true,
       accounts: {
         // default hardhat's node mnemonic
@@ -39,13 +39,6 @@
         accountsBalance: "100000000000000000000000",
       },
       forking: HARDHAT_FORKING_URL ? { url: HARDHAT_FORKING_URL } : undefined,
-=======
-    hardhat: {
-      // setting base fee to 0 to avoid extra calculations doesn't work :(
-      // minimal base fee is 1 for EIP-1559
-      // gasPrice: 0,
-      // initialBaseFeePerGas: 0,
->>>>>>> 17fbf64a
     },
   },
   solidity: {
