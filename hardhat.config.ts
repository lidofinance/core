--- conflicted
+++ resolved
@@ -11,14 +11,8 @@
 import "hardhat-watcher";
 import "hardhat-ignore-warnings";
 import "hardhat-contract-sizer";
-<<<<<<< HEAD
 import "hardhat-gas-reporter";
-import { globSync } from "glob";
-import { TASK_COMPILE_SOLIDITY_GET_SOURCE_PATHS } from "hardhat/builtin-tasks/task-names";
-import { HardhatUserConfig, subtask } from "hardhat/config";
-=======
 import { HardhatUserConfig } from "hardhat/config";
->>>>>>> 2d11786e
 
 import { mochaRootHooks } from "test/hooks";
 
@@ -52,18 +46,6 @@
     "local": {
       url: process.env.LOCAL_RPC_URL || RPC_URL,
     },
-    "holesky-vaults-devnet-0": {
-      url: process.env.LOCAL_RPC_URL || RPC_URL,
-      timeout: 20 * 60 * 1000, // 20 minutes
-    },
-    "mekong-vaults-devnet-1": {
-      url: process.env.LOCAL_RPC_URL || RPC_URL,
-      timeout: 20 * 60 * 1000, // 20 minutes
-    },
-    "mainnet-fork": {
-      url: process.env.MAINNET_RPC_URL || RPC_URL,
-      timeout: 20 * 60 * 1000, // 20 minutes
-    },
     "holesky": {
       url: process.env.HOLESKY_RPC_URL || RPC_URL,
       chainId: 17000,
@@ -78,28 +60,13 @@
       url: process.env.SEPOLIA_RPC_URL || RPC_URL,
       chainId: 11155111,
     },
-    "mekong": {
-      url: process.env.MEKONG_RPC_URL || RPC_URL,
-      chainId: 7078815900,
-      accounts: loadAccounts("mekong"),
+    "mainnet-fork": {
+      url: process.env.MAINNET_RPC_URL || RPC_URL,
+      timeout: 20 * 60 * 1000, // 20 minutes
     },
   },
   etherscan: {
-    apiKey: {
-      default: process.env.ETHERSCAN_API_KEY || "",
-      holesky: process.env.ETHERSCAN_API_KEY || "",
-      mekong: process.env.BLOCKSCOUT_API_KEY || "",
-    },
-    customChains: [
-      {
-        network: "mekong",
-        chainId: 7078815900,
-        urls: {
-          apiURL: "https://explorer.mekong.ethpandaops.io/api",
-          browserURL: "https://explorer.mekong.ethpandaops.io",
-        },
-      },
-    ],
+    apiKey: process.env.ETHERSCAN_API_KEY || "",
   },
   solidity: {
     compilers: [
