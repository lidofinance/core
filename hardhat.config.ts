--- conflicted
+++ resolved
@@ -20,21 +20,7 @@
 
 import { getHardhatForkingConfig, loadAccounts } from "./hardhat.helpers";
 
-<<<<<<< HEAD
-const INTEGRATION_WITH_SCRATCH_DEPLOY = process.env.INTEGRATION_WITH_SCRATCH_DEPLOY || "off";
-
-export const ZERO_PK = "0x0000000000000000000000000000000000000000000000000000000000000000";
-
-/* Determines the forking configuration for Hardhat */
-function getHardhatForkingConfig() {
-  if (INTEGRATION_WITH_SCRATCH_DEPLOY === "on" || !HARDHAT_FORKING_URL) {
-    return undefined;
-  }
-  return { url: HARDHAT_FORKING_URL };
-}
-=======
 const RPC_URL: string = process.env.RPC_URL || "";
->>>>>>> 42d93b1e
 
 export const ZERO_PK = "0x0000000000000000000000000000000000000000000000000000000000000000";
 
@@ -63,13 +49,6 @@
       url: process.env.LOCAL_RPC_URL || RPC_URL,
     },
     "local-devnet": {
-<<<<<<< HEAD
-      url: process.env.LOCAL_RPC_URL || RPC_URL,
-      accounts: [process.env.LOCAL_DEVNET_PK || ZERO_PK],
-    },
-    "holesky-vaults-devnet-0": {
-=======
->>>>>>> 42d93b1e
       url: process.env.LOCAL_RPC_URL || RPC_URL,
       accounts: [process.env.LOCAL_DEVNET_PK || ZERO_PK],
     },
@@ -93,13 +72,6 @@
     },
   },
   etherscan: {
-<<<<<<< HEAD
-    apiKey: {
-      "default": process.env.ETHERSCAN_API_KEY || "",
-      "holesky": process.env.ETHERSCAN_API_KEY || "",
-      "mekong": process.env.BLOCKSCOUT_API_KEY || "",
-      "local-devnet": "local-devnet",
-    },
     customChains: [
       {
         network: "local-devnet",
@@ -110,14 +82,8 @@
         },
       },
       {
-        network: "mekong",
-        chainId: 7078815900,
-=======
-    customChains: [
-      {
         network: "local-devnet",
         chainId: parseInt(process.env.LOCAL_DEVNET_CHAIN_ID ?? "32382", 10),
->>>>>>> 42d93b1e
         urls: {
           apiURL: process.env.LOCAL_DEVNET_EXPLORER_API_URL ?? "",
           browserURL: process.env.LOCAL_DEVNET_EXPLORER_URL ?? "",
