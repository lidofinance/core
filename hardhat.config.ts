import * as process from "node:process";

import "@nomicfoundation/hardhat-chai-matchers";
import "@nomicfoundation/hardhat-toolbox";
import "@typechain/hardhat";

import "dotenv/config";
import "solidity-coverage";
import "tsconfig-paths/register";
import "hardhat-tracer";
import "hardhat-watcher";
import "hardhat-ignore-warnings";
import "hardhat-contract-sizer";
import { HardhatUserConfig } from "hardhat/config";

import { mochaRootHooks } from "test/hooks";

import "./tasks";

import { getHardhatForkingConfig, loadAccounts } from "./hardhat.helpers";

const RPC_URL: string = process.env.RPC_URL || "";

export const ZERO_PK = "0x0000000000000000000000000000000000000000000000000000000000000000";

const config: HardhatUserConfig = {
  defaultNetwork: "hardhat",
  networks: {
    "local": {
      url: process.env.LOCAL_RPC_URL || RPC_URL,
    },
    "local-devnet": {
      url: process.env.LOCAL_RPC_URL || RPC_URL,
      accounts: [process.env.LOCAL_DEVNET_PK || ZERO_PK],
    },
    "mainnet-fork": {
      url: process.env.MAINNET_RPC_URL || RPC_URL,
      timeout: 20 * 60 * 1000, // 20 minutes
    },
    "hardhat": {
      // setting base fee to 0 to avoid extra calculations doesn't work :(
      // minimal base fee is 1 for EIP-1559
      // gasPrice: 0,
      // initialBaseFeePerGas: 0,
      blockGasLimit: 30000000,
      allowUnlimitedContractSize: true,
      accounts: {
        // default hardhat's node mnemonic
        mnemonic: "test test test test test test test test test test test junk",
        count: 30,
        accountsBalance: "100000000000000000000000",
      },
      forking: getHardhatForkingConfig(),
    },
    "sepolia": {
      url: RPC_URL,
      chainId: 11155111,
      accounts: loadAccounts("sepolia"),
    },
    "sepolia-fork": {
      url: process.env.SEPOLIA_RPC_URL || RPC_URL,
      chainId: 11155111,
    },
  },
  etherscan: {
    customChains: [
      {
        network: "local-devnet",
<<<<<<< HEAD
        chainId: process.env.LOCAL_DENVET_CHAIN_ID ?? 32382,
        urls: {
          apiURL: process.env.LOCAL_DENVET_EXPLORER_API_URL,
          browserURL: process.env.LOCAL_DENVET_EXPLORER_URL,
=======
        chainId: parseInt(process.env.LOCAL_DEVNET_CHAIN_ID ?? "32382", 10),
        urls: {
          apiURL: process.env.LOCAL_DEVNET_EXPLORER_API_URL ?? "",
          browserURL: process.env.LOCAL_DEVNET_EXPLORER_URL ?? "",
>>>>>>> 9492d8f2
        },
      },
    ],
    apiKey: {
      "local-devnet": "local-devnet",
    },
  },
  solidity: {
    compilers: [
      {
        version: "0.4.24",
        settings: {
          optimizer: {
            enabled: true,
            runs: 200,
          },
          evmVersion: "constantinople",
        },
      },
      {
        version: "0.6.11",
        settings: {
          optimizer: {
            enabled: true,
            runs: 200,
          },
          evmVersion: "istanbul",
        },
      },
      {
        version: "0.6.12",
        settings: {
          optimizer: {
            enabled: true,
            runs: 200,
          },
          evmVersion: "istanbul",
        },
      },
      {
        version: "0.8.4",
        settings: {
          optimizer: {
            enabled: true,
            runs: 200,
          },
          evmVersion: "istanbul",
        },
      },
      {
        version: "0.8.9",
        settings: {
          optimizer: {
            enabled: true,
            runs: 200,
          },
          evmVersion: "istanbul",
        },
      },
    ],
  },
  tracer: {
    tasks: ["watch"],
  },
  typechain: {
    outDir: "typechain-types",
    target: "ethers-v6",
    alwaysGenerateOverloads: false,
    externalArtifacts: ["externalArtifacts/*.json"],
    dontOverrideCompile: false,
  },
  watcher: {
    test: {
      tasks: [{ command: "test", params: { testFiles: ["{path}"] } }],
      files: ["./test/**/*"],
      clearOnStart: true,
      start: "echo Running tests...",
    },
  },
  mocha: {
    rootHooks: mochaRootHooks,
    timeout: 20 * 60 * 1000, // 20 minutes
  },
  warnings: {
    "@aragon/**/*": {
      default: "off",
    },
    "contracts/*/mocks/**/*": {
      default: "off",
    },
    "test/*/contracts/**/*": {
      default: "off",
    },
    "contracts/common/interfaces/ILidoLocator.sol": {
      default: "off",
    },
  },
  contractSizer: {
    alphaSort: false,
    disambiguatePaths: false,
    runOnCompile: true,
    strict: true,
    except: ["template", "mocks", "@aragon", "openzeppelin", "test"],
  },
};

export default config;<|MERGE_RESOLUTION|>--- conflicted
+++ resolved
@@ -66,17 +66,10 @@
     customChains: [
       {
         network: "local-devnet",
-<<<<<<< HEAD
-        chainId: process.env.LOCAL_DENVET_CHAIN_ID ?? 32382,
-        urls: {
-          apiURL: process.env.LOCAL_DENVET_EXPLORER_API_URL,
-          browserURL: process.env.LOCAL_DENVET_EXPLORER_URL,
-=======
         chainId: parseInt(process.env.LOCAL_DEVNET_CHAIN_ID ?? "32382", 10),
         urls: {
           apiURL: process.env.LOCAL_DEVNET_EXPLORER_API_URL ?? "",
           browserURL: process.env.LOCAL_DEVNET_EXPLORER_URL ?? "",
->>>>>>> 9492d8f2
         },
       },
     ],
