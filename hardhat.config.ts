--- conflicted
+++ resolved
@@ -30,7 +30,6 @@
     enabled: !process.env.SKIP_GAS_REPORT,
   },
   networks: {
-<<<<<<< HEAD
     "local": {
       url: process.env.LOCAL_RPC_URL || RPC_URL,
     },
@@ -45,8 +44,6 @@
       url: process.env.MAINNET_RPC_URL || RPC_URL,
       timeout: 20 * 60 * 1000, // 20 minutes
     },
-=======
->>>>>>> ae670901
     "hardhat": {
       // setting base fee to 0 to avoid extra calculations doesn't work :(
       // minimal base fee is 1 for EIP-1559
