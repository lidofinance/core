--- conflicted
+++ resolved
@@ -61,22 +61,12 @@
       url: process.env.LOCAL_RPC_URL || RPC_URL,
       accounts: [process.env.LOCAL_DEVNET_PK || ZERO_PK],
     },
-<<<<<<< HEAD
-    "holesky": {
-      url: process.env.HOLESKY_RPC_URL || RPC_URL,
-      chainId: 17000,
-      accounts: loadAccounts("holesky"),
-    },
-=======
     // testnets
->>>>>>> 6c9236ad
     "sepolia": {
       url: process.env.SEPOLIA_RPC_URL || RPC_URL,
       chainId: 11155111,
       accounts: loadAccounts("sepolia"),
     },
-<<<<<<< HEAD
-=======
     // forks
     "mainnet-fork": {
       url: process.env.MAINNET_RPC_URL || RPC_URL,
@@ -86,7 +76,6 @@
       url: process.env.SEPOLIA_RPC_URL || RPC_URL,
       chainId: 11155111,
     },
->>>>>>> 6c9236ad
   },
   etherscan: {
     customChains: [
