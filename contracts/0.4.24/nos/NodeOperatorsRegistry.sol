// SPDX-FileCopyrightText: 2023 Lido <info@lido.fi>
// SPDX-License-Identifier: GPL-3.0

// See contracts/COMPILERS.md
pragma solidity 0.4.24;

import {AragonApp} from "@aragon/os/contracts/apps/AragonApp.sol";
import {SafeMath} from "@aragon/os/contracts/lib/math/SafeMath.sol";
import {SafeMath64} from "@aragon/os/contracts/lib/math/SafeMath64.sol";
import {UnstructuredStorage} from "@aragon/os/contracts/common/UnstructuredStorage.sol";

import {Math256} from "../../common/lib/Math256.sol";
import {MinFirstAllocationStrategy} from "../../common/lib/MinFirstAllocationStrategy.sol";
import {ILidoLocator} from "../../common/interfaces/ILidoLocator.sol";
import {IBurner} from "../../common/interfaces/IBurner.sol";
import {SigningKeys} from "../lib/SigningKeys.sol";
import {Packed64x4} from "../lib/Packed64x4.sol";
import {Versioned} from "../utils/Versioned.sol";

interface IStETH {
    function sharesOf(address _account) external view returns (uint256);
    function transferShares(address _recipient, uint256 _sharesAmount) external returns (uint256);
    function approve(address _spender, uint256 _amount) external returns (bool);
}

/// @title Node Operator registry
/// @notice Node Operator registry manages signing keys and other node operator data.
/// @dev Must implement the full version of IStakingModule interface, not only the one declared locally.
///      It's also responsible for distributing rewards to node operators.
/// NOTE: the code below assumes moderate amount of node operators, i.e. up to `MAX_NODE_OPERATORS_COUNT`.
contract NodeOperatorsRegistry is AragonApp, Versioned {
    using SafeMath for uint256;
    using SafeMath64 for uint64;
    using UnstructuredStorage for bytes32;
    using SigningKeys for bytes32;
    using Packed64x4 for Packed64x4.Packed;

    //
    // EVENTS
    //
    event NodeOperatorAdded(uint256 nodeOperatorId, string name, address rewardAddress, uint64 stakingLimit);
    event NodeOperatorActiveSet(uint256 indexed nodeOperatorId, bool active);
    event NodeOperatorNameSet(uint256 indexed nodeOperatorId, string name);
    event NodeOperatorRewardAddressSet(uint256 indexed nodeOperatorId, address rewardAddress);
    event NodeOperatorTotalKeysTrimmed(uint256 indexed nodeOperatorId, uint64 totalKeysTrimmed);
    event KeysOpIndexSet(uint256 keysOpIndex);
    event StakingModuleTypeSet(bytes32 moduleType);
    event RewardsDistributed(address indexed rewardAddress, uint256 sharesAmount);
    event LocatorContractSet(address locatorAddress);
    event VettedSigningKeysCountChanged(uint256 indexed nodeOperatorId, uint256 approvedValidatorsCount);
    event DepositedSigningKeysCountChanged(uint256 indexed nodeOperatorId, uint256 depositedValidatorsCount);
    event ExitedSigningKeysCountChanged(uint256 indexed nodeOperatorId, uint256 exitedValidatorsCount);
    event TotalSigningKeysCountChanged(uint256 indexed nodeOperatorId, uint256 totalValidatorsCount);

    event NonceChanged(uint256 nonce);
    event StuckPenaltyDelayChanged(uint256 stuckPenaltyDelay);
    event StuckPenaltyStateChanged(
        uint256 indexed nodeOperatorId,
        uint256 stuckValidatorsCount,
        uint256 refundedValidatorsCount,
        uint256 stuckPenaltyEndTimestamp
    );
    event TargetValidatorsCountChanged(uint256 indexed nodeOperatorId, uint256 targetValidatorsCount);
    event NodeOperatorPenalized(address indexed recipientAddress, uint256 sharesPenalizedAmount);

    //
    // ACL
    //
    // bytes32 public constant MANAGE_SIGNING_KEYS = keccak256("MANAGE_SIGNING_KEYS");
    bytes32 public constant MANAGE_SIGNING_KEYS = 0x75abc64490e17b40ea1e66691c3eb493647b24430b358bd87ec3e5127f1621ee;
    // bytes32 public constant SET_NODE_OPERATOR_LIMIT_ROLE = keccak256("SET_NODE_OPERATOR_LIMIT_ROLE");
    bytes32 public constant SET_NODE_OPERATOR_LIMIT_ROLE = 0x07b39e0faf2521001ae4e58cb9ffd3840a63e205d288dc9c93c3774f0d794754;
    // bytes32 public constant ACTIVATE_NODE_OPERATOR_ROLE = keccak256("MANAGE_NODE_OPERATOR_ROLE");
    bytes32 public constant MANAGE_NODE_OPERATOR_ROLE = 0x78523850fdd761612f46e844cf5a16bda6b3151d6ae961fd7e8e7b92bfbca7f8;
    // bytes32 public constant STAKING_ROUTER_ROLE = keccak256("STAKING_ROUTER_ROLE");
    bytes32 public constant STAKING_ROUTER_ROLE = 0xbb75b874360e0bfd87f964eadd8276d8efb7c942134fc329b513032d0803e0c6;

    //
    // CONSTANTS
    //
    uint256 public constant MAX_NODE_OPERATORS_COUNT = 200;
    uint256 public constant MAX_NODE_OPERATOR_NAME_LENGTH = 255;
    uint256 public constant MAX_STUCK_PENALTY_DELAY = 365 days;

    uint256 internal constant UINT64_MAX = 0xFFFFFFFFFFFFFFFF;

    // SigningKeysStats
    /// @dev Operator's max validator keys count approved for deposit by the DAO
    uint8 internal constant TOTAL_VETTED_KEYS_COUNT_OFFSET = 0;
    /// @dev Number of keys in the EXITED state for this operator for all time
    uint8 internal constant TOTAL_EXITED_KEYS_COUNT_OFFSET = 1;
    /// @dev Total number of keys of this operator for all time
    uint8 internal constant TOTAL_KEYS_COUNT_OFFSET = 2;
    /// @dev Number of keys of this operator which were in DEPOSITED state for all time
    uint8 internal constant TOTAL_DEPOSITED_KEYS_COUNT_OFFSET = 3;

    // TargetValidatorsStats
    /// @dev Flag enable/disable limiting target active validators count for operator
    uint8 internal constant IS_TARGET_LIMIT_ACTIVE_OFFSET = 0;
    /// @dev relative target active validators limit for operator, set by DAO
    /// @notice used to check how many keys should go to exit, 0 - means all deposited keys would be exited
    uint8 internal constant TARGET_VALIDATORS_COUNT_OFFSET = 1;
    /// @dev actual operators's number of keys which could be deposited
    uint8 internal constant MAX_VALIDATORS_COUNT_OFFSET = 2;

    // StuckPenaltyStats
    /// @dev stuck keys count from oracle report
    uint8 internal constant STUCK_VALIDATORS_COUNT_OFFSET = 0;
    /// @dev refunded keys count from dao
    uint8 internal constant REFUNDED_VALIDATORS_COUNT_OFFSET = 1;
    /// @dev extra penalty time after stuck keys resolved (refunded and/or exited)
    /// @notice field is also used as flag for "half-cleaned" penalty status
    ///         Operator is PENALIZED if `STUCK_VALIDATORS_COUNT > REFUNDED_VALIDATORS_COUNT` or
    ///         `STUCK_VALIDATORS_COUNT <= REFUNDED_VALIDATORS_COUNT && STUCK_PENALTY_END_TIMESTAMP <= refund timestamp + STUCK_PENALTY_DELAY`
    ///         When operator refund all stuck validators and time has pass STUCK_PENALTY_DELAY, but STUCK_PENALTY_END_TIMESTAMP not zeroed,
    ///         then Operator can receive rewards but can't get new deposits until the new Oracle report or `clearNodeOperatorPenalty` is called.
    uint8 internal constant STUCK_PENALTY_END_TIMESTAMP_OFFSET = 2;

    // Summary SigningKeysStats
    uint8 internal constant SUMMARY_MAX_VALIDATORS_COUNT_OFFSET = 0;
    /// @dev Number of keys in the EXITED state for this operator for all time
    uint8 internal constant SUMMARY_EXITED_KEYS_COUNT_OFFSET = 1;
    /// @dev Total number of keys of this operator for all time
    uint8 internal constant SUMMARY_TOTAL_KEYS_COUNT_OFFSET = 2;
    /// @dev Number of keys of this operator which were in DEPOSITED state for all time
    uint8 internal constant SUMMARY_DEPOSITED_KEYS_COUNT_OFFSET = 3;

    //
    // UNSTRUCTURED STORAGE POSITIONS
    //
    // bytes32 internal constant SIGNING_KEYS_MAPPING_NAME = keccak256("lido.NodeOperatorsRegistry.signingKeysMappingName");
    bytes32 internal constant SIGNING_KEYS_MAPPING_NAME = 0xeb2b7ad4d8ce5610cfb46470f03b14c197c2b751077c70209c5d0139f7c79ee9;

    // bytes32 internal constant LIDO_LOCATOR_POSITION = keccak256("lido.NodeOperatorsRegistry.lidoLocator");
    bytes32 internal constant LIDO_LOCATOR_POSITION = 0xfb2059fd4b64256b64068a0f57046c6d40b9f0e592ba8bcfdf5b941910d03537;

    /// @dev Total number of operators
    // bytes32 internal constant TOTAL_OPERATORS_COUNT_POSITION = keccak256("lido.NodeOperatorsRegistry.totalOperatorsCount");
    bytes32 internal constant TOTAL_OPERATORS_COUNT_POSITION =
        0xe2a589ae0816b289a9d29b7c085f8eba4b5525accca9fa8ff4dba3f5a41287e8;

    /// @dev Cached number of active operators
    // bytes32 internal constant ACTIVE_OPERATORS_COUNT_POSITION = keccak256("lido.NodeOperatorsRegistry.activeOperatorsCount");
    bytes32 internal constant ACTIVE_OPERATORS_COUNT_POSITION =
        0x6f5220989faafdc182d508d697678366f4e831f5f56166ad69bfc253fc548fb1;

    /// @dev link to the index of operations with keys
    // bytes32 internal constant KEYS_OP_INDEX_POSITION = keccak256("lido.NodeOperatorsRegistry.keysOpIndex");
    bytes32 internal constant KEYS_OP_INDEX_POSITION = 0xcd91478ac3f2620f0776eacb9c24123a214bcb23c32ae7d28278aa846c8c380e;

    /// @dev module type
    // bytes32 internal constant TYPE_POSITION = keccak256("lido.NodeOperatorsRegistry.type");
    bytes32 internal constant TYPE_POSITION = 0xbacf4236659a602d72c631ba0b0d67ec320aaf523f3ae3590d7faee4f42351d0;

    // bytes32 internal constant TYPE_POSITION = keccak256("lido.NodeOperatorsRegistry.stuckPenaltyDelay");
    bytes32 internal constant STUCK_PENALTY_DELAY_POSITION = 0x8e3a1f3826a82c1116044b334cae49f3c3d12c3866a1c4b18af461e12e58a18e;

    //
    // DATA TYPES
    //

    /// @dev Node Operator parameters and internal state
    struct NodeOperator {
        /// @dev Flag indicating if the operator can participate in further staking and reward distribution
        bool active;
        /// @dev Ethereum address on Execution Layer which receives stETH rewards for this operator
        address rewardAddress;
        /// @dev Human-readable name
        string name;
        /// @dev The below variables store the signing keys info of the node operator.
        ///     signingKeysStats - contains packed variables: uint64 exitedSigningKeysCount, uint64 depositedSigningKeysCount,
        ///                        uint64 vettedSigningKeysCount, uint64 totalSigningKeysCount
        ///
        ///     These variables can take values in the following ranges:
        ///
        ///                0             <=  exitedSigningKeysCount   <= depositedSigningKeysCount
        ///     exitedSigningKeysCount   <= depositedSigningKeysCount <=  vettedSigningKeysCount
        ///    depositedSigningKeysCount <=   vettedSigningKeysCount  <=   totalSigningKeysCount
        ///    depositedSigningKeysCount <=   totalSigningKeysCount   <=        MAX_UINT64
        ///
        /// Additionally, the exitedSigningKeysCount and depositedSigningKeysCount values are monotonically increasing:
        /// :                              :         :         :         :
        /// [....exitedSigningKeysCount....]-------->:         :         :
        /// [....depositedSigningKeysCount :.........]-------->:         :
        /// [....vettedSigningKeysCount....:.........:<--------]-------->:
        /// [....totalSigningKeysCount.....:.........:<--------:---------]------->
        /// :                              :         :         :         :
        Packed64x4.Packed signingKeysStats;
        Packed64x4.Packed stuckPenaltyStats;
        Packed64x4.Packed targetValidatorsStats;
    }

    struct NodeOperatorSummary {
        Packed64x4.Packed summarySigningKeysStats;
    }

    //
    // STORAGE VARIABLES
    //

    /// @dev Mapping of all node operators. Mapping is used to be able to extend the struct.
    mapping(uint256 => NodeOperator) internal _nodeOperators;
    NodeOperatorSummary internal _nodeOperatorSummary;

    //
    // METHODS
    //
    function initialize(address _locator, bytes32 _type, uint256 _stuckPenaltyDelay) public onlyInit {
        // Initializations for v1 --> v2
        _initialize_v2(_locator, _type, _stuckPenaltyDelay);
        initialized();
    }

    /// @notice A function to finalize upgrade to v2 (from v1). Can be called only once
    /// For more details see https://github.com/lidofinance/lido-improvement-proposals/blob/develop/LIPS/lip-10.md
    function finalizeUpgrade_v2(address _locator, bytes32 _type, uint256 _stuckPenaltyDelay) external {
        require(hasInitialized(), "CONTRACT_NOT_INITIALIZED");
        _checkContractVersion(0);
        _initialize_v2(_locator, _type, _stuckPenaltyDelay);

        uint256 totalOperators = getNodeOperatorsCount();
        Packed64x4.Packed memory signingKeysStats;
        Packed64x4.Packed memory operatorTargetStats;
        Packed64x4.Packed memory summarySigningKeysStats = Packed64x4.Packed(0);
        uint64 vettedSigningKeysCountBefore;
        uint64 totalSigningKeysCount;
        uint64 depositedSigningKeysCount;
        for (uint256 nodeOperatorId; nodeOperatorId < totalOperators; ++nodeOperatorId) {
            signingKeysStats = _loadOperatorSigningKeysStats(nodeOperatorId);
            vettedSigningKeysCountBefore = signingKeysStats.get(TOTAL_VETTED_KEYS_COUNT_OFFSET);
            totalSigningKeysCount = signingKeysStats.get(TOTAL_KEYS_COUNT_OFFSET);
            depositedSigningKeysCount = signingKeysStats.get(TOTAL_DEPOSITED_KEYS_COUNT_OFFSET);

            uint64 vettedSigningKeysCountAfter;
            if (!_nodeOperators[nodeOperatorId].active) {
                // trim vetted signing keys count when node operator is not active
                vettedSigningKeysCountAfter = depositedSigningKeysCount;
            } else {
                vettedSigningKeysCountAfter = uint64(
                    Math256.min(
                        totalSigningKeysCount,
                        Math256.max(uint256(depositedSigningKeysCount), uint256(vettedSigningKeysCountBefore))
                    )
                );
            }

            if (vettedSigningKeysCountBefore != vettedSigningKeysCountAfter) {
                signingKeysStats.set(TOTAL_VETTED_KEYS_COUNT_OFFSET, vettedSigningKeysCountAfter);
                _saveOperatorSigningKeysStats(nodeOperatorId, signingKeysStats);
                emit VettedSigningKeysCountChanged(nodeOperatorId, vettedSigningKeysCountAfter);
            }

            operatorTargetStats = _loadOperatorTargetValidatorsStats(nodeOperatorId);
            operatorTargetStats.set(MAX_VALIDATORS_COUNT_OFFSET, vettedSigningKeysCountAfter);
            _saveOperatorTargetValidatorsStats(nodeOperatorId, operatorTargetStats);

            summarySigningKeysStats.set(
                SUMMARY_MAX_VALIDATORS_COUNT_OFFSET,
                summarySigningKeysStats.get(SUMMARY_MAX_VALIDATORS_COUNT_OFFSET).add(vettedSigningKeysCountAfter)
            );
            summarySigningKeysStats.set(
                SUMMARY_DEPOSITED_KEYS_COUNT_OFFSET,
                summarySigningKeysStats.get(SUMMARY_DEPOSITED_KEYS_COUNT_OFFSET).add(depositedSigningKeysCount)
            );
            summarySigningKeysStats.set(
                SUMMARY_EXITED_KEYS_COUNT_OFFSET,
                summarySigningKeysStats.get(SUMMARY_EXITED_KEYS_COUNT_OFFSET).add(
                    signingKeysStats.get(TOTAL_EXITED_KEYS_COUNT_OFFSET)
                )
            );
            summarySigningKeysStats.set(
                SUMMARY_TOTAL_KEYS_COUNT_OFFSET,
                summarySigningKeysStats.get(SUMMARY_TOTAL_KEYS_COUNT_OFFSET).add(totalSigningKeysCount)
            );
        }

        _saveSummarySigningKeysStats(summarySigningKeysStats);

        _increaseValidatorsKeysNonce();
    }

    function _initialize_v2(address _locator, bytes32 _type, uint256 _stuckPenaltyDelay) internal {
        _onlyNonZeroAddress(_locator);
        LIDO_LOCATOR_POSITION.setStorageAddress(_locator);
        TYPE_POSITION.setStorageBytes32(_type);

        _setContractVersion(2);

        _setStuckPenaltyDelay(_stuckPenaltyDelay);

        // set unlimited allowance for burner from staking router
        // to burn stuck keys penalized shares
        IStETH(getLocator().lido()).approve(getLocator().burner(), ~uint256(0));

        emit LocatorContractSet(_locator);
        emit StakingModuleTypeSet(_type);
    }

    /// @notice Add node operator named `name` with reward address `rewardAddress` and staking limit = 0 validators
    /// @param _name Human-readable name
    /// @param _rewardAddress Ethereum 1 address which receives stETH rewards for this operator
    /// @return id a unique key of the added operator
    function addNodeOperator(string _name, address _rewardAddress) external returns (uint256 id) {
        _onlyValidNodeOperatorName(_name);
        _onlyNonZeroAddress(_rewardAddress);
        _auth(MANAGE_NODE_OPERATOR_ROLE);

        id = getNodeOperatorsCount();
        require(id < MAX_NODE_OPERATORS_COUNT, "MAX_OPERATORS_COUNT_EXCEEDED");

        TOTAL_OPERATORS_COUNT_POSITION.setStorageUint256(id + 1);

        NodeOperator storage operator = _nodeOperators[id];

        uint256 activeOperatorsCount = getActiveNodeOperatorsCount();
        ACTIVE_OPERATORS_COUNT_POSITION.setStorageUint256(activeOperatorsCount + 1);

        operator.active = true;
        operator.name = _name;
        operator.rewardAddress = _rewardAddress;

        emit NodeOperatorAdded(id, _name, _rewardAddress, 0);
    }

    /// @notice Activates deactivated node operator with given id
    /// @param _nodeOperatorId Node operator id to activate
    function activateNodeOperator(uint256 _nodeOperatorId) external {
        _onlyExistedNodeOperator(_nodeOperatorId);
        _auth(MANAGE_NODE_OPERATOR_ROLE);

        _onlyCorrectNodeOperatorState(!getNodeOperatorIsActive(_nodeOperatorId));

        ACTIVE_OPERATORS_COUNT_POSITION.setStorageUint256(getActiveNodeOperatorsCount() + 1);

        _nodeOperators[_nodeOperatorId].active = true;

        emit NodeOperatorActiveSet(_nodeOperatorId, true);
        _increaseValidatorsKeysNonce();
    }

    /// @notice Deactivates active node operator with given id
    /// @param _nodeOperatorId Node operator id to deactivate
    function deactivateNodeOperator(uint256 _nodeOperatorId) external {
        _onlyExistedNodeOperator(_nodeOperatorId);
        _auth(MANAGE_NODE_OPERATOR_ROLE);

        _onlyCorrectNodeOperatorState(getNodeOperatorIsActive(_nodeOperatorId));

        uint256 activeOperatorsCount = getActiveNodeOperatorsCount();
        ACTIVE_OPERATORS_COUNT_POSITION.setStorageUint256(activeOperatorsCount.sub(1));

        _nodeOperators[_nodeOperatorId].active = false;

        emit NodeOperatorActiveSet(_nodeOperatorId, false);

        Packed64x4.Packed memory signingKeysStats = _loadOperatorSigningKeysStats(_nodeOperatorId);
        uint64 vettedSigningKeysCount = signingKeysStats.get(TOTAL_VETTED_KEYS_COUNT_OFFSET);
        uint64 depositedSigningKeysCount = signingKeysStats.get(TOTAL_DEPOSITED_KEYS_COUNT_OFFSET);

        // reset vetted keys count to the deposited validators count
        if (vettedSigningKeysCount > depositedSigningKeysCount) {
            signingKeysStats.set(TOTAL_VETTED_KEYS_COUNT_OFFSET, depositedSigningKeysCount);
            _saveOperatorSigningKeysStats(_nodeOperatorId, signingKeysStats);

            emit VettedSigningKeysCountChanged(_nodeOperatorId, depositedSigningKeysCount);

            _updateSummaryMaxValidatorsCount(_nodeOperatorId);
        }
        _increaseValidatorsKeysNonce();
    }

    /// @notice Change human-readable name of the node operator with given id
    /// @param _nodeOperatorId Node operator id to set name for
    /// @param _name New human-readable name of the node operator
    function setNodeOperatorName(uint256 _nodeOperatorId, string _name) external {
        _onlyValidNodeOperatorName(_name);
        _onlyExistedNodeOperator(_nodeOperatorId);
        _auth(MANAGE_NODE_OPERATOR_ROLE);

        _requireNotSameValue(keccak256(bytes(_nodeOperators[_nodeOperatorId].name)) != keccak256(bytes(_name)));
        _nodeOperators[_nodeOperatorId].name = _name;
        emit NodeOperatorNameSet(_nodeOperatorId, _name);
    }

    /// @notice Change reward address of the node operator with given id
    /// @param _nodeOperatorId Node operator id to set reward address for
    /// @param _rewardAddress Execution layer Ethereum address to set as reward address
    function setNodeOperatorRewardAddress(uint256 _nodeOperatorId, address _rewardAddress) external {
        _onlyNonZeroAddress(_rewardAddress);
        _onlyExistedNodeOperator(_nodeOperatorId);
        _auth(MANAGE_NODE_OPERATOR_ROLE);

        _requireNotSameValue(_nodeOperators[_nodeOperatorId].rewardAddress != _rewardAddress);
        _nodeOperators[_nodeOperatorId].rewardAddress = _rewardAddress;
        emit NodeOperatorRewardAddressSet(_nodeOperatorId, _rewardAddress);
    }

    /// @notice Set the maximum number of validators to stake for the node operator with given id
    /// @dev Current implementation preserves invariant: depositedSigningKeysCount <= vettedSigningKeysCount <= totalSigningKeysCount.
    ///     If _vettedSigningKeysCount out of range [depositedSigningKeysCount, totalSigningKeysCount], the new vettedSigningKeysCount
    ///     value will be set to the nearest range border.
    /// @param _nodeOperatorId Node operator id to set reward address for
    /// @param _vettedSigningKeysCount New staking limit of the node operator
    function setNodeOperatorStakingLimit(uint256 _nodeOperatorId, uint64 _vettedSigningKeysCount) external {
        _onlyExistedNodeOperator(_nodeOperatorId);
        _authP(SET_NODE_OPERATOR_LIMIT_ROLE, arr(uint256(_nodeOperatorId), uint256(_vettedSigningKeysCount)));
        _onlyCorrectNodeOperatorState(getNodeOperatorIsActive(_nodeOperatorId));

        Packed64x4.Packed memory signingKeysStats = _loadOperatorSigningKeysStats(_nodeOperatorId);
        uint64 vettedSigningKeysCountBefore = signingKeysStats.get(TOTAL_VETTED_KEYS_COUNT_OFFSET);
        uint64 depositedSigningKeysCount = signingKeysStats.get(TOTAL_DEPOSITED_KEYS_COUNT_OFFSET);
        uint64 totalSigningKeysCount = signingKeysStats.get(TOTAL_KEYS_COUNT_OFFSET);

        uint64 vettedSigningKeysCountAfter = uint64(
            Math256.min(
                totalSigningKeysCount, Math256.max(uint256(_vettedSigningKeysCount), uint256(depositedSigningKeysCount))
            )
        );

        if (vettedSigningKeysCountAfter == vettedSigningKeysCountBefore) {
            return;
        }

        signingKeysStats.set(TOTAL_VETTED_KEYS_COUNT_OFFSET, vettedSigningKeysCountAfter);
        _saveOperatorSigningKeysStats(_nodeOperatorId, signingKeysStats);

        emit VettedSigningKeysCountChanged(_nodeOperatorId, vettedSigningKeysCountAfter);

        _updateSummaryMaxValidatorsCount(_nodeOperatorId);
        _increaseValidatorsKeysNonce();
    }

    /// @notice Called by StakingRouter to signal that stETH rewards were minted for this module.
    function onRewardsMinted(uint256 /* _totalShares */) external view {
        _auth(STAKING_ROUTER_ROLE);
        // since we're pushing rewards to operators after exited validators counts are
        // updated (as opposed to pulling by node ops), we don't need any handling here
        // see `onExitedAndStuckValidatorsCountsUpdated()`
    }

    function _checkReportPayload(uint256 idsLength, uint256 countsLength) internal pure returns (uint256 count) {
        count = idsLength / 8;
        require(countsLength / 16 == count && idsLength % 8 == 0 && countsLength % 16 == 0, "INVALID_REPORT_DATA");
    }

    /// @notice Called by StakingRouter to update the number of the validators of the given node
    /// operator that were requested to exit but failed to do so in the max allowed time
    ///
    /// @param _nodeOperatorIds bytes packed array of the node operators id
    /// @param _stuckValidatorsCounts bytes packed array of the new number of stuck validators for the node operators
    function updateStuckValidatorsCount(bytes _nodeOperatorIds, bytes _stuckValidatorsCounts) external {
        _auth(STAKING_ROUTER_ROLE);
        uint256 nodeOperatorsCount = _checkReportPayload(_nodeOperatorIds.length, _stuckValidatorsCounts.length);
        uint256 totalNodeOperatorsCount = getNodeOperatorsCount();

        uint256 nodeOperatorId;
        uint64 validatorsCount;
        uint256 _nodeOperatorIdsOffset;
        uint256 _stuckValidatorsCountsOffset;

        /// @dev calldata layout:
        /// | func sig (4 bytes) | ABI-enc data |
        ///
        /// ABI-enc data:
        ///
        /// |    32 bytes    |     32 bytes      |  32 bytes  | ... |  32 bytes  | ...... |
        /// | ids len offset | counts len offset |  ids len   | ids | counts len | counts |
        assembly {
            _nodeOperatorIdsOffset := add(calldataload(4), 36) // arg1 calldata offset + 4 (signature len) + 32 (length slot)
            _stuckValidatorsCountsOffset := add(calldataload(36), 36) // arg2 calldata offset + 4 (signature len) + 32 (length slot))
        }
        for (uint256 i; i < nodeOperatorsCount;) {
            /// @solidity memory-safe-assembly
            assembly {
                nodeOperatorId := shr(192, calldataload(add(_nodeOperatorIdsOffset, mul(i, 8))))
                validatorsCount := shr(128, calldataload(add(_stuckValidatorsCountsOffset, mul(i, 16))))
                i := add(i, 1)
            }
            _requireValidRange(nodeOperatorId < totalNodeOperatorsCount);
            _updateStuckValidatorsCount(nodeOperatorId, validatorsCount);
        }
        _increaseValidatorsKeysNonce();
    }

    /// @notice Called by StakingRouter to update the number of the validators in the EXITED state
    /// for node operator with given id
    ///
    /// @param _nodeOperatorIds bytes packed array of the node operators id
    /// @param _exitedValidatorsCounts bytes packed array of the new number of EXITED validators for the node operators
    function updateExitedValidatorsCount(
        bytes _nodeOperatorIds,
        bytes _exitedValidatorsCounts
    )
        external
    {
        _auth(STAKING_ROUTER_ROLE);
        uint256 nodeOperatorsCount = _checkReportPayload(_nodeOperatorIds.length, _exitedValidatorsCounts.length);
        uint256 totalNodeOperatorsCount = getNodeOperatorsCount();

        uint256 nodeOperatorId;
        uint64 validatorsCount;
        uint256 _nodeOperatorIdsOffset;
        uint256 _exitedValidatorsCountsOffset;
        /// @dev see comments for `updateStuckValidatorsCount`
        assembly {
            _nodeOperatorIdsOffset := add(calldataload(4), 36) // arg1 calldata offset + 4 (signature len) + 32 (length slot)
            _exitedValidatorsCountsOffset := add(calldataload(36), 36) // arg2 calldata offset + 4 (signature len) + 32 (length slot))
        }
        for (uint256 i; i < nodeOperatorsCount;) {
            /// @solidity memory-safe-assembly
            assembly {
                nodeOperatorId := shr(192, calldataload(add(_nodeOperatorIdsOffset, mul(i, 8))))
                validatorsCount := shr(128, calldataload(add(_exitedValidatorsCountsOffset, mul(i, 16))))
                i := add(i, 1)
            }
            _requireValidRange(nodeOperatorId < totalNodeOperatorsCount);
            _updateExitedValidatorsCount(nodeOperatorId, validatorsCount, false);
        }
        _increaseValidatorsKeysNonce();
    }

    /// @notice Updates the number of the refunded validators for node operator with the given id
    /// @param _nodeOperatorId Id of the node operator
    /// @param _refundedValidatorsCount New number of refunded validators of the node operator
    function updateRefundedValidatorsCount(uint256 _nodeOperatorId, uint256 _refundedValidatorsCount) external {
        _onlyExistedNodeOperator(_nodeOperatorId);
        _auth(STAKING_ROUTER_ROLE);

        _updateRefundValidatorsKeysCount(_nodeOperatorId, uint64(_refundedValidatorsCount));
    }

    /// @notice Called by StakingRouter after it finishes updating exited and stuck validators
    /// counts for this module's node operators.
    ///
    /// Guaranteed to be called after an oracle report is applied, regardless of whether any node
    /// operator in this module has actually received any updated counts as a result of the report
    /// but given that the total number of exited validators returned from getStakingModuleSummary
    /// is the same as StakingRouter expects based on the total count received from the oracle.
    function onExitedAndStuckValidatorsCountsUpdated() external {
        _auth(STAKING_ROUTER_ROLE);
        // for the permissioned module, we're distributing rewards within oracle operation
        // since the number of node ops won't be high and thus gas costs are limited
        _distributeRewards();
    }

    /// @notice Unsafely updates the number of validators in the EXITED/STUCK states for node operator with given id
    ///      'unsafely' means that this method can both increase and decrease exited and stuck counters
    /// @param _nodeOperatorId Id of the node operator
    /// @param _exitedValidatorsCount New number of EXITED validators for the node operator
    /// @param _stuckValidatorsCount New number of STUCK validator for the node operator
    function unsafeUpdateValidatorsCount(
        uint256 _nodeOperatorId,
        uint256 _exitedValidatorsCount,
        uint256 _stuckValidatorsCount
    ) external {
        _onlyExistedNodeOperator(_nodeOperatorId);
        _auth(STAKING_ROUTER_ROLE);

        _requireValidRange(_stuckValidatorsCount <= UINT64_MAX && _exitedValidatorsCount <= UINT64_MAX);

        _updateStuckValidatorsCount(_nodeOperatorId, uint64(_stuckValidatorsCount));
<<<<<<< HEAD
        _updateExitedValidatorsCount(_nodeOperatorId, uint64(_exitedValidatorsCount), true /* _allowDecrease */ );
=======
        _increaseValidatorsKeysNonce();
>>>>>>> 5ab42c3d
    }

    function _updateExitedValidatorsCount(uint256 _nodeOperatorId, uint64 _exitedValidatorsKeysCount, bool _allowDecrease)
        internal
    {
        Packed64x4.Packed memory signingKeysStats = _loadOperatorSigningKeysStats(_nodeOperatorId);
        int64 totalExitedValidatorsDelta =
            int64(_exitedValidatorsKeysCount) - int64(signingKeysStats.get(TOTAL_EXITED_KEYS_COUNT_OFFSET));

        if (totalExitedValidatorsDelta != 0) {
            _requireValidRange(
                _exitedValidatorsKeysCount.add(
                    _loadOperatorStuckPenaltyStats(_nodeOperatorId).get(STUCK_VALIDATORS_COUNT_OFFSET)
                ) <= signingKeysStats.get(TOTAL_DEPOSITED_KEYS_COUNT_OFFSET)
            );
            if (totalExitedValidatorsDelta < 0 && !_allowDecrease) {
                revert("EXITED_VALIDATORS_COUNT_DECREASED");
            }

            signingKeysStats.set(TOTAL_EXITED_KEYS_COUNT_OFFSET, _exitedValidatorsKeysCount);
            _saveOperatorSigningKeysStats(_nodeOperatorId, signingKeysStats);
            emit ExitedSigningKeysCountChanged(_nodeOperatorId, _exitedValidatorsKeysCount);

            // upd totals
            Packed64x4.Packed memory summarySigningKeysStats = _loadSummarySigningKeysStats();
            summarySigningKeysStats.set(
                SUMMARY_EXITED_KEYS_COUNT_OFFSET,
                uint64(int64(summarySigningKeysStats.get(SUMMARY_EXITED_KEYS_COUNT_OFFSET)) + totalExitedValidatorsDelta)
            );
            _saveSummarySigningKeysStats(summarySigningKeysStats);

            _updateSummaryMaxValidatorsCount(_nodeOperatorId);
        }
    }

    /// @notice Updates the limit of the validators that can be used for deposit by DAO
    /// @param _nodeOperatorId Id of the node operator
    /// @param _targetLimit Target limit of the node operator
    /// @param _isTargetLimitActive active flag
    function updateTargetValidatorsLimits(uint256 _nodeOperatorId, bool _isTargetLimitActive, uint256 _targetLimit) external {
        _onlyExistedNodeOperator(_nodeOperatorId);
        _auth(STAKING_ROUTER_ROLE);
        _requireValidRange(_targetLimit <= UINT64_MAX);

        Packed64x4.Packed memory operatorTargetStats = _loadOperatorTargetValidatorsStats(_nodeOperatorId);
        operatorTargetStats.set(IS_TARGET_LIMIT_ACTIVE_OFFSET, _isTargetLimitActive ? 1 : 0);
        operatorTargetStats.set(TARGET_VALIDATORS_COUNT_OFFSET, _isTargetLimitActive ? uint64(_targetLimit) : 0);
        _saveOperatorTargetValidatorsStats(_nodeOperatorId, operatorTargetStats);

        emit TargetValidatorsCountChanged(_nodeOperatorId, _targetLimit);

        _updateSummaryMaxValidatorsCount(_nodeOperatorId);
        _increaseValidatorsKeysNonce();
    }

    /**
     * @notice Set the stuck signings keys count
     */
    function _updateStuckValidatorsCount(uint256 _nodeOperatorId, uint64 _stuckValidatorsCount) internal {
        Packed64x4.Packed memory stuckPenaltyStats = _loadOperatorStuckPenaltyStats(_nodeOperatorId);
        uint64 curStuckValidatorsCount = stuckPenaltyStats.get(STUCK_VALIDATORS_COUNT_OFFSET);
        if (_stuckValidatorsCount == curStuckValidatorsCount) return;

        Packed64x4.Packed memory signingKeysStats = _loadOperatorSigningKeysStats(_nodeOperatorId);
        _requireValidRange(
            _stuckValidatorsCount.add(signingKeysStats.get(TOTAL_EXITED_KEYS_COUNT_OFFSET))
                <= signingKeysStats.get(TOTAL_DEPOSITED_KEYS_COUNT_OFFSET)
        );

        uint64 curRefundedValidatorsCount = stuckPenaltyStats.get(REFUNDED_VALIDATORS_COUNT_OFFSET);
        if (_stuckValidatorsCount <= curRefundedValidatorsCount && curStuckValidatorsCount > curRefundedValidatorsCount) {
            stuckPenaltyStats.set(STUCK_PENALTY_END_TIMESTAMP_OFFSET, uint64(block.timestamp + getStuckPenaltyDelay()));
        }

        stuckPenaltyStats.set(STUCK_VALIDATORS_COUNT_OFFSET, _stuckValidatorsCount);
        _saveOperatorStuckPenaltyStats(_nodeOperatorId, stuckPenaltyStats);
        emit StuckPenaltyStateChanged(
            _nodeOperatorId,
            _stuckValidatorsCount,
            curRefundedValidatorsCount,
            stuckPenaltyStats.get(STUCK_PENALTY_END_TIMESTAMP_OFFSET)
            );

        _updateSummaryMaxValidatorsCount(_nodeOperatorId);
    }

    function _updateRefundValidatorsKeysCount(uint256 _nodeOperatorId, uint64 _refundedValidatorsCount) internal {
        Packed64x4.Packed memory stuckPenaltyStats = _loadOperatorStuckPenaltyStats(_nodeOperatorId);
        uint64 curRefundedValidatorsCount = stuckPenaltyStats.get(REFUNDED_VALIDATORS_COUNT_OFFSET);
        if (_refundedValidatorsCount == curRefundedValidatorsCount) return;

        Packed64x4.Packed memory signingKeysStats = _loadOperatorSigningKeysStats(_nodeOperatorId);
        _requireValidRange(_refundedValidatorsCount <= signingKeysStats.get(TOTAL_DEPOSITED_KEYS_COUNT_OFFSET));

        uint64 curStuckValidatorsCount = stuckPenaltyStats.get(STUCK_VALIDATORS_COUNT_OFFSET);
        if (_refundedValidatorsCount >= curStuckValidatorsCount && curRefundedValidatorsCount < curStuckValidatorsCount) {
            stuckPenaltyStats.set(STUCK_PENALTY_END_TIMESTAMP_OFFSET, uint64(block.timestamp + getStuckPenaltyDelay()));
        }

        stuckPenaltyStats.set(REFUNDED_VALIDATORS_COUNT_OFFSET, _refundedValidatorsCount);
        _saveOperatorStuckPenaltyStats(_nodeOperatorId, stuckPenaltyStats);
        emit StuckPenaltyStateChanged(
            _nodeOperatorId,
            curStuckValidatorsCount,
            _refundedValidatorsCount,
            stuckPenaltyStats.get(STUCK_PENALTY_END_TIMESTAMP_OFFSET)
            );
        _updateSummaryMaxValidatorsCount(_nodeOperatorId);
    }

    // @dev Recalculate and update the max validator count for operator and summary stats
    function _updateSummaryMaxValidatorsCount(uint256 _nodeOperatorId) internal returns (int64 maxSigningKeysDelta) {
        maxSigningKeysDelta = _applyNodeOperatorLimits(_nodeOperatorId);
        if (maxSigningKeysDelta != 0) {
            Packed64x4.Packed memory summarySigningKeysStats = _loadSummarySigningKeysStats();

            summarySigningKeysStats.set(
                SUMMARY_MAX_VALIDATORS_COUNT_OFFSET,
                uint64(int64(summarySigningKeysStats.get(SUMMARY_MAX_VALIDATORS_COUNT_OFFSET)) + maxSigningKeysDelta)
            );
            _saveSummarySigningKeysStats(summarySigningKeysStats);
        }
    }

    /// @notice Invalidates all unused deposit data for all node operators
    function onWithdrawalCredentialsChanged() external {
        _auth(STAKING_ROUTER_ROLE);
        uint256 operatorsCount = getNodeOperatorsCount();
        if (operatorsCount > 0) {
            _invalidateReadyToDepositKeysRange(0, operatorsCount - 1);
        }
    }

    /// @notice Invalidates all unused validators keys for node operators in the given range
    /// @param _indexFrom the first index (inclusive) of the node operator to invalidate keys for
    /// @param _indexTo the last index (inclusive) of the node operator to invalidate keys for
    function invalidateReadyToDepositKeysRange(uint256 _indexFrom, uint256 _indexTo) external {
        _auth(MANAGE_NODE_OPERATOR_ROLE);
        _invalidateReadyToDepositKeysRange(_indexFrom, _indexTo);
    }

    function _invalidateReadyToDepositKeysRange(uint256 _indexFrom, uint256 _indexTo) internal {
        _requireValidRange(_indexFrom <= _indexTo && _indexTo < getNodeOperatorsCount());

        uint64 trimmedKeysCount;
        uint64 totalTrimmedKeysCount;
        Packed64x4.Packed memory signingKeysStats;

        for (uint256 nodeOperatorId = _indexFrom; nodeOperatorId <= _indexTo; ++nodeOperatorId) {
            signingKeysStats = _loadOperatorSigningKeysStats(nodeOperatorId);

            uint64 depositedSigningKeysCount = signingKeysStats.get(TOTAL_DEPOSITED_KEYS_COUNT_OFFSET);
            trimmedKeysCount = signingKeysStats.get(TOTAL_KEYS_COUNT_OFFSET) - depositedSigningKeysCount;
            if (trimmedKeysCount == 0) continue;
            totalTrimmedKeysCount += trimmedKeysCount;

            signingKeysStats.set(TOTAL_KEYS_COUNT_OFFSET, depositedSigningKeysCount);
            signingKeysStats.set(TOTAL_VETTED_KEYS_COUNT_OFFSET, depositedSigningKeysCount);
            _saveOperatorSigningKeysStats(nodeOperatorId, signingKeysStats);

            _updateSummaryMaxValidatorsCount(nodeOperatorId);

            emit TotalSigningKeysCountChanged(nodeOperatorId, depositedSigningKeysCount);
            emit VettedSigningKeysCountChanged(nodeOperatorId, depositedSigningKeysCount);
            emit NodeOperatorTotalKeysTrimmed(nodeOperatorId, trimmedKeysCount);
        }

        if (totalTrimmedKeysCount > 0) {
            Packed64x4.Packed memory summarySigningKeysStats = _loadSummarySigningKeysStats();
            summarySigningKeysStats.set(
                SUMMARY_TOTAL_KEYS_COUNT_OFFSET,
                summarySigningKeysStats.get(SUMMARY_TOTAL_KEYS_COUNT_OFFSET) - totalTrimmedKeysCount
            );
            _saveSummarySigningKeysStats(summarySigningKeysStats);
            _increaseValidatorsKeysNonce();
        }
    }

    /// @notice Obtains deposit data to be used by StakingRouter to deposit to the Ethereum Deposit
    ///     contract
    /// @param _depositsCount Number of deposits to be done
    /// @return publicKeys Batch of the concatenated public validators keys
    /// @return signatures Batch of the concatenated deposit signatures for returned public keys
    function obtainDepositData(
        uint256 _depositsCount,
        bytes /* _depositCalldata */
    ) external returns (bytes memory publicKeys, bytes memory signatures) {
        _auth(STAKING_ROUTER_ROLE);

        if (_depositsCount == 0) return (new bytes(0), new bytes(0));

        (
            uint256 allocatedKeysCount,
            uint256[] memory nodeOperatorIds,
            uint256[] memory activeKeysCountAfterAllocation
        ) = _getSigningKeysAllocationData(_depositsCount);

        require(allocatedKeysCount == _depositsCount, "INVALID_ALLOCATED_KEYS_COUNT");

        (publicKeys, signatures) = _loadAllocatedSigningKeys(
            allocatedKeysCount,
            nodeOperatorIds,
            activeKeysCountAfterAllocation
        );
        _increaseValidatorsKeysNonce();
    }

    function _getNodeOperator(uint256 _nodeOperatorId)
        internal
        view
        returns (uint64 maxSigningKeysCount, uint64 exitedSigningKeysCount, uint64 depositedSigningKeysCount)
    {
        Packed64x4.Packed memory signingKeysStats = _loadOperatorSigningKeysStats(_nodeOperatorId);
        Packed64x4.Packed memory operatorTargetStats = _loadOperatorTargetValidatorsStats(_nodeOperatorId);

        exitedSigningKeysCount = signingKeysStats.get(TOTAL_EXITED_KEYS_COUNT_OFFSET);
        depositedSigningKeysCount = signingKeysStats.get(TOTAL_DEPOSITED_KEYS_COUNT_OFFSET);
        maxSigningKeysCount = operatorTargetStats.get(MAX_VALIDATORS_COUNT_OFFSET);
    }

    function _applyNodeOperatorLimits(uint256 _nodeOperatorId) internal returns (int64 maxSigningKeysDelta) {
        Packed64x4.Packed memory signingKeysStats = _loadOperatorSigningKeysStats(_nodeOperatorId);
        Packed64x4.Packed memory operatorTargetStats = _loadOperatorTargetValidatorsStats(_nodeOperatorId);

        uint64 exitedSigningKeysCount = signingKeysStats.get(TOTAL_EXITED_KEYS_COUNT_OFFSET);
        uint64 depositedSigningKeysCount = signingKeysStats.get(TOTAL_DEPOSITED_KEYS_COUNT_OFFSET);
        uint64 vettedSigningKeysCount = signingKeysStats.get(TOTAL_VETTED_KEYS_COUNT_OFFSET);

        uint64 oldMaxSigningKeysCount = operatorTargetStats.get(MAX_VALIDATORS_COUNT_OFFSET);
        uint64 newMaxSigningKeysCount = depositedSigningKeysCount;

        if (isOperatorPenaltyCleared(_nodeOperatorId)) {
            if (operatorTargetStats.get(IS_TARGET_LIMIT_ACTIVE_OFFSET) == 0) {
                newMaxSigningKeysCount = vettedSigningKeysCount;
            } else {
                // correct max count according to target if target is enabled
                // targetLimit is limited to UINT64_MAX
                uint256 targetLimit = Math256.min(uint256(exitedSigningKeysCount).add(operatorTargetStats.get(TARGET_VALIDATORS_COUNT_OFFSET)), UINT64_MAX);
                if (targetLimit > depositedSigningKeysCount) {
                    newMaxSigningKeysCount = uint64(Math256.min(vettedSigningKeysCount, targetLimit));
                }
            }
        } // else newMaxSigningKeysCount = depositedSigningKeysCount, so depositable keys count = 0

        if (oldMaxSigningKeysCount != newMaxSigningKeysCount) {
            operatorTargetStats.set(MAX_VALIDATORS_COUNT_OFFSET, newMaxSigningKeysCount);
            _saveOperatorTargetValidatorsStats(_nodeOperatorId, operatorTargetStats);
            maxSigningKeysDelta = int64(newMaxSigningKeysCount) - int64(oldMaxSigningKeysCount);
        }
    }

    function _getSigningKeysAllocationData(uint256 _keysCount)
        internal
        view
        returns (uint256 allocatedKeysCount, uint256[] memory nodeOperatorIds, uint256[] memory activeKeyCountsAfterAllocation)
    {
        uint256 activeNodeOperatorsCount = getActiveNodeOperatorsCount();
        nodeOperatorIds = new uint256[](activeNodeOperatorsCount);
        activeKeyCountsAfterAllocation = new uint256[](activeNodeOperatorsCount);
        uint256[] memory activeKeysCapacities = new uint256[](activeNodeOperatorsCount);

        uint256 activeNodeOperatorIndex;
        uint256 nodeOperatorsCount = getNodeOperatorsCount();
        uint256 maxSigningKeysCount;
        uint256 depositedSigningKeysCount;
        uint256 exitedSigningKeysCount;

        for (uint256 nodeOperatorId; nodeOperatorId < nodeOperatorsCount; ++nodeOperatorId) {
            (maxSigningKeysCount, exitedSigningKeysCount, depositedSigningKeysCount) = _getNodeOperator(nodeOperatorId);

            // the node operator has no available signing keys
            if (depositedSigningKeysCount == maxSigningKeysCount) continue;

            nodeOperatorIds[activeNodeOperatorIndex] = nodeOperatorId;
            activeKeyCountsAfterAllocation[activeNodeOperatorIndex] = depositedSigningKeysCount - exitedSigningKeysCount;
            activeKeysCapacities[activeNodeOperatorIndex] = maxSigningKeysCount - exitedSigningKeysCount;
            ++activeNodeOperatorIndex;
        }

        if (activeNodeOperatorIndex == 0) return (0, new uint256[](0), new uint256[](0));

        /// @dev shrink the length of the resulting arrays if some active node operators have no available keys to be deposited
        if (activeNodeOperatorIndex < activeNodeOperatorsCount) {
            assembly {
                mstore(nodeOperatorIds, activeNodeOperatorIndex)
                mstore(activeKeyCountsAfterAllocation, activeNodeOperatorIndex)
                mstore(activeKeysCapacities, activeNodeOperatorIndex)
            }
        }

        allocatedKeysCount =
            MinFirstAllocationStrategy.allocate(activeKeyCountsAfterAllocation, activeKeysCapacities, uint64(_keysCount));

        /// @dev method NEVER allocates more keys than was requested
        assert(allocatedKeysCount <= _keysCount);
    }

    function _loadAllocatedSigningKeys(
        uint256 _keysCountToLoad,
        uint256[] memory _nodeOperatorIds,
        uint256[] memory _activeKeyCountsAfterAllocation
    ) internal returns (bytes memory pubkeys, bytes memory signatures) {
        (pubkeys, signatures) = SigningKeys.initKeysSigsBuf(_keysCountToLoad);

        uint256 loadedKeysCount = 0;
        uint64 depositedSigningKeysCountBefore;
        uint64 depositedSigningKeysCountAfter;
        uint256 keysCount;
        Packed64x4.Packed memory signingKeysStats;
        for (uint256 i; i < _nodeOperatorIds.length; ++i) {
            signingKeysStats = _loadOperatorSigningKeysStats(_nodeOperatorIds[i]);
            depositedSigningKeysCountBefore = signingKeysStats.get(TOTAL_DEPOSITED_KEYS_COUNT_OFFSET);
            depositedSigningKeysCountAfter =
                signingKeysStats.get(TOTAL_EXITED_KEYS_COUNT_OFFSET) + uint64(_activeKeyCountsAfterAllocation[i]);

            keysCount = depositedSigningKeysCountAfter.sub(depositedSigningKeysCountBefore);
            if (keysCount == 0) continue;

            SIGNING_KEYS_MAPPING_NAME.loadKeysSigs(
                _nodeOperatorIds[i], depositedSigningKeysCountBefore, keysCount, pubkeys, signatures, loadedKeysCount
            );
            loadedKeysCount += keysCount;

            emit DepositedSigningKeysCountChanged(_nodeOperatorIds[i], depositedSigningKeysCountAfter);
            signingKeysStats.set(TOTAL_DEPOSITED_KEYS_COUNT_OFFSET, depositedSigningKeysCountAfter);
            _saveOperatorSigningKeysStats(_nodeOperatorIds[i], signingKeysStats);
            _updateSummaryMaxValidatorsCount(_nodeOperatorIds[i]);
        }

        assert(loadedKeysCount == _keysCountToLoad);

        Packed64x4.Packed memory summarySigningKeysStats = _loadSummarySigningKeysStats();
        summarySigningKeysStats.set(
            SUMMARY_DEPOSITED_KEYS_COUNT_OFFSET,
            summarySigningKeysStats.get(SUMMARY_DEPOSITED_KEYS_COUNT_OFFSET).add(uint64(loadedKeysCount))
        );
        _saveSummarySigningKeysStats(summarySigningKeysStats);
    }

    /// @notice Returns the node operator by id
    /// @param _nodeOperatorId Node Operator id
    /// @param _fullInfo If true, name will be returned as well
    function getNodeOperator(uint256 _nodeOperatorId, bool _fullInfo)
        external
        view
        returns (
            bool active,
            string name,
            address rewardAddress,
            uint64 stakingLimit,
            uint64 stoppedValidators,
            uint64 totalSigningKeys,
            uint64 usedSigningKeys
        )
    {
        _onlyExistedNodeOperator(_nodeOperatorId);

        NodeOperator storage nodeOperator = _nodeOperators[_nodeOperatorId];

        active = nodeOperator.active;
        rewardAddress = nodeOperator.rewardAddress;
        name = _fullInfo ? nodeOperator.name : ""; // reading name is 2+ SLOADs

        Packed64x4.Packed memory signingKeysStats = _loadOperatorSigningKeysStats(_nodeOperatorId);

        stakingLimit = signingKeysStats.get(TOTAL_VETTED_KEYS_COUNT_OFFSET);
        stoppedValidators = signingKeysStats.get(TOTAL_EXITED_KEYS_COUNT_OFFSET);
        totalSigningKeys = signingKeysStats.get(TOTAL_KEYS_COUNT_OFFSET);
        usedSigningKeys = signingKeysStats.get(TOTAL_DEPOSITED_KEYS_COUNT_OFFSET);
    }

    /// @notice Returns the rewards distribution proportional to the effective stake for each node operator.
    /// @param _totalRewardShares Total amount of reward shares to distribute.
    function getRewardsDistribution(uint256 _totalRewardShares)
        public
        view
        returns (address[] memory recipients, uint256[] memory shares, bool[] memory penalized)
    {
        uint256 nodeOperatorCount = getNodeOperatorsCount();

        uint256 activeCount = getActiveNodeOperatorsCount();
        recipients = new address[](activeCount);
        shares = new uint256[](activeCount);
        penalized = new bool[](activeCount);
        uint256 idx = 0;

        uint256 totalActiveValidatorsCount = 0;
        for (uint256 operatorId; operatorId < nodeOperatorCount; ++operatorId) {
            if (!getNodeOperatorIsActive(operatorId)) continue;

            Packed64x4.Packed memory signingKeysStats = _loadOperatorSigningKeysStats(operatorId);
            uint256 activeValidatorsCount =
                signingKeysStats.get(TOTAL_DEPOSITED_KEYS_COUNT_OFFSET) - signingKeysStats.get(TOTAL_EXITED_KEYS_COUNT_OFFSET);
            totalActiveValidatorsCount = totalActiveValidatorsCount.add(activeValidatorsCount);

            recipients[idx] = _nodeOperators[operatorId].rewardAddress;
            // prefill shares array with 'key share' for recipient, see below
            shares[idx] = activeValidatorsCount;
            penalized[idx] = isOperatorPenalized(operatorId);

            ++idx;
        }

        if (totalActiveValidatorsCount == 0) return (recipients, shares, penalized);

        for (idx = 0; idx < activeCount; ++idx) {
            /// @dev unsafe division used below for gas savings. It's safe in the current case
            ///     because SafeMath.div() only validates that the divider isn't equal to zero.
            ///     totalActiveValidatorsCount guaranteed greater than zero.
            shares[idx] = shares[idx].mul(_totalRewardShares) / totalActiveValidatorsCount;
        }

        return (recipients, shares, penalized);
    }

    /// @notice Add `_quantity` validator signing keys to the keys of the node operator #`_nodeOperatorId`. Concatenated keys are: `_pubkeys`
    /// @dev Along with each key the DAO has to provide a signatures for the
    ///      (pubkey, withdrawal_credentials, 32000000000) message.
    ///      Given that information, the contract'll be able to call
    ///      deposit_contract.deposit on-chain.
    /// @param _nodeOperatorId Node Operator id
    /// @param _keysCount Number of signing keys provided
    /// @param _publicKeys Several concatenated validator signing keys
    /// @param _signatures Several concatenated signatures for (pubkey, withdrawal_credentials, 32000000000) messages
    function addSigningKeys(uint256 _nodeOperatorId, uint256 _keysCount, bytes _publicKeys, bytes _signatures) external {
        _addSigningKeys(_nodeOperatorId, _keysCount, _publicKeys, _signatures);
    }

    /// @notice Add `_quantity` validator signing keys of operator #`_id` to the set of usable keys. Concatenated keys are: `_pubkeys`. Can be done by node operator in question by using the designated rewards address.
    /// @dev Along with each key the DAO has to provide a signatures for the
    ///      (pubkey, withdrawal_credentials, 32000000000) message.
    ///      Given that information, the contract'll be able to call
    ///      deposit_contract.deposit on-chain.
    /// @param _nodeOperatorId Node Operator id
    /// @param _keysCount Number of signing keys provided
    /// @param _publicKeys Several concatenated validator signing keys
    /// @param _signatures Several concatenated signatures for (pubkey, withdrawal_credentials, 32000000000) messages
    /// @dev DEPRECATED use addSigningKeys instead
    function addSigningKeysOperatorBH(uint256 _nodeOperatorId, uint256 _keysCount, bytes _publicKeys, bytes _signatures)
        external
    {
        _addSigningKeys(_nodeOperatorId, _keysCount, _publicKeys, _signatures);
    }

    function _addSigningKeys(uint256 _nodeOperatorId, uint256 _keysCount, bytes _publicKeys, bytes _signatures) internal {
        _onlyExistedNodeOperator(_nodeOperatorId);
        _onlyNodeOperatorManager(msg.sender, _nodeOperatorId);

        _requireValidRange(_keysCount != 0 && _keysCount <= UINT64_MAX);

        Packed64x4.Packed memory signingKeysStats = _loadOperatorSigningKeysStats(_nodeOperatorId);
        uint256 totalSigningKeysCount = signingKeysStats.get(TOTAL_KEYS_COUNT_OFFSET);

        _requireValidRange(totalSigningKeysCount.add(_keysCount) <= UINT64_MAX);

        totalSigningKeysCount =
            SIGNING_KEYS_MAPPING_NAME.saveKeysSigs(_nodeOperatorId, totalSigningKeysCount, _keysCount, _publicKeys, _signatures);

        emit TotalSigningKeysCountChanged(_nodeOperatorId, totalSigningKeysCount);

        signingKeysStats.set(TOTAL_KEYS_COUNT_OFFSET, uint64(totalSigningKeysCount));
        _saveOperatorSigningKeysStats(_nodeOperatorId, signingKeysStats);

        // upd totals
        Packed64x4.Packed memory summarySigningKeysStats = _loadSummarySigningKeysStats();
        summarySigningKeysStats.set(
            SUMMARY_TOTAL_KEYS_COUNT_OFFSET, summarySigningKeysStats.get(SUMMARY_TOTAL_KEYS_COUNT_OFFSET).add(uint64(_keysCount))
        );
        _saveSummarySigningKeysStats(summarySigningKeysStats);

        _increaseValidatorsKeysNonce();
    }

    /// @notice Removes a validator signing key #`_index` from the keys of the node operator #`_nodeOperatorId`
    /// @param _nodeOperatorId Node Operator id
    /// @param _index Index of the key, starting with 0
    /// @dev DEPRECATED use removeSigningKeys instead
    function removeSigningKey(uint256 _nodeOperatorId, uint256 _index) external {
        _removeUnusedSigningKeys(_nodeOperatorId, _index, 1);
    }

    /// @notice Removes an #`_keysCount` of validator signing keys starting from #`_index` of operator #`_id` usable keys. Executed on behalf of DAO.
    /// @param _nodeOperatorId Node Operator id
    /// @param _fromIndex Index of the key, starting with 0
    /// @param _keysCount Number of keys to remove
    function removeSigningKeys(uint256 _nodeOperatorId, uint256 _fromIndex, uint256 _keysCount) external {
        _removeUnusedSigningKeys(_nodeOperatorId, _fromIndex, _keysCount);
    }

    /// @notice Removes a validator signing key #`_index` of operator #`_id` from the set of usable keys. Executed on behalf of Node Operator.
    /// @param _nodeOperatorId Node Operator id
    /// @param _index Index of the key, starting with 0
    /// @dev DEPRECATED use removeSigningKeys instead
    function removeSigningKeyOperatorBH(uint256 _nodeOperatorId, uint256 _index) external {
        _removeUnusedSigningKeys(_nodeOperatorId, _index, 1);
    }

    /// @notice Removes an #`_keysCount` of validator signing keys starting from #`_index` of operator #`_id` usable keys. Executed on behalf of Node Operator.
    /// @param _nodeOperatorId Node Operator id
    /// @param _fromIndex Index of the key, starting with 0
    /// @param _keysCount Number of keys to remove
    /// @dev DEPRECATED use removeSigningKeys instead
    function removeSigningKeysOperatorBH(uint256 _nodeOperatorId, uint256 _fromIndex, uint256 _keysCount) external {
        _removeUnusedSigningKeys(_nodeOperatorId, _fromIndex, _keysCount);
    }

    function _removeUnusedSigningKeys(uint256 _nodeOperatorId, uint256 _fromIndex, uint256 _keysCount) internal {
        _onlyExistedNodeOperator(_nodeOperatorId);
        _onlyNodeOperatorManager(msg.sender, _nodeOperatorId);

        // preserve the previous behavior of the method here and just return earlier
        if (_keysCount == 0) return;

        Packed64x4.Packed memory signingKeysStats = _loadOperatorSigningKeysStats(_nodeOperatorId);
        uint256 totalSigningKeysCount = signingKeysStats.get(TOTAL_KEYS_COUNT_OFFSET);
        // comapring _fromIndex.add(_keysCount) <= totalSigningKeysCount is enough as totalSigningKeysCount is always less than MAX_UINT64
        _requireValidRange(
            _fromIndex >= signingKeysStats.get(TOTAL_DEPOSITED_KEYS_COUNT_OFFSET)
                && _fromIndex.add(_keysCount) <= totalSigningKeysCount
        );

        totalSigningKeysCount =
            SIGNING_KEYS_MAPPING_NAME.removeKeysSigs(_nodeOperatorId, _fromIndex, _keysCount, totalSigningKeysCount);
        signingKeysStats.set(TOTAL_KEYS_COUNT_OFFSET, uint64(totalSigningKeysCount));
        emit TotalSigningKeysCountChanged(_nodeOperatorId, totalSigningKeysCount);

        uint64 vettedSigningKeysCount = signingKeysStats.get(TOTAL_VETTED_KEYS_COUNT_OFFSET);
        if (_fromIndex < vettedSigningKeysCount) {
            // decreasing the staking limit so the key at _index can't be used anymore
            signingKeysStats.set(TOTAL_VETTED_KEYS_COUNT_OFFSET, uint64(_fromIndex));
            emit VettedSigningKeysCountChanged(_nodeOperatorId, _fromIndex);
        }
        _saveOperatorSigningKeysStats(_nodeOperatorId, signingKeysStats);

        // upd totals
        Packed64x4.Packed memory summarySigningKeysStats = _loadSummarySigningKeysStats();
        summarySigningKeysStats.set(
            SUMMARY_TOTAL_KEYS_COUNT_OFFSET,
            summarySigningKeysStats.get(SUMMARY_TOTAL_KEYS_COUNT_OFFSET).sub(uint64(_keysCount))
        );
        _saveSummarySigningKeysStats(summarySigningKeysStats);
        _updateSummaryMaxValidatorsCount(_nodeOperatorId);

        _increaseValidatorsKeysNonce();
    }

    /// @notice Returns total number of signing keys of the node operator #`_nodeOperatorId`
    function getTotalSigningKeyCount(uint256 _nodeOperatorId) external view returns (uint256) {
        _onlyExistedNodeOperator(_nodeOperatorId);
        Packed64x4.Packed memory signingKeysStats = _loadOperatorSigningKeysStats(_nodeOperatorId);
        return signingKeysStats.get(TOTAL_KEYS_COUNT_OFFSET);
    }

    /// @notice Returns number of usable signing keys of the node operator #`_nodeOperatorId`
    function getUnusedSigningKeyCount(uint256 _nodeOperatorId) external view returns (uint256) {
        _onlyExistedNodeOperator(_nodeOperatorId);

        Packed64x4.Packed memory signingKeysStats = _loadOperatorSigningKeysStats(_nodeOperatorId);
        return signingKeysStats.get(TOTAL_KEYS_COUNT_OFFSET) - signingKeysStats.get(TOTAL_DEPOSITED_KEYS_COUNT_OFFSET);
    }

    /// @notice Returns n-th signing key of the node operator #`_nodeOperatorId`
    /// @param _nodeOperatorId Node Operator id
    /// @param _index Index of the key, starting with 0
    /// @return key Key
    /// @return depositSignature Signature needed for a deposit_contract.deposit call
    /// @return used Flag indication if the key was used in the staking
    function getSigningKey(uint256 _nodeOperatorId, uint256 _index)
        external
        view
        returns (bytes key, bytes depositSignature, bool used)
    {
        bool[] memory keyUses;
        (key, depositSignature, keyUses) = getSigningKeys(_nodeOperatorId, _index, 1);
        used = keyUses[0];
    }

    /// @notice Returns n signing keys of the node operator #`_nodeOperatorId`
    /// @param _nodeOperatorId Node Operator id
    /// @param _offset Offset of the key, starting with 0
    /// @param _limit Number of keys to return
    /// @return pubkeys Keys concatenated into the bytes batch
    /// @return signatures Signatures concatenated into the bytes batch needed for a deposit_contract.deposit call
    /// @return used Array of flags indicated if the key was used in the staking
    function getSigningKeys(uint256 _nodeOperatorId, uint256 _offset, uint256 _limit)
        public
        view
        returns (bytes memory pubkeys, bytes memory signatures, bool[] memory used)
    {
        _onlyExistedNodeOperator(_nodeOperatorId);

        Packed64x4.Packed memory signingKeysStats = _loadOperatorSigningKeysStats(_nodeOperatorId);
        _requireValidRange(_offset.add(_limit) <= signingKeysStats.get(TOTAL_KEYS_COUNT_OFFSET));

        uint256 depositedSigningKeysCount = signingKeysStats.get(TOTAL_DEPOSITED_KEYS_COUNT_OFFSET);
        (pubkeys, signatures) = SigningKeys.initKeysSigsBuf(_limit);
        used = new bool[](_limit);

        SIGNING_KEYS_MAPPING_NAME.loadKeysSigs(_nodeOperatorId, _offset, _limit, pubkeys, signatures, 0);
        for (uint256 i; i < _limit; ++i) {
            used[i] = (_offset + i) < depositedSigningKeysCount;
        }
    }

    /// @notice Returns the type of the staking module
    function getType() external view returns (bytes32) {
        return TYPE_POSITION.getStorageBytes32();
    }

    function getStakingModuleSummary()
        external
        view
        returns (uint256 totalExitedValidators, uint256 totalDepositedValidators, uint256 depositableValidatorsCount)
    {
        Packed64x4.Packed memory summarySigningKeysStats = _loadSummarySigningKeysStats();
        totalExitedValidators = summarySigningKeysStats.get(SUMMARY_EXITED_KEYS_COUNT_OFFSET);
        totalDepositedValidators = summarySigningKeysStats.get(SUMMARY_DEPOSITED_KEYS_COUNT_OFFSET);
        depositableValidatorsCount = summarySigningKeysStats.get(SUMMARY_MAX_VALIDATORS_COUNT_OFFSET) - totalDepositedValidators;
    }

    function getNodeOperatorSummary(uint256 _nodeOperatorId)
        external
        view
        returns (
            bool isTargetLimitActive,
            uint256 targetValidatorsCount,
            uint256 stuckValidatorsCount,
            uint256 refundedValidatorsCount,
            uint256 stuckPenaltyEndTimestamp,
            uint256 totalExitedValidators,
            uint256 totalDepositedValidators,
            uint256 depositableValidatorsCount
    ) {
        _onlyExistedNodeOperator(_nodeOperatorId);

        Packed64x4.Packed memory operatorTargetStats = _loadOperatorTargetValidatorsStats(_nodeOperatorId);
        Packed64x4.Packed memory stuckPenaltyStats = _loadOperatorStuckPenaltyStats(_nodeOperatorId);

        isTargetLimitActive = operatorTargetStats.get(IS_TARGET_LIMIT_ACTIVE_OFFSET) != 0;
        targetValidatorsCount = operatorTargetStats.get(TARGET_VALIDATORS_COUNT_OFFSET);
        stuckValidatorsCount = stuckPenaltyStats.get(STUCK_VALIDATORS_COUNT_OFFSET);
        refundedValidatorsCount = stuckPenaltyStats.get(REFUNDED_VALIDATORS_COUNT_OFFSET);
        stuckPenaltyEndTimestamp = stuckPenaltyStats.get(STUCK_PENALTY_END_TIMESTAMP_OFFSET);

        (totalExitedValidators, totalDepositedValidators, depositableValidatorsCount) =
            _getNodeOperatorValidatorsSummary(_nodeOperatorId);
    }

    function _getNodeOperatorValidatorsSummary(uint256 _nodeOperatorId) internal view returns (
        uint256 totalExitedValidators,
        uint256 totalDepositedValidators,
        uint256 depositableValidatorsCount
    ) {
        uint256 totalMaxValidators;
        (totalMaxValidators, totalExitedValidators, totalDepositedValidators) = _getNodeOperator(_nodeOperatorId);

        depositableValidatorsCount = totalMaxValidators - totalDepositedValidators;
    }

    function _isOperatorPenalized(Packed64x4.Packed memory stuckPenaltyStats) internal view returns (bool) {
        return stuckPenaltyStats.get(REFUNDED_VALIDATORS_COUNT_OFFSET) < stuckPenaltyStats.get(STUCK_VALIDATORS_COUNT_OFFSET)
            || block.timestamp <= stuckPenaltyStats.get(STUCK_PENALTY_END_TIMESTAMP_OFFSET);
    }

    function isOperatorPenalized(uint256 _nodeOperatorId) public view returns (bool) {
        Packed64x4.Packed memory stuckPenaltyStats = _loadOperatorStuckPenaltyStats(_nodeOperatorId);
        return _isOperatorPenalized(stuckPenaltyStats);
    }

    function isOperatorPenaltyCleared(uint256 _nodeOperatorId) public view returns (bool) {
        Packed64x4.Packed memory stuckPenaltyStats = _loadOperatorStuckPenaltyStats(_nodeOperatorId);
        return !_isOperatorPenalized(stuckPenaltyStats) && stuckPenaltyStats.get(STUCK_PENALTY_END_TIMESTAMP_OFFSET) == 0;
    }

    function clearNodeOperatorPenalty(uint256 _nodeOperatorId) public returns (bool) {
        Packed64x4.Packed memory stuckPenaltyStats = _loadOperatorStuckPenaltyStats(_nodeOperatorId);
        require(
            !_isOperatorPenalized(stuckPenaltyStats) && stuckPenaltyStats.get(STUCK_PENALTY_END_TIMESTAMP_OFFSET) != 0,
            "CANT_CLEAR_PENALTY"
        );
        stuckPenaltyStats.set(STUCK_PENALTY_END_TIMESTAMP_OFFSET, 0);
        _saveOperatorStuckPenaltyStats(_nodeOperatorId, stuckPenaltyStats);
        _updateSummaryMaxValidatorsCount(_nodeOperatorId);
        _increaseValidatorsKeysNonce();
    }

    /// @notice Returns total number of node operators
    function getNodeOperatorsCount() public view returns (uint256) {
        return TOTAL_OPERATORS_COUNT_POSITION.getStorageUint256();
    }

    /// @notice Returns number of active node operators
    function getActiveNodeOperatorsCount() public view returns (uint256) {
        return ACTIVE_OPERATORS_COUNT_POSITION.getStorageUint256();
    }

    /// @notice Returns if the node operator with given id is active
    function getNodeOperatorIsActive(uint256 _nodeOperatorId) public view returns (bool) {
        return _nodeOperators[_nodeOperatorId].active;
    }

    /// @notice Returns up to `_limit` node operator ids starting from the `_offset`.
    function getNodeOperatorIds(uint256 _offset, uint256 _limit)
        external
        view
        returns (uint256[] memory nodeOperatorIds) {
        uint256 nodeOperatorsCount = getNodeOperatorsCount();
        if (_offset >= nodeOperatorsCount || _limit == 0) return;
        nodeOperatorIds = new uint256[](Math256.min(_limit, nodeOperatorsCount - _offset));
        for (uint256 i = 0; i < nodeOperatorIds.length; ++i) {
            nodeOperatorIds[i] = _offset + i;
        }
    }

    /// @notice Returns a counter that MUST change it's value when any of the following happens:
    ///     1. a node operator's deposit data is added
    ///     2. a node operator's deposit data is removed
    ///     3. a node operator's ready-to-deposit data size is changed
    ///     4. a node operator was activated/deactivated
    ///     5. a node operator's deposit data is used for the deposit
    function getNonce() external view returns (uint256) {
        return KEYS_OP_INDEX_POSITION.getStorageUint256();
    }

    /// @notice Returns a counter that MUST change its value whenever the deposit data set changes.
    ///     Below is the typical list of actions that requires an update of the nonce:
    ///     1. a node operator's deposit data is added
    ///     2. a node operator's deposit data is removed
    ///     3. a node operator's ready-to-deposit data size is changed
    ///     4. a node operator was activated/deactivated
    ///     5. a node operator's deposit data is used for the deposit
    ///     Note: Depending on the StakingModule implementation above list might be extended
    /// @dev DEPRECATED use getNonce() instead
    function getKeysOpIndex() external view returns (uint256) {
        return KEYS_OP_INDEX_POSITION.getStorageUint256();
    }

    /// @notice distributes rewards among node operators
    /// @return the amount of stETH shares distributed among node operators
    function _distributeRewards() internal returns (uint256 distributed) {
        IStETH stETH = IStETH(getLocator().lido());

        uint256 sharesToDistribute = stETH.sharesOf(address(this));
        if (sharesToDistribute == 0) {
            return;
        }

        (address[] memory recipients, uint256[] memory shares, bool[] memory penalized) =
            getRewardsDistribution(sharesToDistribute);

        uint256 toBurn;
        for (uint256 idx; idx < recipients.length; ++idx) {
            /// @dev skip ultra-low amounts processing to avoid transfer zero amount in case of a penalty
            if (shares[idx] < 2) continue;
            if (penalized[idx]) {
                /// @dev half reward punishment
                /// @dev ignore remainder since it accumulated on contract balance
                shares[idx] >>= 1;
                toBurn = toBurn.add(shares[idx]);
                emit NodeOperatorPenalized(recipients[idx], shares[idx]);
            }
            stETH.transferShares(recipients[idx], shares[idx]);
            distributed = distributed.add(shares[idx]);
            emit RewardsDistributed(recipients[idx], shares[idx]);
        }
        if (toBurn > 0) {
            IBurner(getLocator().burner()).requestBurnShares(address(this), toBurn);
        }
    }

    function getLocator() public view returns (ILidoLocator) {
        return ILidoLocator(LIDO_LOCATOR_POSITION.getStorageAddress());
    }

    function getStuckPenaltyDelay() public view returns (uint256) {
        return STUCK_PENALTY_DELAY_POSITION.getStorageUint256();
    }

    function setStuckPenaltyDelay(uint256 _delay) external {
        _auth(MANAGE_NODE_OPERATOR_ROLE);

        _setStuckPenaltyDelay(_delay);
    }

    /// @dev set new stuck penalty delay, duration in sec
    function _setStuckPenaltyDelay(uint256 _delay) internal {
        _requireValidRange(_delay <= MAX_STUCK_PENALTY_DELAY);
        STUCK_PENALTY_DELAY_POSITION.setStorageUint256(_delay);
        emit StuckPenaltyDelayChanged(_delay);
    }

    function _increaseValidatorsKeysNonce() internal {
        uint256 keysOpIndex = KEYS_OP_INDEX_POSITION.getStorageUint256() + 1;
        KEYS_OP_INDEX_POSITION.setStorageUint256(keysOpIndex);
        /// @dev [DEPRECATED] event preserved for tooling compatibility
        emit KeysOpIndexSet(keysOpIndex);
        emit NonceChanged(keysOpIndex);
    }

    function _loadSummarySigningKeysStats() internal view returns (Packed64x4.Packed memory) {
        return _nodeOperatorSummary.summarySigningKeysStats;
    }

    function _saveSummarySigningKeysStats(Packed64x4.Packed memory _val) internal {
        _nodeOperatorSummary.summarySigningKeysStats = _val;
    }

    function _loadOperatorTargetValidatorsStats(uint256 _nodeOperatorId) internal view returns (Packed64x4.Packed memory) {
        return _nodeOperators[_nodeOperatorId].targetValidatorsStats;
    }

    function _saveOperatorTargetValidatorsStats(uint256 _nodeOperatorId, Packed64x4.Packed memory _val) internal {
        _nodeOperators[_nodeOperatorId].targetValidatorsStats = _val;
    }

    function _loadOperatorStuckPenaltyStats(uint256 _nodeOperatorId) internal view returns (Packed64x4.Packed memory) {
        return _nodeOperators[_nodeOperatorId].stuckPenaltyStats;
    }

    function _saveOperatorStuckPenaltyStats(uint256 _nodeOperatorId, Packed64x4.Packed memory _val) internal {
        _nodeOperators[_nodeOperatorId].stuckPenaltyStats = _val;
    }

    function _loadOperatorSigningKeysStats(uint256 _nodeOperatorId) internal view returns (Packed64x4.Packed memory) {
        return _nodeOperators[_nodeOperatorId].signingKeysStats;
    }

    function _saveOperatorSigningKeysStats(uint256 _nodeOperatorId, Packed64x4.Packed memory _val) internal {
        _nodeOperators[_nodeOperatorId].signingKeysStats = _val;
    }

    function _requireAuth(bool _pass) internal pure {
        require(_pass, "APP_AUTH_FAILED");
    }

    function _requireNotSameValue(bool _pass) internal pure {
        require(_pass, "VALUE_IS_THE_SAME");
    }

    function _requireValidRange(bool _pass) internal pure {
        require(_pass, "OUT_OF_RANGE");
    }

    function _onlyCorrectNodeOperatorState(bool _pass) internal pure {
        require(_pass, "WRONG_OPERATOR_ACTIVE_STATE");
    }

    function _auth(bytes32 _role) internal view {
        _requireAuth(canPerform(msg.sender, _role, new uint256[](0)));
    }

    function _authP(bytes32 _role, uint256[] _params) internal view {
        _requireAuth(canPerform(msg.sender, _role, _params));
    }

    function _onlyNodeOperatorManager(address _sender, uint256 _nodeOperatorId) internal view {
        bool isRewardAddress = _sender == _nodeOperators[_nodeOperatorId].rewardAddress;
        _requireAuth(isRewardAddress || canPerform(_sender, MANAGE_SIGNING_KEYS, arr(_nodeOperatorId)));
    }

    function _onlyExistedNodeOperator(uint256 _nodeOperatorId) internal view {
        _requireValidRange(_nodeOperatorId < getNodeOperatorsCount());
    }

    function _onlyValidNodeOperatorName(string _name) internal pure {
        require(bytes(_name).length > 0 && bytes(_name).length <= MAX_NODE_OPERATOR_NAME_LENGTH, "WRONG_NAME_LENGTH");
    }

    function _onlyNonZeroAddress(address _a) internal pure {
        require(_a != address(0), "ZERO_ADDRESS");
    }
}<|MERGE_RESOLUTION|>--- conflicted
+++ resolved
@@ -559,11 +559,9 @@
         _requireValidRange(_stuckValidatorsCount <= UINT64_MAX && _exitedValidatorsCount <= UINT64_MAX);
 
         _updateStuckValidatorsCount(_nodeOperatorId, uint64(_stuckValidatorsCount));
-<<<<<<< HEAD
         _updateExitedValidatorsCount(_nodeOperatorId, uint64(_exitedValidatorsCount), true /* _allowDecrease */ );
-=======
+
         _increaseValidatorsKeysNonce();
->>>>>>> 5ab42c3d
     }
 
     function _updateExitedValidatorsCount(uint256 _nodeOperatorId, uint64 _exitedValidatorsKeysCount, bool _allowDecrease)
