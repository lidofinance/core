/* See contracts/COMPILERS.md */
pragma solidity 0.4.24;

import "@aragon/os/contracts/apps/AragonApp.sol";
import "@aragon/os/contracts/common/IsContract.sol";
import "@aragon/os/contracts/lib/math/SafeMath.sol";
import "@aragon/os/contracts/lib/math/SafeMath64.sol";
import "openzeppelin-solidity/contracts/token/ERC20/IERC20.sol";
import "solidity-bytes-utils/contracts/BytesLib.sol";

import "../interfaces/INodeOperatorsRegistry.sol";


/**
  * @title Node Operator registry implementation
  *
  * See the comment of `INodeOperatorsRegistry`.
  *
  * NOTE: the code below assumes moderate amount of node operators, e.g. up to 50.
  */
contract NodeOperatorsRegistry is INodeOperatorsRegistry, IsContract, AragonApp {
    using SafeMath for uint256;
    using SafeMath64 for uint64;
    using UnstructuredStorage for bytes32;

    /// ACL
    bytes32 constant public MANAGE_SIGNING_KEYS = keccak256("MANAGE_SIGNING_KEYS");
    bytes32 constant public ADD_NODE_OPERATOR_ROLE = keccak256("ADD_NODE_OPERATOR_ROLE");
    bytes32 constant public SET_NODE_OPERATOR_ACTIVE_ROLE = keccak256("SET_NODE_OPERATOR_ACTIVE_ROLE");
    bytes32 constant public SET_NODE_OPERATOR_NAME_ROLE = keccak256("SET_NODE_OPERATOR_NAME_ROLE");
    bytes32 constant public SET_NODE_OPERATOR_ADDRESS_ROLE = keccak256("SET_NODE_OPERATOR_ADDRESS_ROLE");
    bytes32 constant public SET_NODE_OPERATOR_LIMIT_ROLE = keccak256("SET_NODE_OPERATOR_LIMIT_ROLE");
    bytes32 constant public REPORT_STOPPED_VALIDATORS_ROLE = keccak256("REPORT_STOPPED_VALIDATORS_ROLE");

    uint256 constant public PUBKEY_LENGTH = 48;
    uint256 constant public SIGNATURE_LENGTH = 96;

    bytes32 internal constant SIGNING_KEYS_MAPPING_NAME = keccak256("lido.Lido.signingKeys");


    /// @dev Node Operator parameters and internal state
    struct NodeOperator {
        bool active;    // a flag indicating if the operator can participate in further staking and reward distribution
        address rewardAddress;  // Ethereum 1 address which receives steth rewards for this operator
        string name;    // human-readable name
        uint64 stakingLimit;    // the maximum number of validators to stake for this operator
        uint64 stoppedValidators;   // number of signing keys which stopped validation (e.g. were slashed)

        uint64 totalSigningKeys;    // total amount of signing keys of this operator
        uint64 usedSigningKeys;     // number of signing keys of this operator which were used in deposits to the Ethereum 2
    }

    /// @dev Mapping of all node operators. Mapping is used to be able to extend the struct.
    mapping(uint256 => NodeOperator) internal operators;

    // @dev Total number of operators
    uint256 internal totalOperatorsCount;

    // @dev Cached number of active operators
    uint256 internal activeOperatorsCount;

    /// @dev link to the pool
    address public pool;


    modifier onlyPool() {
        require(msg.sender == pool, "APP_AUTH_FAILED");
        _;
    }

    modifier validAddress(address _a) {
        require(_a != address(0), "EMPTY_ADDRESS");
        _;
    }

    modifier operatorExists(uint256 _id) {
        require(_id < totalOperatorsCount, "NODE_OPERATOR_NOT_FOUND");
        _;
    }

<<<<<<< HEAD
    /**
      * @notice `_pool` is the `Lido` contract address, set by template
      */
=======
>>>>>>> aeb316f0
    function initialize(address _pool) public onlyInit {
        totalOperatorsCount = 0;
        activeOperatorsCount = 0;
        pool = _pool;
        initialized();
    }

    /**
      * @notice Add node operator named `name` with reward address `rewardAddress` and staking limit `stakingLimit` validators
      * @param _name Human-readable name
      * @param _rewardAddress Ethereum 1 address which receives stETH rewards for this operator
      * @param _stakingLimit the maximum number of validators to stake for this operator
      * @return a unique key of the added operator
      */
    function addNodeOperator(string _name, address _rewardAddress, uint64 _stakingLimit) external
        auth(ADD_NODE_OPERATOR_ROLE)
        validAddress(_rewardAddress)
        returns (uint256 id)
    {
        id = totalOperatorsCount++;
        NodeOperator storage operator = operators[id];

        activeOperatorsCount++;
        operator.active = true;
        operator.name = _name;
        operator.rewardAddress = _rewardAddress;
        operator.stakingLimit = _stakingLimit;

        emit NodeOperatorAdded(id, _name, _rewardAddress, _stakingLimit);
    }

    /**
      * @notice `_active ? 'Enable' : 'Disable'` the node operator #`_id`
      */
    function setNodeOperatorActive(uint256 _id, bool _active) external
        authP(SET_NODE_OPERATOR_ACTIVE_ROLE, arr(_id, _active ? uint256(1) : uint256(0)))
        operatorExists(_id)
    {
        if (operators[_id].active != _active) {
            if (_active)
                activeOperatorsCount++;
            else
                activeOperatorsCount = activeOperatorsCount.sub(1);
        }

        operators[_id].active = _active;

        emit NodeOperatorActiveSet(_id, _active);
    }

    /**
      * @notice Change human-readable name of the node operator #`_id` to `_name`
      */
    function setNodeOperatorName(uint256 _id, string _name) external
        authP(SET_NODE_OPERATOR_NAME_ROLE, arr(_id))
        operatorExists(_id)
    {
        operators[_id].name = _name;
        emit NodeOperatorNameSet(_id, _name);
    }

    /**
      * @notice Change reward address of the node operator #`_id` to `_rewardAddress`
      */
    function setNodeOperatorRewardAddress(uint256 _id, address _rewardAddress) external
        authP(SET_NODE_OPERATOR_ADDRESS_ROLE, arr(_id, uint256(_rewardAddress)))
        operatorExists(_id)
        validAddress(_rewardAddress)
    {
        operators[_id].rewardAddress = _rewardAddress;
        emit NodeOperatorRewardAddressSet(_id, _rewardAddress);
    }

    /**
      * @notice Set the maximum number of validators to stake for the node operator #`_id` to `_stakingLimit`
      */
    function setNodeOperatorStakingLimit(uint256 _id, uint64 _stakingLimit) external
        authP(SET_NODE_OPERATOR_LIMIT_ROLE, arr(_id, uint256(_stakingLimit)))
        operatorExists(_id)
    {
        operators[_id].stakingLimit = _stakingLimit;
        emit NodeOperatorStakingLimitSet(_id, _stakingLimit);
    }

    /**
      * @notice Report `_stoppedIncrement` more stopped validators of the node operator #`_id`
      */
    function reportStoppedValidators(uint256 _id, uint64 _stoppedIncrement) external
        authP(REPORT_STOPPED_VALIDATORS_ROLE, arr(_id, uint256(_stoppedIncrement)))
        operatorExists(_id)
    {
        require(0 != _stoppedIncrement, "EMPTY_VALUE");
        operators[_id].stoppedValidators = operators[_id].stoppedValidators.add(_stoppedIncrement);
        require(operators[_id].stoppedValidators <= operators[_id].usedSigningKeys, "STOPPED_MORE_THAN_LAUNCHED");

        emit NodeOperatorTotalStoppedValidatorsReported(_id, operators[_id].stoppedValidators);
    }

    /**
      * @notice Update used key counts
      * @dev Function is used by the pool
      * @param _ids Array of node operator ids
      * @param _usedSigningKeys Array of corresponding used key counts (the same length as _ids)
      */
    function updateUsedKeys(uint256[] _ids, uint64[] _usedSigningKeys) external onlyPool {
        require(_ids.length == _usedSigningKeys.length, "BAD_LENGTH");
        for (uint256 i = 0; i < _ids.length; ++i) {
            require(_ids[i] < totalOperatorsCount, "NODE_OPERATOR_NOT_FOUND");
            NodeOperator storage operator = operators[_ids[i]];

            uint64 current = operator.usedSigningKeys;
            uint64 new_ = _usedSigningKeys[i];

            require(current <= new_, "USED_KEYS_DECREASED");
            if (current == new_)
                continue;

            require(new_ <= operator.totalSigningKeys, "INCONSISTENCY");

            operator.usedSigningKeys = new_;
        }
    }

    /**
      * @notice Remove unused signing keys
      * @dev Function is used by the pool
      */
    function trimUnusedKeys() external onlyPool {
        uint256 length = totalOperatorsCount;
        for (uint256 operatorId = 0; operatorId < length; ++operatorId) {
            if (operators[operatorId].totalSigningKeys != operators[operatorId].usedSigningKeys)  // write only if update is needed
                operators[operatorId].totalSigningKeys = operators[operatorId].usedSigningKeys;  // discard unused keys
        }
    }

    /**
      * @notice Add `_quantity` validator signing keys to the set of usable keys. Concatenated keys are: `_pubkeys`. Can be done by the DAO in question by using the designated rewards address.
      * @dev Along with each key the DAO has to provide a signatures for the
      *      (pubkey, withdrawal_credentials, 32000000000) message.
      *      Given that information, the contract'll be able to call
      *      validator_registration.deposit on-chain.
      * @param _operator_id Node Operator id
      * @param _quantity Number of signing keys provided
      * @param _pubkeys Several concatenated validator signing keys
      * @param _signatures Several concatenated signatures for (pubkey, withdrawal_credentials, 32000000000) messages
      */
    function addSigningKeys(uint256 _operator_id, uint256 _quantity, bytes _pubkeys, bytes _signatures) external
        authP(MANAGE_SIGNING_KEYS, arr(_operator_id))
    {
        _addSigningKeys(_operator_id, _quantity, _pubkeys, _signatures);
    }

    /**
      * @notice Add `_quantity` validator signing keys to the set of usable keys. Concatenated keys are: `_pubkeys`. Can be done by node operator in question by using the designated rewards address.
      * @dev Along with each key the DAO has to provide a signatures for the
      *      (pubkey, withdrawal_credentials, 32000000000) message.
      *      Given that information, the contract'll be able to call
      *      validator_registration.deposit on-chain.
      * @param _operator_id Node Operator id
      * @param _quantity Number of signing keys provided
      * @param _pubkeys Several concatenated validator signing keys
      * @param _signatures Several concatenated signatures for (pubkey, withdrawal_credentials, 32000000000) messages
      */
    function addSigningKeysOperatorBH(
        uint256 _operator_id,
        uint256 _quantity,
        bytes _pubkeys,
        bytes _signatures
    )
        external
    {
        require(msg.sender == operators[_operator_id].rewardAddress, "APP_AUTH_FAILED");
        _addSigningKeys(_operator_id, _quantity, _pubkeys, _signatures);
    }

    /**
      * @notice Removes a validator signing key #`_index` from the set of usable keys. Executed on behalf of DAO.
      * @param _operator_id Node Operator id
      * @param _index Index of the key, starting with 0
      */
    function removeSigningKey(uint256 _operator_id, uint256 _index)
        external
        authP(MANAGE_SIGNING_KEYS, arr(_operator_id))
    {
        _removeSigningKey(_operator_id, _index);
    }

    /**
      * @notice Removes a validator signing key #`_index` from the set of usable keys. Executed on behalf of Node Operator.
      * @param _operator_id Node Operator id
      * @param _index Index of the key, starting with 0
      */
    function removeSigningKeyOperatorBH(uint256 _operator_id, uint256 _index) external {
        require(msg.sender == operators[_operator_id].rewardAddress, "APP_AUTH_FAILED");
        _removeSigningKey(_operator_id, _index);
    }

    /**
      * @notice Distributes rewards among node operators.
      * @dev Function is used by the pool
      * @param _token Reward token (must be ERC20-compatible)
      * @param _totalReward Total amount to distribute (must be transferred to this contract beforehand)
      */
    function distributeRewards(address _token, uint256 _totalReward) external onlyPool {
        uint256 length = totalOperatorsCount;
        uint64 effectiveStakeTotal;
        for (uint256 operatorId = 0; operatorId < length; ++operatorId) {
            NodeOperator storage operator = operators[operatorId];
            if (!operator.active)
                continue;

            uint64 effectiveStake = operator.usedSigningKeys.sub(operator.stoppedValidators);
            effectiveStakeTotal = effectiveStakeTotal.add(effectiveStake);
        }

        if (0 == effectiveStakeTotal)
            revert("NO_STAKE");

        for (operatorId = 0; operatorId < length; ++operatorId) {
            operator = operators[operatorId];
            if (!operator.active)
                continue;

            effectiveStake = operator.usedSigningKeys.sub(operator.stoppedValidators);
            uint256 reward = uint256(effectiveStake).mul(_totalReward).div(uint256(effectiveStakeTotal));
            require(IERC20(_token).transfer(operator.rewardAddress, reward), "TRANSFER_FAILED");
        }
    }

    /**
      * @notice Returns total number of node operators
      */
    function getNodeOperatorsCount() external view returns (uint256) {
        return totalOperatorsCount;
    }

    /**
      * @notice Returns number of active node operators
      */
    function getActiveNodeOperatorsCount() external view returns (uint256) {
        return activeOperatorsCount;
    }

    /**
      * @notice Returns the n-th node operator
      * @param _id Node Operator id
      * @param _fullInfo If true, name will be returned as well
      */
    function getNodeOperator(uint256 _id, bool _fullInfo) external view
        operatorExists(_id)
        returns
        (
            bool active,
            string name,
            address rewardAddress,
            uint64 stakingLimit,
            uint64 stoppedValidators,
            uint64 totalSigningKeys,
            uint64 usedSigningKeys
        )
    {
        NodeOperator storage operator = operators[_id];

        active = operator.active;
        name = _fullInfo ? operator.name : "";    // reading name is 2+ SLOADs
        rewardAddress = operator.rewardAddress;
        stakingLimit = operator.stakingLimit;
        stoppedValidators = operator.stoppedValidators;
        totalSigningKeys = operator.totalSigningKeys;
        usedSigningKeys = operator.usedSigningKeys;
    }

    /**
      * @notice Returns total number of signing keys of the node operator #`_operator_id`
      */
    function getTotalSigningKeyCount(uint256 _operator_id) external view operatorExists(_operator_id) returns (uint256) {
        return operators[_operator_id].totalSigningKeys;
    }

    /**
      * @notice Returns number of usable signing keys of the node operator #`_operator_id`
      */
    function getUnusedSigningKeyCount(uint256 _operator_id) external view operatorExists(_operator_id) returns (uint256) {
        return operators[_operator_id].totalSigningKeys.sub(operators[_operator_id].usedSigningKeys);
    }

    /**
      * @notice Returns n-th signing key of the node operator #`_operator_id`
      * @param _operator_id Node Operator id
      * @param _index Index of the key, starting with 0
      * @return key Key
      * @return depositSignature Signature needed for a validator_registration.deposit call
      * @return used Flag indication if the key was used in the staking
      */
    function getSigningKey(uint256 _operator_id, uint256 _index) external view
        operatorExists(_operator_id)
        returns (bytes key, bytes depositSignature, bool used)
    {
        require(_index < operators[_operator_id].totalSigningKeys, "KEY_NOT_FOUND");

        (bytes memory key_, bytes memory signature) = _loadSigningKey(_operator_id, _index);

        return (key_, signature, _index < operators[_operator_id].usedSigningKeys);
    }

    function _isEmptySigningKey(bytes memory _key) internal pure returns (bool) {
        assert(_key.length == PUBKEY_LENGTH);
        // algorithm applicability constraint
        assert(PUBKEY_LENGTH >= 32 && PUBKEY_LENGTH <= 64);

        uint256 k1;
        uint256 k2;
        assembly {
            k1 := mload(add(_key, 0x20))
            k2 := mload(add(_key, 0x40))
        }

        return 0 == k1 && 0 == (k2 >> ((2 * 32 - PUBKEY_LENGTH) * 8));
    }

    function to64(uint256 v) internal pure returns (uint64) {
        assert(v <= uint256(uint64(-1)));
        return uint64(v);
    }

    function _signingKeyOffset(uint256 _operator_id, uint256 _keyIndex) internal pure returns (uint256) {
        return uint256(keccak256(abi.encodePacked(SIGNING_KEYS_MAPPING_NAME, _operator_id, _keyIndex)));
    }

    function _storeSigningKey(uint256 _operator_id, uint256 _keyIndex, bytes memory _key, bytes memory _signature) internal {
        assert(_key.length == PUBKEY_LENGTH);
        assert(_signature.length == SIGNATURE_LENGTH);
        // algorithm applicability constraints
        assert(PUBKEY_LENGTH >= 32 && PUBKEY_LENGTH <= 64);
        assert(0 == SIGNATURE_LENGTH % 32);

        // key
        uint256 offset = _signingKeyOffset(_operator_id, _keyIndex);
        uint256 keyExcessBits = (2 * 32 - PUBKEY_LENGTH) * 8;
        assembly {
            sstore(offset, mload(add(_key, 0x20)))
            sstore(add(offset, 1), shl(keyExcessBits, shr(keyExcessBits, mload(add(_key, 0x40)))))
        }
        offset += 2;

        // signature
        for (uint256 i = 0; i < SIGNATURE_LENGTH; i += 32) {
            assembly {
                sstore(offset, mload(add(_signature, add(0x20, i))))
            }
            offset++;
        }
    }

    function _addSigningKeys(uint256 _operator_id, uint256 _quantity, bytes _pubkeys, bytes _signatures) internal
        operatorExists(_operator_id)
    {
        require(_quantity != 0, "NO_KEYS");
        require(_pubkeys.length == _quantity.mul(PUBKEY_LENGTH), "INVALID_LENGTH");
        require(_signatures.length == _quantity.mul(SIGNATURE_LENGTH), "INVALID_LENGTH");

        for (uint256 i = 0; i < _quantity; ++i) {
            bytes memory key = BytesLib.slice(_pubkeys, i * PUBKEY_LENGTH, PUBKEY_LENGTH);
            require(!_isEmptySigningKey(key), "EMPTY_KEY");
            bytes memory sig = BytesLib.slice(_signatures, i * SIGNATURE_LENGTH, SIGNATURE_LENGTH);

            _storeSigningKey(_operator_id, operators[_operator_id].totalSigningKeys + i, key, sig);
            emit SigningKeyAdded(_operator_id, key);
        }

        operators[_operator_id].totalSigningKeys = operators[_operator_id].totalSigningKeys.add(to64(_quantity));
    }

    function _removeSigningKey(uint256 _operator_id, uint256 _index) internal
        operatorExists(_operator_id)
    {
        require(_index < operators[_operator_id].totalSigningKeys, "KEY_NOT_FOUND");
        require(_index >= operators[_operator_id].usedSigningKeys, "KEY_WAS_USED");

        (bytes memory removedKey, ) = _loadSigningKey(_operator_id, _index);

        uint256 lastIndex = operators[_operator_id].totalSigningKeys.sub(1);
        if (_index < lastIndex) {
            (bytes memory key, bytes memory signature) = _loadSigningKey(_operator_id, lastIndex);
            _storeSigningKey(_operator_id, _index, key, signature);
        }

        _deleteSigningKey(_operator_id, lastIndex);
        operators[_operator_id].totalSigningKeys = operators[_operator_id].totalSigningKeys.sub(1);

        emit SigningKeyRemoved(_operator_id, removedKey);
    }

    function _deleteSigningKey(uint256 _operator_id, uint256 _keyIndex) internal {
        uint256 offset = _signingKeyOffset(_operator_id, _keyIndex);
        for (uint256 i = 0; i < (PUBKEY_LENGTH + SIGNATURE_LENGTH) / 32 + 1; ++i) {
            assembly {
                sstore(add(offset, i), 0)
            }
        }
    }

    function _loadSigningKey(uint256 _operator_id, uint256 _keyIndex) internal view returns (bytes memory key, bytes memory signature) {
        // algorithm applicability constraints
        assert(PUBKEY_LENGTH >= 32 && PUBKEY_LENGTH <= 64);
        assert(0 == SIGNATURE_LENGTH % 32);

        uint256 offset = _signingKeyOffset(_operator_id, _keyIndex);

        // key
        bytes memory tmpKey = new bytes(64);
        assembly {
            mstore(add(tmpKey, 0x20), sload(offset))
            mstore(add(tmpKey, 0x40), sload(add(offset, 1)))
        }
        offset += 2;
        key = BytesLib.slice(tmpKey, 0, PUBKEY_LENGTH);

        // signature
        signature = new bytes(SIGNATURE_LENGTH);
        for (uint256 i = 0; i < SIGNATURE_LENGTH; i += 32) {
            assembly {
                mstore(add(signature, add(0x20, i)), sload(offset))
            }
            offset++;
        }
    }
}<|MERGE_RESOLUTION|>--- conflicted
+++ resolved
@@ -78,12 +78,6 @@
         _;
     }
 
-<<<<<<< HEAD
-    /**
-      * @notice `_pool` is the `Lido` contract address, set by template
-      */
-=======
->>>>>>> aeb316f0
     function initialize(address _pool) public onlyInit {
         totalOperatorsCount = 0;
         activeOperatorsCount = 0;
