--- conflicted
+++ resolved
@@ -203,34 +203,6 @@
     }
 
     /**
-<<<<<<< HEAD
-=======
-      * @notice Update used key counts
-      * @dev Function is used by the pool
-      * @param _ids Array of node operator ids
-      * @param _usedSigningKeys Array of corresponding used key counts (the same length as _ids)
-      */
-    function updateUsedKeys(uint256[] _ids, uint64[] _usedSigningKeys) external onlyPool {
-        require(_ids.length == _usedSigningKeys.length, "BAD_LENGTH");
-        for (uint256 i = 0; i < _ids.length; ++i) {
-            require(_ids[i] < getNodeOperatorsCount(), "NODE_OPERATOR_NOT_FOUND");
-            NodeOperator storage operator = operators[_ids[i]];
-
-            uint64 current = operator.usedSigningKeys;
-            uint64 new_ = _usedSigningKeys[i];
-
-            require(current <= new_, "USED_KEYS_DECREASED");
-            if (current == new_)
-                continue;
-
-            require(new_ <= operator.totalSigningKeys, "INCONSISTENCY");
-
-            operator.usedSigningKeys = new_;
-        }
-    }
-
-    /**
->>>>>>> ce1801c9
       * @notice Remove unused signing keys
       * @dev Function is used by the pool
       */
