--- conflicted
+++ resolved
@@ -774,9 +774,6 @@
 
         require(externalShares >= _amountOfShares, "EXT_SHARES_TOO_SMALL");
 
-<<<<<<< HEAD
-        _setExternalShares(externalShares - _amountOfShares);
-=======
         // total shares remains the same
         // external shares are decreased
         // => external ether is decreased as well
@@ -785,8 +782,7 @@
         // => total pooled ether is decreased
         // => share rate is decreased
         // ==> losses are split between token holders
-        EXTERNAL_SHARES_POSITION.setStorageUint256(externalShares - _amountOfShares);
->>>>>>> d23181f7
+        _setExternalShares(externalShares - _amountOfShares);
 
         emit ExternalBadDebtInternalized(_amountOfShares);
     }
