// SPDX-FileCopyrightText: 2020 Lido <info@lido.fi>

// SPDX-License-Identifier: GPL-3.0

/* See contracts/COMPILERS.md */
pragma solidity 0.4.24;

import "@aragon/os/contracts/apps/AragonApp.sol";
import "@aragon/os/contracts/lib/math/SafeMath.sol";
import "@aragon/os/contracts/lib/math/SafeMath64.sol";
import "solidity-bytes-utils/contracts/BytesLib.sol";

import "./interfaces/ILido.sol";
import "./interfaces/IDepositContract.sol";
import "./interfaces/ILidoExecutionLayerRewardsVault.sol";
import "./interfaces/IStakingRouter.sol";

import "./StETH.sol";

import "./lib/StakeLimitUtils.sol";

import "hardhat/console.sol";

interface IERC721 {
    /// @notice Transfer ownership of an NFT
    /// @param _from The current owner of the NFT
    /// @param _to The new owner
    /// @param _tokenId The NFT to transfer
    function transferFrom(
        address _from,
        address _to,
        uint256 _tokenId
    ) external payable;
}

/**
 * @title Liquid staking pool implementation
 *
 * Lido is an Ethereum 2.0 liquid staking protocol solving the problem of frozen staked Ethers
 * until transfers become available in Ethereum 2.0.
 * Whitepaper: https://lido.fi/static/Lido:Ethereum-Liquid-Staking.pdf
 *
 * Since balances of all token holders change when the amount of total pooled Ether
 * changes, this token cannot fully implement ERC20 standard: it only emits `Transfer`
 * events upon explicit transfer between holders. In contrast, when Lido oracle reports
 * rewards, no Transfer events are generated: doing so would require emitting an event
 * for each token holder and thus running an unbounded loop.
 *
 * At the moment withdrawals are not possible in the beacon chain and there's no workaround.
 * Pool will be upgraded to an actual implementation when withdrawals are enabled
 * (Phase 1.5 or 2 of Eth2 launch, likely late 2022 or 2023).
 */
contract Lido is ILido, StETH, AragonApp {
    using SafeMath for uint256;
    using UnstructuredStorage for bytes32;
    using StakeLimitUnstructuredStorage for bytes32;
    using StakeLimitUtils for StakeLimitState.Data;

    /// ACL
    bytes32 public constant PAUSE_ROLE = keccak256("PAUSE_ROLE");
    bytes32 public constant RESUME_ROLE = keccak256("RESUME_ROLE");
    bytes32 public constant STAKING_PAUSE_ROLE = keccak256("STAKING_PAUSE_ROLE");
    bytes32 public constant STAKING_CONTROL_ROLE = keccak256("STAKING_CONTROL_ROLE");
    bytes32 public constant MANAGE_PROTOCOL_CONTRACTS_ROLE = keccak256("MANAGE_PROTOCOL_CONTRACTS_ROLE");
    bytes32 public constant BURN_ROLE = keccak256("BURN_ROLE");
    bytes32 public constant DEPOSIT_ROLE = keccak256("DEPOSIT_ROLE");
    bytes32 public constant SET_EL_REWARDS_VAULT_ROLE = keccak256("SET_EL_REWARDS_VAULT_ROLE");
    bytes32 public constant SET_EL_REWARDS_WITHDRAWAL_LIMIT_ROLE = keccak256("SET_EL_REWARDS_WITHDRAWAL_LIMIT_ROLE");
    bytes32 public constant SET_STAKING_ROUTER_ROLE = keccak256("SET_STAKING_ROUTER_ROLE");
    bytes32 public constant UPDATE_BUFFERED_COUNTERS_ROLE = keccak256("UPDATE_BUFFERED_COUNTERS_ROLE");

    uint256 public constant DEPOSIT_SIZE = 32 ether;

    uint256 internal constant TOTAL_BASIS_POINTS = 10000;

    /// @dev default value for maximum number of Ethereum 2.0 validators registered in a single depositBufferedEther call
    uint256 internal constant DEFAULT_MAX_DEPOSITS_PER_CALL = 150;

<<<<<<< HEAD
    bytes32 internal constant FEE_POSITION = keccak256("lido.Lido.fee");
    bytes32 internal constant TREASURY_FEE_POSITION = keccak256("lido.Lido.treasuryFee");
    bytes32 internal constant INSURANCE_FEE_POSITION = keccak256("lido.Lido.insuranceFee");
    bytes32 internal constant NODE_OPERATORS_FEE_POSITION = keccak256("lido.Lido.nodeOperatorsFee");

    bytes32 internal constant MAX_FEE = keccak256("lido.Lido.maxFee");

=======
>>>>>>> 1bab73ae
    bytes32 internal constant DEPOSIT_CONTRACT_POSITION = keccak256("lido.Lido.depositContract");
    bytes32 internal constant ORACLE_POSITION = keccak256("lido.Lido.oracle");
    bytes32 internal constant TREASURY_POSITION = keccak256("lido.Lido.treasury");
    bytes32 internal constant EL_REWARDS_VAULT_POSITION = keccak256("lido.Lido.executionLayerRewardsVault");
    bytes32 internal constant STAKING_ROUTER_POSITION = keccak256("lido.Lido.stakingRouter");
    bytes32 internal constant DEPOSIT_SECURITY_MODULE_POSITION = keccak256("lido.Lido.depositSecurityModule");

    /// @dev storage slot position of the staking rate limit structure
    bytes32 internal constant STAKING_STATE_POSITION = keccak256("lido.Lido.stakeLimit");
    /// @dev amount of Ether (on the current Ethereum side) buffered on this smart contract balance
    bytes32 internal constant BUFFERED_ETHER_POSITION = keccak256("lido.Lido.bufferedEther");
    /// @dev number of deposited validators (incrementing counter of deposit operations).
    bytes32 internal constant DEPOSITED_VALIDATORS_POSITION = keccak256("lido.Lido.depositedValidators");
    /// @dev total amount of Beacon-side Ether (sum of all the balances of Lido validators)
    bytes32 internal constant BEACON_BALANCE_POSITION = keccak256("lido.Lido.beaconBalance");
    /// @dev number of Lido's validators available in the Beacon state
    bytes32 internal constant BEACON_VALIDATORS_POSITION = keccak256("lido.Lido.beaconValidators");
    /// @dev amount of Ether sended to the Staking Router contract balance
    bytes32 internal constant STAKING_ROUTER_BUFFERED_ETHER_POSITION =
        keccak256("lido.Lido.stakingRouterBufferedEther");

    /// @dev percent in basis points of total pooled ether allowed to withdraw from LidoExecutionLayerRewardsVault per LidoOracle report
    bytes32 internal constant EL_REWARDS_WITHDRAWAL_LIMIT_POSITION = keccak256("lido.Lido.ELRewardsWithdrawalLimit");

    /// @dev Just a counter of total amount of execution layer rewards received by Lido contract
    /// Not used in the logic
    bytes32 internal constant TOTAL_EL_REWARDS_COLLECTED_POSITION = keccak256("lido.Lido.totalELRewardsCollected");

<<<<<<< HEAD
    /// @dev Credentials which allows the DAO to withdraw Ether on the 2.0 side
    bytes32 internal constant LAST_REPORT_TIMESTAMP = keccak256("lido.Lido.lastReportTimestamp");

    modifier onlyDsm() {
        require(msg.sender == getDepositSecurityModule(), "APP_AUTH_DSM_FAILED");
        _;
    }

=======
>>>>>>> 1bab73ae
    /**
     * @dev As AragonApp, Lido contract must be initialized with following variables:
     * @param _depositContract official ETH2 Deposit contract
     * @param _oracle oracle contract
     * @param _treasury treasury contract
     * NB: by default, staking and the whole Lido pool are in paused state
     */
    function initialize(
        IDepositContract _depositContract,
        address _oracle,
        address _treasury
    ) public onlyInit {
        DEPOSIT_CONTRACT_POSITION.setStorageAddress(address(_depositContract));

        _setProtocolContracts(_oracle, _treasury);

        initialized();
    }

    /**
     * @notice Stops accepting new Ether to the protocol
     *
     * @dev While accepting new Ether is stopped, calls to the `submit` function,
     * as well as to the default payable function, will revert.
     *
     * Emits `StakingPaused` event.
     */
    function pauseStaking() external {
        _auth(STAKING_PAUSE_ROLE);

        _pauseStaking();
    }

    /**
     * @notice Resumes accepting new Ether to the protocol (if `pauseStaking` was called previously)
     * NB: Staking could be rate-limited by imposing a limit on the stake amount
     * at each moment in time, see `setStakingLimit()` and `removeStakingLimit()`
     *
     * @dev Preserves staking limit if it was set previously
     *
     * Emits `StakingResumed` event
     */
    function resumeStaking() external {
        _auth(STAKING_CONTROL_ROLE);

        _resumeStaking();
    }

    /**
     * @notice Sets the staking rate limit
     *
     * ▲ Stake limit
     * │.....  .....   ........ ...            ....     ... Stake limit = max
     * │      .       .        .   .   .      .    . . .
     * │     .       .              . .  . . .      . .
     * │            .                .  . . .
     * │──────────────────────────────────────────────────> Time
     * │     ^      ^          ^   ^^^  ^ ^ ^     ^^^ ^     Stake events
     *
     * @dev Reverts if:
     * - `_maxStakeLimit` == 0
     * - `_maxStakeLimit` >= 2^96
     * - `_maxStakeLimit` < `_stakeLimitIncreasePerBlock`
     * - `_maxStakeLimit` / `_stakeLimitIncreasePerBlock` >= 2^32 (only if `_stakeLimitIncreasePerBlock` != 0)
     *
     * Emits `StakingLimitSet` event
     *
     * @param _maxStakeLimit max stake limit value
     * @param _stakeLimitIncreasePerBlock stake limit increase per single block
     */
    function setStakingLimit(uint256 _maxStakeLimit, uint256 _stakeLimitIncreasePerBlock) external {
        _auth(STAKING_CONTROL_ROLE);

        STAKING_STATE_POSITION.setStorageStakeLimitStruct(
            STAKING_STATE_POSITION.getStorageStakeLimitStruct().setStakingLimit(
                _maxStakeLimit,
                _stakeLimitIncreasePerBlock
            )
        );

        emit StakingLimitSet(_maxStakeLimit, _stakeLimitIncreasePerBlock);
    }

    /**
     * @notice Removes the staking rate limit
     *
     * Emits `StakingLimitRemoved` event
     */
    function removeStakingLimit() external {
        _auth(STAKING_CONTROL_ROLE);

        STAKING_STATE_POSITION.setStorageStakeLimitStruct(
            STAKING_STATE_POSITION.getStorageStakeLimitStruct().removeStakingLimit()
        );

        emit StakingLimitRemoved();
    }

    /**
     * @notice Check staking state: whether it's paused or not
     */
    function isStakingPaused() external view returns (bool) {
        return STAKING_STATE_POSITION.getStorageStakeLimitStruct().isStakingPaused();
    }

    /**
     * @notice Returns how much Ether can be staked in the current block
     * @dev Special return values:
     * - 2^256 - 1 if staking is unlimited;
     * - 0 if staking is paused or if limit is exhausted.
     */
    function getCurrentStakeLimit() public view returns (uint256) {
        return _getCurrentStakeLimit(STAKING_STATE_POSITION.getStorageStakeLimitStruct());
    }

    /**
     * @notice Returns full info about current stake limit params and state
     * @dev Might be used for the advanced integration requests.
     * @return isStakingPaused staking pause state (equivalent to return of isStakingPaused())
     * @return isStakingLimitSet whether the stake limit is set
     * @return currentStakeLimit current stake limit (equivalent to return of getCurrentStakeLimit())
     * @return maxStakeLimit max stake limit
     * @return maxStakeLimitGrowthBlocks blocks needed to restore max stake limit from the fully exhausted state
     * @return prevStakeLimit previously reached stake limit
     * @return prevStakeBlockNumber previously seen block number
     */
    function getStakeLimitFullInfo()
        external
        view
        returns (
            bool isStakingPaused,
            bool isStakingLimitSet,
            uint256 currentStakeLimit,
            uint256 maxStakeLimit,
            uint256 maxStakeLimitGrowthBlocks,
            uint256 prevStakeLimit,
            uint256 prevStakeBlockNumber
        )
    {
        StakeLimitState.Data memory stakeLimitData = STAKING_STATE_POSITION.getStorageStakeLimitStruct();

        isStakingPaused = stakeLimitData.isStakingPaused();
        isStakingLimitSet = stakeLimitData.isStakingLimitSet();

        currentStakeLimit = _getCurrentStakeLimit(stakeLimitData);

        maxStakeLimit = stakeLimitData.maxStakeLimit;
        maxStakeLimitGrowthBlocks = stakeLimitData.maxStakeLimitGrowthBlocks;
        prevStakeLimit = stakeLimitData.prevStakeLimit;
        prevStakeBlockNumber = stakeLimitData.prevStakeBlockNumber;
    }

    /**
     * @notice Send funds to the pool
     * @dev Users are able to submit their funds by transacting to the fallback function.
     * Unlike vanilla Eth2.0 Deposit contract, accepting only 32-Ether transactions, Lido
     * accepts payments of any size. Submitted Ethers are stored in Buffer until someone calls
     * depositBufferedEther() and pushes them to the ETH2 Deposit contract.
     */
    function() external payable {
        // protection against accidental submissions by calling non-existent function
        require(msg.data.length == 0, "NON_EMPTY_DATA");
        _submit(0);
    }

    /**
     * @notice Send funds to the pool with optional _referral parameter
     * @dev This function is alternative way to submit funds. Supports optional referral address.
     * @return Amount of StETH shares generated
     */
    function submit(address _referral) external payable returns (uint256) {
        return _submit(_referral);
    }

    /**
     * @notice A payable function for execution layer rewards. Can be called only by ExecutionLayerRewardsVault contract
     * @dev We need a dedicated function because funds received by the default payable function
     * are treated as a user deposit
     */
    function receiveELRewards() external payable {
        require(msg.sender == EL_REWARDS_VAULT_POSITION.getStorageAddress());

        TOTAL_EL_REWARDS_COLLECTED_POSITION.setStorageUint256(
            TOTAL_EL_REWARDS_COLLECTED_POSITION.getStorageUint256().add(msg.value)
        );

        emit ELRewardsReceived(msg.value);
    }

    function burnShares(address _account, uint256 _sharesAmount)
        external
        authP(BURN_ROLE, arr(_account, _sharesAmount))
        returns (uint256 newTotalShares)
    {
        return _burnShares(_account, _sharesAmount);
    }

    /**
     * @notice Stop pool routine operations
     */
    function stop() external {
        _auth(PAUSE_ROLE);

        _stop();
        _pauseStaking();
    }

    /**
     * @notice Resume pool routine operations
     * @dev Staking should be resumed manually after this call using the desired limits
     */
    function resume() external {
        _auth(RESUME_ROLE);

        _resume();
        _resumeStaking();
    }

    /**
<<<<<<< HEAD
     * @notice Set fee rate to `_feeBasisPoints` basis points.
     * The fees are accrued when:
     * - oracles report staking results (beacon chain balance increase)
     * - validators gain execution layer rewards (priority fees and MEV)
     * @param _feeBasisPoints Fee rate, in basis points
     */
    function setFee(uint16 _feeBasisPoints) external {
        _auth(MANAGE_FEE);

        _setBPValue(FEE_POSITION, _feeBasisPoints);
        emit FeeSet(_feeBasisPoints);
    }

    /**
     * @notice Set fee distribution
     * @param _treasuryFeeBasisPoints basis points go to the treasury,
     * @param _insuranceFeeBasisPoints basis points go to the insurance fund,
     * @param _operatorsFeeBasisPoints basis points go to node operators.
     * @dev The sum has to be 10 000.
     */
    function setFeeDistribution(
        uint16 _treasuryFeeBasisPoints,
        uint16 _insuranceFeeBasisPoints,
        uint16 _operatorsFeeBasisPoints
    ) external {
        _auth(MANAGE_FEE);

        require(
            TOTAL_BASIS_POINTS ==
                uint256(_treasuryFeeBasisPoints).add(uint256(_insuranceFeeBasisPoints)).add(
                    uint256(_operatorsFeeBasisPoints)
                ),
            "FEES_DONT_ADD_UP"
        );

        _setBPValue(TREASURY_FEE_POSITION, _treasuryFeeBasisPoints);
        _setBPValue(INSURANCE_FEE_POSITION, _insuranceFeeBasisPoints);
        _setBPValue(NODE_OPERATORS_FEE_POSITION, _operatorsFeeBasisPoints);

        emit FeeDistributionSet(_treasuryFeeBasisPoints, _insuranceFeeBasisPoints, _operatorsFeeBasisPoints);
    }

    function setMaxFee(uint256 _maximumFeeBasisPoints) external {
        _auth(MANAGE_FEE);

        require(_maximumFeeBasisPoints <= TOTAL_BASIS_POINTS, "VALUE_OVER_100_PERCENT");
        MAX_FEE.setStorageUint256(_maximumFeeBasisPoints);
    }

    /**
     * @notice Set Lido protocol contracts (oracle, treasury, insurance fund).
=======
     * @notice Set Lido protocol contracts (oracle, treasury).
>>>>>>> 1bab73ae
     *
     * @dev Oracle contract specified here is allowed to make
     * periodical updates of beacon stats
     * by calling pushBeacon. Treasury contract specified here is used
     * to accumulate the protocol treasury fee.
     *
     * @param _oracle oracle contract
     * @param _treasury treasury contract
     */
    function setProtocolContracts(
        address _oracle,
        address _treasury
    ) external {
        _auth(MANAGE_PROTOCOL_CONTRACTS_ROLE);

        _setProtocolContracts(_oracle, _treasury);
    }

    /**
     * @dev Sets the address of LidoExecutionLayerRewardsVault contract
     * @param _executionLayerRewardsVault Execution layer rewards vault contract address
     */
    function setELRewardsVault(address _executionLayerRewardsVault) external {
        _auth(SET_EL_REWARDS_VAULT_ROLE);

        EL_REWARDS_VAULT_POSITION.setStorageAddress(_executionLayerRewardsVault);

        emit ELRewardsVaultSet(_executionLayerRewardsVault);
    }

    /**
     * @dev Sets limit on amount of ETH to withdraw from execution layer rewards vault per LidoOracle report
     * @param _limitPoints limit in basis points to amount of ETH to withdraw per LidoOracle report
     */
    function setELRewardsWithdrawalLimit(uint16 _limitPoints) external {
        _auth(SET_EL_REWARDS_WITHDRAWAL_LIMIT_ROLE);

        _setBPValue(EL_REWARDS_WITHDRAWAL_LIMIT_POSITION, _limitPoints);
        emit ELRewardsWithdrawalLimitSet(_limitPoints);
    }

    /**
     * @notice Updates beacon stats, collects rewards from LidoExecutionLayerRewardsVault and distributes all rewards if beacon balance increased
     * @dev periodically called by the Oracle contract
     * @param _beaconValidators number of Lido's keys in the beacon state
     * @param _beaconBalance summarized balance of Lido-controlled keys in wei
     */
    function handleOracleReport(uint256 _beaconValidators, uint256 _beaconBalance) external whenNotStopped {
        require(msg.sender == getOracle(), "APP_AUTH_FAILED");

        uint256 depositedValidators = DEPOSITED_VALIDATORS_POSITION.getStorageUint256();
        require(_beaconValidators <= depositedValidators, "REPORTED_MORE_DEPOSITED");

        uint256 beaconValidators = BEACON_VALIDATORS_POSITION.getStorageUint256();
        // Since the calculation of funds in the ingress queue is based on the number of validators
        // that are in a transient state (deposited but not seen on beacon yet), we can't decrease the previously
        // reported number (we'll be unable to figure out who is in the queue and count them).
        // See LIP-1 for details https://github.com/lidofinance/lido-improvement-proposals/blob/develop/LIPS/lip-1.md
        require(_beaconValidators >= beaconValidators, "REPORTED_LESS_VALIDATORS");
        uint256 appearedValidators = _beaconValidators.sub(beaconValidators);

        // RewardBase is the amount of money that is not included in the reward calculation
        // Just appeared validators * 32 added to the previously reported beacon balance
        uint256 rewardBase = (appearedValidators.mul(DEPOSIT_SIZE)).add(BEACON_BALANCE_POSITION.getStorageUint256());

        // Save the current beacon balance and validators to
        // calculate rewards on the next push
        BEACON_BALANCE_POSITION.setStorageUint256(_beaconBalance);
        BEACON_VALIDATORS_POSITION.setStorageUint256(_beaconValidators);

        // If LidoExecutionLayerRewardsVault address is not set just do as if there were no execution layer rewards at all
        // Otherwise withdraw all rewards and put them to the buffer
        // Thus, execution layer rewards are handled the same way as beacon rewards

        uint256 executionLayerRewards;
        address executionLayerRewardsVaultAddress = getELRewardsVault();

        if (executionLayerRewardsVaultAddress != address(0)) {
            executionLayerRewards = ILidoExecutionLayerRewardsVault(executionLayerRewardsVaultAddress).withdrawRewards(
                (_getTotalPooledEther() * EL_REWARDS_WITHDRAWAL_LIMIT_POSITION.getStorageUint256()) / TOTAL_BASIS_POINTS
            );

            if (executionLayerRewards != 0) {
                BUFFERED_ETHER_POSITION.setStorageUint256(_getBufferedEther().add(executionLayerRewards));
            }
        }

        // Don’t mint/distribute any protocol fee on the non-profitable Lido oracle report
        // (when beacon chain balance delta is zero or negative).
        // See ADR #3 for details: https://research.lido.fi/t/rewards-distribution-after-the-merge-architecture-decision-record/1535
        if (_beaconBalance > rewardBase) {
            uint256 rewards = _beaconBalance.sub(rewardBase);
            distributeFee(rewards.add(executionLayerRewards));
        }
    }

    /**
     * @notice Send funds to recovery Vault. Overrides default AragonApp behaviour
     * @param _token Token to be sent to recovery vault
     */
    function transferToVault(address _token) external {
        require(allowRecoverability(_token), "RECOVER_DISALLOWED");
        address vault = getRecoveryVault();
        require(vault != address(0), "RECOVER_VAULT_ZERO");

        uint256 balance;
        if (_token == ETH) {
            balance = _getUnaccountedEther();
            // Transfer replaced by call to prevent transfer gas amount issue
            require(vault.call.value(balance)(), "RECOVER_TRANSFER_FAILED");
        } else {
            ERC20 token = ERC20(_token);
            balance = token.staticBalanceOf(this);
            // safeTransfer comes from overridden default implementation
            require(token.safeTransfer(vault, balance), "RECOVER_TOKEN_TRANSFER_FAILED");
        }

        emit RecoverToVault(vault, _token, balance);
    }

    /**
<<<<<<< HEAD
     * @notice Returns staking rewards fee rate
     */
    function getFee() public view returns (uint16 feeBasisPoints) {
        return uint16(FEE_POSITION.getStorageUint256());
    }

    /**
     * @notice Returns fee distribution proportion
     */
    function getFeeDistribution()
        public
        view
        returns (
            uint16 treasuryFeeBasisPoints,
            uint16 insuranceFeeBasisPoints,
            uint16 operatorsFeeBasisPoints
        )
    {
        treasuryFeeBasisPoints = uint16(TREASURY_FEE_POSITION.getStorageUint256());
        insuranceFeeBasisPoints = uint16(INSURANCE_FEE_POSITION.getStorageUint256());
        operatorsFeeBasisPoints = uint16(NODE_OPERATORS_FEE_POSITION.getStorageUint256());
    }

    function getMaxFee() public view returns (uint256 maxFeeBasisPoints) {
        return MAX_FEE.getStorageUint256();
    }

    /**
=======
>>>>>>> 1bab73ae
     * @notice Get the amount of Ether temporary buffered on this contract balance
     * @dev Buffered balance is kept on the contract from the moment the funds are received from user
     * until the moment they are actually sent to the official Deposit contract.
     * @return amount of buffered funds in wei
     */
    function getBufferedEther() external view returns (uint256) {
        return _getBufferedEther();
    }

    /**
     * @notice Get total amount of execution layer rewards collected to Lido contract
     * @dev Ether got through LidoExecutionLayerRewardsVault is kept on this contract's balance the same way
     * as other buffered Ether is kept (until it gets deposited)
     * @return amount of funds received as execution layer rewards (in wei)
     */
    function getTotalELRewardsCollected() external view returns (uint256) {
        return TOTAL_EL_REWARDS_COLLECTED_POSITION.getStorageUint256();
    }

    /**
     * @notice Get limit in basis points to amount of ETH to withdraw per LidoOracle report
     * @return limit in basis points to amount of ETH to withdraw per LidoOracle report
     */
    function getELRewardsWithdrawalLimit() external view returns (uint256) {
        return EL_REWARDS_WITHDRAWAL_LIMIT_POSITION.getStorageUint256();
    }

    /**
     * @notice Gets authorized oracle address
     * @return address of oracle contract
     */
    function getOracle() public view returns (address) {
        return ORACLE_POSITION.getStorageAddress();
    }

    /**
     * @notice Returns the treasury address
     */
    function getTreasury() public view returns (address) {
        return TREASURY_POSITION.getStorageAddress();
    }

    /**
     * @notice Returns the key values related to Beacon-side
     * @return depositedValidators - number of deposited validators
     * @return beaconValidators - number of Lido's validators visible in the Beacon state, reported by oracles
     * @return beaconBalance - total amount of Beacon-side Ether (sum of all the balances of Lido validators)
     */
    function getBeaconStat()
        public
        view
        returns (
            uint256 depositedValidators,
            uint256 beaconValidators,
            uint256 beaconBalance
        )
    {
        depositedValidators = DEPOSITED_VALIDATORS_POSITION.getStorageUint256();
        beaconValidators = BEACON_VALIDATORS_POSITION.getStorageUint256();
        beaconBalance = BEACON_BALANCE_POSITION.getStorageUint256();
    }

    /** 
     * @notice Returns staking rewards fee rate
     */
    function getFee() public view returns (uint16 feeBasisPoints) {}

    /**
     * @notice Returns address of the contract set as LidoExecutionLayerRewardsVault
     */
    function getELRewardsVault() public view returns (address) {
        return EL_REWARDS_VAULT_POSITION.getStorageAddress();
    }

    /**
     * @dev Internal function to set authorized oracle address
     * @param _oracle oracle contract
     */
    function _setProtocolContracts(
        address _oracle,
        address _treasury
    ) internal {
        require(_oracle != address(0), "ORACLE_ZERO_ADDRESS");
        require(_treasury != address(0), "TREASURY_ZERO_ADDRESS");

        ORACLE_POSITION.setStorageAddress(_oracle);
        TREASURY_POSITION.setStorageAddress(_treasury);

        emit ProtocolContactsSet(_oracle, _treasury);
    }

    /**
     * @dev Process user deposit, mints liquid tokens and increase the pool buffer
     * @param _referral address of referral.
     * @return amount of StETH shares generated
     */
    function _submit(address _referral) internal returns (uint256) {
        require(msg.value != 0, "ZERO_DEPOSIT");

        StakeLimitState.Data memory stakeLimitData = STAKING_STATE_POSITION.getStorageStakeLimitStruct();
        require(!stakeLimitData.isStakingPaused(), "STAKING_PAUSED");

        if (stakeLimitData.isStakingLimitSet()) {
            uint256 currentStakeLimit = stakeLimitData.calculateCurrentStakeLimit();

            require(msg.value <= currentStakeLimit, "STAKE_LIMIT");

            STAKING_STATE_POSITION.setStorageStakeLimitStruct(
                stakeLimitData.updatePrevStakeLimit(currentStakeLimit - msg.value)
            );
        }

        uint256 sharesAmount = getSharesByPooledEth(msg.value);
        if (sharesAmount == 0) {
            // totalControlledEther is 0: either the first-ever deposit or complete slashing
            // assume that shares correspond to Ether 1-to-1
            sharesAmount = msg.value;
        }

        _mintShares(msg.sender, sharesAmount);

        BUFFERED_ETHER_POSITION.setStorageUint256(_getBufferedEther().add(msg.value));
        emit Submitted(msg.sender, msg.value, _referral);

        _emitTransferAfterMintingShares(msg.sender, sharesAmount);
        return sharesAmount;
    }

    /**
     * @dev Emits {Transfer} and {TransferShares} events where `from` is 0 address. Indicates mint events.
     */
    function _emitTransferAfterMintingShares(address _to, uint256 _sharesAmount) internal {
        emit Transfer(address(0), _to, getPooledEthByShares(_sharesAmount));
        emit TransferShares(address(0), _to, _sharesAmount);
    }

<<<<<<< HEAD
=======
    function updateBufferedCounters(uint256 _numKeys) external {
        _auth(UPDATE_BUFFERED_COUNTERS_ROLE);
        uint256 _amount = _numKeys.mul(DEPOSIT_SIZE);

        DEPOSITED_VALIDATORS_POSITION.setStorageUint256(
            DEPOSITED_VALIDATORS_POSITION.getStorageUint256().add(_numKeys)
        );

        uint256 buffered = STAKING_ROUTER_BUFFERED_ETHER_POSITION.getStorageUint256();
        uint256 newBuffered = _amount >= buffered ? 0 : buffered.sub(_amount);
        STAKING_ROUTER_BUFFERED_ETHER_POSITION.setStorageUint256(newBuffered);
    }

>>>>>>> 1bab73ae
    function getStakingRouter() public view returns (address) {
        return STAKING_ROUTER_POSITION.getStorageAddress();
    }

    function setStakingRouter(address _stakingRouterAddress) external {
<<<<<<< HEAD
        _auth(MANAGE_PROTOCOL_CONTRACTS_ROLE);
        require(_stakingRouterAddress != address(0), "STAKING_ROUTER_ADDRESS_ZERO");
=======
        _auth(SET_STAKING_ROUTER_ROLE);
>>>>>>> 1bab73ae
        STAKING_ROUTER_POSITION.setStorageAddress(_stakingRouterAddress);
    }

    function getDepositSecurityModule() public view returns (address) {
        return DEPOSIT_SECURITY_MODULE_POSITION.getStorageAddress();
    }

    function setDepositSecurityModule(address _dsmAddress) external {
        _auth(MANAGE_PROTOCOL_CONTRACTS_ROLE);
        require(_dsmAddress != address(0), "DSM_ADDRESS_ZERO");
        DEPOSIT_SECURITY_MODULE_POSITION.setStorageAddress(_dsmAddress);
    }

    /**
     * @dev Distributes fee portion of the rewards by minting and distributing corresponding amount of liquid tokens.
     * @param _totalRewards Total rewards accrued on the Ethereum 2.0 side in wei
     */
    function distributeFee(uint256 _totalRewards) internal {
        // We need to take a defined percentage of the reported reward as a fee, and we do
        // this by minting new token shares and assigning them to the fee recipients (see
        // StETH docs for the explanation of the shares mechanics). The staking rewards fee
        // is defined in basis points (1 basis point is equal to 0.01%, 10000 (TOTAL_BASIS_POINTS) is 100%).
        //
        // Since we've increased totalPooledEther by _totalRewards (which is already
        // performed by the time this function is called), the combined cost of all holders'
        // shares has became _totalRewards StETH tokens more, effectively splitting the reward
        // between each token holder proportionally to their token share.
        //
        // Now we want to mint new shares to the fee recipient, so that the total cost of the
        // newly-minted shares exactly corresponds to the fee taken:
        //
        // shares2mint * newShareCost = (_totalRewards * feeBasis) / TOTAL_BASIS_POINTS
        // newShareCost = newTotalPooledEther / (prevTotalShares + shares2mint)
        //
        // which follows to:
        //
        //                        _totalRewards * feeBasis * prevTotalShares
        // shares2mint = --------------------------------------------------------------
        //                 (newTotalPooledEther * TOTAL_BASIS_POINTS) - (feeBasis * _totalRewards)
        //
        // The effect is that the given percentage of the reward goes to the fee recipient, and
        // the rest of the reward is distributed between token holders proportionally to their
        // token shares.

        address stakingRouterAddress = getStakingRouter();
        (address[] memory recipients, uint256[] memory moduleFees, uint256 totalFee) = IStakingRouter(
            stakingRouterAddress
        ).getSharesTable();

        require(totalFee <= getMaxFee(), 'TOTAL_FEE_EXCEED_MAXIMUM_FEE');

        uint256 shares2mint = 
            _totalRewards.mul(totalFee).mul(_getTotalShares())
            .div(
                _getTotalPooledEther().mul(TOTAL_BASIS_POINTS)
                .sub(totalFee.mul(_totalRewards))
            );

        _mintShares(address(this), shares2mint);

        uint256 treasuryReward = shares2mint;
        uint256 moduleReward;

        for (uint256 i = 0; i < recipients.length; i++) {
            moduleReward = shares2mint.mul(moduleFees[i]).div(totalFee);
            if (moduleReward > 0) {
                _transferShares(address(this), recipients[i], moduleReward);
                treasuryReward -= moduleReward;
            }
        }

        address treasury = getTreasury();

        _transferShares(address(this), treasury, treasuryReward);
    }

    /**
     * @dev Records a deposit to the deposit_contract.deposit function
     * @param _amount Total amount deposited to the ETH 2.0 side
     */
    function _markAsUnbuffered(uint256 _amount) internal {
        BUFFERED_ETHER_POSITION.setStorageUint256(BUFFERED_ETHER_POSITION.getStorageUint256().sub(_amount));
        STAKING_ROUTER_BUFFERED_ETHER_POSITION.setStorageUint256(
            STAKING_ROUTER_BUFFERED_ETHER_POSITION.getStorageUint256().add(_amount)
        );

        emit Unbuffered(_amount);
    }

    function getStakingRouterBufferedEther() external view returns (uint256) {
        return _getStakingRouterBufferedEther();
    }

    /**
     * @dev Write a value nominated in basis points
     */
    function _setBPValue(bytes32 _slot, uint16 _value) internal {
        require(_value <= TOTAL_BASIS_POINTS, "VALUE_OVER_100_PERCENT");
        _slot.setStorageUint256(uint256(_value));
    }

    /**
     * @dev Gets the amount of Ether temporary buffered on this contract balance
     */
    function _getBufferedEther() internal view returns (uint256) {
        uint256 buffered = BUFFERED_ETHER_POSITION.getStorageUint256();
        assert(address(this).balance >= buffered);

        return buffered;
    }

    /**
     * @dev Gets the amount of Ether temporary buffered on the StakingRouter contract balance
     */
    function _getStakingRouterBufferedEther() internal view returns (uint256) {
        return STAKING_ROUTER_BUFFERED_ETHER_POSITION.getStorageUint256();
    }

    /**
     * @dev Gets unaccounted (excess) Ether on this contract balance
     */
    function _getUnaccountedEther() internal view returns (uint256) {
        return address(this).balance.sub(_getBufferedEther());
    }

    /**
     * @dev Calculates and returns the total base balance (multiple of 32) of validators in transient state,
     *      i.e. submitted to the official Deposit contract but not yet visible in the beacon state.
     * @return transient balance in wei (1e-18 Ether)
     */
    function _getTransientBalance() internal view returns (uint256) {
        uint256 depositedValidators = DEPOSITED_VALIDATORS_POSITION.getStorageUint256();
        uint256 beaconValidators = BEACON_VALIDATORS_POSITION.getStorageUint256();
        // beaconValidators can never be less than deposited ones.
        assert(depositedValidators >= beaconValidators);
        return depositedValidators.sub(beaconValidators).mul(DEPOSIT_SIZE);
    }

    /**
     * @dev Gets the total amount of Ether controlled by the system
     * @return total balance in wei
     */
    function _getTotalPooledEther() internal view returns (uint256) {
        return
            _getBufferedEther().add(BEACON_BALANCE_POSITION.getStorageUint256()).add(_getTransientBalance()).add(
                _getStakingRouterBufferedEther()
            );
    }

    function _pauseStaking() internal {
        STAKING_STATE_POSITION.setStorageStakeLimitStruct(
            STAKING_STATE_POSITION.getStorageStakeLimitStruct().setStakeLimitPauseState(true)
        );

        emit StakingPaused();
    }

    function _resumeStaking() internal {
        STAKING_STATE_POSITION.setStorageStakeLimitStruct(
            STAKING_STATE_POSITION.getStorageStakeLimitStruct().setStakeLimitPauseState(false)
        );

        emit StakingResumed();
    }

    function _getCurrentStakeLimit(StakeLimitState.Data memory _stakeLimitData) internal view returns (uint256) {
        if (_stakeLimitData.isStakingPaused()) {
            return 0;
        }
        if (!_stakeLimitData.isStakingLimitSet()) {
            return uint256(-1);
        }

        return _stakeLimitData.calculateCurrentStakeLimit();
    }

    /**
     * @dev Size-efficient analog of the `auth(_role)` modifier
     * @param _role Permission name
     */
    function _auth(bytes32 _role) internal view auth(_role) {
        // no-op
    }

    function _transferToStakingRouter(uint256 _maxDepositsCount) internal  {
        address stakingRouter = getStakingRouter();
        require(stakingRouter != address(0), "STAKING_ROUTER_ADDRESS_ZERO");

        uint256 buffered = _getBufferedEther();
        if (buffered >= DEPOSIT_SIZE) {
            uint256 unaccounted = _getUnaccountedEther();
            uint256 numDeposits = buffered.div(DEPOSIT_SIZE);
            numDeposits = numDeposits < _maxDepositsCount ? numDeposits : _maxDepositsCount;

            uint256 amount = numDeposits * DEPOSIT_SIZE;

            address(stakingRouter).transfer(amount);

            _markAsUnbuffered(amount);
            assert(_getUnaccountedEther() == unaccounted);
        }
    }

    /**
     * @dev Invokes a deposit call to the Staking Router contract and updates buffered counters
     * @param _maxDepositsCount max deposits count
     * @param _stakingModuleId id of the staking module to be deposited
     * @param _depositCalldata module calldata
     */
    function deposit(
        uint256 _maxDepositsCount,
        uint24 _stakingModuleId,
        bytes _depositCalldata
    )
        external onlyDsm
    {    
        //make buffer transfer from LIDO to StakingRouter
        _transferToStakingRouter(_maxDepositsCount);

        // //make deposit
        IStakingRouter stakingRouterAddress = IStakingRouter(getStakingRouter());
        uint256 keysCount = stakingRouterAddress.deposit(_maxDepositsCount, _stakingModuleId, _depositCalldata);

        updateBufferedCounters(keysCount);
    }

    function updateBufferedCounters(uint256 _numKeys) internal {
        uint256 _amount = _numKeys.mul(DEPOSIT_SIZE);

        DEPOSITED_VALIDATORS_POSITION.setStorageUint256(
            DEPOSITED_VALIDATORS_POSITION.getStorageUint256().add(_numKeys)
        );

        uint256 buffered = _getStakingRouterBufferedEther();
        uint256 newBuffered = _amount >= buffered ? 0 : buffered.sub(_amount);
        STAKING_ROUTER_BUFFERED_ETHER_POSITION.setStorageUint256(newBuffered);
    }
}<|MERGE_RESOLUTION|>--- conflicted
+++ resolved
@@ -18,8 +18,6 @@
 import "./StETH.sol";
 
 import "./lib/StakeLimitUtils.sol";
-
-import "hardhat/console.sol";
 
 interface IERC721 {
     /// @notice Transfer ownership of an NFT
@@ -76,16 +74,8 @@
     /// @dev default value for maximum number of Ethereum 2.0 validators registered in a single depositBufferedEther call
     uint256 internal constant DEFAULT_MAX_DEPOSITS_PER_CALL = 150;
 
-<<<<<<< HEAD
-    bytes32 internal constant FEE_POSITION = keccak256("lido.Lido.fee");
-    bytes32 internal constant TREASURY_FEE_POSITION = keccak256("lido.Lido.treasuryFee");
-    bytes32 internal constant INSURANCE_FEE_POSITION = keccak256("lido.Lido.insuranceFee");
-    bytes32 internal constant NODE_OPERATORS_FEE_POSITION = keccak256("lido.Lido.nodeOperatorsFee");
-
     bytes32 internal constant MAX_FEE = keccak256("lido.Lido.maxFee");
 
-=======
->>>>>>> 1bab73ae
     bytes32 internal constant DEPOSIT_CONTRACT_POSITION = keccak256("lido.Lido.depositContract");
     bytes32 internal constant ORACLE_POSITION = keccak256("lido.Lido.oracle");
     bytes32 internal constant TREASURY_POSITION = keccak256("lido.Lido.treasury");
@@ -114,17 +104,11 @@
     /// Not used in the logic
     bytes32 internal constant TOTAL_EL_REWARDS_COLLECTED_POSITION = keccak256("lido.Lido.totalELRewardsCollected");
 
-<<<<<<< HEAD
-    /// @dev Credentials which allows the DAO to withdraw Ether on the 2.0 side
-    bytes32 internal constant LAST_REPORT_TIMESTAMP = keccak256("lido.Lido.lastReportTimestamp");
-
     modifier onlyDsm() {
         require(msg.sender == getDepositSecurityModule(), "APP_AUTH_DSM_FAILED");
         _;
     }
 
-=======
->>>>>>> 1bab73ae
     /**
      * @dev As AragonApp, Lido contract must be initialized with following variables:
      * @param _depositContract official ETH2 Deposit contract
@@ -343,50 +327,6 @@
         _resumeStaking();
     }
 
-    /**
-<<<<<<< HEAD
-     * @notice Set fee rate to `_feeBasisPoints` basis points.
-     * The fees are accrued when:
-     * - oracles report staking results (beacon chain balance increase)
-     * - validators gain execution layer rewards (priority fees and MEV)
-     * @param _feeBasisPoints Fee rate, in basis points
-     */
-    function setFee(uint16 _feeBasisPoints) external {
-        _auth(MANAGE_FEE);
-
-        _setBPValue(FEE_POSITION, _feeBasisPoints);
-        emit FeeSet(_feeBasisPoints);
-    }
-
-    /**
-     * @notice Set fee distribution
-     * @param _treasuryFeeBasisPoints basis points go to the treasury,
-     * @param _insuranceFeeBasisPoints basis points go to the insurance fund,
-     * @param _operatorsFeeBasisPoints basis points go to node operators.
-     * @dev The sum has to be 10 000.
-     */
-    function setFeeDistribution(
-        uint16 _treasuryFeeBasisPoints,
-        uint16 _insuranceFeeBasisPoints,
-        uint16 _operatorsFeeBasisPoints
-    ) external {
-        _auth(MANAGE_FEE);
-
-        require(
-            TOTAL_BASIS_POINTS ==
-                uint256(_treasuryFeeBasisPoints).add(uint256(_insuranceFeeBasisPoints)).add(
-                    uint256(_operatorsFeeBasisPoints)
-                ),
-            "FEES_DONT_ADD_UP"
-        );
-
-        _setBPValue(TREASURY_FEE_POSITION, _treasuryFeeBasisPoints);
-        _setBPValue(INSURANCE_FEE_POSITION, _insuranceFeeBasisPoints);
-        _setBPValue(NODE_OPERATORS_FEE_POSITION, _operatorsFeeBasisPoints);
-
-        emit FeeDistributionSet(_treasuryFeeBasisPoints, _insuranceFeeBasisPoints, _operatorsFeeBasisPoints);
-    }
-
     function setMaxFee(uint256 _maximumFeeBasisPoints) external {
         _auth(MANAGE_FEE);
 
@@ -395,10 +335,7 @@
     }
 
     /**
-     * @notice Set Lido protocol contracts (oracle, treasury, insurance fund).
-=======
      * @notice Set Lido protocol contracts (oracle, treasury).
->>>>>>> 1bab73ae
      *
      * @dev Oracle contract specified here is allowed to make
      * periodical updates of beacon stats
@@ -519,38 +456,11 @@
         emit RecoverToVault(vault, _token, balance);
     }
 
-    /**
-<<<<<<< HEAD
-     * @notice Returns staking rewards fee rate
-     */
-    function getFee() public view returns (uint16 feeBasisPoints) {
-        return uint16(FEE_POSITION.getStorageUint256());
-    }
-
-    /**
-     * @notice Returns fee distribution proportion
-     */
-    function getFeeDistribution()
-        public
-        view
-        returns (
-            uint16 treasuryFeeBasisPoints,
-            uint16 insuranceFeeBasisPoints,
-            uint16 operatorsFeeBasisPoints
-        )
-    {
-        treasuryFeeBasisPoints = uint16(TREASURY_FEE_POSITION.getStorageUint256());
-        insuranceFeeBasisPoints = uint16(INSURANCE_FEE_POSITION.getStorageUint256());
-        operatorsFeeBasisPoints = uint16(NODE_OPERATORS_FEE_POSITION.getStorageUint256());
-    }
-
     function getMaxFee() public view returns (uint256 maxFeeBasisPoints) {
         return MAX_FEE.getStorageUint256();
     }
 
     /**
-=======
->>>>>>> 1bab73ae
      * @notice Get the amount of Ether temporary buffered on this contract balance
      * @dev Buffered balance is kept on the contract from the moment the funds are received from user
      * until the moment they are actually sent to the official Deposit contract.
@@ -613,7 +523,7 @@
         beaconBalance = BEACON_BALANCE_POSITION.getStorageUint256();
     }
 
-    /** 
+    /**
      * @notice Returns staking rewards fee rate
      */
     function getFee() public view returns (uint16 feeBasisPoints) {}
@@ -687,33 +597,13 @@
         emit TransferShares(address(0), _to, _sharesAmount);
     }
 
-<<<<<<< HEAD
-=======
-    function updateBufferedCounters(uint256 _numKeys) external {
-        _auth(UPDATE_BUFFERED_COUNTERS_ROLE);
-        uint256 _amount = _numKeys.mul(DEPOSIT_SIZE);
-
-        DEPOSITED_VALIDATORS_POSITION.setStorageUint256(
-            DEPOSITED_VALIDATORS_POSITION.getStorageUint256().add(_numKeys)
-        );
-
-        uint256 buffered = STAKING_ROUTER_BUFFERED_ETHER_POSITION.getStorageUint256();
-        uint256 newBuffered = _amount >= buffered ? 0 : buffered.sub(_amount);
-        STAKING_ROUTER_BUFFERED_ETHER_POSITION.setStorageUint256(newBuffered);
-    }
-
->>>>>>> 1bab73ae
     function getStakingRouter() public view returns (address) {
         return STAKING_ROUTER_POSITION.getStorageAddress();
     }
 
     function setStakingRouter(address _stakingRouterAddress) external {
-<<<<<<< HEAD
         _auth(MANAGE_PROTOCOL_CONTRACTS_ROLE);
         require(_stakingRouterAddress != address(0), "STAKING_ROUTER_ADDRESS_ZERO");
-=======
-        _auth(SET_STAKING_ROUTER_ROLE);
->>>>>>> 1bab73ae
         STAKING_ROUTER_POSITION.setStorageAddress(_stakingRouterAddress);
     }
 
@@ -765,7 +655,7 @@
 
         require(totalFee <= getMaxFee(), 'TOTAL_FEE_EXCEED_MAXIMUM_FEE');
 
-        uint256 shares2mint = 
+        uint256 shares2mint =
             _totalRewards.mul(totalFee).mul(_getTotalShares())
             .div(
                 _getTotalPooledEther().mul(TOTAL_BASIS_POINTS)
@@ -929,7 +819,7 @@
         bytes _depositCalldata
     )
         external onlyDsm
-    {    
+    {
         //make buffer transfer from LIDO to StakingRouter
         _transferToStakingRouter(_maxDepositsCount);
 
