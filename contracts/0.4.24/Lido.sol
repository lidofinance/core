--- conflicted
+++ resolved
@@ -459,8 +459,6 @@
     }
 
     /**
-<<<<<<< HEAD
-=======
     * @notice Returns address of the contract set as LidoMevTxFeeVault
     */
     function getMevTxFeeVault() public view returns (address) {
@@ -468,16 +466,6 @@
     }
 
     /**
-    * @dev Sets the address of Deposit contract
-    * @param _contract the address of Deposit contract
-    */
-    function _setDepositContract(IDepositContract _contract) internal {
-        require(isContract(address(_contract)), "NOT_A_CONTRACT");
-        DEPOSIT_CONTRACT_POSITION.setStorageAddress(address(_contract));
-    }
-
-    /**
->>>>>>> 08aa865f
     * @dev Internal function to set authorized oracle address
     * @param _oracle oracle contract
     */
