// SPDX-FileCopyrightText: 2025 Lido <info@lido.fi>
// SPDX-License-Identifier: GPL-3.0

/* See contracts/COMPILERS.md */
pragma solidity 0.4.24;

import {AragonApp, UnstructuredStorage} from "@aragon/os/contracts/apps/AragonApp.sol";
import {SafeMath} from "@aragon/os/contracts/lib/math/SafeMath.sol";

import {ILidoLocator} from "../common/interfaces/ILidoLocator.sol";

import {StETHPermit} from "./StETHPermit.sol";
import {Versioned} from "./utils/Versioned.sol";

import {Math256} from "../common/lib/Math256.sol";
import {StakeLimitUtils, StakeLimitUnstructuredStorage, StakeLimitState} from "./lib/StakeLimitUtils.sol";
import {UnstructuredStorageExt} from "./utils/UnstructuredStorageExt.sol";

interface IBurnerMigration {
    function migrate(address _oldBurner) external;
}

interface IStakingRouter {
    function deposit(uint256 _depositsCount, uint256 _stakingModuleId, bytes _depositCalldata) external payable;

    function getStakingModuleMaxDepositsCount(
        uint256 _stakingModuleId,
        uint256 _maxDepositsValue
    ) external view returns (uint256);

    function getTotalFeeE4Precision() external view returns (uint16 totalFee);

    function TOTAL_BASIS_POINTS() external view returns (uint256);

    function getWithdrawalCredentials() external view returns (bytes32);

    function getStakingFeeAggregateDistributionE4Precision() external view returns (uint16 modulesFee, uint16 treasuryFee);
}

interface IWithdrawalQueue {
    function unfinalizedStETH() external view returns (uint256);

    function isBunkerModeActive() external view returns (bool);

    function finalize(uint256 _lastIdToFinalize, uint256 _maxShareRate) external payable;
}

interface ILidoExecutionLayerRewardsVault {
    function withdrawRewards(uint256 _maxAmount) external returns (uint256 amount);
}

interface IWithdrawalVault {
    function withdrawWithdrawals(uint256 _amount) external;
}

/**
 * @title Liquid staking pool implementation
 *
 * Lido is an Ethereum liquid staking protocol solving the problem of frozen staked ether on the Consensus Layer
 * being unavailable for transfers and DeFi on the Execution Layer.
 *
 * Since balances of all token holders change when the amount of total pooled ether
 * changes, this token cannot fully implement ERC20 standard: it only emits `Transfer`
 * events upon explicit transfer between holders. In contrast, when the Lido oracle reports
 * rewards, no `Transfer` events are emitted: doing so would require an event for each token holder
 * and thus running an unbounded loop.
 *
 * ######### STRUCTURED STORAGE #########
 * NB: The order of inheritance must preserve the structured storage layout of the previous versions.
 *
 * @dev Lido is derived from `StETHPermit` that has a structured storage:
 * SLOT 0: mapping (address => uint256) private shares (`StETH`)
 * SLOT 1: mapping (address => mapping (address => uint256)) private allowances (`StETH`)
 * SLOT 2: mapping (address => uint256) internal noncesByAddress (`StETHPermit`)
 *
 * `Versioned` and `AragonApp` both don't have the pre-allocated structured storage.
 */
contract Lido is Versioned, StETHPermit, AragonApp {
    using SafeMath for uint256;
    using UnstructuredStorage for bytes32;
    using UnstructuredStorageExt for bytes32;
    using StakeLimitUnstructuredStorage for bytes32;
    using StakeLimitUtils for StakeLimitState.Data;

    /// ACL Roles
    bytes32 public constant PAUSE_ROLE = 0x139c2898040ef16910dc9f44dc697df79363da767d8bc92f2e310312b816e46d; // keccak256("PAUSE_ROLE");
    bytes32 public constant RESUME_ROLE = 0x2fc10cc8ae19568712f7a176fb4978616a610650813c9d05326c34abb62749c7; // keccak256("RESUME_ROLE");
    bytes32 public constant STAKING_PAUSE_ROLE = 0x84ea57490227bc2be925c684e2a367071d69890b629590198f4125a018eb1de8; // keccak256("STAKING_PAUSE_ROLE")
    bytes32 public constant STAKING_CONTROL_ROLE = 0xa42eee1333c0758ba72be38e728b6dadb32ea767de5b4ddbaea1dae85b1b051f; // keccak256("STAKING_CONTROL_ROLE")
    bytes32 public constant UNSAFE_CHANGE_DEPOSITED_VALIDATORS_ROLE =
        0xe6dc5d79630c61871e99d341ad72c5a052bed2fc8c79e5a4480a7cd31117576c; // keccak256("UNSAFE_CHANGE_DEPOSITED_VALIDATORS_ROLE")

    uint256 private constant DEPOSIT_SIZE = 32 ether;

    uint256 internal constant TOTAL_BASIS_POINTS = 10000;

    /// @dev storage slot position for the total and external shares (from StETH contract)
    /// Since version 3, high 128 bits are used for the external shares
    /// |----- 128 bit -----|------ 128 bit -------|
    /// |   external shares |     total shares     |
    /// keccak256("lido.StETH.totalAndExternalShares")
    bytes32 internal constant TOTAL_AND_EXTERNAL_SHARES_POSITION =
        TOTAL_SHARES_POSITION_LOW128;
    /// @dev storage slot position for the Lido protocol contracts locator
    /// Since version 3, high 96 bits are used for the max external ratio BP
    /// |----- 96 bit -----|------ 160 bit -------|
    /// |max external ratio| lido locator address |
    /// keccak256("lido.Lido.lidoLocatorAndMaxExternalRatio")
    bytes32 internal constant LOCATOR_AND_MAX_EXTERNAL_RATIO_POSITION =
        0xd92bc31601d11a10411d08f59b7146d8a5915af253cde25f8e66b67beb4be223;
    /// @dev amount of ether (on the current Ethereum side) buffered on this smart contract balance
    /// Since version 3, high 128 bits are used for the deposited validators count
    /// |------ 128 bit -------|------ 128 bit -------|
    /// | deposited validators |    buffered ether    |
    /// keccak256("lido.Lido.bufferedEtherAndDepositedValidators");
    bytes32 internal constant BUFFERED_ETHER_AND_DEPOSITED_VALIDATORS_POSITION =
        0xa84c096ee27e195f25d7b6c7c2a03229e49f1a2a5087e57ce7d7127707942fe3;
    /// @dev total amount of ether on Consensus Layer (sum of all the balances of Lido validators)
    // "beacon" in the `keccak256()` parameter is staying here for compatibility reason
    /// Since version 3, high 128 bits are used for the CL validators count
    /// |----- 128 bit -----|------ 128 bit -------|
    /// |   CL validators   |     CL balance       |
    /// keccak256("lido.Lido.clBalanceAndClValidators");
    bytes32 internal constant CL_BALANCE_AND_CL_VALIDATORS_POSITION =
        0xc36804a03ec742b57b141e4e5d8d3bd1ddb08451fd0f9983af8aaab357a78e2f;
    /// @dev storage slot position of the staking rate limit structure
    /// keccak256("lido.Lido.stakeLimit");
    bytes32 internal constant STAKING_STATE_POSITION =
        0xa3678de4a579be090bed1177e0a24f77cc29d181ac22fd7688aca344d8938015;
    /// @dev storage slot position for the total amount of execution layer rewards received by Lido contract.
    /// keccak256("lido.Lido.totalELRewardsCollected");
    bytes32 internal constant TOTAL_EL_REWARDS_COLLECTED_POSITION =
        0xafe016039542d12eec0183bb0b1ffc2ca45b027126a494672fba4154ee77facb;

    // Staking was paused (don't accept user's ether submits)
    event StakingPaused();
    // Staking was resumed (accept user's ether submits)
    event StakingResumed();
    // Staking limit was set (rate limits user's submits)
    event StakingLimitSet(uint256 maxStakeLimit, uint256 stakeLimitIncreasePerBlock);
    // Staking limit was removed
    event StakingLimitRemoved();

    // Emitted when validators number delivered by the oracle
    event CLValidatorsUpdated(uint256 indexed reportTimestamp, uint256 preCLValidators, uint256 postCLValidators);

    // Emitted when depositedValidators value is changed
    event DepositedValidatorsChanged(uint256 depositedValidators);

    // Emitted when oracle accounting report processed
    // @dev `preCLBalance` is the balance of the validators on previous report
    // plus the amount of ether that was deposited to the deposit contract since then
    event ETHDistributed(
        uint256 indexed reportTimestamp,
        uint256 preCLBalance, // actually its preCLBalance + deposits due to compatibility reasons
        uint256 postCLBalance,
        uint256 withdrawalsWithdrawn,
        uint256 executionLayerRewardsWithdrawn,
        uint256 postBufferedEther
    );

    // Emitted when the token is rebased (an accounting oracle report is delivered)
    event TokenRebased(
        uint256 indexed reportTimestamp,
        uint256 timeElapsed,
        uint256 preTotalShares,
        uint256 preTotalEther,
        uint256 postTotalShares,
        uint256 postTotalEther,
        uint256 sharesMintedAsFees
    );

    // Lido locator set
    event LidoLocatorSet(address lidoLocator);

    // The amount of ETH withdrawn from LidoExecutionLayerRewardsVault to Lido
    event ELRewardsReceived(uint256 amount);

    // The amount of ETH withdrawn from WithdrawalVault to Lido
    event WithdrawalsReceived(uint256 amount);

    // Records a deposit made by a user
    event Submitted(address indexed sender, uint256 amount, address referral);

    // The `amount` of ether was sent to the deposit_contract.deposit function
    event Unbuffered(uint256 amount);

    // Internal share rate updated
    event InternalShareRateUpdated(
        uint256 indexed reportTimestamp,
        uint256 postInternalShares,
        uint256 postInternalEther,
        uint256 sharesMintedAsFees
    );

    // External shares minted for receiver
    event ExternalSharesMinted(address indexed receiver, uint256 amountOfShares);

    // External shares burned for account
    event ExternalSharesBurnt(uint256 amountOfShares);

    // Maximum ratio of external shares to total shares in basis points set
    event MaxExternalRatioBPSet(uint256 maxExternalRatioBP);

    // External ether transferred to buffer
    event ExternalEtherTransferredToBuffer(uint256 amount);

    // Bad debt internalized
    event ExternalBadDebtInternalized(uint256 amountOfShares);

    /**
     * @notice Initializer function for scratch deploy of Lido contract
     *
     * @param _lidoLocator lido locator contract
     * @param _eip712StETH eip712 helper contract for StETH
     *
     * @dev NB: by default, staking and the whole Lido pool are in paused state
     * @dev The contract's balance must be non-zero to mint initial shares of stETH
     */
    function initialize(address _lidoLocator, address _eip712StETH) public payable onlyInit {
        _bootstrapInitialHolder(); // stone in the elevator

        _setLidoLocator(_lidoLocator);
        emit LidoLocatorSet(_lidoLocator);
        _initializeEIP712StETH(_eip712StETH);

        _setContractVersion(3);

        ILidoLocator locator = ILidoLocator(_lidoLocator);

        _approve(_withdrawalQueue(locator), _burner(locator), INFINITE_ALLOWANCE);
        initialized();
    }

    /**
     * @notice A function to finalize upgrade to v3 (from v2). Can be called only once
     *
     * For more details see https://github.com/lidofinance/lido-improvement-proposals/blob/develop/LIPS/lip-10.md
     * @param _oldBurner The address of the old Burner contract to migrate from
     * @param _contractsWithBurnerAllowances Contracts that have allowances for the old burner to be migrated
     * @param _initialMaxExternalRatioBP Initial maximum external ratio in basis points
     */
<<<<<<< HEAD
    function finalizeUpgrade_v3(address _oldBurner, address[] _contractsWithBurnerAllowances, uint256 _initialMaxExternalRatioBP) external {
=======
    function finalizeUpgrade_v3(
        address _oldBurner,
        address[] _contractsWithBurnerAllowances,
        uint256 _initialMaxExternalRatioBP
    ) external {
>>>>>>> b0e62fbc
        require(hasInitialized(), "NOT_INITIALIZED");
        _checkContractVersion(2);
        _setContractVersion(3);

        _migrateStorage_v2_to_v3();

        _migrateBurner_v2_to_v3(_oldBurner, _contractsWithBurnerAllowances);

        _setMaxExternalRatioBP(_initialMaxExternalRatioBP);
        emit MaxExternalRatioBPSet(_initialMaxExternalRatioBP);
    }

    function _migrateStorage_v2_to_v3() internal {
        // migrate storage to packed representation
        bytes32 LIDO_LOCATOR_POSITION = keccak256("lido.Lido.lidoLocator");
        address locator = LIDO_LOCATOR_POSITION.getStorageAddress();
        assert(locator != address(0)); // sanity check

        _setLidoLocator(LIDO_LOCATOR_POSITION.getStorageAddress());
        LIDO_LOCATOR_POSITION.setStorageUint256(0);

        bytes32 BUFFERED_ETHER_POSITION = keccak256("lido.Lido.bufferedEther");
        _setBufferedEther(BUFFERED_ETHER_POSITION.getStorageUint256());
        BUFFERED_ETHER_POSITION.setStorageUint256(0);

        bytes32 DEPOSITED_VALIDATORS_POSITION = keccak256("lido.Lido.depositedValidators");
        _setDepositedValidators(DEPOSITED_VALIDATORS_POSITION.getStorageUint256());
        DEPOSITED_VALIDATORS_POSITION.setStorageUint256(0);

        bytes32 CL_VALIDATORS_POSITION = keccak256("lido.Lido.beaconValidators");
        bytes32 CL_BALANCE_POSITION = keccak256("lido.Lido.beaconBalance");
        _setClBalanceAndClValidators(
            CL_BALANCE_POSITION.getStorageUint256(),
            CL_VALIDATORS_POSITION.getStorageUint256()
        );
        CL_BALANCE_POSITION.setStorageUint256(0);
        CL_VALIDATORS_POSITION.setStorageUint256(0);

        bytes32 TOTAL_SHARES_POSITION = keccak256("lido.StETH.totalShares");
        uint256 totalShares = TOTAL_SHARES_POSITION.getStorageUint256();
        assert(totalShares > 0); // sanity check
        TOTAL_AND_EXTERNAL_SHARES_POSITION.setLowUint128(totalShares);
        TOTAL_SHARES_POSITION.setStorageUint256(0);
    }

    function _migrateBurner_v2_to_v3(
        address _oldBurner,
        address[] _contractsWithBurnerAllowances
    ) internal {
        require(_oldBurner != address(0), "OLD_BURNER_ADDRESS_ZERO");
        address burner = _burner();
        require(_oldBurner != burner, "OLD_BURNER_SAME_AS_NEW");

        // migrate burner stETH balance
        uint256 oldBurnerShares = _sharesOf(_oldBurner);
        if (oldBurnerShares > 0) {
            _transferShares(_oldBurner, burner, oldBurnerShares);
            _emitTransferEvents(_oldBurner, burner, getPooledEthByShares(oldBurnerShares), oldBurnerShares);
        }

        // initialize new burner with state from the old burner
        IBurnerMigration(burner).migrate(_oldBurner);

        // migrating allowances
        for (uint256 i = 0; i < _contractsWithBurnerAllowances.length; i++) {
            uint256 oldAllowance = allowance(_contractsWithBurnerAllowances[i], _oldBurner);
            _approve(_contractsWithBurnerAllowances[i], _oldBurner, 0);
            _approve(_contractsWithBurnerAllowances[i], burner, oldAllowance);
        }
    }

    /**
     * @notice Stop accepting new ether to the protocol
     *
     * @dev While accepting new ether is stopped, calls to the `submit` function,
     * as well as to the default payable function, will revert.
     */
    function pauseStaking() external {
        _auth(STAKING_PAUSE_ROLE);
        require(!isStakingPaused(), "ALREADY_PAUSED");

        _pauseStaking();
    }

    /**
     * @notice Resume accepting new ether to the protocol (if `pauseStaking` was called previously)
     * NB: Staking could be rate-limited by imposing a limit on the stake amount
     * at each moment in time, see `setStakingLimit()` and `removeStakingLimit()`
     *
     * @dev Preserves staking limit if it was set previously
     */
    function resumeStaking() external {
        _auth(STAKING_CONTROL_ROLE);
        require(hasInitialized(), "NOT_INITIALIZED");
        _whenNotStopped();
        require(isStakingPaused(), "ALREADY_RESUMED");

        _resumeStaking();
    }

    /**
     * @notice Set the staking rate limit
     *
     * ▲ Stake limit
     * │.....  .....   ........ ...            ....     ... Stake limit = max
     * │      .       .        .   .   .      .    . . .
     * │     .       .              . .  . . .      . .
     * │            .                .  . . .
     * │──────────────────────────────────────────────────> Time
     * │     ^      ^          ^   ^^^  ^ ^ ^     ^^^ ^     Stake events
     *
     * @dev Reverts if:
     * - `_maxStakeLimit` == 0
     * - `_maxStakeLimit` >= 2^96
     * - `_maxStakeLimit` < `_stakeLimitIncreasePerBlock`
     * - `_maxStakeLimit` / `_stakeLimitIncreasePerBlock` >= 2^32 (only if `_stakeLimitIncreasePerBlock` != 0)
     *
     * @param _maxStakeLimit max stake limit value
     * @param _stakeLimitIncreasePerBlock stake limit increase per single block
     */
    function setStakingLimit(uint256 _maxStakeLimit, uint256 _stakeLimitIncreasePerBlock) external {
        _auth(STAKING_CONTROL_ROLE);

        STAKING_STATE_POSITION.setStorageStakeLimitStruct(
            STAKING_STATE_POSITION.getStorageStakeLimitStruct().setStakingLimit(
                _maxStakeLimit,
                _stakeLimitIncreasePerBlock
            )
        );

        emit StakingLimitSet(_maxStakeLimit, _stakeLimitIncreasePerBlock);
    }

    /**
     * @notice Remove the staking rate limit
     */
    function removeStakingLimit() external {
        _auth(STAKING_CONTROL_ROLE);

        STAKING_STATE_POSITION.setStorageStakeLimitStruct(
            STAKING_STATE_POSITION.getStorageStakeLimitStruct().removeStakingLimit()
        );

        emit StakingLimitRemoved();
    }

    /**
     * @notice Check staking state: whether it's paused or not
     */
    function isStakingPaused() public view returns (bool) {
        return STAKING_STATE_POSITION.getStorageStakeLimitStruct().isStakingPaused();
    }

    /**
     * @return the maximum amount of ether that can be staked in the current block
     * @dev Special return values:
     * - 2^256 - 1 if staking is unlimited;
     * - 0 if staking is paused or if limit is exhausted.
     */
    function getCurrentStakeLimit() external view returns (uint256) {
        return _getCurrentStakeLimit(STAKING_STATE_POSITION.getStorageStakeLimitStruct());
    }

    /**
     * @notice Get the full info about current stake limit params and state
     * @dev Might be used for the advanced integration requests.
     * @return isStakingPaused_ staking pause state (equivalent to return of isStakingPaused())
     * @return isStakingLimitSet whether the stake limit is set
     * @return currentStakeLimit current stake limit (equivalent to return of getCurrentStakeLimit())
     * @return maxStakeLimit max stake limit
     * @return maxStakeLimitGrowthBlocks blocks needed to restore max stake limit from the fully exhausted state
     * @return prevStakeLimit previously reached stake limit
     * @return prevStakeBlockNumber previously seen block number
     */
    function getStakeLimitFullInfo()
        external
        view
        returns (
            bool isStakingPaused_,
            bool isStakingLimitSet,
            uint256 currentStakeLimit,
            uint256 maxStakeLimit,
            uint256 maxStakeLimitGrowthBlocks,
            uint256 prevStakeLimit,
            uint256 prevStakeBlockNumber
        )
    {
        StakeLimitState.Data memory stakeLimitData = STAKING_STATE_POSITION.getStorageStakeLimitStruct();

        isStakingPaused_ = stakeLimitData.isStakingPaused();
        isStakingLimitSet = stakeLimitData.isStakingLimitSet();

        currentStakeLimit = _getCurrentStakeLimit(stakeLimitData);

        maxStakeLimit = stakeLimitData.maxStakeLimit;
        maxStakeLimitGrowthBlocks = stakeLimitData.maxStakeLimitGrowthBlocks;
        prevStakeLimit = stakeLimitData.prevStakeLimit;
        prevStakeBlockNumber = stakeLimitData.prevStakeBlockNumber;
    }

    /**
     * @return the maximum allowed external shares ratio as basis points of total shares [0-10000]
     */
    function getMaxExternalRatioBP() external view returns (uint256) {
        return _getMaxExternalRatioBP();
    }

    /**
     * @notice Set the maximum allowed external shares ratio as basis points of total shares
     * @param _maxExternalRatioBP The maximum ratio in basis points [0-10000]
     */
    function setMaxExternalRatioBP(uint256 _maxExternalRatioBP) external {
        _auth(STAKING_CONTROL_ROLE);
        require(_maxExternalRatioBP <= TOTAL_BASIS_POINTS, "INVALID_MAX_EXTERNAL_RATIO");

        _setMaxExternalRatioBP(_maxExternalRatioBP);

        emit MaxExternalRatioBPSet(_maxExternalRatioBP);
    }

    /**
     * @notice Send funds to the pool and mint StETH to the `msg.sender` address
     * @dev Users are able to submit their funds by sending ether to the contract address
     * Unlike vanilla Ethereum Deposit contract, accepting only 32-Ether transactions, Lido
     * accepts payments of any size. Submitted ether is stored in the buffer until someone calls
     * deposit() and pushes it to the Ethereum Deposit contract.
     */
    // solhint-disable-next-line no-complex-fallback
    function() external payable {
        // protection against accidental submissions by calling non-existent function
        require(msg.data.length == 0, "NON_EMPTY_DATA");
        _submit(0);
    }

    /**
     * @notice Send funds to the pool with the optional `_referral` parameter and mint StETH to the `msg.sender` address
     * @param _referral optional referral address
     * @return Amount of StETH shares minted
     */
    function submit(address _referral) external payable returns (uint256) {
        return _submit(_referral);
    }

    /**
     * @notice A payable function for execution layer rewards. Can be called only by `ExecutionLayerRewardsVault`
     * @dev We need a dedicated function because funds received by the default payable function
     * are treated as a user deposit
     */
    function receiveELRewards() external payable {
        _auth(_elRewardsVault());

        TOTAL_EL_REWARDS_COLLECTED_POSITION.setStorageUint256(getTotalELRewardsCollected().add(msg.value));

        emit ELRewardsReceived(msg.value);
    }

    /**
     * @notice A payable function for withdrawals acquisition. Can be called only by `WithdrawalVault`
     * @dev We need a dedicated function because funds received by the default payable function
     * are treated as a user deposit
     */
    function receiveWithdrawals() external payable {
        _auth(_withdrawalVault());

        emit WithdrawalsReceived(msg.value);
    }

    /**
     * @notice Stop pool routine operations
     */
    function stop() external {
        _auth(PAUSE_ROLE);

        _stop();
        _pauseStaking();
    }

    /**
     * @notice Resume pool routine operations
     * @dev Staking is resumed after this call using the previously set limits (if any)
     */
    function resume() external {
        _auth(RESUME_ROLE);

        _resume();
        _resumeStaking();
    }

    /**
     * @notice Unsafely change the deposited validators counter
     *
     * The method unsafely changes deposited validator counter.
     * Can be required when onboarding external validators to Lido
     * (i.e., had deposited before and rotated their type-0x00 withdrawal credentials to Lido)
     *
     * @param _newDepositedValidators new value
     *
     * TODO: remove this with maxEB-friendly accounting
     */
    function unsafeChangeDepositedValidators(uint256 _newDepositedValidators) external {
        _auth(UNSAFE_CHANGE_DEPOSITED_VALIDATORS_ROLE);

        _setDepositedValidators(_newDepositedValidators);

        emit DepositedValidatorsChanged(_newDepositedValidators);
    }

    /**
     * @return the amount of ether temporarily buffered on this contract balance
     * @dev Buffered balance is kept on the contract from the moment the funds are received from user
     * until the moment they are actually sent to the official Deposit contract or used to fulfill withdrawal requests
     */
    function getBufferedEther() external view returns (uint256) {
        return _getBufferedEther();
    }

    /**
     * @return the amount of ether held by external sources to back external shares
     */
    function getExternalEther() external view returns (uint256) {
        return _getExternalEther(_getInternalEther());
    }

    /**
     * @return the total amount of shares backed by external ether sources
     */
    function getExternalShares() external view returns (uint256) {
        return _getExternalShares();
    }

    /**
     * @return the maximum amount of external shares that can be minted under the current external ratio limit
     */
    function getMaxMintableExternalShares() external view returns (uint256) {
        return _getMaxMintableExternalShares();
    }

    /**
     * @return the total amount of Execution Layer rewards collected to the Lido contract
     * @dev ether received through LidoExecutionLayerRewardsVault is kept on this contract's balance the same way
     * as other buffered ether is kept (until it gets deposited or withdrawn)
     */
    function getTotalELRewardsCollected() public view returns (uint256) {
        return TOTAL_EL_REWARDS_COLLECTED_POSITION.getStorageUint256();
    }

    /**
     * @return the Lido Locator address
     */
    function getLidoLocator() external view returns (ILidoLocator) {
        return _getLidoLocator();
    }

    /**
     * @notice Get the key values related to the Consensus Layer side of the contract.
     * @return depositedValidators - number of deposited validators from Lido contract side
     * @return beaconValidators - number of Lido validators visible on Consensus Layer, reported by oracle
     * @return beaconBalance - total amount of ether on the Consensus Layer side (sum of all the balances of Lido validators)
     */
    function getBeaconStat()
        external
        view
        returns (uint256 depositedValidators, uint256 beaconValidators, uint256 beaconBalance)
    {
        depositedValidators = _getDepositedValidators();
        (beaconBalance, beaconValidators) = _getClBalanceAndClValidators();
    }

    /**
     * @notice Check that Lido allows depositing buffered ether to the Consensus Layer
     * @dev Depends on the bunker mode and protocol pause state
     */
    function canDeposit() public view returns (bool) {
        return !_withdrawalQueue().isBunkerModeActive() && !isStopped();
    }

    /**
     * @return the amount of ether in the buffer that can be deposited to the Consensus Layer
     * @dev Takes into account unfinalized stETH required by WithdrawalQueue
     */
    function getDepositableEther() public view returns (uint256) {
        uint256 bufferedEther = _getBufferedEther();
        uint256 withdrawalReserve = _withdrawalQueue().unfinalizedStETH();
        return bufferedEther > withdrawalReserve ? bufferedEther - withdrawalReserve : 0;
    }

    /**
     * @notice Invoke a deposit call to the Staking Router contract and update buffered counters
     * @param _maxDepositsCount max deposits count
     * @param _stakingModuleId id of the staking module to be deposited
     * @param _depositCalldata module calldata
     */
    function deposit(uint256 _maxDepositsCount, uint256 _stakingModuleId, bytes _depositCalldata) external {
        ILidoLocator locator = _getLidoLocator();

        require(msg.sender == locator.depositSecurityModule(), "APP_AUTH_DSM_FAILED");
        require(canDeposit(), "CAN_NOT_DEPOSIT");

        IStakingRouter stakingRouter = _stakingRouter(locator);
        uint256 depositsCount = Math256.min(
            _maxDepositsCount,
            stakingRouter.getStakingModuleMaxDepositsCount(_stakingModuleId, getDepositableEther())
        );

        uint256 depositsValue;
        if (depositsCount > 0) {
            depositsValue = depositsCount.mul(DEPOSIT_SIZE);
            /// @dev firstly update the local state of the contract to prevent a reentrancy attack,
            ///     even if the StakingRouter is a trusted contract.

            (uint256 bufferedEther, uint256 depositedValidators) = _getBufferedEtherAndDepositedValidators();
            depositedValidators = depositedValidators.add(depositsCount);

            _setBufferedEtherAndDepositedValidators(bufferedEther.sub(depositsValue), depositedValidators);
            emit Unbuffered(depositsValue);
            emit DepositedValidatorsChanged(depositedValidators);
        }

        /// @dev transfer ether to StakingRouter and make a deposit at the same time. All the ether
        ///     sent to StakingRouter is counted as deposited. If StakingRouter can't deposit all
        ///     passed ether it MUST revert the whole transaction (never happens in normal circumstances)
        stakingRouter.deposit.value(depositsValue)(depositsCount, _stakingModuleId, _depositCalldata);
    }

    /**
     * @notice Mint stETH shares
     * @param _recipient recipient of the shares
     * @param _amountOfShares amount of shares to mint
     * @dev can be called only by accounting
     */
    function mintShares(address _recipient, uint256 _amountOfShares) external {
        _auth(_accounting());
        _whenNotStopped();

        _mintShares(_recipient, _amountOfShares);
        _emitTransferAfterMintingShares(_recipient, _amountOfShares);
    }

    /**
     * @notice Burn stETH shares from the `msg.sender` address
     * @param _amountOfShares amount of shares to burn
     * @dev can be called only by burner
     */
    function burnShares(uint256 _amountOfShares) external {
        _auth(_burner());
        _whenNotStopped();

        uint256 preRebaseTokenAmount = getPooledEthByShares(_amountOfShares);
        _burnShares(msg.sender, _amountOfShares);
        uint256 postRebaseTokenAmount = getPooledEthByShares(_amountOfShares);

        // Historically, Lido contract does not emit Transfer to zero address events
        // for burning but emits SharesBurnt instead, so it's kept here for compatibility
        _emitSharesBurnt(msg.sender, preRebaseTokenAmount, postRebaseTokenAmount, _amountOfShares);
    }

    /**
     * @notice Mint shares backed by external ether sources
     * @param _recipient Address to receive the minted shares
     * @param _amountOfShares Amount of shares to mint
     * @dev Can be called only by VaultHub
     *      NB: Reverts if the external balance limit is exceeded.
     */
    function mintExternalShares(address _recipient, uint256 _amountOfShares) external {
        require(_amountOfShares != 0, "MINT_ZERO_AMOUNT_OF_SHARES");
        _auth(_vaultHub());
        _whenNotStopped();

        require(_amountOfShares <= _getMaxMintableExternalShares(), "EXTERNAL_BALANCE_LIMIT_EXCEEDED");

        _decreaseStakingLimit(getPooledEthByShares(_amountOfShares));

        _setExternalShares(_getExternalShares() + _amountOfShares);
        _mintShares(_recipient, _amountOfShares);

        _emitTransferAfterMintingShares(_recipient, _amountOfShares);

        emit ExternalSharesMinted(_recipient, _amountOfShares);
    }

    /**
     * @notice Burn external shares from the `msg.sender` address
     * @param _amountOfShares Amount of shares to burn
     * @dev can be called only by VaultHub
     */
    function burnExternalShares(uint256 _amountOfShares) external {
        require(_amountOfShares != 0, "BURN_ZERO_AMOUNT_OF_SHARES");
        _auth(_vaultHub());
        _whenNotStopped();

        uint256 externalShares = _getExternalShares();

        if (externalShares < _amountOfShares) revert("EXT_SHARES_TOO_SMALL");
        _setExternalShares(externalShares - _amountOfShares);
        _burnShares(msg.sender, _amountOfShares);

        // Increase staking limit
        uint256 stethAmount = getPooledEthByShares(_amountOfShares);
        _increaseStakingLimit(stethAmount);

        // Historically, Lido contract does not emit Transfer to zero address events
        // for burning but emits SharesBurnt instead, so it's kept here for compatibility
        // we use the same `stethAmount` here as external shares burn does not change share rate
        _emitSharesBurnt(msg.sender, stethAmount, stethAmount, _amountOfShares);
        emit ExternalSharesBurnt(_amountOfShares);
    }

    /**
     * @notice Transfer ether to the buffer decreasing the number of external shares in the same time
     * @param _amountOfShares Amount of external shares to burn
     * @dev it's an equivalent of using `submit` and then `burnExternalShares`
     * but without any limits or pauses
     *
     * - msg.value is transferred to the buffer
     */
    function rebalanceExternalEtherToInternal(uint256 _amountOfShares) external payable {
        require(msg.value != 0, "ZERO_VALUE");
        _auth(_vaultHub());
        _whenNotStopped();

        if (msg.value != getPooledEthBySharesRoundUp(_amountOfShares)) {
            revert("VALUE_SHARES_MISMATCH");
        }

        uint256 externalShares = _getExternalShares();

        if (externalShares < _amountOfShares) revert("EXT_SHARES_TOO_SMALL");

        // here the external balance is decreased (totalShares remains the same)
        _setExternalShares(externalShares - _amountOfShares);

        // here the buffer is increased
        _setBufferedEther(_getBufferedEther() + msg.value);

        // the result can be a smallish rebase like 1-2 wei per tx
        // but it's not worth then using submit for it,
        // so invariants are the same
        emit ExternalEtherTransferredToBuffer(msg.value);
        emit ExternalSharesBurnt(_amountOfShares);
    }

    /**
     * @notice Process CL related state changes as a part of the report processing
     * @dev All data validation was done by Accounting and OracleReportSanityChecker
     * @param _reportTimestamp timestamp of the report
     * @param _preClValidators number of validators in the previous CL state (for event compatibility)
     * @param _reportClValidators number of validators in the current CL state
     * @param _reportClBalance total balance of the current CL state
     */
    function processClStateUpdate(
        uint256 _reportTimestamp,
        uint256 _preClValidators,
        uint256 _reportClValidators,
        uint256 _reportClBalance
    ) external {
        _whenNotStopped();
        _auth(_accounting());

        // Save the current CL balance and validators to
        // calculate rewards on the next rebase
        _setClBalanceAndClValidators(_reportClBalance, _reportClValidators);

        emit CLValidatorsUpdated(_reportTimestamp, _preClValidators, _reportClValidators);
        // cl balance change are logged in ETHDistributed event later
    }

    /**
     * @notice Internalize external bad debt
     * @param _amountOfShares amount of shares to internalize
     */
    function internalizeExternalBadDebt(uint256 _amountOfShares) external {
        require(_amountOfShares != 0, "BAD_DEBT_ZERO_SHARES");
        _whenNotStopped();
        _auth(_accounting());

        uint256 externalShares = _getExternalShares();

        require(externalShares >= _amountOfShares, "EXT_SHARES_TOO_SMALL");

        // total shares remains the same
        // external shares are decreased
        // => external ether is decreased as well
        // internal shares are increased
        // internal ether stays the same
        // => total pooled ether is decreased
        // => share rate is decreased
        // ==> losses are split between token holders
        _setExternalShares(externalShares - _amountOfShares);

        emit ExternalBadDebtInternalized(_amountOfShares);
        emit ExternalSharesBurnt(_amountOfShares);
    }

    /**
     * @notice Process withdrawals and collect rewards as a part of the report processing
     * @dev All data validation was done by Accounting and OracleReportSanityChecker
     * @param _reportTimestamp timestamp of the report
     * @param _reportClBalance total balance of validators reported by the oracle
     * @param _principalCLBalance total balance of validators in the previous report and deposits made since then
     * @param _withdrawalsToWithdraw amount of withdrawals to collect from WithdrawalsVault
     * @param _elRewardsToWithdraw amount of EL rewards to collect from ELRewardsVault
     * @param _lastWithdrawalRequestToFinalize last withdrawal request ID to finalize
     * @param _withdrawalsShareRate share rate used to fulfill withdrawal requests
     * @param _etherToLockOnWithdrawalQueue amount of ETH to lock on the WithdrawalQueue to fulfill withdrawal requests
     */
    function collectRewardsAndProcessWithdrawals(
        uint256 _reportTimestamp,
        uint256 _reportClBalance,
        uint256 _principalCLBalance,
        uint256 _withdrawalsToWithdraw,
        uint256 _elRewardsToWithdraw,
        uint256 _lastWithdrawalRequestToFinalize,
        uint256 _withdrawalsShareRate,
        uint256 _etherToLockOnWithdrawalQueue
    ) external {
        _whenNotStopped();

        ILidoLocator locator = _getLidoLocator();
        _auth(_accounting(locator));

        // withdraw execution layer rewards and put them to the buffer
        if (_elRewardsToWithdraw > 0) {
            _elRewardsVault(locator).withdrawRewards(_elRewardsToWithdraw);
        }

        // withdraw withdrawals and put them to the buffer
        if (_withdrawalsToWithdraw > 0) {
            _withdrawalVault(locator).withdrawWithdrawals(_withdrawalsToWithdraw);
        }

        // finalize withdrawals (send ether, assign shares for burning)
        if (_etherToLockOnWithdrawalQueue > 0) {
            _withdrawalQueue(locator).finalize.value(_etherToLockOnWithdrawalQueue)(
                _lastWithdrawalRequestToFinalize,
                _withdrawalsShareRate
            );
        }

        uint256 postBufferedEther = _getBufferedEther()
            .add(_elRewardsToWithdraw) // Collected from ELVault
            .add(_withdrawalsToWithdraw) // Collected from WithdrawalVault
            .sub(_etherToLockOnWithdrawalQueue); // Sent to WithdrawalQueue

        _setBufferedEther(postBufferedEther);

        emit ETHDistributed(
            _reportTimestamp,
            _principalCLBalance,
            _reportClBalance,
            _withdrawalsToWithdraw,
            _elRewardsToWithdraw,
            postBufferedEther
        );
    }

    /**
     * @notice Emits the `TokenRebase` and `InternalShareRateUpdated` events
     * @param _reportTimestamp timestamp of the refSlot block fro the report applied
     * @param _timeElapsed seconds since the previous applied report
     * @param _preTotalShares the total number of shares before the oracle report tx
     * @param _preTotalEther the total amount of ether before the oracle report tx
     * @param _postTotalShares the total number of shares after the oracle report tx
     * @param _postTotalEther the total amount of ether after the oracle report tx
     * @param _postInternalShares the total number of internal shares before the oracle report tx
     * @param _postInternalEther the total amount of internal ether after the oracle tx
     * @param _sharesMintedAsFees the number of shares minted to pay fees to Lido and StakingModules
     * @dev these events are used to calculate protocol gross (without protocol fess deducted) and net APR (StETH APR)
     *
     *      preShareRate = preTotalEther * 1e27 / preTotalShares
     *      postShareRate = postTotalEther * 1e27 / postTotalShares
     *      NET_APR = SECONDS_IN_YEAR * ((postShareRate - preShareRate) / preShareRate) / timeElapsed
     *      postShareRateNoFees = postInternalEther * 1e27 / (postInternalShares - sharesMintedAsFees)
     *      GROSS_APR = SECONDS_IN_YEAR * (postShareRateNoFees - preShareRate) / preShareRate / timeElapsed
     *
     */
    function emitTokenRebase(
        uint256 _reportTimestamp,
        uint256 _timeElapsed,
        uint256 _preTotalShares,
        uint256 _preTotalEther,
        uint256 _postTotalShares,
        uint256 _postTotalEther,
        uint256 _postInternalShares,
        uint256 _postInternalEther,
        uint256 _sharesMintedAsFees
    ) external {
        _auth(_accounting());

        emit TokenRebased(
            _reportTimestamp,
            _timeElapsed,
            _preTotalShares,
            _preTotalEther,
            _postTotalShares,
            _postTotalEther,
            _sharesMintedAsFees
        );

        emit InternalShareRateUpdated(_reportTimestamp, _postInternalShares, _postInternalEther, _sharesMintedAsFees);
    }

    /**
     * @notice Overrides default AragonApp behavior to disallow recovery.
     */
    function transferToVault(address /* _token */) external {
        revert("NOT_SUPPORTED");
    }

    ////////////////////////////////////////////////////////////////////////////
    ////////////////////// DEPRECATED PUBLIC METHODS ///////////////////////////
    ////////////////////////////////////////////////////////////////////////////

    /**
     * @notice DEPRECATED: Returns current withdrawal credentials of deposited validators
     * @dev DEPRECATED: use StakingRouter.getWithdrawalCredentials() instead
     */
    function getWithdrawalCredentials() external view returns (bytes32) {
        return _stakingRouter().getWithdrawalCredentials();
    }

    /**
     * @notice DEPRECATED: Returns the treasury address
     * @dev DEPRECATED: use LidoLocator.treasury()
     */
    function getTreasury() external view returns (address) {
        return _getLidoLocator().treasury();
    }

    /**
     * @notice DEPRECATED: Returns current staking rewards fee rate
     * @dev DEPRECATED: Now fees information is stored in StakingRouter and
     * with higher precision. Use StakingRouter.getStakingFeeAggregateDistribution() instead.
     * @return totalFee total rewards fee in 1e4 precision (10000 is 100%). The value might be
     * inaccurate because the actual value is truncated here to 1e4 precision.
     */
    function getFee() external view returns (uint16 totalFee) {
        totalFee = _stakingRouter().getTotalFeeE4Precision();
    }

    /**
     * @notice DEPRECATED: Returns current fee distribution, values relative to the total fee (getFee())
     * @dev DEPRECATED: Now fees information is stored in StakingRouter and
     * with higher precision. Use StakingRouter.getStakingFeeAggregateDistribution() instead.
     * @return treasuryFeeBasisPoints return treasury fee in TOTAL_BASIS_POINTS (10000 is 100% fee) precision
     * @return insuranceFeeBasisPoints always returns 0 because the capability to send fees to
     * insurance from Lido contract is removed.
     * @return operatorsFeeBasisPoints return total fee for all operators of all staking modules in
     * TOTAL_BASIS_POINTS (10000 is 100% fee) precision.
     * Previously returned total fee of all node operators of NodeOperatorsRegistry (Curated staking module now)
     * The value might be inaccurate because the actual value is truncated here to 1e4 precision.
     */
    function getFeeDistribution()
        external
        view
        returns (uint16 treasuryFeeBasisPoints, uint16 insuranceFeeBasisPoints, uint16 operatorsFeeBasisPoints)
    {
        IStakingRouter stakingRouter = _stakingRouter();
        uint256 totalBasisPoints = stakingRouter.TOTAL_BASIS_POINTS();
        uint256 totalFee = stakingRouter.getTotalFeeE4Precision();
        (uint256 treasuryFeeBasisPointsAbs, uint256 operatorsFeeBasisPointsAbs) = stakingRouter
            .getStakingFeeAggregateDistributionE4Precision();

        insuranceFeeBasisPoints = 0; // explicitly set to zero
        treasuryFeeBasisPoints = uint16((treasuryFeeBasisPointsAbs * totalBasisPoints) / totalFee);
        operatorsFeeBasisPoints = uint16((operatorsFeeBasisPointsAbs * totalBasisPoints) / totalFee);
    }


    /// @dev Process user deposit, mint liquid tokens and increase the pool buffer
    /// @param _referral address of referral.
    /// @return amount of StETH shares minted
    function _submit(address _referral) internal returns (uint256) {
        require(msg.value != 0, "ZERO_DEPOSIT");

        _decreaseStakingLimit(msg.value);

        uint256 sharesAmount = getSharesByPooledEth(msg.value);

        _mintShares(msg.sender, sharesAmount);

        _setBufferedEther(_getBufferedEther() + msg.value);
        emit Submitted(msg.sender, msg.value, _referral);

        _emitTransferAfterMintingShares(msg.sender, sharesAmount);
        return sharesAmount;
    }

    /// @dev Get the total amount of ether controlled by the protocol internally
    /// (buffered + CL balance of StakingRouter controlled validators + transient)
    function _getInternalEther() internal view returns (uint256) {
        (uint256 bufferedEther, uint256 depositedValidators) = _getBufferedEtherAndDepositedValidators();
        (uint256 clBalance, uint256 clValidators) = _getClBalanceAndClValidators();

        // clValidators can never exceed depositedValidators.
        assert(depositedValidators >= clValidators);
        // the total base balance (multiple of 32) of validators in transient state,
        // i.e. submitted to the official Deposit contract but not yet visible in the CL state.
        uint256 transientEther = (depositedValidators - clValidators) * DEPOSIT_SIZE;

        return bufferedEther
            .add(clBalance)
            .add(transientEther);
    }

    /// @dev Calculate the amount of ether controlled by external entities
    function _getExternalEther(uint256 _internalEther) internal view returns (uint256) {
        (uint256 totalShares, uint256 externalShares) = _getTotalAndExternalShares();
        uint256 internalShares = totalShares - externalShares;
        return (externalShares * _internalEther) / internalShares;
    }

    /// @dev Get the total amount of ether controlled by the protocol and external entities
    /// @return total balance in wei
    function _getTotalPooledEther() internal view returns (uint256) {
        uint256 internalEther = _getInternalEther();
        return internalEther.add(_getExternalEther(internalEther));
    }

    /// @dev the numerator (in ether) of the share rate for StETH conversion between shares and ether and vice versa.
    /// using the numerator and denominator different from totalShares and totalPooledEther allows to:
    /// - avoid double precision loss on additional division on external ether calculations
    /// - optimize gas cost of conversions between shares and ether
    function _getShareRateNumerator() internal view returns (uint256) {
        return _getInternalEther();
    }

    /// @dev the denominator (in shares) of the share rate for StETH conversion between shares and ether and vice versa.
    function _getShareRateDenominator() internal view returns (uint256) {
        (uint256 totalShares, uint256 externalShares) = _getTotalAndExternalShares();
        uint256 internalShares = totalShares - externalShares; // never 0 because of the stone in the elevator
        return internalShares;
    }

    /// @notice Calculate the maximum amount of external shares that can be additionally minted while maintaining
    ///         maximum allowed external ratio limits
    /// @return Maximum amount of external shares that can be additionally minted
    /// @dev This function enforces the ratio between external and total shares to stay below a limit.
    ///      The limit is defined by some maxRatioBP out of totalBP.
    ///
    ///      The calculation ensures: (externalShares + x) / (totalShares + x) <= maxRatioBP / totalBP
    ///      Which gives formula: x <= (totalShares * maxRatioBP - externalShares * totalBP) / (totalBP - maxRatioBP)
    ///
    ///      Special cases:
    ///      - Returns 0 if maxBP is 0 (external minting is disabled) or external shares already exceed the limit
    ///      - Returns 2^256-1 if maxBP is 100% (external minting is unlimited)
    function _getMaxMintableExternalShares() internal view returns (uint256) {
        uint256 maxRatioBP = _getMaxExternalRatioBP();
        if (maxRatioBP == 0) return 0;
        if (maxRatioBP == TOTAL_BASIS_POINTS) return uint256(-1);

        (uint256 totalShares, uint256 externalShares) = _getTotalAndExternalShares();

        if (totalShares * maxRatioBP <= externalShares * TOTAL_BASIS_POINTS) return 0;

        return
            (totalShares * maxRatioBP - externalShares * TOTAL_BASIS_POINTS) /
            (TOTAL_BASIS_POINTS - maxRatioBP);
    }

    function _pauseStaking() internal {
        STAKING_STATE_POSITION.setStorageStakeLimitStruct(
            STAKING_STATE_POSITION.getStorageStakeLimitStruct().setStakeLimitPauseState(true)
        );

        emit StakingPaused();
    }

    function _resumeStaking() internal {
        STAKING_STATE_POSITION.setStorageStakeLimitStruct(
            STAKING_STATE_POSITION.getStorageStakeLimitStruct().setStakeLimitPauseState(false)
        );

        emit StakingResumed();
    }

    function _getCurrentStakeLimit(StakeLimitState.Data memory _stakeLimitData) internal view returns (uint256) {
        if (_stakeLimitData.isStakingPaused()) {
            return 0;
        }
        if (!_stakeLimitData.isStakingLimitSet()) {
            return uint256(-1);
        }

        return _stakeLimitData.calculateCurrentStakeLimit();
    }

    function _decreaseStakingLimit(uint256 _amount) internal {
        StakeLimitState.Data memory stakeLimitData = STAKING_STATE_POSITION.getStorageStakeLimitStruct();
        // There is an invariant that protocol pause also implies staking pause.
        // Thus, no need to check protocol pause explicitly.
        require(!stakeLimitData.isStakingPaused(), "STAKING_PAUSED");

        if (stakeLimitData.isStakingLimitSet()) {
            uint256 currentStakeLimit = stakeLimitData.calculateCurrentStakeLimit();
            require(_amount <= currentStakeLimit, "STAKE_LIMIT");

            STAKING_STATE_POSITION.setStorageStakeLimitStruct(
                stakeLimitData.updatePrevStakeLimit(currentStakeLimit - _amount)
            );
        }
    }

    function _increaseStakingLimit(uint256 _amount) internal {
        StakeLimitState.Data memory stakeLimitData = STAKING_STATE_POSITION.getStorageStakeLimitStruct();
        if (stakeLimitData.isStakingLimitSet()) {
            uint256 newStakeLimit = stakeLimitData.calculateCurrentStakeLimit() + _amount;

            STAKING_STATE_POSITION.setStorageStakeLimitStruct(
                stakeLimitData.updatePrevStakeLimit(newStakeLimit)
            );
        }
    }

    /// @dev Bytecode size-efficient analog of the `auth(_role)` modifier
    /// @param _role Permission name
    function _auth(bytes32 _role) internal view {
        require(canPerform(msg.sender, _role, new uint256[](0)), "APP_AUTH_FAILED");
    }

    /// @dev simple address-based auth
    function _auth(address _address) internal view {
        require(msg.sender == _address, "APP_AUTH_FAILED");
    }

    function _stakingRouter(ILidoLocator _locator) internal view returns (IStakingRouter) {
        return IStakingRouter(_locator.stakingRouter());
    }

    function _stakingRouter() internal view returns (IStakingRouter) {
        return _stakingRouter(_getLidoLocator());
    }

    function _withdrawalQueue(ILidoLocator _locator) internal view returns (IWithdrawalQueue) {
        return IWithdrawalQueue(_locator.withdrawalQueue());
    }

    function _withdrawalQueue() internal view returns (IWithdrawalQueue) {
        return _withdrawalQueue(_getLidoLocator());
    }

    function _vaultHub() internal view returns (address) {
        return _getLidoLocator().vaultHub();
    }

    function _burner(ILidoLocator _locator) internal view returns (address) {
        return _locator.burner();
    }

    function _burner() internal view returns (address) {
        return _getLidoLocator().burner();
    }

    function _accounting(ILidoLocator _locator) internal view returns (address) {
        return _locator.accounting();
    }

    function _accounting() internal view returns (address) {
        return _accounting(_getLidoLocator());
    }

    function _elRewardsVault(ILidoLocator _locator) internal view returns (ILidoExecutionLayerRewardsVault) {
        return ILidoExecutionLayerRewardsVault(_locator.elRewardsVault());
    }

    function _elRewardsVault() internal view returns (address) {
        return address(_elRewardsVault(_getLidoLocator()));
    }

    function _withdrawalVault(ILidoLocator _locator) internal view returns (IWithdrawalVault) {
        return IWithdrawalVault(_locator.withdrawalVault());
    }

    function _withdrawalVault() internal view returns (address) {
        return address(_withdrawalVault(_getLidoLocator()));
    }

    /// @notice Mints shares on behalf of 0xdead address,
    /// the shares amount is equal to the contract's balance.
    ///
    /// Allows to get rid of zero checks for `totalShares` and `totalPooledEther`
    /// and overcome corner cases.
    ///
    /// NB: reverts if the current contract's balance is zero.
    ///
    /// @dev must be invoked before using the token
    function _bootstrapInitialHolder() internal {
        uint256 balance = address(this).balance;
        assert(balance != 0);

        if (_getTotalShares() == 0) {
            // if protocol is empty, bootstrap it with the contract's balance
            // address(0xdead) is a holder for initial shares
            _setBufferedEther(balance);
            // emitting `Submitted` before Transfer events to preserve events order in tx
            emit Submitted(INITIAL_TOKEN_HOLDER, balance, 0);
            _mintInitialShares(balance);
        }
    }

    function _getExternalShares() internal view returns (uint256) {
        return TOTAL_AND_EXTERNAL_SHARES_POSITION.getHighUint128();
    }

    function _setExternalShares(uint256 _externalShares) internal {
        TOTAL_AND_EXTERNAL_SHARES_POSITION.setHighUint128(_externalShares);
    }

    function _getTotalAndExternalShares() internal view returns (uint256, uint256) {
        return TOTAL_AND_EXTERNAL_SHARES_POSITION.getLowAndHighUint128();
    }

    function _getBufferedEther() internal view returns (uint256) {
        return BUFFERED_ETHER_AND_DEPOSITED_VALIDATORS_POSITION.getLowUint128();
    }

    function _setBufferedEther(uint256 _newBufferedEther) internal {
        BUFFERED_ETHER_AND_DEPOSITED_VALIDATORS_POSITION.setLowUint128(_newBufferedEther);
    }

    function _getDepositedValidators() internal view returns (uint256) {
        return BUFFERED_ETHER_AND_DEPOSITED_VALIDATORS_POSITION.getHighUint128();
    }

    function _setDepositedValidators(uint256 _newDepositedValidators) internal {
        BUFFERED_ETHER_AND_DEPOSITED_VALIDATORS_POSITION.setHighUint128(_newDepositedValidators);
    }

    function _getBufferedEtherAndDepositedValidators() internal view returns (uint256, uint256) {
        return BUFFERED_ETHER_AND_DEPOSITED_VALIDATORS_POSITION.getLowAndHighUint128();
    }

    function _setBufferedEtherAndDepositedValidators(
        uint256 _newBufferedEther,
        uint256 _newDepositedValidators
    ) internal {
        BUFFERED_ETHER_AND_DEPOSITED_VALIDATORS_POSITION.setLowAndHighUint128(
            _newBufferedEther,
            _newDepositedValidators
        );
    }

    function _getClBalanceAndClValidators() internal view returns (uint256, uint256) {
        return CL_BALANCE_AND_CL_VALIDATORS_POSITION.getLowAndHighUint128();
    }

    function _setClBalanceAndClValidators(uint256 _newClBalance, uint256 _newClValidators) internal {
        CL_BALANCE_AND_CL_VALIDATORS_POSITION.setLowAndHighUint128(_newClBalance, _newClValidators);
    }

    function _setLidoLocator(address _newLidoLocator) internal {
        LOCATOR_AND_MAX_EXTERNAL_RATIO_POSITION.setLowUint160(uint160(_newLidoLocator));
    }

    function _getLidoLocator() internal view returns (ILidoLocator) {
        return ILidoLocator(LOCATOR_AND_MAX_EXTERNAL_RATIO_POSITION.getLowUint160());
    }

    function _setMaxExternalRatioBP(uint256 _newMaxExternalRatioBP) internal {
        LOCATOR_AND_MAX_EXTERNAL_RATIO_POSITION.setHighUint96(_newMaxExternalRatioBP);
    }

    function _getMaxExternalRatioBP() internal view returns (uint256) {
        return LOCATOR_AND_MAX_EXTERNAL_RATIO_POSITION.getHighUint96();
    }
}<|MERGE_RESOLUTION|>--- conflicted
+++ resolved
@@ -240,15 +240,11 @@
      * @param _contractsWithBurnerAllowances Contracts that have allowances for the old burner to be migrated
      * @param _initialMaxExternalRatioBP Initial maximum external ratio in basis points
      */
-<<<<<<< HEAD
-    function finalizeUpgrade_v3(address _oldBurner, address[] _contractsWithBurnerAllowances, uint256 _initialMaxExternalRatioBP) external {
-=======
     function finalizeUpgrade_v3(
         address _oldBurner,
         address[] _contractsWithBurnerAllowances,
         uint256 _initialMaxExternalRatioBP
     ) external {
->>>>>>> b0e62fbc
         require(hasInitialized(), "NOT_INITIALIZED");
         _checkContractVersion(2);
         _setContractVersion(3);
