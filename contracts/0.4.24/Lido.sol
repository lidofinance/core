--- conflicted
+++ resolved
@@ -25,7 +25,7 @@
 
     function getStakingModuleMaxDepositsCount(
         uint256 _stakingModuleId,
-        uint256 _maxDepositsValue
+        uint256 _depositableEth
     ) external view returns (uint256);
 
     function getTotalFeeE4Precision() external view returns (uint16 totalFee);
@@ -42,7 +42,7 @@
     function getStakingModuleMaxInitialDepositsAmount(
         uint256 _stakingModuleId,
         uint256 _depositableEth
-    ) external view returns (uint256);
+    ) external returns (uint256);
 }
 
 interface IWithdrawalQueue {
@@ -106,14 +106,9 @@
     /// Since version 3, high 128 bits are used for the external shares
     /// |----- 128 bit -----|------ 128 bit -------|
     /// |   external shares |     total shares     |
-<<<<<<< HEAD
-    bytes32 internal constant TOTAL_AND_EXTERNAL_SHARES_POSITION = TOTAL_SHARES_POSITION; // this is a slot from StETH contract
-
-=======
     /// keccak256("lido.StETH.totalAndExternalShares")
     bytes32 internal constant TOTAL_AND_EXTERNAL_SHARES_POSITION =
         TOTAL_SHARES_POSITION_LOW128;
->>>>>>> 506dabbb
     /// @dev storage slot position for the Lido protocol contracts locator
     /// Since version 3, high 96 bits are used for the max external ratio BP
     /// |----- 96 bit -----|------ 160 bit -------|
@@ -319,27 +314,6 @@
             _approve(_contractsWithBurnerAllowances[i], _oldBurner, 0);
             _approve(_contractsWithBurnerAllowances[i], burner, oldAllowance);
         }
-<<<<<<< HEAD
-
-        // migrate storage to packed representation
-
-        bytes32 DEPOSITED_VALIDATORS_POSITION = 0xe6e35175eb53fc006520a2a9c3e9711a7c00de6ff2c32dd31df8c5a24cac1b5c; // keccak256("lido.Lido.depositedValidators");
-
-        _setDepositedValidators(DEPOSITED_VALIDATORS_POSITION.getStorageUint256());
-        DEPOSITED_VALIDATORS_POSITION.setStorageUint256(0);
-
-        // number of Lido's validators available in the Consensus Layer state
-        // "beacon" in the `keccak256()` parameter is staying here for compatibility reason
-        bytes32 CL_VALIDATORS_POSITION = 0x9f70001d82b6ef54e9d3725b46581c3eb9ee3aa02b941b6aa54d678a9ca35b10; // keccak256("lido.Lido.beaconValidators");
-
-        _setClValidators(CL_VALIDATORS_POSITION.getStorageUint256());
-        CL_VALIDATORS_POSITION.setStorageUint256(0);
-
-        // nullify new values to be safe
-        _setMaxExternalRatioBP(0);
-        _setExternalShares(0);
-=======
->>>>>>> 506dabbb
     }
 
     /**
@@ -668,17 +642,10 @@
         require(msg.sender == locator.depositSecurityModule(), "APP_AUTH_DSM_FAILED");
         require(canDeposit(), "CAN_NOT_DEPOSIT");
 
-<<<<<<< HEAD
-        IStakingRouter stakingRouter = IStakingRouter(locator.stakingRouter());
+        IStakingRouter stakingRouter = _stakingRouter(locator);
         uint256 depositsAmount = stakingRouter.getStakingModuleMaxInitialDepositsAmount(
             _stakingModuleId,
             Math256.min(_maxDepositsAmountPerBlock, getDepositableEther())
-=======
-        IStakingRouter stakingRouter = _stakingRouter(locator);
-        uint256 depositsCount = Math256.min(
-            _maxDepositsCount,
-            stakingRouter.getStakingModuleMaxDepositsCount(_stakingModuleId, getDepositableEther())
->>>>>>> 506dabbb
         );
 
         if (depositsAmount > 0) {
