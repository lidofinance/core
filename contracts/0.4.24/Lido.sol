// SPDX-FileCopyrightText: 2022 Lido <info@lido.fi>

// SPDX-License-Identifier: GPL-3.0

/* See contracts/COMPILERS.md */
pragma solidity 0.4.24;

import "@aragon/os/contracts/apps/AragonApp.sol";
import "@aragon/os/contracts/lib/math/SafeMath.sol";
import "solidity-bytes-utils/contracts/BytesLib.sol";

import "./interfaces/ILido.sol";
import "./interfaces/INodeOperatorsRegistry.sol";
import "./interfaces/IDepositContract.sol";
import "./interfaces/ILidoExecutionLayerRewardsVault.sol";
import "./interfaces/IWithdrawalQueue.sol";

import "./StETH.sol";

import "./lib/StakeLimitUtils.sol";

/**
* @title Liquid staking pool implementation
*
* Lido is an Ethereum liquid staking protocol solving the problem of frozen staked ether on Consensus Layer
* being unavailable for transfers and DeFi on Execution Layer.
*
* Since balances of all token holders change when the amount of total pooled Ether
* changes, this token cannot fully implement ERC20 standard: it only emits `Transfer`
* events upon explicit transfer between holders. In contrast, when Lido oracle reports
* rewards, no Transfer events are generated: doing so would require emitting an event
* for each token holder and thus running an unbounded loop.
*/
contract Lido is ILido, StETH, AragonApp {
    using SafeMath for uint256;
    using UnstructuredStorage for bytes32;
    using StakeLimitUnstructuredStorage for bytes32;
    using StakeLimitUtils for StakeLimitState.Data;

    /// ACL
    bytes32 constant public PAUSE_ROLE = keccak256("PAUSE_ROLE");
    bytes32 constant public RESUME_ROLE = keccak256("RESUME_ROLE");
    bytes32 constant public STAKING_PAUSE_ROLE = keccak256("STAKING_PAUSE_ROLE");
    bytes32 constant public STAKING_CONTROL_ROLE = keccak256("STAKING_CONTROL_ROLE");
    bytes32 constant public MANAGE_FEE = keccak256("MANAGE_FEE");
    bytes32 constant public MANAGE_WITHDRAWAL_KEY = keccak256("MANAGE_WITHDRAWAL_KEY");
    bytes32 constant public MANAGE_PROTOCOL_CONTRACTS_ROLE = keccak256("MANAGE_PROTOCOL_CONTRACTS_ROLE");
    bytes32 constant public BURN_ROLE = keccak256("BURN_ROLE");
    bytes32 constant public DEPOSIT_ROLE = keccak256("DEPOSIT_ROLE");
    bytes32 constant public SET_EL_REWARDS_WITHDRAWAL_LIMIT_ROLE = keccak256(
        "SET_EL_REWARDS_WITHDRAWAL_LIMIT_ROLE"
    );

    uint256 constant public PUBKEY_LENGTH = 48;
    uint256 constant public WITHDRAWAL_CREDENTIALS_LENGTH = 32;
    uint256 constant public SIGNATURE_LENGTH = 96;

    uint256 constant public DEPOSIT_SIZE = 32 ether;

    uint256 internal constant DEPOSIT_AMOUNT_UNIT = 1000000000 wei;
    uint256 internal constant TOTAL_BASIS_POINTS = 10000;

    /// @dev default value for maximum number of Consensus Layer validators registered in a single depositBufferedEther call
    uint256 internal constant DEFAULT_MAX_DEPOSITS_PER_CALL = 150;

    bytes32 internal constant FEE_POSITION = keccak256("lido.Lido.fee");
    bytes32 internal constant TREASURY_FEE_POSITION = keccak256("lido.Lido.treasuryFee");
    bytes32 internal constant NODE_OPERATORS_FEE_POSITION = keccak256("lido.Lido.nodeOperatorsFee");

    bytes32 internal constant DEPOSIT_CONTRACT_POSITION = keccak256("lido.Lido.depositContract");
    bytes32 internal constant ORACLE_POSITION = keccak256("lido.Lido.oracle");
    bytes32 internal constant NODE_OPERATORS_REGISTRY_POSITION = keccak256("lido.Lido.nodeOperatorsRegistry");
    bytes32 internal constant TREASURY_POSITION = keccak256("lido.Lido.treasury");
    bytes32 internal constant EL_REWARDS_VAULT_POSITION = keccak256("lido.Lido.executionLayerRewardsVault");

    /// @dev storage slot position of the staking rate limit structure
    bytes32 internal constant STAKING_STATE_POSITION = keccak256("lido.Lido.stakeLimit");
    /// @dev amount of Ether (on the current Ethereum side) buffered on this smart contract balance
    bytes32 internal constant BUFFERED_ETHER_POSITION = keccak256("lido.Lido.bufferedEther");
    /// @dev number of deposited validators (incrementing counter of deposit operations).
    bytes32 internal constant DEPOSITED_VALIDATORS_POSITION = keccak256("lido.Lido.depositedValidators");
    /// @dev total amount of Beacon-side Ether (sum of all the balances of Lido validators)
    bytes32 internal constant BEACON_BALANCE_POSITION = keccak256("lido.Lido.beaconBalance");
    /// @dev number of Lido's validators available in the Beacon state
    bytes32 internal constant BEACON_VALIDATORS_POSITION = keccak256("lido.Lido.beaconValidators");

    /// @dev percent in basis points of total pooled ether allowed to withdraw from LidoExecutionLayerRewardsVault per LidoOracle report
    bytes32 internal constant EL_REWARDS_WITHDRAWAL_LIMIT_POSITION = keccak256("lido.Lido.ELRewardsWithdrawalLimit");

    /// @dev Just a counter of total amount of execution layer rewards received by Lido contract
    /// Not used in the logic
    bytes32 internal constant TOTAL_EL_REWARDS_COLLECTED_POSITION = keccak256("lido.Lido.totalELRewardsCollected");

    bytes32 internal constant TOTAL_WITHDRAWALS_RESTAKED_POSITION = keccak256("lido.Lido.totalWithdrawalsRestaked");

    /// @dev Credentials which allows the DAO to withdraw Ether on the 2.0 side
    bytes32 internal constant WITHDRAWAL_CREDENTIALS_POSITION = keccak256("lido.Lido.withdrawalCredentials");

     /// @dev Amount of eth in deposit buffer to reserve for withdrawals
    bytes32 internal constant WITHDRAWAL_RESERVE_POSITION = keccak256("lido.Lido.withdrawalReserve");


    /**
    * @dev As AragonApp, Lido contract must be initialized with following variables:
    * @param _depositContract official Ethereum Deposit contract
    * @param _oracle oracle contract
    * @param _operators instance of Node Operators Registry
    * @param _treasury treasury contract
    * @param _executionLayerRewardsVault execution layer rewards vault contract
    * NB: by default, staking and the whole Lido pool are in paused state
    */
    function initialize(
        IDepositContract _depositContract,
        address _oracle,
        INodeOperatorsRegistry _operators,
        address _treasury,
        address _executionLayerRewardsVault
    )
        public onlyInit
    {
        NODE_OPERATORS_REGISTRY_POSITION.setStorageAddress(address(_operators));
        DEPOSIT_CONTRACT_POSITION.setStorageAddress(address(_depositContract));

        _setProtocolContracts(_oracle, _treasury, _executionLayerRewardsVault);

        initialized();
    }

    /**
    * @notice Stops accepting new Ether to the protocol
    *
    * @dev While accepting new Ether is stopped, calls to the `submit` function,
    * as well as to the default payable function, will revert.
    *
    * Emits `StakingPaused` event.
    */
    function pauseStaking() external {
        _auth(STAKING_PAUSE_ROLE);

        _pauseStaking();
    }

    /**
    * @notice Resumes accepting new Ether to the protocol (if `pauseStaking` was called previously)
    * NB: Staking could be rate-limited by imposing a limit on the stake amount
    * at each moment in time, see `setStakingLimit()` and `removeStakingLimit()`
    *
    * @dev Preserves staking limit if it was set previously
    *
    * Emits `StakingResumed` event
    */
    function resumeStaking() external {
        _auth(STAKING_CONTROL_ROLE);

        _resumeStaking();
    }

    /**
    * @notice Sets the staking rate limit
    *
    * ▲ Stake limit
    * │.....  .....   ........ ...            ....     ... Stake limit = max
    * │      .       .        .   .   .      .    . . .
    * │     .       .              . .  . . .      . .
    * │            .                .  . . .
    * │──────────────────────────────────────────────────> Time
    * │     ^      ^          ^   ^^^  ^ ^ ^     ^^^ ^     Stake events
    *
    * @dev Reverts if:
    * - `_maxStakeLimit` == 0
    * - `_maxStakeLimit` >= 2^96
    * - `_maxStakeLimit` < `_stakeLimitIncreasePerBlock`
    * - `_maxStakeLimit` / `_stakeLimitIncreasePerBlock` >= 2^32 (only if `_stakeLimitIncreasePerBlock` != 0)
    *
    * Emits `StakingLimitSet` event
    *
    * @param _maxStakeLimit max stake limit value
    * @param _stakeLimitIncreasePerBlock stake limit increase per single block
    */
    function setStakingLimit(uint256 _maxStakeLimit, uint256 _stakeLimitIncreasePerBlock) external {
        _auth(STAKING_CONTROL_ROLE);

        STAKING_STATE_POSITION.setStorageStakeLimitStruct(
            STAKING_STATE_POSITION.getStorageStakeLimitStruct().setStakingLimit(
                _maxStakeLimit,
                _stakeLimitIncreasePerBlock
            )
        );

        emit StakingLimitSet(_maxStakeLimit, _stakeLimitIncreasePerBlock);
    }

    /**
    * @notice Removes the staking rate limit
    *
    * Emits `StakingLimitRemoved` event
    */
    function removeStakingLimit() external {
        _auth(STAKING_CONTROL_ROLE);

        STAKING_STATE_POSITION.setStorageStakeLimitStruct(
            STAKING_STATE_POSITION.getStorageStakeLimitStruct().removeStakingLimit()
        );

        emit StakingLimitRemoved();
    }

    /**
    * @notice Check staking state: whether it's paused or not
    */
    function isStakingPaused() external view returns (bool) {
        return STAKING_STATE_POSITION.getStorageStakeLimitStruct().isStakingPaused();
    }


    //FIXME(DZhon): get back these funcs
    // function getCurrentStakeLimit();
    // function getStakeLimitFullInfo();


    /**
    * @notice Send funds to the pool
    * @dev Users are able to submit their funds by transacting to the fallback function.
    * Unlike vanilla Etheremum Deposit contract, accepting only 32-Ether transactions, Lido
    * accepts payments of any size. Submitted Ethers are stored in Buffer until someone calls
    * depositBufferedEther() and pushes them to the Ethereum Deposit contract.
    */
    // solhint-disable-next-line
    function() external payable {
        // protection against accidental submissions by calling non-existent function
        require(msg.data.length == 0, "NON_EMPTY_DATA");
        _submit(0);
    }

    /**
    * @notice Send funds to the pool with optional _referral parameter
    * @dev This function is alternative way to submit funds. Supports optional referral address.
    * @return Amount of StETH shares generated
    */
    function submit(address _referral) external payable returns (uint256) {
        return _submit(_referral);
    }

    /**
    * @notice A payable function for execution layer rewards. Can be called only by ExecutionLayerRewardsVault contract
    * @dev We need a dedicated function because funds received by the default payable function
    * are treated as a user deposit
    */
    function receiveELRewards() external payable {
        require(msg.sender == EL_REWARDS_VAULT_POSITION.getStorageAddress());

        TOTAL_EL_REWARDS_COLLECTED_POSITION.setStorageUint256(
            TOTAL_EL_REWARDS_COLLECTED_POSITION.getStorageUint256().add(msg.value));

        emit ELRewardsReceived(msg.value);
    }

    function receiveRestake() external payable {
        require(msg.sender == _getWithdrawalVaultAddress());

        TOTAL_WITHDRAWALS_RESTAKED_POSITION.setStorageUint256(
            TOTAL_WITHDRAWALS_RESTAKED_POSITION.getStorageUint256().add(msg.value));

        emit WithdrawalRestaked(msg.value);
    }

    /**
    * @notice Deposits buffered ethers to the official DepositContract, making no more than `_maxDeposits` deposit calls.
    * @dev This function is separated from submit() to reduce the cost of sending funds.
    */
    function depositBufferedEther(uint256 _maxDeposits) external {
        _auth(DEPOSIT_ROLE);

        return _depositBufferedEther(_maxDeposits);
    }

    function burnShares(address _account, uint256 _sharesAmount)
        external
        authP(BURN_ROLE, arr(_account, _sharesAmount))
        returns (uint256 newTotalShares)
    {
        return _burnShares(_account, _sharesAmount);
    }

    /**
    * @notice Stop pool routine operations
    */
    function stop() external {
        _auth(PAUSE_ROLE);

        _stop();
        _pauseStaking();
    }

    /**
    * @notice Resume pool routine operations
    * @dev Staking should be resumed manually after this call using the desired limits
    */
    function resume() external {
        _auth(RESUME_ROLE);

        _resume();
        _resumeStaking();
    }

    /**
    * @notice Set fee rate to `_feeBasisPoints` basis points.
    * The fees are accrued when:
    * - oracles report staking results (consensus layer balance increase)
    * - validators gain execution layer rewards (priority fees and MEV)
    * @param _feeBasisPoints Fee rate, in basis points
    */
    function setFee(uint16 _feeBasisPoints) external {
        _auth(MANAGE_FEE);

        _setBPValue(FEE_POSITION, _feeBasisPoints);
        emit FeeSet(_feeBasisPoints);
    }

    /**
    * @notice Set fee distribution
    * @param _treasuryFeeBasisPoints basis points go to the treasury
    * @param _operatorsFeeBasisPoints basis points go to node operators
    * @dev The sum has to be 10 000.
    */
    function setFeeDistribution(uint16 _treasuryFeeBasisPoints, uint16 _operatorsFeeBasisPoints)
        external
    {
        _auth(MANAGE_FEE);

        require(
            TOTAL_BASIS_POINTS == uint256(_treasuryFeeBasisPoints)
            .add(uint256(_operatorsFeeBasisPoints)),
            "FEES_DONT_ADD_UP"
        );

        _setBPValue(TREASURY_FEE_POSITION, _treasuryFeeBasisPoints);
        _setBPValue(NODE_OPERATORS_FEE_POSITION, _operatorsFeeBasisPoints);

        emit FeeDistributionSet(_treasuryFeeBasisPoints, _operatorsFeeBasisPoints);
    }

<<<<<<< HEAD
    // TODO: restore the function, it was removed temporarily to reduce contract size below the limit
    // /**
    // * @notice Set Lido protocol contracts (oracle, treasury, insurance fund).
    // *
    // * @dev Oracle contract specified here is allowed to make
    // * periodical updates of beacon stats
    // * by calling pushBeacon. Treasury contract specified here is used
    // * to accumulate the protocol treasury fee. Insurance fund contract
    // * specified here is used to accumulate the protocol insurance fee.
    // *
    // * @param _oracle oracle contract
    // * @param _treasury treasury contract
    // * @param _insuranceFund insurance fund contract
    // */
    // function setProtocolContracts(
    //     address _oracle,
    //     address _treasury,
    //     address _insuranceFund
    // ) external {
    //     _auth(MANAGE_PROTOCOL_CONTRACTS_ROLE);

    //     _setProtocolContracts(_oracle, _treasury, _insuranceFund);
    // }
=======
    /**
    * @notice Set Lido protocol contracts (oracle, treasury, execution layer rewards vault).
    *
    * @dev Oracle contract specified here is allowed to make
    * periodical updates of beacon stats
    * by calling pushBeacon. Treasury contract specified here is used
    * to accumulate the protocol treasury fee.
    * Execution layer rewards vault is set as `feeRecipient`
    * by the Lido-paritipating node operators.
    *
    * @param _oracle oracle contract
    * @param _treasury treasury contract
    * @param _executionLayerRewardsVault execution layer rewards vault contract
    */
    function setProtocolContracts(
        address _oracle,
        address _treasury,
        address _executionLayerRewardsVault
    ) external {
        _auth(MANAGE_PROTOCOL_CONTRACTS_ROLE);

        _setProtocolContracts(_oracle, _treasury, _executionLayerRewardsVault);
    }
>>>>>>> b8de0d0f

    /**
    * @notice Set credentials to withdraw ETH on the Consensus Layer side to `_withdrawalCredentials`
    * @dev Note that setWithdrawalCredentials discards all unused signing keys as the signatures are invalidated.
    * @param _withdrawalCredentials withdrawal credentials field as defined in the Ethereum PoS consensus specs
    */
    function setWithdrawalCredentials(bytes32 _withdrawalCredentials) external {
        _auth(MANAGE_WITHDRAWAL_KEY);

        WITHDRAWAL_CREDENTIALS_POSITION.setStorageBytes32(_withdrawalCredentials);
        getOperators().trimUnusedKeys();

        emit WithdrawalCredentialsSet(_withdrawalCredentials);
    }

    /**
    * @dev Sets limit on amount of ETH to withdraw from execution layer rewards vault per LidoOracle report
    * @param _limitPoints limit in basis points to amount of ETH to withdraw per LidoOracle report
    */
    function setELRewardsWithdrawalLimit(uint16 _limitPoints) external {
        _auth(SET_EL_REWARDS_WITHDRAWAL_LIMIT_ROLE);

        _setBPValue(EL_REWARDS_WITHDRAWAL_LIMIT_POSITION, _limitPoints);
        emit ELRewardsWithdrawalLimitSet(_limitPoints);
    }

    function getBufferWithdrawalsReserve() public returns (uint256) {
        return WITHDRAWAL_RESERVE_POSITION.getStorageUint256();
    }

    /**
    * @notice Updates accounting stats, collects EL rewards and distributes all rewards if beacon balance increased
    * @dev periodically called by the Oracle contract
    */
    function handleOracleReport(
        // CL values
        uint256 _beaconValidators,
        uint256 _beaconBalance,
        // EL values
        uint256 _wcBufferedEther,
        // decision
        uint256 _withdrawalsReserveAmount,
        uint256[] _requestIdToFinalizeUpTo,
        uint256[] _finalizationPooledEtherAmount,
        uint256[] _finalizationSharesAmount
    ) external {
        require(msg.sender == getOracle(), "APP_AUTH_FAILED");
        _whenNotStopped();

        // update withdrawals reserve
        WITHDRAWAL_RESERVE_POSITION.setStorageUint256(_withdrawalsReserveAmount);

        uint256 beaconBalanceOld = BEACON_BALANCE_POSITION.getStorageUint256();

        uint256 appearedValidators = _processAccounting(
            _beaconValidators,
            _beaconBalance
        );

        uint256 executionLayerRewards = _processFundsMoving(
            _requestIdToFinalizeUpTo,
            _finalizationPooledEtherAmount,
            _finalizationSharesAmount,
            _wcBufferedEther
        );

        _processRewards(
            _beaconBalance,
            executionLayerRewards,
            _wcBufferedEther,
            beaconBalanceOld,
            appearedValidators
        );
    }

    /**
<<<<<<< HEAD
    * @notice Send funds to recovery Vault. Overrides default AragonApp behaviour
    * @param _token Token to be sent to recovery vault
    */
    function transferToVault(address _token) external {
        // no-op
        // TODO: restore the function: it was removed temporarily to reduce contract size below size limit


    //     require(allowRecoverability(_token), "RECOVER_DISALLOWED");
    //     address vault = getRecoveryVault();
    //     require(vault != address(0), "RECOVER_VAULT_ZERO");

    //     uint256 balance;
    //     if (_token == ETH) {
    //         balance = _getUnaccountedEther();
    //         // Transfer replaced by call to prevent transfer gas amount issue
    //         // solhint-disable-next-line
    //         require(vault.call.value(balance)(), "RECOVER_TRANSFER_FAILED");
    //     } else {
    //         ERC20 token = ERC20(_token);
    //         balance = token.staticBalanceOf(this);
    //         // safeTransfer comes from overridden default implementation
    //         require(token.safeTransfer(vault, balance), "RECOVER_TOKEN_TRANSFER_FAILED");
    //     }

    //     emit RecoverToVault(vault, _token, balance);
    }

    /**
=======
>>>>>>> b8de0d0f
    * @notice Returns staking rewards fee rate
    */
    function getFee() public view returns (uint16 feeBasisPoints) {
        return uint16(FEE_POSITION.getStorageUint256());
    }

    /**
    * @notice Returns fee distribution proportion
    */
    function getFeeDistribution()
        public
        view
        returns (
            uint16 treasuryFeeBasisPoints,
            uint16 operatorsFeeBasisPoints
        )
    {
        treasuryFeeBasisPoints = uint16(TREASURY_FEE_POSITION.getStorageUint256());
        operatorsFeeBasisPoints = uint16(NODE_OPERATORS_FEE_POSITION.getStorageUint256());
    }

    /**
    * @notice Returns current credentials to withdraw ETH on the Consensus Layer side
    */
    function getWithdrawalCredentials() public view returns (bytes32) {
        return WITHDRAWAL_CREDENTIALS_POSITION.getStorageBytes32();
    }

    /**
    * @notice Get the amount of Ether temporary buffered on this contract balance
    * @dev Buffered balance is kept on the contract from the moment the funds are received from user
    * until the moment they are actually sent to the official Deposit contract.
    * @return amount of buffered funds in wei
    */
    function getBufferedEther() external view returns (uint256) {
        return _getBufferedEther();
    }

    /**
    * @notice Get total amount of execution layer rewards collected to Lido contract
    * @dev Ether got through LidoExecutionLayerRewardsVault is kept on this contract's balance the same way
    * as other buffered Ether is kept (until it gets deposited)
    * @return amount of funds received as execution layer rewards (in wei)
    */
    function getTotalELRewardsCollected() external view returns (uint256) {
        return TOTAL_EL_REWARDS_COLLECTED_POSITION.getStorageUint256();
    }

    function getTotalWithdrawalsRestaked() external view returns (uint256) {
        return TOTAL_WITHDRAWALS_RESTAKED_POSITION.getStorageUint256();
    }

    /**
    * @notice Get limit in basis points to amount of ETH to withdraw per LidoOracle report
    * @return limit in basis points to amount of ETH to withdraw per LidoOracle report
    */
    function getELRewardsWithdrawalLimit() external view returns (uint256) {
        return EL_REWARDS_WITHDRAWAL_LIMIT_POSITION.getStorageUint256();
    }

    /**
    * @notice Gets deposit contract handle
    */
    function getDepositContract() public view returns (IDepositContract) {
        return IDepositContract(DEPOSIT_CONTRACT_POSITION.getStorageAddress());
    }

    /**
    * @notice Gets authorized oracle address
    * @return address of oracle contract
    */
    function getOracle() public view returns (address) {
        return ORACLE_POSITION.getStorageAddress();
    }

    /**
    * @notice Gets node operators registry interface handle
    */
    function getOperators() public view returns (INodeOperatorsRegistry) {
        return INodeOperatorsRegistry(NODE_OPERATORS_REGISTRY_POSITION.getStorageAddress());
    }

    /**
    * @notice Returns the treasury address
    */
    function getTreasury() public view returns (address) {
        return TREASURY_POSITION.getStorageAddress();
    }

    /**
    * @notice Returns the key values related to Beacon-side
    * @return depositedValidators - number of deposited validators
    * @return beaconValidators - number of Lido's validators visible in the Beacon state, reported by oracles
    * @return beaconBalance - total amount of Beacon-side Ether (sum of all the balances of Lido validators)
    */
    function getBeaconStat() public view returns (uint256 depositedValidators, uint256 beaconValidators, uint256 beaconBalance) {
        depositedValidators = DEPOSITED_VALIDATORS_POSITION.getStorageUint256();
        beaconValidators = BEACON_VALIDATORS_POSITION.getStorageUint256();
        beaconBalance = BEACON_BALANCE_POSITION.getStorageUint256();
    }

    /**
    * @notice Returns address of the contract set as LidoExecutionLayerRewardsVault
    */
    function getELRewardsVault() public view returns (address) {
        return EL_REWARDS_VAULT_POSITION.getStorageAddress();
    }

    /**
     * @dev updates beacon state and calculate rewards base (OUTDATED)
     */
    function _processAccounting(
        // CL values
        uint256 _beaconValidators,
        uint256 _beaconBalance
    ) internal returns (uint256 appearedValidators) {
        uint256 depositedValidators = DEPOSITED_VALIDATORS_POSITION.getStorageUint256();
        require(_beaconValidators <= depositedValidators, "REPORTED_MORE_DEPOSITED");

        uint256 beaconValidators = BEACON_VALIDATORS_POSITION.getStorageUint256();
        require(_beaconValidators >= beaconValidators, "REPORTED_LESS_VALIDATORS");

        // Save the current beacon balance and validators to
        // calculate rewards on the next push

        BEACON_BALANCE_POSITION.setStorageUint256(_beaconBalance);

        if (_beaconValidators > beaconValidators) {
            BEACON_VALIDATORS_POSITION.setStorageUint256(_beaconValidators);
        }

        return _beaconValidators.sub(beaconValidators);
    }

    /**
     * @dev move funds between ELRewardsVault, deposit and withdrawal buffers. Updates buffered counters respectively
     */
    function _processFundsMoving(
        uint256[] _requestIdToFinalizeUpTo,
        uint256[] _finalizationPooledEtherAmount,
        uint256[] _finalizationSharesAmount,
        uint256 _wcBufferedEther
    ) internal returns (uint256) {
        uint256 executionLayerRewards = 0;
        address elRewardsVaultAddress = getELRewardsVault();
        // If LidoExecutionLayerRewardsVault address is not set just do as if there were no execution layer rewards at all
        // Otherwise withdraw all rewards and put them to the buffer
        if (elRewardsVaultAddress != address(0)) {
            executionLayerRewards = ILidoExecutionLayerRewardsVault(elRewardsVaultAddress).withdrawRewards(
                (_getTotalPooledEther() * EL_REWARDS_WITHDRAWAL_LIMIT_POSITION.getStorageUint256()) / TOTAL_BASIS_POINTS
            );
        }

        // Moving funds between withdrawal buffer and deposit buffer
        // depending on withdrawal queue status
        int256 movedToWithdrawalBuffer = _processWithdrawals(
            _requestIdToFinalizeUpTo,
            _finalizationPooledEtherAmount,
            _finalizationSharesAmount,
            _wcBufferedEther);

        // Update deposit buffer state
        if (executionLayerRewards != 0 || movedToWithdrawalBuffer != 0) {
            if (movedToWithdrawalBuffer > 0) {
                BUFFERED_ETHER_POSITION.setStorageUint256(
                    _getBufferedEther().add(executionLayerRewards).add(uint256(movedToWithdrawalBuffer))
                );
            } else {
                BUFFERED_ETHER_POSITION.setStorageUint256(
                    _getBufferedEther().add(executionLayerRewards).sub(uint256(-movedToWithdrawalBuffer))
                );
            }
        }

        return executionLayerRewards;
    }

    function _processRewards(
        uint256 _beaconBalanceNew,
        uint256 _executionLayerRewards,
        uint256 _wcBufferedEther,
        uint256 _beaconBalanceOld,
        uint256 _appearedValidators
    ) internal {
        // Post-withdrawal rewards
        // rewards = (beacon balance new - beacon balance old) - (appeared validators x 32 ETH)
        // + withdrawn from execution layer rewards vault + withdrawn from withdrawal credentials vault

        uint256 rewardsBase = (_appearedValidators.mul(DEPOSIT_SIZE)).add(_beaconBalanceOld);

        // Don’t mint/distribute any protocol fee on the non-profitable Lido oracle report
        // (when consensus layer balance delta is zero or negative).
        // See ADR #3 for details:
        // https://research.lido.fi/t/rewards-distribution-after-the-merge-architecture-decision-record/1535
        if (_beaconBalanceNew.add(_wcBufferedEther) > rewardsBase) {
            uint256 consensusLayerRewards = _beaconBalanceNew.add(_wcBufferedEther).sub(rewardsBase);
            _distributeFee(consensusLayerRewards.add(_executionLayerRewards));
        }
    }

    /**
     * @dev finalize requests in the queue, burn shares and restake some ether if remains
     * @return withdrawalFundsMovement amount of funds restaked (if positive) or moved to withdrawal buffer (if negative)
     */
    function _processWithdrawals(
        uint256[] _requestIdToFinalizeUpTo,
        uint256[] _finalizationPooledEtherAmount,
        uint256[] _finalizationSharesAmount,
        uint256 _wcBufferedEther
    ) internal returns (int256 withdrawalFundsMovement) {
        address withdrawalAddress = _getWithdrawalVaultAddress();
        // do nothing if withdrawals is not configured
        if (withdrawalAddress == address(0)) {
            return 0;
        }

        IWithdrawalQueue withdrawal = IWithdrawalQueue(withdrawalAddress);

        uint256 lockedEtherAccumulator = 0;

        for (uint256 i = 0; i < _requestIdToFinalizeUpTo.length; i++) {
            uint256 lastIdToFinalize = _requestIdToFinalizeUpTo[i];
            require(lastIdToFinalize >= withdrawal.finalizedRequestsCounter(), "BAD_FINALIZATION_PARAMS");

            uint256 totalPooledEther = _finalizationPooledEtherAmount[i];
            uint256 totalShares = _finalizationSharesAmount[i];

            (uint256 etherToLock, uint256 sharesToBurn) = withdrawal.calculateFinalizationParams(
                lastIdToFinalize,
                totalPooledEther,
                totalShares
            );

            _burnShares(withdrawalAddress, sharesToBurn);

            uint256 remainingFunds = _wcBufferedEther > lockedEtherAccumulator ? _wcBufferedEther.sub(lockedEtherAccumulator): 0;

            uint256 transferToWithdrawalBuffer = etherToLock > remainingFunds ? etherToLock.sub(remainingFunds) : 0;

            lockedEtherAccumulator = lockedEtherAccumulator.add(etherToLock);

            withdrawal.finalize.value(transferToWithdrawalBuffer)(
                lastIdToFinalize,
                etherToLock,
                totalPooledEther,
                totalShares
            );
        }
        // There can be unaccounted ether in withdrawal buffer that should not be used for finalization
        require(lockedEtherAccumulator <= _wcBufferedEther.add(_getBufferedEther()), "NOT_ENOUGH_ACCOUNTED_ETHER");

        withdrawalFundsMovement = int256(_wcBufferedEther) - int256(lockedEtherAccumulator);

        if (withdrawalFundsMovement > 0) {
            withdrawal.restake(uint256(withdrawalFundsMovement));
        }
    }

    /**
    * @dev Internal function to set authorized oracle address
    * @param _oracle oracle contract
    * @param _treasury treasury contract
    * @param _executionLayerRewardsVault execution layer rewards vault contract
    */
    function _setProtocolContracts(
        address _oracle, address _treasury, address _executionLayerRewardsVault
    ) internal {
        require(_oracle != address(0), "ORACLE_ZERO_ADDRESS");
        require(_treasury != address(0), "TREASURY_ZERO_ADDRESS");
        //NB: _executionLayerRewardsVault can be zero

        ORACLE_POSITION.setStorageAddress(_oracle);
        TREASURY_POSITION.setStorageAddress(_treasury);
        EL_REWARDS_VAULT_POSITION.setStorageAddress(_executionLayerRewardsVault);

        emit ProtocolContactsSet(_oracle, _treasury, _executionLayerRewardsVault);
    }

    /**
    * @dev Process user deposit, mints liquid tokens and increase the pool buffer
    * @param _referral address of referral.
    * @return amount of StETH shares generated
    */
    function _submit(address _referral) internal returns (uint256) {
        require(msg.value != 0, "ZERO_DEPOSIT");

        StakeLimitState.Data memory stakeLimitData = STAKING_STATE_POSITION.getStorageStakeLimitStruct();
        require(!stakeLimitData.isStakingPaused(), "STAKING_PAUSED");

        if (stakeLimitData.isStakingLimitSet()) {
            uint256 currentStakeLimit = stakeLimitData.calculateCurrentStakeLimit();

            require(msg.value <= currentStakeLimit, "STAKE_LIMIT");

            STAKING_STATE_POSITION.setStorageStakeLimitStruct(
                stakeLimitData.updatePrevStakeLimit(currentStakeLimit - msg.value)
            );
        }

        uint256 sharesAmount = getSharesByPooledEth(msg.value);
        if (sharesAmount == 0) {
            // totalControlledEther is 0: either the first-ever deposit or complete slashing
            // assume that shares correspond to Ether 1-to-1
            sharesAmount = msg.value;
        }

        _mintShares(msg.sender, sharesAmount);

        BUFFERED_ETHER_POSITION.setStorageUint256(_getBufferedEther().add(msg.value));
        emit Submitted(msg.sender, msg.value, _referral);

        _emitTransferAfterMintingShares(msg.sender, sharesAmount);
        return sharesAmount;
    }

    /**
    * @dev Emits {Transfer} and {TransferShares} events where `from` is 0 address. Indicates mint events.
    */
    function _emitTransferAfterMintingShares(address _to, uint256 _sharesAmount) internal {
        emit Transfer(address(0), _to, getPooledEthByShares(_sharesAmount));
        emit TransferShares(address(0), _to, _sharesAmount);
    }

    /**
    * @dev Deposits buffered eth to the DepositContract and assigns chunked deposits to node operators
    */
    function _depositBufferedEther(uint256 _maxDeposits) internal {
        _whenNotStopped();

        uint256 buffered = _getBufferedEther();
        uint256 withdrawalReserve = getBufferWithdrawalsReserve();

        if (buffered > withdrawalReserve) {
            buffered = buffered.sub(withdrawalReserve);

            if (buffered >= DEPOSIT_SIZE) {
                uint256 unaccounted = _getUnaccountedEther();
                uint256 numDeposits = buffered.div(DEPOSIT_SIZE);
                _markAsUnbuffered(_ConsensusLayerDeposit(numDeposits < _maxDeposits ? numDeposits : _maxDeposits));
                assert(_getUnaccountedEther() == unaccounted);
            }
        }
    }

    /**
    * @dev Performs deposits to the Consensus Layer side
    * @param _numDeposits Number of deposits to perform
    * @return actually deposited Ether amount
    */
    function _ConsensusLayerDeposit(uint256 _numDeposits) internal returns (uint256) {
        (bytes memory pubkeys, bytes memory signatures) = getOperators().assignNextSigningKeys(_numDeposits);

        if (pubkeys.length == 0) {
            return 0;
        }

        require(pubkeys.length.mod(PUBKEY_LENGTH) == 0, "REGISTRY_INCONSISTENT_PUBKEYS_LEN");
        require(signatures.length.mod(SIGNATURE_LENGTH) == 0, "REGISTRY_INCONSISTENT_SIG_LEN");

        uint256 numKeys = pubkeys.length.div(PUBKEY_LENGTH);
        require(numKeys == signatures.length.div(SIGNATURE_LENGTH), "REGISTRY_INCONSISTENT_SIG_COUNT");

        for (uint256 i = 0; i < numKeys; ++i) {
            bytes memory pubkey = BytesLib.slice(pubkeys, i * PUBKEY_LENGTH, PUBKEY_LENGTH);
            bytes memory signature = BytesLib.slice(signatures, i * SIGNATURE_LENGTH, SIGNATURE_LENGTH);
            _stake(pubkey, signature);
        }

        DEPOSITED_VALIDATORS_POSITION.setStorageUint256(
            DEPOSITED_VALIDATORS_POSITION.getStorageUint256().add(numKeys)
        );

        return numKeys.mul(DEPOSIT_SIZE);
    }

    /**
    * @dev Invokes a deposit call to the official Deposit contract
    * @param _pubkey Validator to stake for
    * @param _signature Signature of the deposit call
    */
    function _stake(bytes memory _pubkey, bytes memory _signature) internal {
        bytes32 withdrawalCredentials = getWithdrawalCredentials();
        require(withdrawalCredentials != 0, "EMPTY_WITHDRAWAL_CREDENTIALS");

        uint256 value = DEPOSIT_SIZE;

        // The following computations and Merkle tree-ization will make official Deposit contract happy
        uint256 depositAmount = value.div(DEPOSIT_AMOUNT_UNIT);
        assert(depositAmount.mul(DEPOSIT_AMOUNT_UNIT) == value);    // properly rounded

        // Compute deposit data root (`DepositData` hash tree root) according to deposit_contract.sol
        bytes32 pubkeyRoot = sha256(_pad64(_pubkey));
        bytes32 signatureRoot = sha256(
            abi.encodePacked(
                sha256(BytesLib.slice(_signature, 0, 64)),
                sha256(_pad64(BytesLib.slice(_signature, 64, SIGNATURE_LENGTH.sub(64))))
            )
        );

        bytes32 depositDataRoot = sha256(
            abi.encodePacked(
                sha256(abi.encodePacked(pubkeyRoot, withdrawalCredentials)),
                sha256(abi.encodePacked(_toLittleEndian64(depositAmount), signatureRoot))
            )
        );

        uint256 targetBalance = address(this).balance.sub(value);

        getDepositContract().deposit.value(value)(
            _pubkey, abi.encodePacked(withdrawalCredentials), _signature, depositDataRoot);
        require(address(this).balance == targetBalance, "EXPECTING_DEPOSIT_TO_HAPPEN");
    }

    /**
    * @dev Distributes fee portion of the rewards by minting and distributing corresponding amount of liquid tokens.
    * @param _totalRewards Total rewards accrued both on the Consensus Layer and Execution Layer sides in wei
    */
    function _distributeFee(uint256 _totalRewards) internal {
        // We need to take a defined percentage of the reported reward as a fee, and we do
        // this by minting new token shares and assigning them to the fee recipients (see
        // StETH docs for the explanation of the shares mechanics). The staking rewards fee
        // is defined in basis points (1 basis point is equal to 0.01%, 10000 (TOTAL_BASIS_POINTS) is 100%).
        //
        // Since we've increased totalPooledEther by _totalRewards (which is already
        // performed by the time this function is called), the combined cost of all holders'
        // shares has became _totalRewards StETH tokens more, effectively splitting the reward
        // between each token holder proportionally to their token share.
        //
        // Now we want to mint new shares to the fee recipient, so that the total cost of the
        // newly-minted shares exactly corresponds to the fee taken:
        //
        // shares2mint * newShareCost = (_totalRewards * feeBasis) / TOTAL_BASIS_POINTS
        // newShareCost = newTotalPooledEther / (prevTotalShares + shares2mint)
        //
        // which follows to:
        //
        //                        _totalRewards * feeBasis * prevTotalShares
        // shares2mint = --------------------------------------------------------------
        //                 (newTotalPooledEther * TOTAL_BASIS_POINTS) - (feeBasis * _totalRewards)
        //
        // The effect is that the given percentage of the reward goes to the fee recipient, and
        // the rest of the reward is distributed between token holders proportionally to their
        // token shares.
        uint256 feeBasis = getFee();
        uint256 shares2mint = (
            _totalRewards.mul(feeBasis).mul(_getTotalShares())
            .div(
                _getTotalPooledEther().mul(TOTAL_BASIS_POINTS)
                .sub(feeBasis.mul(_totalRewards))
            )
        );

        // Mint the calculated amount of shares to this contract address. This will reduce the
        // balances of the holders, as if the fee was taken in parts from each of them.
        _mintShares(address(this), shares2mint);

        (, uint16 operatorsFeeBasisPoints) = getFeeDistribution();

        uint256 distributedToOperatorsShares = _distributeNodeOperatorsReward(
            shares2mint.mul(operatorsFeeBasisPoints).div(TOTAL_BASIS_POINTS)
        );

        // Transfer the rest of the fee to treasury
        uint256 toTreasury = shares2mint.sub(distributedToOperatorsShares);

        address treasury = getTreasury();
        _transferShares(address(this), treasury, toTreasury);
        _emitTransferAfterMintingShares(treasury, toTreasury);
    }

    /**
    *  @dev Internal function to distribute reward to node operators
    *  @param _sharesToDistribute amount of shares to distribute
    *  @return actual amount of shares that was transferred to node operators as a reward
    */
    function _distributeNodeOperatorsReward(uint256 _sharesToDistribute) internal returns (uint256 distributed) {
        (address[] memory recipients, uint256[] memory shares) = getOperators().getRewardsDistribution(_sharesToDistribute);

        assert(recipients.length == shares.length);

        distributed = 0;
        for (uint256 idx = 0; idx < recipients.length; ++idx) {
            _transferShares(
                address(this),
                recipients[idx],
                shares[idx]
            );
            _emitTransferAfterMintingShares(recipients[idx], shares[idx]);
            distributed = distributed.add(shares[idx]);
        }
    }

    /**
    * @dev Records a deposit to the deposit_contract.deposit function
    * @param _amount Total amount deposited to the Consensus Layer side
    */
    function _markAsUnbuffered(uint256 _amount) internal {
        BUFFERED_ETHER_POSITION.setStorageUint256(
            BUFFERED_ETHER_POSITION.getStorageUint256().sub(_amount));

        emit Unbuffered(_amount);
    }

    /**
    * @dev Write a value nominated in basis points
    */
    function _setBPValue(bytes32 _slot, uint16 _value) internal {
        require(_value <= TOTAL_BASIS_POINTS, "VALUE_OVER_100_PERCENT");
        _slot.setStorageUint256(uint256(_value));
    }

    /**
    * @dev Gets the amount of Ether temporary buffered on this contract balance
    */
    function _getBufferedEther() internal view returns (uint256) {
        uint256 buffered = BUFFERED_ETHER_POSITION.getStorageUint256();
        assert(address(this).balance >= buffered);

        return buffered;
    }

    /**
    * @dev Gets unaccounted (excess) Ether on this contract balance
    */
    function _getUnaccountedEther() internal view returns (uint256) {
        return address(this).balance.sub(_getBufferedEther());
    }

    function _getWithdrawalVaultAddress() internal view returns (address) {
        uint8 credentialsType = uint8(uint256(getWithdrawalCredentials()) >> 248);
        if (credentialsType == 0x01) {
            return address(uint160(getWithdrawalCredentials()));
        }
        return address(0);
    }

    /**
    * @dev Calculates and returns the total base balance (multiple of 32) of validators in transient state,
    *      i.e. submitted to the official Deposit contract but not yet visible in the beacon state.
    * @return transient balance in wei (1e-18 Ether)
    */
    function _getTransientBalance() internal view returns (uint256) {
        uint256 depositedValidators = DEPOSITED_VALIDATORS_POSITION.getStorageUint256();
        uint256 beaconValidators = BEACON_VALIDATORS_POSITION.getStorageUint256();
        // beaconValidators can never be less than deposited ones.
        assert(depositedValidators >= beaconValidators);
        return depositedValidators.sub(beaconValidators).mul(DEPOSIT_SIZE);
    }

    /**
    * @dev Gets the total amount of Ether controlled by the system
    * @return total balance in wei
    */
    function _getTotalPooledEther() internal view returns (uint256) {
        return _getBufferedEther()
        .add(_getTransientBalance())
        .add(BEACON_BALANCE_POSITION.getStorageUint256());
    }

    /**
    * @dev Padding memory array with zeroes up to 64 bytes on the right
    * @param _b Memory array of size 32 .. 64
    */
    function _pad64(bytes memory _b) internal pure returns (bytes memory) {
        assert(_b.length >= 32 && _b.length <= 64);
        if (64 == _b.length)
            return _b;

        bytes memory zero32 = new bytes(32);
        assembly { mstore(add(zero32, 0x20), 0) }

        if (32 == _b.length)
            return BytesLib.concat(_b, zero32);
        else
            return BytesLib.concat(_b, BytesLib.slice(zero32, 0, uint256(64).sub(_b.length)));
    }

    /**
    * @dev Converting value to little endian bytes and padding up to 32 bytes on the right
    * @param _value Number less than `2**64` for compatibility reasons
    */
    function _toLittleEndian64(uint256 _value) internal pure returns (uint256 result) {
        result = 0;
        uint256 temp_value = _value;
        for (uint256 i = 0; i < 8; ++i) {
            result = (result << 8) | (temp_value & 0xFF);
            temp_value >>= 8;
        }

        assert(0 == temp_value);    // fully converted
        result <<= (24 * 8);
    }

    function _pauseStaking() internal {
        STAKING_STATE_POSITION.setStorageStakeLimitStruct(
            STAKING_STATE_POSITION.getStorageStakeLimitStruct().setStakeLimitPauseState(true)
        );

        emit StakingPaused();
    }

    function _resumeStaking() internal {
        STAKING_STATE_POSITION.setStorageStakeLimitStruct(
            STAKING_STATE_POSITION.getStorageStakeLimitStruct().setStakeLimitPauseState(false)
        );

        emit StakingResumed();
    }

    function _getCurrentStakeLimit(StakeLimitState.Data memory _stakeLimitData) internal view returns(uint256) {
        if (_stakeLimitData.isStakingPaused()) {
            return 0;
        }
        if (!_stakeLimitData.isStakingLimitSet()) {
            return uint256(-1);
        }

        return _stakeLimitData.calculateCurrentStakeLimit();
    }

    /**
    * @dev Size-efficient analog of the `auth(_role)` modifier
    * @param _role Permission name
    */
    function _auth(bytes32 _role) internal view auth(_role) {
        // no-op
    }
}<|MERGE_RESOLUTION|>--- conflicted
+++ resolved
@@ -213,15 +213,53 @@
     }
 
 
-    //FIXME(DZhon): get back these funcs
-    // function getCurrentStakeLimit();
-    // function getStakeLimitFullInfo();
-
+    /**
+    * @notice Returns how much Ether can be staked in the current block
+    * @dev Special return values:
+    * - 2^256 - 1 if staking is unlimited;
+    * - 0 if staking is paused or if limit is exhausted.
+    */
+    function getCurrentStakeLimit() public view returns (uint256) {
+        return _getCurrentStakeLimit(STAKING_STATE_POSITION.getStorageStakeLimitStruct());
+    }
+
+    /**
+    * @notice Returns full info about current stake limit params and state
+    * @dev Might be used for the advanced integration requests.
+    * @return isStakingPaused staking pause state (equivalent to return of isStakingPaused())
+    * @return isStakingLimitSet whether the stake limit is set
+    * @return currentStakeLimit current stake limit (equivalent to return of getCurrentStakeLimit())
+    * @return maxStakeLimit max stake limit
+    * @return maxStakeLimitGrowthBlocks blocks needed to restore max stake limit from the fully exhausted state
+    * @return prevStakeLimit previously reached stake limit
+    * @return prevStakeBlockNumber previously seen block number
+    */
+    function getStakeLimitFullInfo() external view returns (
+        bool isStakingPaused,
+        bool isStakingLimitSet,
+        uint256 currentStakeLimit,
+        uint256 maxStakeLimit,
+        uint256 maxStakeLimitGrowthBlocks,
+        uint256 prevStakeLimit,
+        uint256 prevStakeBlockNumber
+    ) {
+        StakeLimitState.Data memory stakeLimitData = STAKING_STATE_POSITION.getStorageStakeLimitStruct();
+
+        isStakingPaused = stakeLimitData.isStakingPaused();
+        isStakingLimitSet = stakeLimitData.isStakingLimitSet();
+
+        currentStakeLimit = _getCurrentStakeLimit(stakeLimitData);
+
+        maxStakeLimit = stakeLimitData.maxStakeLimit;
+        maxStakeLimitGrowthBlocks = stakeLimitData.maxStakeLimitGrowthBlocks;
+        prevStakeLimit = stakeLimitData.prevStakeLimit;
+        prevStakeBlockNumber = stakeLimitData.prevStakeBlockNumber;
+    }
 
     /**
     * @notice Send funds to the pool
     * @dev Users are able to submit their funds by transacting to the fallback function.
-    * Unlike vanilla Etheremum Deposit contract, accepting only 32-Ether transactions, Lido
+    * Unlike vanilla Ethereum Deposit contract, accepting only 32-Ether transactions, Lido
     * accepts payments of any size. Submitted Ethers are stored in Buffer until someone calls
     * depositBufferedEther() and pushes them to the Ethereum Deposit contract.
     */
@@ -262,6 +300,16 @@
             TOTAL_WITHDRAWALS_RESTAKED_POSITION.getStorageUint256().add(msg.value));
 
         emit WithdrawalRestaked(msg.value);
+    }
+
+    /**
+    * @notice Deposits buffered ethers to the official DepositContract.
+    * @dev This function is separated from submit() to reduce the cost of sending funds.
+    */
+    function depositBufferedEther() external {
+        _auth(DEPOSIT_ROLE);
+
+        return _depositBufferedEther(DEFAULT_MAX_DEPOSITS_PER_CALL);
     }
 
     /**
@@ -340,31 +388,6 @@
         emit FeeDistributionSet(_treasuryFeeBasisPoints, _operatorsFeeBasisPoints);
     }
 
-<<<<<<< HEAD
-    // TODO: restore the function, it was removed temporarily to reduce contract size below the limit
-    // /**
-    // * @notice Set Lido protocol contracts (oracle, treasury, insurance fund).
-    // *
-    // * @dev Oracle contract specified here is allowed to make
-    // * periodical updates of beacon stats
-    // * by calling pushBeacon. Treasury contract specified here is used
-    // * to accumulate the protocol treasury fee. Insurance fund contract
-    // * specified here is used to accumulate the protocol insurance fee.
-    // *
-    // * @param _oracle oracle contract
-    // * @param _treasury treasury contract
-    // * @param _insuranceFund insurance fund contract
-    // */
-    // function setProtocolContracts(
-    //     address _oracle,
-    //     address _treasury,
-    //     address _insuranceFund
-    // ) external {
-    //     _auth(MANAGE_PROTOCOL_CONTRACTS_ROLE);
-
-    //     _setProtocolContracts(_oracle, _treasury, _insuranceFund);
-    // }
-=======
     /**
     * @notice Set Lido protocol contracts (oracle, treasury, execution layer rewards vault).
     *
@@ -373,7 +396,7 @@
     * by calling pushBeacon. Treasury contract specified here is used
     * to accumulate the protocol treasury fee.
     * Execution layer rewards vault is set as `feeRecipient`
-    * by the Lido-paritipating node operators.
+    * by the Lido-participating node operators.
     *
     * @param _oracle oracle contract
     * @param _treasury treasury contract
@@ -388,7 +411,6 @@
 
         _setProtocolContracts(_oracle, _treasury, _executionLayerRewardsVault);
     }
->>>>>>> b8de0d0f
 
     /**
     * @notice Set credentials to withdraw ETH on the Consensus Layer side to `_withdrawalCredentials`
@@ -465,38 +487,33 @@
     }
 
     /**
-<<<<<<< HEAD
     * @notice Send funds to recovery Vault. Overrides default AragonApp behaviour
     * @param _token Token to be sent to recovery vault
     */
     function transferToVault(address _token) external {
-        // no-op
-        // TODO: restore the function: it was removed temporarily to reduce contract size below size limit
-
-
-    //     require(allowRecoverability(_token), "RECOVER_DISALLOWED");
-    //     address vault = getRecoveryVault();
-    //     require(vault != address(0), "RECOVER_VAULT_ZERO");
-
-    //     uint256 balance;
-    //     if (_token == ETH) {
-    //         balance = _getUnaccountedEther();
-    //         // Transfer replaced by call to prevent transfer gas amount issue
-    //         // solhint-disable-next-line
-    //         require(vault.call.value(balance)(), "RECOVER_TRANSFER_FAILED");
-    //     } else {
-    //         ERC20 token = ERC20(_token);
-    //         balance = token.staticBalanceOf(this);
-    //         // safeTransfer comes from overridden default implementation
-    //         require(token.safeTransfer(vault, balance), "RECOVER_TOKEN_TRANSFER_FAILED");
-    //     }
-
-    //     emit RecoverToVault(vault, _token, balance);
-    }
-
-    /**
-=======
->>>>>>> b8de0d0f
+        // FIXME: restore the function: it was removed temporarily to reduce contract size below size limit
+
+        // require(allowRecoverability(_token), "RECOVER_DISALLOWED");
+        // address vault = getRecoveryVault();
+        // require(vault != address(0), "RECOVER_VAULT_ZERO");
+
+        // uint256 balance;
+        // if (_token == ETH) {
+        //     balance = _getUnaccountedEther();
+        //     // Transfer replaced by call to prevent transfer gas amount issue
+        //     // solhint-disable-next-line
+        //     require(vault.call.value(balance)(), "RECOVER_TRANSFER_FAILED");
+        // } else {
+        //     ERC20 token = ERC20(_token);
+        //     balance = token.staticBalanceOf(this);
+        //     // safeTransfer comes from overridden default implementation
+        //     require(token.safeTransfer(vault, balance), "RECOVER_TOKEN_TRANSFER_FAILED");
+        // }
+
+        // emit RecoverToVault(vault, _token, balance);
+    }
+
+    /**
     * @notice Returns staking rewards fee rate
     */
     function getFee() public view returns (uint16 feeBasisPoints) {
@@ -523,6 +540,15 @@
     */
     function getWithdrawalCredentials() public view returns (bytes32) {
         return WITHDRAWAL_CREDENTIALS_POSITION.getStorageBytes32();
+    }
+
+    /**
+    * @notice Returns the address of the vault where withdrawals arrive
+    * @dev withdrawal vault address is encoded as a last 160 bits of withdrawal credentials type 0x01
+    * @return address of the vault or address(0) if the vault is not set
+    */
+    function getWithdrawalVaultAddress() external view returns (address) {
+        return _getWithdrawalVaultAddress();
     }
 
     /**
