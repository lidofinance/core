// SPDX-FileCopyrightText: 2020 Lido <info@lido.fi>

// SPDX-License-Identifier: GPL-3.0

pragma solidity 0.4.24;

import { APMRegistryFactory } from "@aragon/os/contracts/factory/APMRegistryFactory.sol";
import { ACL } from "@aragon/os/contracts/acl/ACL.sol";
import { Repo } from "@aragon/os/contracts/apm/Repo.sol";
import { APMRegistry } from "@aragon/os/contracts/apm/APMRegistry.sol";
import { ENSSubdomainRegistrar } from "@aragon/os/contracts/ens/ENSSubdomainRegistrar.sol";
import { Kernel } from "@aragon/os/contracts/kernel/Kernel.sol";
import { ENS } from "@aragon/os/contracts/lib/ens/ENS.sol";
import { PublicResolver } from "@aragon/os/contracts/lib/ens/PublicResolver.sol";
import { DAOFactory } from "@aragon/os/contracts/factory/DAOFactory.sol";
import { IsContract } from "@aragon/os/contracts/common/IsContract.sol";
import { MiniMeToken, MiniMeTokenFactory } from "@aragon/minime/contracts/MiniMeToken.sol";
import { EVMScriptRegistry } from "@aragon/os/contracts/evmscript/EVMScriptRegistry.sol";


import { Agent } from "@aragon/apps-agent/contracts/Agent.sol";
import { Vault } from "@aragon/apps-vault/contracts/Vault.sol";

import { Voting } from "@aragon/apps-lido/apps/voting/contracts/Voting.sol";
import { Finance } from "@aragon/apps-finance/contracts/Finance.sol";
import { TokenManager } from "@aragon/apps-lido/apps/token-manager/contracts/TokenManager.sol";

import { IFIFSResolvingRegistrar } from "@aragon/id/contracts/IFIFSResolvingRegistrar.sol";

<<<<<<< HEAD
import { Lido } from "../Lido.sol";
import { LegacyOracle } from "../oracle/LegacyOracle.sol";
import { NodeOperatorsRegistry } from "../nos/NodeOperatorsRegistry.sol";
=======
import "../Lido.sol";
import "../nos/NodeOperatorsRegistry.sol";
>>>>>>> 9bff349f

contract LidoTemplate is IsContract {
    // Configuration errors
    string private constant ERROR_ZERO_OWNER = "TMPL_ZERO_OWNER";
    string private constant ERROR_ENS_NOT_CONTRACT = "TMPL_ENS_NOT_CONTRACT";
    string private constant ERROR_DAO_FACTORY_NOT_CONTRACT = "TMPL_DAO_FAC_NOT_CONTRACT";
    string private constant ERROR_MINIME_FACTORY_NOT_CONTRACT = "TMPL_MINIME_FAC_NOT_CONTRACT";
    string private constant ERROR_ARAGON_ID_NOT_CONTRACT = "TMPL_ARAGON_ID_NOT_CONTRACT";
    string private constant ERROR_APM_REGISTRY_FACTORY_NOT_CONTRACT = "TMPL_APM_REGISTRY_FAC_NOT_CONTRACT";
    string private constant ERROR_EMPTY_HOLDERS = "TMPL_EMPTY_HOLDERS";
    string private constant ERROR_BAD_AMOUNTS_LEN = "TMPL_BAD_AMOUNTS_LEN";
    string private constant ERROR_INVALID_ID = "TMPL_INVALID_ID";
    string private constant ERROR_UNEXPECTED_TOTAL_SUPPLY = "TMPL_UNEXPECTED_TOTAL_SUPPLY";

    // Operational errors
    string private constant ERROR_PERMISSION_DENIED = "TMPL_PERMISSION_DENIED";
    string private constant ERROR_REGISTRY_ALREADY_DEPLOYED = "TMPL_REGISTRY_ALREADY_DEPLOYED";
    string private constant ERROR_ENS_NODE_NOT_OWNED_BY_TEMPLATE = "TMPL_ENS_NODE_NOT_OWNED_BY_TEMPLATE";
    string private constant ERROR_REGISTRY_NOT_DEPLOYED = "TMPL_REGISTRY_NOT_DEPLOYED";
    string private constant ERROR_DAO_ALREADY_DEPLOYED = "TMPL_DAO_ALREADY_DEPLOYED";
    string private constant ERROR_DAO_NOT_DEPLOYED = "TMPL_DAO_NOT_DEPLOYED";
    string private constant ERROR_ALREADY_FINALIZED = "TMPL_ALREADY_FINALIZED";

    // Aragon app IDs
    bytes32 private constant ARAGON_AGENT_APP_ID = 0x9ac98dc5f995bf0211ed589ef022719d1487e5cb2bab505676f0d084c07cf89a; // agent.aragonpm.eth
    bytes32 private constant ARAGON_VAULT_APP_ID = 0x7e852e0fcfce6551c13800f1e7476f982525c2b5277ba14b24339c68416336d1; // vault.aragonpm.eth
    bytes32 private constant ARAGON_VOTING_APP_ID = 0x9fa3927f639745e587912d4b0fea7ef9013bf93fb907d29faeab57417ba6e1d4; // voting.aragonpm.eth
    bytes32 private constant ARAGON_FINANCE_APP_ID = 0xbf8491150dafc5dcaee5b861414dca922de09ccffa344964ae167212e8c673ae; // finance.aragonpm.eth
    bytes32 private constant ARAGON_TOKEN_MANAGER_APP_ID =
        0x6b20a3010614eeebf2138ccec99f028a61c811b3b1a3343b6ff635985c75c91f; // token-manager.aragonpm.eth

    // APM app names, see https://github.com/aragon/aragonOS/blob/f3ae59b/contracts/apm/APMRegistry.sol#L11
    string private constant APM_APP_NAME = "apm-registry";
    string private constant APM_REPO_APP_NAME = "apm-repo";
    string private constant APM_ENSSUB_APP_NAME = "apm-enssub";

    // Aragon app names
    string private constant ARAGON_AGENT_APP_NAME = "aragon-agent";
    string private constant ARAGON_FINANCE_APP_NAME = "aragon-finance";
    string private constant ARAGON_TOKEN_MANAGER_APP_NAME = "aragon-token-manager";
    string private constant ARAGON_VOTING_APP_NAME = "aragon-voting";

    // Lido app names
    string private constant LIDO_APP_NAME = "lido";
    string private constant NODE_OPERATORS_REGISTRY_APP_NAME = "node-operators-registry";
    string private constant SIMPLE_DVT_APP_NAME = "simple-dvt";

    // DAO config constants
    bool private constant TOKEN_TRANSFERABLE = true;
    uint8 private constant TOKEN_DECIMALS = uint8(18);
    uint64 private constant DEFAULT_FINANCE_PERIOD = uint64(30 days);
    uint256 private constant TOKEN_MAX_PER_ACCOUNT = 0;

    struct APMRepos {
        Repo lido;
        Repo nodeOperatorsRegistry;
        Repo simpleDVT;
        Repo aragonAgent;
        Repo aragonFinance;
        Repo aragonTokenManager;
        Repo aragonVoting;
    }

    struct DeployState {
        bytes32 lidoRegistryEnsNode;
        APMRegistry lidoRegistry;
        Kernel dao;
        ACL acl;
        MiniMeToken token;
        Agent agent;
        Finance finance;
        TokenManager tokenManager;
        Voting voting;
        Lido lido;
        NodeOperatorsRegistry operators;
        NodeOperatorsRegistry sdvt;
        address stakingRouter;
    }

    struct AppVersion {
        address contractAddress;
        bytes contentURI;
    }

    address private owner;
    ENS private ens;
    DAOFactory private daoFactory;
    MiniMeTokenFactory private miniMeFactory;
    IFIFSResolvingRegistrar private aragonID;
    APMRegistryFactory private apmRegistryFactory;

    DeployState private deployState;
    APMRepos public apmRepos;

    event TmplAPMDeployed(address apm);
    event TmplReposCreated();
    event TmplAppInstalled(address appProxy, bytes32 appId, bytes initializeData);
    event TmplDAOAndTokenDeployed(address dao, address token);
    event TmplTokensIssued(uint256 totalAmount);
    event TmplDaoFinalized();

    modifier onlyOwner() {
        require(msg.sender == owner, ERROR_PERMISSION_DENIED);
        _;
    }

    function setOwner(address _newOwner) external onlyOwner {
        owner = _newOwner;
    }

    constructor(
        address _owner,
        DAOFactory _daoFactory,
        ENS _ens,
        MiniMeTokenFactory _miniMeFactory,
        IFIFSResolvingRegistrar _aragonID,
        APMRegistryFactory _apmRegistryFactory
    ) public {
        require(_owner != address(0), ERROR_ZERO_OWNER);
        require(isContract(address(_daoFactory)), ERROR_DAO_FACTORY_NOT_CONTRACT);
        require(isContract(address(_ens)), ERROR_ENS_NOT_CONTRACT);
        require(isContract(address(_miniMeFactory)), ERROR_MINIME_FACTORY_NOT_CONTRACT);
        require(isContract(address(_aragonID)), ERROR_ARAGON_ID_NOT_CONTRACT);
        require(isContract(address(_apmRegistryFactory)), ERROR_APM_REGISTRY_FACTORY_NOT_CONTRACT);

        owner = _owner;
        daoFactory = _daoFactory;
        ens = _ens;
        miniMeFactory = _miniMeFactory;
        aragonID = _aragonID;
        apmRegistryFactory = _apmRegistryFactory;
    }

    function getConfig()
        external
        view
        returns (
            address _owner,
            address _daoFactory,
            address _ens,
            address _miniMeFactory,
            address _aragonID,
            address _apmRegistryFactory
        )
    {
        return (owner, daoFactory, ens, miniMeFactory, aragonID, apmRegistryFactory);
    }

    function deployLidoAPM(bytes32 _tld, bytes32 _label) external onlyOwner {
        require(deployState.lidoRegistry == address(0), ERROR_REGISTRY_ALREADY_DEPLOYED);

        bytes32 node = keccak256(abi.encodePacked(_tld, _label));
        require(ens.owner(node) == address(this), ERROR_ENS_NODE_NOT_OWNED_BY_TEMPLATE);
        deployState.lidoRegistryEnsNode = node;

        APMRegistryFactory factory = apmRegistryFactory;

        // transfer ENS node ownership to the APM factory, which will
        // subsequently transfer it to the subdomain registrar
        ens.setOwner(node, factory);

        // make the template a (temporary) manager of the APM registry
        APMRegistry registry = factory.newAPM(_tld, _label, address(this));

        // APMRegistryFactory doesn't revoke its permission to create repos
        ACL(registry.kernel().acl()).revokePermission(factory, registry, registry.CREATE_REPO_ROLE());

        deployState.lidoRegistry = registry;

        emit TmplAPMDeployed(address(registry));
    }

    /**
     * @dev An escape hatch function to reclaim the domain if APM fails to deploy.
     */
    function cancelAndTransferDomain(bytes32 node, address _to) external onlyOwner {
        require(ens.owner(node) == address(this), ERROR_ENS_NODE_NOT_OWNED_BY_TEMPLATE);
        ens.setOwner(node, _to);
    }

    function createStdAragonRepos(
        address _agentImpl,
        address _financeImpl,
        address _tokenManagerImpl,
        address _votingImpl
    ) external onlyOwner {
        uint16[3] memory initialSemanticVersion = [uint16(1), uint16(0), uint16(0)];

        bytes memory dummyContentURI = new bytes(0);

        APMRegistry lidoRegistry = deployState.lidoRegistry;

        apmRepos.aragonAgent = lidoRegistry.newRepoWithVersion(
            ARAGON_AGENT_APP_NAME,
            this,
            initialSemanticVersion,
            _agentImpl,
            dummyContentURI
        );

        apmRepos.aragonFinance = lidoRegistry.newRepoWithVersion(
            ARAGON_FINANCE_APP_NAME,
            this,
            initialSemanticVersion,
            _financeImpl,
            dummyContentURI
        );

        apmRepos.aragonTokenManager = lidoRegistry.newRepoWithVersion(
            ARAGON_TOKEN_MANAGER_APP_NAME,
            this,
            initialSemanticVersion,
            _tokenManagerImpl,
            dummyContentURI
        );

        apmRepos.aragonVoting = lidoRegistry.newRepoWithVersion(
            ARAGON_VOTING_APP_NAME,
            this,
            initialSemanticVersion,
            _votingImpl,
            dummyContentURI
        );
    }

    function createRepos(
        uint16[3] _initialSemanticVersion,
        address _lidoImplAddress,
        bytes _lidoContentURI,
        address _nodeOperatorsRegistryImplAddress,
        bytes _nodeOperatorsRegistryContentURI
    ) external onlyOwner {
        require(deployState.lidoRegistry != address(0), ERROR_REGISTRY_NOT_DEPLOYED);

        APMRegistry lidoRegistry = deployState.lidoRegistry;

        // create Lido app repos

        apmRepos.lido = lidoRegistry.newRepoWithVersion(
            LIDO_APP_NAME,
            this,
            _initialSemanticVersion,
            _lidoImplAddress,
            _lidoContentURI
        );

        apmRepos.nodeOperatorsRegistry = lidoRegistry.newRepoWithVersion(
            NODE_OPERATORS_REGISTRY_APP_NAME,
            this,
            _initialSemanticVersion,
            _nodeOperatorsRegistryImplAddress,
            _nodeOperatorsRegistryContentURI
        );

        apmRepos.simpleDVT = lidoRegistry.newRepoWithVersion(
            SIMPLE_DVT_APP_NAME,
            this,
            _initialSemanticVersion,
            _nodeOperatorsRegistryImplAddress,
            _nodeOperatorsRegistryContentURI
        );

        emit TmplReposCreated();
    }

    function newDAO(string _tokenName, string _tokenSymbol, uint64[4] _votingSettings) external onlyOwner {
        DeployState memory state = deployState;

        require(state.lidoRegistry != address(0), ERROR_REGISTRY_NOT_DEPLOYED);
        require(state.dao == address(0), ERROR_DAO_ALREADY_DEPLOYED);

        state.token = _createToken(_tokenName, _tokenSymbol, TOKEN_DECIMALS);
        (state.dao, state.acl) = _createDAO();

        state.agent = _installAgentApp(state.lidoRegistryEnsNode, state.dao);

        state.finance = _installFinanceApp(state.lidoRegistryEnsNode, state.dao, state.agent, DEFAULT_FINANCE_PERIOD);

        state.tokenManager = _installTokenManagerApp(
            state.lidoRegistryEnsNode,
            state.dao,
            state.token,
            TOKEN_TRANSFERABLE,
            TOKEN_MAX_PER_ACCOUNT
        );

        state.voting = _installVotingApp(
            state.lidoRegistryEnsNode,
            state.dao,
            state.token,
            _votingSettings[0], // support
            _votingSettings[1], // acceptance
            _votingSettings[2], // duration
            _votingSettings[3] // objectionPhaseDuration
        );

        bytes memory noInit = new bytes(0);

        state.lido = Lido(
            _installNonDefaultApp(state.dao, _getAppId(LIDO_APP_NAME, state.lidoRegistryEnsNode), noInit)
        );

        state.operators = NodeOperatorsRegistry(
            _installNonDefaultApp(
                state.dao,
                _getAppId(NODE_OPERATORS_REGISTRY_APP_NAME, state.lidoRegistryEnsNode),
                noInit
            )
        );

        state.sdvt = NodeOperatorsRegistry(
            _installNonDefaultApp(
                state.dao,
                _getAppId(SIMPLE_DVT_APP_NAME, state.lidoRegistryEnsNode),
                noInit
            )
        );

        // used for issuing vested tokens in the next step
        _createTokenManagerPermissionsForTemplate(state.acl, state.tokenManager);

        emit TmplDAOAndTokenDeployed(address(state.dao), address(state.token));

        deployState = state;
    }

    function issueTokens(
        address[] _holders,
        uint256[] _amounts,
        uint64 _vestingStart,
        uint64 _vestingCliff,
        uint64 _vestingEnd,
        bool _vestingRevokable,
        uint256 _expectedFinalTotalSupply
    ) external onlyOwner {
        require(_holders.length > 0, ERROR_EMPTY_HOLDERS);
        require(_holders.length == _amounts.length, ERROR_BAD_AMOUNTS_LEN);

        TokenManager tokenManager = deployState.tokenManager;
        require(tokenManager != address(0), ERROR_DAO_NOT_DEPLOYED);

        uint256 totalAmount = _issueTokens(
            tokenManager,
            deployState.token,
            _holders,
            _amounts,
            _vestingStart,
            _vestingCliff,
            _vestingEnd,
            _vestingRevokable,
            _expectedFinalTotalSupply
        );

        emit TmplTokensIssued(totalAmount);
    }

    function finalizeDAO(string _daoName, uint256 _unvestedTokensAmount, address _stakingRouter) external onlyOwner {
        require(_stakingRouter != address(0));
        DeployState memory state = deployState;
        APMRepos memory repos = apmRepos;

        require(state.dao != address(0), ERROR_DAO_NOT_DEPLOYED);
        require(bytes(_daoName).length > 0, ERROR_INVALID_ID);

        state.stakingRouter = _stakingRouter;

        if (_unvestedTokensAmount != 0) {
            // using issue + assign to avoid setting the additional MINT_ROLE for the template
            state.tokenManager.issue(_unvestedTokensAmount);
            state.tokenManager.assign(state.agent, _unvestedTokensAmount);
            emit TmplTokensIssued(_unvestedTokensAmount);
        }

        _setupPermissions(state, repos);
        _transferRootPermissionsFromTemplateAndFinalizeDAO(state.dao, state.voting);
        _resetState();

        aragonID.register(keccak256(abi.encodePacked(_daoName)), state.dao);

        emit TmplDaoFinalized();
    }

    /* DAO AND APPS */

    /**
     * @dev Create a DAO using the DAO Factory and grant the template root permissions so it has full
     *      control during setup. Once the DAO setup has finished, it is recommended to call the
     *      `_transferRootPermissionsFromTemplateAndFinalizeDAO()` helper to transfer the root
     *      permissions to the end entity in control of the organization.
     */
    function _createDAO() private returns (Kernel dao, ACL acl) {
        dao = daoFactory.newDAO(this);
        acl = ACL(dao.acl());
        _createPermissionForTemplate(acl, dao, dao.APP_MANAGER_ROLE());
    }

    function _installAgentApp(bytes32 _lidoRegistryEnsNode, Kernel _dao) private returns (Agent) {
        bytes32 appId = _getAppId(ARAGON_AGENT_APP_NAME, _lidoRegistryEnsNode);
        bytes memory initializeData = abi.encodeWithSelector(Agent(0).initialize.selector);
        Agent agent = Agent(_installApp(_dao, appId, initializeData, true));
        _dao.setRecoveryVaultAppId(appId);
        return agent;
    }

    function _installFinanceApp(
        bytes32 _lidoRegistryEnsNode,
        Kernel _dao,
        Vault _vault,
        uint64 _periodDuration
    ) private returns (Finance) {
        bytes32 appId = _getAppId(ARAGON_FINANCE_APP_NAME, _lidoRegistryEnsNode);
        bytes memory initializeData = abi.encodeWithSelector(Finance(0).initialize.selector, _vault, _periodDuration);
        return Finance(_installNonDefaultApp(_dao, appId, initializeData));
    }

    function _installTokenManagerApp(
        bytes32 _lidoRegistryEnsNode,
        Kernel _dao,
        MiniMeToken _token,
        bool _transferable,
        uint256 _maxAccountTokens
    ) private returns (TokenManager) {
        bytes32 appId = _getAppId(ARAGON_TOKEN_MANAGER_APP_NAME, _lidoRegistryEnsNode);
        TokenManager tokenManager = TokenManager(_installNonDefaultApp(_dao, appId, new bytes(0)));
        _token.changeController(tokenManager);
        tokenManager.initialize(_token, _transferable, _maxAccountTokens);
        return tokenManager;
    }

    function _installVotingApp(
        bytes32 _lidoRegistryEnsNode,
        Kernel _dao,
        MiniMeToken _token,
        uint64 _support,
        uint64 _acceptance,
        uint64 _duration,
        uint64 _objectionPhaseDuration
    ) private returns (Voting) {
        bytes32 appId = _getAppId(ARAGON_VOTING_APP_NAME, _lidoRegistryEnsNode);
        bytes memory initializeData = abi.encodeWithSelector(
            Voting(0).initialize.selector,
            _token,
            _support,
            _acceptance,
            _duration,
            _objectionPhaseDuration
        );
        return Voting(_installNonDefaultApp(_dao, appId, initializeData));
    }

    function _installNonDefaultApp(
        Kernel _dao,
        bytes32 _appId,
        bytes memory _initializeData
    ) internal returns (address) {
        return _installApp(_dao, _appId, _initializeData, false);
    }

    function _installApp(
        Kernel _dao,
        bytes32 _appId,
        bytes memory _initializeData,
        bool _setDefault
    ) internal returns (address) {
        address latestBaseAppAddress = _apmResolveLatest(_appId).contractAddress;
        address instance = address(_dao.newAppInstance(_appId, latestBaseAppAddress, _initializeData, _setDefault));
        emit TmplAppInstalled(instance, _appId, _initializeData);
        return instance;
    }

    /* TOKEN */

    function _createToken(string memory _name, string memory _symbol, uint8 _decimals) internal returns (MiniMeToken) {
        MiniMeToken token = miniMeFactory.createCloneToken(MiniMeToken(address(0)), 0, _name, _decimals, _symbol, true);
        return token;
    }

    function _issueTokens(
        TokenManager _tokenManager,
        MiniMeToken _token,
        address[] memory _holders,
        uint256[] memory _amounts,
        uint64 _vestingStart,
        uint64 _vestingCliff,
        uint64 _vestingEnd,
        bool _vestingRevokable,
        uint256 _expectedFinalTotalSupply
    ) private returns (uint256 totalAmount) {
        totalAmount = 0;
        uint256 i;

        for (i = 0; i < _holders.length; ++i) {
            totalAmount += _amounts[i];
        }

        _tokenManager.issue(totalAmount);
        require(_token.totalSupply() == _expectedFinalTotalSupply, ERROR_UNEXPECTED_TOTAL_SUPPLY);

        for (i = 0; i < _holders.length; ++i) {
            _tokenManager.assignVested(
                _holders[i],
                _amounts[i],
                _vestingStart,
                _vestingCliff,
                _vestingEnd,
                _vestingRevokable
            );
        }

        return totalAmount;
    }

    /* PERMISSIONS */

    function _setupPermissions(DeployState memory _state, APMRepos memory _repos) private {
        ACL acl = _state.acl;
        Voting voting = _state.voting;

        _createAgentPermissions(acl, _state.agent, voting);
        _createVaultPermissions(acl, _state.agent, _state.finance, voting);
        _createFinancePermissions(acl, _state.finance, voting);
        _createEvmScriptsRegistryPermissions(acl, voting);
        _createVotingPermissions(acl, voting, _state.tokenManager);
        _configureTokenManagerPermissions(acl, _state.tokenManager, voting);

        // APM

        Kernel apmDAO = Kernel(_state.lidoRegistry.kernel());
        ACL apmACL = ACL(apmDAO.acl());
        bytes32 REPO_CREATE_VERSION_ROLE = _repos.lido.CREATE_VERSION_ROLE();
        ENSSubdomainRegistrar apmRegistrar = _state.lidoRegistry.registrar();

        _transferPermissionFromTemplate(apmACL, _state.lidoRegistry, voting, _state.lidoRegistry.CREATE_REPO_ROLE());
        apmACL.setPermissionManager(voting, apmDAO, apmDAO.APP_MANAGER_ROLE());
        _transferPermissionFromTemplate(apmACL, apmACL, voting, apmACL.CREATE_PERMISSIONS_ROLE());
        apmACL.setPermissionManager(voting, apmRegistrar, apmRegistrar.CREATE_NAME_ROLE());
        apmACL.setPermissionManager(voting, apmRegistrar, apmRegistrar.POINT_ROOTNODE_ROLE());

        // APM repos

        // using loops to save contract size
        Repo[9] memory repoAddresses;
        repoAddresses[0] = _repos.lido;
        repoAddresses[1] = _repos.nodeOperatorsRegistry;
        repoAddresses[2] = _repos.aragonAgent;
        repoAddresses[3] = _repos.aragonFinance;
        repoAddresses[4] = _repos.aragonTokenManager;
        repoAddresses[5] = _repos.aragonVoting;
        repoAddresses[6] = _resolveRepo(_getAppId(APM_APP_NAME, _state.lidoRegistryEnsNode));
        repoAddresses[7] = _resolveRepo(_getAppId(APM_REPO_APP_NAME, _state.lidoRegistryEnsNode));
        repoAddresses[8] = _resolveRepo(_getAppId(APM_ENSSUB_APP_NAME, _state.lidoRegistryEnsNode));
        for (uint256 i = 0; i < repoAddresses.length; ++i) {
            _transferPermissionFromTemplate(apmACL, repoAddresses[i], voting, REPO_CREATE_VERSION_ROLE);
        }

        // using loops to save contract size
        bytes32[6] memory perms;

        // NodeOperatorsRegistry
        perms[0] = _state.operators.MANAGE_SIGNING_KEYS();
        perms[1] = _state.operators.SET_NODE_OPERATOR_LIMIT_ROLE();
        for (i = 0; i < 2; ++i) {
            _createPermissionForVoting(acl, _state.operators, perms[i], voting);
        }
        acl.createPermission(_state.stakingRouter, _state.operators, _state.operators.STAKING_ROUTER_ROLE(), voting);
        acl.createPermission(_state.agent, _state.operators, _state.operators.MANAGE_NODE_OPERATOR_ROLE(), voting);

        // SimpleDVT
        perms[0] = _state.operators.MANAGE_SIGNING_KEYS();
        perms[1] = _state.operators.SET_NODE_OPERATOR_LIMIT_ROLE();
        perms[2] = _state.operators.MANAGE_NODE_OPERATOR_ROLE();
        for (i = 0; i < 3; ++i) {
            _createPermissionForVoting(acl, _state.sdvt, perms[i], voting);
        }
        acl.createPermission(_state.stakingRouter, _state.sdvt, _state.sdvt.STAKING_ROUTER_ROLE(), this);
        acl.grantPermission(_state.agent, _state.sdvt, _state.sdvt.STAKING_ROUTER_ROLE());

        _transferPermissionFromTemplate(acl, _state.sdvt, voting, _state.sdvt.STAKING_ROUTER_ROLE());

        // Lido
        perms[0] = _state.lido.PAUSE_ROLE();
        perms[1] = _state.lido.RESUME_ROLE();
        perms[2] = _state.lido.STAKING_PAUSE_ROLE();
        perms[3] = _state.lido.STAKING_CONTROL_ROLE();
        perms[4] = _state.lido.UNSAFE_CHANGE_DEPOSITED_VALIDATORS_ROLE();
        for (i = 0; i < 5; ++i) {
            _createPermissionForVoting(acl, _state.lido, perms[i], voting);
        }
    }

    function _createTokenManagerPermissionsForTemplate(ACL _acl, TokenManager _tokenManager) internal {
        _createPermissionForTemplate(_acl, _tokenManager, _tokenManager.ISSUE_ROLE());
        _createPermissionForTemplate(_acl, _tokenManager, _tokenManager.ASSIGN_ROLE());
    }

    function _createPermissionForVoting(ACL _acl, address _app, bytes32 perm, address _voting) internal {
        _acl.createPermission(_voting, _app, perm, _voting);
    }

    function _createAgentPermissions(ACL _acl, Agent _agent, address _voting) internal {
        _createPermissionForVoting(_acl, _agent, _agent.EXECUTE_ROLE(), _voting);
        _createPermissionForVoting(_acl, _agent, _agent.RUN_SCRIPT_ROLE(), _voting);
    }

    function _createVaultPermissions(ACL _acl, Vault _vault, address _finance, address _voting) internal {
        _acl.createPermission(_finance, _vault, _vault.TRANSFER_ROLE(), _voting);
    }

    function _createFinancePermissions(ACL _acl, Finance _finance, address _voting) internal {
        _createPermissionForVoting(_acl, _finance, _finance.EXECUTE_PAYMENTS_ROLE(), _voting);
        _createPermissionForVoting(_acl, _finance, _finance.MANAGE_PAYMENTS_ROLE(), _voting);
        _createPermissionForVoting(_acl, _finance, _finance.CREATE_PAYMENTS_ROLE(), _voting);
    }

    function _createEvmScriptsRegistryPermissions(ACL _acl, address _voting) internal {
        EVMScriptRegistry registry = EVMScriptRegistry(_acl.getEVMScriptRegistry());
        _createPermissionForVoting(_acl, registry, registry.REGISTRY_MANAGER_ROLE(), _voting);
        _createPermissionForVoting(_acl, registry, registry.REGISTRY_ADD_EXECUTOR_ROLE(), _voting);
    }

    function _createVotingPermissions(ACL _acl, Voting _voting, address _tokenManager) internal {
        _createPermissionForVoting(_acl, _voting, _voting.MODIFY_QUORUM_ROLE(), _voting);
        _createPermissionForVoting(_acl, _voting, _voting.MODIFY_SUPPORT_ROLE(), _voting);
        _acl.createPermission(_tokenManager, _voting, _voting.CREATE_VOTES_ROLE(), _voting);
    }

    function _configureTokenManagerPermissions(ACL _acl, TokenManager _tokenManager, address _voting) internal {
        _removePermissionFromTemplate(_acl, _tokenManager, _tokenManager.ISSUE_ROLE());
        _removePermissionFromTemplate(_acl, _tokenManager, _tokenManager.ASSIGN_ROLE());
        _createPermissionForVoting(_acl, _tokenManager, _tokenManager.ASSIGN_ROLE(), _voting);
    }

    function _createPermissionForTemplate(ACL _acl, address _app, bytes32 _permission) private {
        _acl.createPermission(address(this), _app, _permission, address(this));
    }

    function _removePermissionFromTemplate(ACL _acl, address _app, bytes32 _permission) private {
        _acl.revokePermission(address(this), _app, _permission);
        _acl.removePermissionManager(_app, _permission);
    }

    function _transferRootPermissionsFromTemplateAndFinalizeDAO(Kernel _dao, address _voting) private {
        ACL _acl = ACL(_dao.acl());
        _transferPermissionFromTemplate(_acl, _dao, _voting, _dao.APP_MANAGER_ROLE(), _voting);
        _transferPermissionFromTemplate(_acl, _acl, _voting, _acl.CREATE_PERMISSIONS_ROLE(), _voting);
    }

    function _transferPermissionFromTemplate(ACL _acl, address _app, address _to, bytes32 _permission) private {
        _transferPermissionFromTemplate(_acl, _app, _to, _permission, _to);
    }

    function _transferPermissionFromTemplate(
        ACL _acl,
        address _app,
        address _to,
        bytes32 _permission,
        address _manager
    ) private {
        _acl.grantPermission(_to, _app, _permission);
        _acl.revokePermission(address(this), _app, _permission);
        _acl.setPermissionManager(_manager, _app, _permission);
    }

    /* APM and ENS */

    function _apmResolveLatest(bytes32 _appId) private view returns (AppVersion memory) {
        Repo repo = _resolveRepo(_appId);
        (, address contractAddress, bytes memory contentURI) = repo.getLatest();
        return AppVersion(contractAddress, contentURI);
    }

    function _resolveRepo(bytes32 _appId) private view returns (Repo) {
        address resolverAddress = ens.resolver(_appId);
        require(resolverAddress != address(0x0), "ZERO_RESOLVER_ADDRESS");
        return Repo(PublicResolver(resolverAddress).addr(_appId));
    }

    /**
     * @return the app ID: ENS node with name `_appName` and parent node `_apmRootNode`.
     */
    function _getAppId(string _appName, bytes32 _apmRootNode) private pure returns (bytes32 subnode) {
        return keccak256(abi.encodePacked(_apmRootNode, keccak256(abi.encodePacked(_appName))));
    }

    /* STATE RESET */

    function _resetState() private {
        delete deployState.lidoRegistryEnsNode;
        delete deployState.lidoRegistry;
        delete deployState.dao;
        delete deployState.acl;
        delete deployState.token;
        delete deployState.agent;
        delete deployState.finance;
        delete deployState.tokenManager;
        delete deployState.voting;
        delete deployState.lido;
        delete deployState.operators;
        delete deployState;
        delete apmRepos.lido;
        delete apmRepos.nodeOperatorsRegistry;
        delete apmRepos.aragonAgent;
        delete apmRepos.aragonFinance;
        delete apmRepos.aragonTokenManager;
        delete apmRepos.aragonVoting;
        delete apmRepos;
    }
}<|MERGE_RESOLUTION|>--- conflicted
+++ resolved
@@ -27,14 +27,8 @@
 
 import { IFIFSResolvingRegistrar } from "@aragon/id/contracts/IFIFSResolvingRegistrar.sol";
 
-<<<<<<< HEAD
 import { Lido } from "../Lido.sol";
-import { LegacyOracle } from "../oracle/LegacyOracle.sol";
 import { NodeOperatorsRegistry } from "../nos/NodeOperatorsRegistry.sol";
-=======
-import "../Lido.sol";
-import "../nos/NodeOperatorsRegistry.sol";
->>>>>>> 9bff349f
 
 contract LidoTemplate is IsContract {
     // Configuration errors
