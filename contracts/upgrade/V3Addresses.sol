// SPDX-License-Identifier: GPL-3.0
pragma solidity 0.8.25;

import {IAccessControlEnumerable} from "@openzeppelin/contracts-v4.4/access/AccessControlEnumerable.sol";
import {ILidoLocator} from "contracts/common/interfaces/ILidoLocator.sol";

interface IVaultsAdapter {
    function evmScriptExecutor() external view returns (address);
}

interface IStakingRouter is IAccessControlEnumerable {
    struct StakingModule {
        uint24 id;
        address stakingModuleAddress;
        uint16 stakingModuleFee;
        uint16 treasuryFee;
        uint16 stakeShareLimit;
        uint8 status;
        string name;
        uint64 lastDepositAt;
        uint256 lastDepositBlock;
        uint256 exitedValidatorsCount;
        uint16 priorityExitShareThreshold;
        uint64 maxDepositsPerBlock;
        uint64 minDepositBlockDistance;
    }

    function getStakingModules() external view returns (StakingModule[] memory res);
}

interface ICSModule {
    function accounting() external view returns (address);
}

/**
 * @title V3UpgradeAddresses
 * @notice Stores immutable addresses required for the V3 upgrade process.
 * This contract centralizes address management for V3Template and V3VoteScript.
 */
contract V3Addresses {

    struct V3AddressesParams {
        // Old implementations
        address oldLocatorImpl;
        address oldLidoImpl;
        address oldAccountingOracleImpl;

        // New implementations
        address newLocatorImpl;
        address newLidoImpl;
        address newAccountingOracleImpl;

        // New fancy proxy and blueprint contracts
        address upgradeableBeacon;
        address stakingVaultImpl;
        address dashboardImpl;
        address gateSealForVaults;

        // EasyTrack addresses
        address vaultsAdapter;

        // Existing proxies and contracts
        address kernel;
        address agent;
        address aragonAppLidoRepo;
        address locator;
        address voting;
        address dualGovernance;
        address acl;
    }

    string public constant CURATED_MODULE_NAME = "curated-onchain-v1";
    string public constant SIMPLE_DVT_MODULE_NAME = "SimpleDVT";
    string public constant CSM_MODULE_NAME = "Community Staking";

    //
    // -------- Pre-upgrade old contracts --------
    //
    address public immutable OLD_LOCATOR_IMPL;
    address public immutable OLD_BURNER;
    address public immutable OLD_ACCOUNTING_ORACLE_IMPL;
    address public immutable OLD_LIDO_IMPL;

    //
    // -------- Upgraded contracts --------
    //
    address public immutable LOCATOR;
    address public immutable NEW_LOCATOR_IMPL;
    address public immutable LIDO;
    address public immutable ACCOUNTING_ORACLE;
    address public immutable BURNER;
    address public immutable ORACLE_REPORT_SANITY_CHECKER;
    address public immutable NEW_LIDO_IMPL;
    address public immutable NEW_ACCOUNTING_ORACLE_IMPL;

    //
    // -------- New V3 contracts --------
    //
    address public immutable ACCOUNTING;
    address payable public immutable VAULT_HUB;
    address public immutable PREDEPOSIT_GUARANTEE;
    address public immutable OPERATOR_GRID;
    address public immutable LAZY_ORACLE;
    address public immutable VAULT_FACTORY;
    address public immutable UPGRADEABLE_BEACON;
    address public immutable STAKING_VAULT_IMPL;
    address public immutable DASHBOARD_IMPL;
    address public immutable GATE_SEAL;

    //
    // -------- EasyTrack addresses --------
    //
    address public immutable VAULTS_ADAPTER;
    address public immutable EVM_SCRIPT_EXECUTOR;

    //
    // -------- Unchanged contracts --------
    //
    address public immutable KERNEL;
    address public immutable AGENT;
    address public immutable ARAGON_APP_LIDO_REPO;
    address public immutable VOTING;
    address public immutable DUAL_GOVERNANCE;
    address public immutable ACL;
    address public immutable EL_REWARDS_VAULT;
    address public immutable STAKING_ROUTER;
    address public immutable VALIDATORS_EXIT_BUS_ORACLE;
    address public immutable WITHDRAWAL_QUEUE;
    address public immutable WSTETH;
    address public immutable NODE_OPERATORS_REGISTRY;
    address public immutable SIMPLE_DVT;
    address public immutable CSM_ACCOUNTING;
<<<<<<< HEAD
    address public immutable ORACLE_DAEMON_CONFIG;
=======
    address public immutable HOODI_SANDBOX_MODULE;
>>>>>>> b0e62fbc

    constructor(
        V3AddressesParams memory params
    ) {
        if (params.newLocatorImpl == params.oldLocatorImpl) {
            revert NewAndOldLocatorImplementationsMustBeDifferent();
        }

        //
        // Set directly from passed parameters
        //

        ILidoLocator newLocatorImpl = ILidoLocator(params.newLocatorImpl);
        OLD_LOCATOR_IMPL = params.oldLocatorImpl;
        OLD_ACCOUNTING_ORACLE_IMPL = params.oldAccountingOracleImpl;
        OLD_LIDO_IMPL = params.oldLidoImpl;
        LOCATOR = params.locator;
        NEW_LOCATOR_IMPL = params.newLocatorImpl;
        NEW_LIDO_IMPL = params.newLidoImpl;
        NEW_ACCOUNTING_ORACLE_IMPL = params.newAccountingOracleImpl;
        KERNEL = params.kernel;
        AGENT = params.agent;
        ARAGON_APP_LIDO_REPO = params.aragonAppLidoRepo;
        VOTING = params.voting;
        DUAL_GOVERNANCE = params.dualGovernance;
        ACL = params.acl;
        UPGRADEABLE_BEACON = params.upgradeableBeacon;
        STAKING_VAULT_IMPL = params.stakingVaultImpl;
        DASHBOARD_IMPL = params.dashboardImpl;
        GATE_SEAL = params.gateSealForVaults;
        EVM_SCRIPT_EXECUTOR = IVaultsAdapter(params.vaultsAdapter).evmScriptExecutor();
        VAULTS_ADAPTER = params.vaultsAdapter;
        //
        // Discovered via other contracts
        //

        OLD_BURNER = ILidoLocator(params.oldLocatorImpl).burner();

        LIDO = newLocatorImpl.lido();
        ACCOUNTING_ORACLE = newLocatorImpl.accountingOracle();
        BURNER = newLocatorImpl.burner();
        ORACLE_REPORT_SANITY_CHECKER = newLocatorImpl.oracleReportSanityChecker();

        ACCOUNTING = newLocatorImpl.accounting();
        VAULT_HUB = payable(newLocatorImpl.vaultHub());
        VAULT_FACTORY = newLocatorImpl.vaultFactory();
        PREDEPOSIT_GUARANTEE = newLocatorImpl.predepositGuarantee();
        OPERATOR_GRID = newLocatorImpl.operatorGrid();
        LAZY_ORACLE = newLocatorImpl.lazyOracle();

        EL_REWARDS_VAULT = newLocatorImpl.elRewardsVault();
        STAKING_ROUTER = newLocatorImpl.stakingRouter();
        VALIDATORS_EXIT_BUS_ORACLE = newLocatorImpl.validatorsExitBusOracle();
        WITHDRAWAL_QUEUE = newLocatorImpl.withdrawalQueue();
        WSTETH = newLocatorImpl.wstETH();
        ORACLE_DAEMON_CONFIG = newLocatorImpl.oracleDaemonConfig();

        {
            // Retrieve contracts with burner allowances to migrate: NOR, SDVT and CSM ACCOUNTING
            IStakingRouter.StakingModule[] memory stakingModules = IStakingRouter(STAKING_ROUTER).getStakingModules();
            IStakingRouter.StakingModule memory curated = stakingModules[0];
            if (_hash(curated.name) != _hash(CURATED_MODULE_NAME)) revert IncorrectStakingModuleName(curated.name);
            NODE_OPERATORS_REGISTRY = curated.stakingModuleAddress;
            IStakingRouter.StakingModule memory simpleDvt = stakingModules[1];
            if (_hash(simpleDvt.name) != _hash(SIMPLE_DVT_MODULE_NAME)) revert IncorrectStakingModuleName(simpleDvt.name);
            SIMPLE_DVT = simpleDvt.stakingModuleAddress;

            // NB: there is additional module on Hoodi before CSM
            uint256 csmIndex = stakingModules.length - 1;
            IStakingRouter.StakingModule memory csm = stakingModules[csmIndex];
            if (_hash(csm.name) != _hash(CSM_MODULE_NAME)) revert IncorrectStakingModuleName(csm.name);
            CSM_ACCOUNTING = ICSModule(csm.stakingModuleAddress).accounting();

            if (stakingModules.length == 4) {
                IStakingRouter.StakingModule memory hoodiSandbox = stakingModules[2];
                if (_hash(hoodiSandbox.name) != _hash("Sandbox")) revert IncorrectStakingModuleName(hoodiSandbox.name);
                HOODI_SANDBOX_MODULE = hoodiSandbox.stakingModuleAddress;
            }
        }
    }

    function _hash(string memory input) internal pure returns (bytes32) {
        return keccak256(abi.encodePacked(input));
    }

    error NewAndOldLocatorImplementationsMustBeDifferent();
    error IncorrectStakingModuleName(string name);
}<|MERGE_RESOLUTION|>--- conflicted
+++ resolved
@@ -130,11 +130,7 @@
     address public immutable NODE_OPERATORS_REGISTRY;
     address public immutable SIMPLE_DVT;
     address public immutable CSM_ACCOUNTING;
-<<<<<<< HEAD
     address public immutable ORACLE_DAEMON_CONFIG;
-=======
-    address public immutable HOODI_SANDBOX_MODULE;
->>>>>>> b0e62fbc
 
     constructor(
         V3AddressesParams memory params
@@ -201,18 +197,9 @@
             IStakingRouter.StakingModule memory simpleDvt = stakingModules[1];
             if (_hash(simpleDvt.name) != _hash(SIMPLE_DVT_MODULE_NAME)) revert IncorrectStakingModuleName(simpleDvt.name);
             SIMPLE_DVT = simpleDvt.stakingModuleAddress;
-
-            // NB: there is additional module on Hoodi before CSM
-            uint256 csmIndex = stakingModules.length - 1;
-            IStakingRouter.StakingModule memory csm = stakingModules[csmIndex];
+            IStakingRouter.StakingModule memory csm = stakingModules[2];
             if (_hash(csm.name) != _hash(CSM_MODULE_NAME)) revert IncorrectStakingModuleName(csm.name);
             CSM_ACCOUNTING = ICSModule(csm.stakingModuleAddress).accounting();
-
-            if (stakingModules.length == 4) {
-                IStakingRouter.StakingModule memory hoodiSandbox = stakingModules[2];
-                if (_hash(hoodiSandbox.name) != _hash("Sandbox")) revert IncorrectStakingModuleName(hoodiSandbox.name);
-                HOODI_SANDBOX_MODULE = hoodiSandbox.stakingModuleAddress;
-            }
         }
     }
 
