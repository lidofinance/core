// SPDX-License-Identifier: GPL-3.0
pragma solidity 0.8.25;

import {IAccessControlEnumerable as IAccessControlEnumerableV5} from
    "@openzeppelin/contracts-v5.2/access/extensions/IAccessControlEnumerable.sol";

import {ILidoLocator} from "contracts/common/interfaces/ILidoLocator.sol";

<<<<<<< HEAD
interface IStakingRouter is IAccessControlEnumerableV5 {
=======
interface IVaultsAdapter {
    function evmScriptExecutor() external view returns (address);
}

interface IStakingRouter is IAccessControlEnumerable {
>>>>>>> c4ad0b69
    struct StakingModule {
        uint24 id;
        address stakingModuleAddress;
        uint16 stakingModuleFee;
        uint16 treasuryFee;
        uint16 stakeShareLimit;
        uint8 status;
        string name;
        uint64 lastDepositAt;
        uint256 lastDepositBlock;
        uint256 exitedValidatorsCount;
        uint16 priorityExitShareThreshold;
        uint64 maxDepositsPerBlock;
        uint64 minDepositBlockDistance;
        uint8 moduleType;
        uint8 withdrawalCredentialsType;
    }

    function getStakingModules() external view returns (StakingModule[] memory);
}

interface ICSModule {
    function accounting() external view returns (address);
}

/**
 * @title V3UpgradeAddresses
 * @notice Stores immutable addresses required for the V3 upgrade process.
 * This contract centralizes address management for V3Template and V3VoteScript.
 */
contract V3Addresses {
    struct V3AddressesParams {
        // Old implementations
        address oldLocatorImpl;
        address oldLidoImpl;
        address oldAccountingOracleImpl;
        // New implementations
        address newLocatorImpl;
        address newLidoImpl;
        address newAccountingOracleImpl;
        // New fancy proxy and blueprint contracts
        address upgradeableBeacon;
        address stakingVaultImpl;
        address dashboardImpl;
        address gateSealForVaults;
        // EasyTrack addresses
<<<<<<< HEAD
        address evmScriptExecutor;
        address vaultHubAdapter;
=======
        address vaultsAdapter;

>>>>>>> c4ad0b69
        // Existing proxies and contracts
        address kernel;
        address agent;
        address aragonAppLidoRepo;
        address locator;
        address voting;
        address dualGovernance;
        address acl;
    }

    string public constant CURATED_MODULE_NAME = "curated-onchain-v1";
    string public constant SIMPLE_DVT_MODULE_NAME = "SimpleDVT";
    string public constant CSM_MODULE_NAME = "Community Staking";

    //
    // -------- Pre-upgrade old contracts --------
    //
    address public immutable OLD_LOCATOR_IMPL;
    address public immutable OLD_BURNER;
    address public immutable OLD_ACCOUNTING_ORACLE_IMPL;
    address public immutable OLD_LIDO_IMPL;

    //
    // -------- Upgraded contracts --------
    //
    address public immutable LOCATOR;
    address public immutable NEW_LOCATOR_IMPL;
    address public immutable LIDO;
    address public immutable ACCOUNTING_ORACLE;
    address public immutable BURNER;
    address public immutable ORACLE_REPORT_SANITY_CHECKER;
    address public immutable NEW_LIDO_IMPL;
    address public immutable NEW_ACCOUNTING_ORACLE_IMPL;

    //
    // -------- New V3 contracts --------
    //
    address public immutable ACCOUNTING;
    address payable public immutable VAULT_HUB;
    address public immutable PREDEPOSIT_GUARANTEE;
    address public immutable OPERATOR_GRID;
    address public immutable LAZY_ORACLE;
    address public immutable VAULT_FACTORY;
    address public immutable UPGRADEABLE_BEACON;
    address public immutable STAKING_VAULT_IMPL;
    address public immutable DASHBOARD_IMPL;
    address public immutable GATE_SEAL;

    //
    // -------- EasyTrack addresses --------
    //
    address public immutable VAULTS_ADAPTER;
    address public immutable EVM_SCRIPT_EXECUTOR;

    //
    // -------- Unchanged contracts --------
    //
    address public immutable KERNEL;
    address public immutable AGENT;
    address public immutable ARAGON_APP_LIDO_REPO;
    address public immutable VOTING;
    address public immutable DUAL_GOVERNANCE;
    address public immutable ACL;
    address public immutable EL_REWARDS_VAULT;
    address public immutable STAKING_ROUTER;
    address public immutable VALIDATORS_EXIT_BUS_ORACLE;
    address public immutable WITHDRAWAL_QUEUE;
    address public immutable WSTETH;
    address public immutable NODE_OPERATORS_REGISTRY;
    address public immutable SIMPLE_DVT;
    address public immutable CSM_ACCOUNTING;
    address public immutable HOODI_SANDBOX_MODULE;

    constructor(V3AddressesParams memory params) {
        if (params.newLocatorImpl == params.oldLocatorImpl) {
            revert NewAndOldLocatorImplementationsMustBeDifferent();
        }

        //
        // Set directly from passed parameters
        //
        ILidoLocator newLocatorImpl = ILidoLocator(params.newLocatorImpl);
        OLD_LOCATOR_IMPL = params.oldLocatorImpl;
        OLD_ACCOUNTING_ORACLE_IMPL = params.oldAccountingOracleImpl;
        OLD_LIDO_IMPL = params.oldLidoImpl;
        LOCATOR = params.locator;
        NEW_LOCATOR_IMPL = params.newLocatorImpl;
        NEW_LIDO_IMPL = params.newLidoImpl;
        NEW_ACCOUNTING_ORACLE_IMPL = params.newAccountingOracleImpl;
        KERNEL = params.kernel;
        AGENT = params.agent;
        ARAGON_APP_LIDO_REPO = params.aragonAppLidoRepo;
        VOTING = params.voting;
        DUAL_GOVERNANCE = params.dualGovernance;
        ACL = params.acl;
        UPGRADEABLE_BEACON = params.upgradeableBeacon;
        STAKING_VAULT_IMPL = params.stakingVaultImpl;
        DASHBOARD_IMPL = params.dashboardImpl;
        GATE_SEAL = params.gateSealForVaults;
        EVM_SCRIPT_EXECUTOR = IVaultsAdapter(params.vaultsAdapter).evmScriptExecutor();
        VAULTS_ADAPTER = params.vaultsAdapter;

        //
        // Discovered via other contracts
        //
        OLD_BURNER = ILidoLocator(params.oldLocatorImpl).burner();

        LIDO = newLocatorImpl.lido();
        ACCOUNTING_ORACLE = newLocatorImpl.accountingOracle();
        BURNER = newLocatorImpl.burner();
        ORACLE_REPORT_SANITY_CHECKER = newLocatorImpl.oracleReportSanityChecker();

        ACCOUNTING = newLocatorImpl.accounting();
        VAULT_HUB = payable(newLocatorImpl.vaultHub());
        VAULT_FACTORY = newLocatorImpl.vaultFactory();
        PREDEPOSIT_GUARANTEE = newLocatorImpl.predepositGuarantee();
        OPERATOR_GRID = newLocatorImpl.operatorGrid();
        LAZY_ORACLE = newLocatorImpl.lazyOracle();

        EL_REWARDS_VAULT = newLocatorImpl.elRewardsVault();
        STAKING_ROUTER = newLocatorImpl.stakingRouter();
        VALIDATORS_EXIT_BUS_ORACLE = newLocatorImpl.validatorsExitBusOracle();
        WITHDRAWAL_QUEUE = newLocatorImpl.withdrawalQueue();
        WSTETH = newLocatorImpl.wstETH();

        {
            // Retrieve contracts with burner allowances to migrate: NOR, SDVT and CSM ACCOUNTING
            IStakingRouter.StakingModule[] memory stakingModules = IStakingRouter(STAKING_ROUTER).getStakingModules();
            IStakingRouter.StakingModule memory curated = stakingModules[0];
            if (_hash(curated.name) != _hash(CURATED_MODULE_NAME)) revert IncorrectStakingModuleName(curated.name);
            NODE_OPERATORS_REGISTRY = curated.stakingModuleAddress;
            IStakingRouter.StakingModule memory simpleDvt = stakingModules[1];
            if (_hash(simpleDvt.name) != _hash(SIMPLE_DVT_MODULE_NAME)) {
                revert IncorrectStakingModuleName(simpleDvt.name);
            }
            SIMPLE_DVT = simpleDvt.stakingModuleAddress;

            // NB: there is additional module on Hoodi before CSM
            uint256 csmIndex = stakingModules.length - 1;
            IStakingRouter.StakingModule memory csm = stakingModules[csmIndex];
            if (_hash(csm.name) != _hash(CSM_MODULE_NAME)) revert IncorrectStakingModuleName(csm.name);
            CSM_ACCOUNTING = ICSModule(csm.stakingModuleAddress).accounting();

            if (stakingModules.length == 4) {
                IStakingRouter.StakingModule memory hoodiSandbox = stakingModules[2];
                if (_hash(hoodiSandbox.name) != _hash("Sandbox")) revert IncorrectStakingModuleName(hoodiSandbox.name);
                HOODI_SANDBOX_MODULE = hoodiSandbox.stakingModuleAddress;
            }
        }
    }

    function _hash(string memory input) internal pure returns (bytes32) {
        return keccak256(abi.encodePacked(input));
    }

    error NewAndOldLocatorImplementationsMustBeDifferent();
    error IncorrectStakingModuleName(string name);
}<|MERGE_RESOLUTION|>--- conflicted
+++ resolved
@@ -6,15 +6,12 @@
 
 import {ILidoLocator} from "contracts/common/interfaces/ILidoLocator.sol";
 
-<<<<<<< HEAD
-interface IStakingRouter is IAccessControlEnumerableV5 {
-=======
+
 interface IVaultsAdapter {
     function evmScriptExecutor() external view returns (address);
 }
 
-interface IStakingRouter is IAccessControlEnumerable {
->>>>>>> c4ad0b69
+interface IStakingRouter is IAccessControlEnumerableV5 {
     struct StakingModule {
         uint24 id;
         address stakingModuleAddress;
@@ -61,13 +58,8 @@
         address dashboardImpl;
         address gateSealForVaults;
         // EasyTrack addresses
-<<<<<<< HEAD
-        address evmScriptExecutor;
-        address vaultHubAdapter;
-=======
         address vaultsAdapter;
 
->>>>>>> c4ad0b69
         // Existing proxies and contracts
         address kernel;
         address agent;
