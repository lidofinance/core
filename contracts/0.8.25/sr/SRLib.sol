// SPDX-License-Identifier: GPL-3.0
pragma solidity 0.8.25;

import {Math} from "@openzeppelin/contracts-v5.2/utils/math/Math.sol";
import {StorageSlot} from "@openzeppelin/contracts-v5.2/utils/StorageSlot.sol";
import {WithdrawalCredentials} from "contracts/common/lib/WithdrawalCredentials.sol";
import {IStakingModule} from "contracts/common/interfaces/IStakingModule.sol";
import {STASStorage} from "contracts/0.8.25/stas/STASTypes.sol";
import {STASCore} from "contracts/0.8.25/stas/STASCore.sol";
import {STASPouringMath} from "contracts/0.8.25/stas/STASPouringMath.sol";
import {SRStorage} from "./SRStorage.sol";
import {SRUtils} from "./SRUtils.sol";
import {
    Strategies,
    ModuleState,
    StakingModuleConfig,
    StakingModuleStatus,
    StakingModule,
    ModuleStateConfig,
    ModuleStateDeposits,
    ModuleStateAccounting,
    StakingModuleType,
    ModuleState,
    ModuleStateAccounting,
    StakingModuleStatus,
    ValidatorExitData,
    ValidatorsCountsCorrection
} from "./SRTypes.sol";

library SRLib {
    using StorageSlot for bytes32;
    using STASCore for STASStorage;
    using WithdrawalCredentials for bytes32;
    using SRStorage for ModuleState;
    using SRStorage for uint256; // for module IDs

    event ExitedAndStuckValidatorsCountsUpdateFailed(uint256 indexed stakingModuleId, bytes lowLevelRevertData);
    event RewardsMintedReportFailed(uint256 indexed stakingModuleId, bytes lowLevelRevertData);
    event StakingModuleExitedValidatorsIncompleteReporting(
        uint256 indexed stakingModuleId, uint256 unreportedExitedValidatorsCount
    );
    event WithdrawalsCredentialsChangeFailed(uint256 indexed stakingModuleId, bytes lowLevelRevertData);
    event StakingModuleExitNotificationFailed(
        uint256 indexed stakingModuleId, uint256 indexed nodeOperatorId, bytes _publicKey
    );
    event StakingModuleShareLimitSet(
        uint256 indexed stakingModuleId, uint256 stakeShareLimit, uint256 priorityExitShareThreshold, address setBy
    );
    event StakingModuleFeesSet(
        uint256 indexed stakingModuleId, uint256 stakingModuleFee, uint256 treasuryFee, address setBy
    );
    event StakingModuleStatusSet(uint256 indexed stakingModuleId, StakingModuleStatus status, address setBy);
    event StakingModuleMaxDepositsPerBlockSet(
        uint256 indexed stakingModuleId, uint256 maxDepositsPerBlock, address setBy
    );
    event StakingModuleMinDepositBlockDistanceSet(
        uint256 indexed stakingModuleId, uint256 minDepositBlockDistance, address setBy
    );
    /// Emitted when the StakingRouter received ETH
    // event StakingRouterETHDeposited(uint256 indexed stakingModuleId, uint256 amount);

    uint256 public constant FEE_PRECISION_POINTS = 10 ** 20; // 100 * 10 ** 18

    /// @dev [deprecated] old storage slots, remove after 1st migration
    bytes32 internal constant STAKING_MODULES_MAPPING_POSITION = keccak256("lido.StakingRouter.moduleStates");
    /// @dev [deprecated] old storage slots, remove after 1st migration
    bytes32 internal constant STAKING_MODULE_INDICES_MAPPING_POSITION =
        keccak256("lido.StakingRouter.stakingModuleIndicesOneBased");
    /// @dev [deprecated] old storage slots, remove after 1st migration
    bytes32 internal constant LIDO_POSITION = keccak256("lido.StakingRouter.lido");
    /// @dev [deprecated] old storage slots, remove after 1st migration
    bytes32 internal constant WITHDRAWAL_CREDENTIALS_POSITION = keccak256("lido.StakingRouter.withdrawalCredentials");
    /// @dev [deprecated] old storage slots, remove after 1st migration
    bytes32 internal constant STAKING_MODULES_COUNT_POSITION = keccak256("lido.StakingRouter.stakingModulesCount");
    /// @dev [deprecated] old storage slots, remove after 1st migration
    bytes32 internal constant LAST_STAKING_MODULE_ID_POSITION = keccak256("lido.StakingRouter.lastModuleId");

    error WrongInitialMigrationState();
    error StakingModuleAddressExists();
    error BPSOverflow();
    error ArraysLengthMismatch(uint256 firstArrayLength, uint256 secondArrayLength);
    error ReportedExitedValidatorsExceedDeposited(
        uint256 reportedExitedValidatorsCount, uint256 depositedValidatorsCount
    );
    error UnexpectedCurrentValidatorsCount(
        uint256 currentModuleExitedValidatorsCount, uint256 currentNodeOpExitedValidatorsCount
    );
    error UnexpectedFinalExitedValidatorsCount(
        uint256 newModuleTotalExitedValidatorsCount, uint256 newModuleTotalExitedValidatorsCountInStakingRouter
    );
    error UnrecoverableModuleError();
    error ExitedValidatorsCountCannotDecrease();
    error InvalidReportData(uint256 code);
    error InvalidDepositAmount();

    /// @notice initialize STAS storage
    /// @dev assuming we have only 2 metrics and 2 strategies
    function _initializeSTAS() public {
        STASStorage storage _stas = SRStorage.getSTASStorage();

        if (_stas.getEnabledMetrics().length > 0 || _stas.getEnabledStrategies().length > 0) {
            // data already exists, skip initialization
            return;
        }

        uint8[] memory metricIds = SRUtils._getMetricIds();
        assert(metricIds.length == 2);

        uint8[] memory strategyIds = SRUtils._getStrategyIds();
        assert(strategyIds.length == 2);

        _stas.enableMetric(metricIds[0], 0);
        _stas.enableMetric(metricIds[1], 0);
        _stas.enableStrategy(strategyIds[0]);
        _stas.enableStrategy(strategyIds[1]);
        // _stas.enableStrategy(strategyIds[2], 0);

        uint16[] memory metricWeights = new uint16[](metricIds.length);

        // set metric weights for Deposit strategy: 100% for DepositTargetShare, 0% for WithdrawalProtectShare
        metricWeights[0] = 10000; // some big relative number (uint16)
        metricWeights[1] = 0;
        _stas.setWeights(strategyIds[0], metricIds, metricWeights);

        // set metric weights for Withdrawal strategy: 0% for DepositTargetShare, 100% for WithdrawalProtectShare
        metricWeights[0] = 0;
        metricWeights[1] = 10000; // some big relative number (uint16)
        _stas.setWeights(strategyIds[1], metricIds, metricWeights);
    }

    function _migrateStorage() public {
        // revert migration if data is already exists
        if (SRStorage.getModulesCount() > 0) {
            return;
            // revert WrongInitialMigrationState();
        }

        // migrate Lido address
        SRStorage.getRouterStorage().lido = LIDO_POSITION.getAddressSlot().value;
        // cleanup old storage slot fully as bytes32
        delete LIDO_POSITION.getBytes32Slot().value;

        // migrate last staking module ID
        SRStorage.getRouterStorage().lastModuleId = uint24(LAST_STAKING_MODULE_ID_POSITION.getUint256Slot().value);
        delete LAST_STAKING_MODULE_ID_POSITION.getBytes32Slot().value;

        // migrate WC
<<<<<<< HEAD
        // 0x01 creds
        bytes32 wc = WITHDRAWAL_CREDENTIALS_POSITION.getBytes32Slot().value;
        SRStorage.getRouterStorage().withdrawalCredentials = wc;
        SRStorage.getRouterStorage().withdrawalCredentials02 = wc.setType(0x02);
=======
        SRStorage.getRouterStorage().withdrawalCredentials = WITHDRAWAL_CREDENTIALS_POSITION.getBytes32Slot().value;
>>>>>>> b95852f1
        delete WITHDRAWAL_CREDENTIALS_POSITION.getBytes32Slot().value;

        uint256 modulesCount = STAKING_MODULES_COUNT_POSITION.getUint256Slot().value;
        delete STAKING_MODULES_COUNT_POSITION.getBytes32Slot().value;

        // get old storage ref. for staking modules mapping
        mapping(uint256 => StakingModule) storage oldStakingModules = _getStorageStakingModulesMapping();
        // get old storage ref. for staking modules indices mapping
        mapping(uint256 => uint256) storage oldStakingModuleIndices = _getStorageStakingIndicesMapping();
        uint96 totalClBalanceGwei;
        StakingModule memory smOld;

        for (uint256 i; i < modulesCount; ++i) {
            smOld = oldStakingModules[i];

            uint256 _moduleId = smOld.id;
            // push module ID to STAS entities
            SRStorage.getSTASStorage().addEntity(_moduleId);

            ModuleState storage moduleState = _moduleId.getModuleState();

            // 1 SSTORE
            moduleState.name = smOld.name;

            // 1 SSTORE
            moduleState.setStateConfig(
                ModuleStateConfig({
                    moduleAddress: smOld.stakingModuleAddress,
                    moduleFee: smOld.stakingModuleFee,
                    treasuryFee: smOld.treasuryFee,
                    depositTargetShare: smOld.stakeShareLimit,
                    withdrawalProtectShare: smOld.priorityExitShareThreshold,
                    status: StakingModuleStatus(smOld.status),
                    moduleType: StakingModuleType.Legacy
                })
            );

            // 1 SSTORE
            moduleState.setStateDeposits(
                ModuleStateDeposits({
                    lastDepositAt: smOld.lastDepositAt,
                    lastDepositBlock: uint64(smOld.lastDepositBlock),
                    maxDepositsPerBlock: smOld.maxDepositsPerBlock,
                    minDepositBlockDistance: smOld.minDepositBlockDistance
                })
            );

            // 1 SSTORE
            uint96 effBalanceGwei = _calcEffBalanceGwei(smOld.stakingModuleAddress, smOld.exitedValidatorsCount);
            moduleState.setStateAccounting(
                ModuleStateAccounting({
                    clBalanceGwei: effBalanceGwei,
                    activeBalanceGwei: effBalanceGwei,
                    exitedValidatorsCount: uint64(smOld.exitedValidatorsCount)
                })
            );

            totalClBalanceGwei += effBalanceGwei;

            // cleanup old storage for staking module data
            delete oldStakingModules[i];
            delete oldStakingModuleIndices[_moduleId];
        }

        /// @dev use the same value for both CL balance and active balance at migration moment,
        /// next Oracle report will update the both values
        SRStorage.getRouterStorage().totalClBalanceGwei = totalClBalanceGwei;
        SRStorage.getRouterStorage().totalActiveBalanceGwei = totalClBalanceGwei;

        _updateSTASMetricValues();
    }

    /// @dev calculate module effective balance at the migration moment
    function _calcEffBalanceGwei(address moduleAddress, uint256 routerExitedValidatorsCount)
        private
        view
        returns (uint96)
    {
        IStakingModule stakingModule = IStakingModule(moduleAddress);
        (uint256 exitedValidatorsCount, uint256 depositedValidatorsCount,) = stakingModule.getStakingModuleSummary();
        // The module might not receive all exited validators data yet => we need to replacing
        // the exitedValidatorsCount with the one that the staking router is aware of.
        uint256 activeCount = depositedValidatorsCount - Math.max(routerExitedValidatorsCount, exitedValidatorsCount);

        return SRUtils._toGwei(activeCount * SRUtils.MAX_EFFECTIVE_BALANCE_WC_TYPE_01);
    }

    /// @dev recalculate and update modules STAS metric values
    /// @dev assuming we have only 2 metrics
    function _updateSTASMetricValues() public returns (uint256 updCnt) {
        uint8[] memory metricIds = SRUtils._getMetricIds();
        assert(metricIds.length == 2);

        uint256[] memory moduleIds = SRStorage.getModuleIds();
        uint256 modulesCount = moduleIds.length;

        // temp array for current metric values
        uint16[] memory curStakeShareLimits = new uint16[](modulesCount);
        uint16[] memory curPriorityExitShareThresholds = new uint16[](modulesCount);
        // new metric values for all entities (converted)
        uint16[][] memory metricValues = new uint16[][](modulesCount);

        // read current metric values for all modules
        for (uint256 i; i < modulesCount; ++i) {
            metricValues[i] = new uint16[](2); // 2 metric values per entity (i.e. module)
            ModuleStateConfig memory stateConfig = moduleIds[i].getModuleState().getStateConfig();
            curStakeShareLimits[i] =
                stateConfig.status == StakingModuleStatus.Active ? stateConfig.depositTargetShare : 0;
            curPriorityExitShareThresholds[i] = stateConfig.withdrawalProtectShare;
        }

        // convert current metric values (i.e. virtual undefined share 100% recalculated to absolute values)
        curStakeShareLimits = _rescaleBps(curStakeShareLimits);
        curPriorityExitShareThresholds = _rescaleBps(curPriorityExitShareThresholds);

        // prepare to assign new metric values to STAS entities
        for (uint256 i = 0; i < modulesCount; i++) {
            metricValues[i][0] = curStakeShareLimits[i];
            metricValues[i][1] = curPriorityExitShareThresholds[i];
        }

        return SRStorage.getSTASStorage().batchUpdate(moduleIds, metricIds, metricValues);
    }

    /// @notice Registers a new staking module.
    /// @param _moduleAddress Address of staking module.
    /// @param _moduleName Name of staking module.
    /// @param _moduleConfig Staking module config
    /// @dev The function is restricted to the `STAKING_MODULE_MANAGE_ROLE` role.
    function _addModule(address _moduleAddress, string calldata _moduleName, StakingModuleConfig calldata _moduleConfig)
        public
        returns (uint256 newModuleId)
    {
        SRUtils._validateModuleAddress(_moduleAddress);
        SRUtils._validateModuleName(_moduleName);
        SRUtils._validateModulesCount();
        SRUtils._validateModuleType(_moduleConfig.moduleType);

        // Check for duplicate module address
        /// @dev due to small number of modules, we can afford to do this check on add
        uint256[] memory moduleIds = SRStorage.getModuleIds();
        for (uint256 i; i < moduleIds.length; ++i) {
            if (_moduleAddress == moduleIds[i].getModuleState().getStateConfig().moduleAddress) {
                revert StakingModuleAddressExists();
            }
        }

        newModuleId = SRStorage.getRouterStorage().lastModuleId + 1;
        // push new module ID to STAS entities
        SRStorage.getSTASStorage().addEntity(newModuleId);

        ModuleState storage moduleState = newModuleId.getModuleState();
        moduleState.config.moduleAddress = _moduleAddress;
        moduleState.config.status = StakingModuleStatus.Active;
        moduleState.config.moduleType = StakingModuleType(_moduleConfig.moduleType);

        moduleState.name = _moduleName;

        _updateModuleParams(
            newModuleId,
            _moduleConfig.stakeShareLimit,
            _moduleConfig.priorityExitShareThreshold,
            _moduleConfig.stakingModuleFee,
            _moduleConfig.treasuryFee,
            _moduleConfig.maxDepositsPerBlock,
            _moduleConfig.minDepositBlockDistance
        );

        // save last module ID
        SRStorage.getRouterStorage().lastModuleId = uint24(newModuleId);
        return newModuleId;
    }

    function _updateModuleParams(
        uint256 _moduleId,
        uint256 _stakeShareLimit,
        uint256 _priorityExitShareThreshold,
        uint256 _stakingModuleFee,
        uint256 _treasuryFee,
        uint256 _maxDepositsPerBlock,
        uint256 _minDepositBlockDistance
    ) public {
        SRUtils._validateModuleShare(_stakeShareLimit, _priorityExitShareThreshold);
        SRUtils._validateModuleFee(_stakingModuleFee, _treasuryFee);
        SRUtils._validateModuleDepositParams(_minDepositBlockDistance, _maxDepositsPerBlock);

        // 1 SLOAD
        ModuleStateConfig memory stateConfig = _moduleId.getModuleState().getStateConfig();
        // forge-lint: disable-start(unsafe-typecast)
        stateConfig.moduleFee = uint16(_stakingModuleFee);
        stateConfig.treasuryFee = uint16(_treasuryFee);
        stateConfig.depositTargetShare = uint16(_stakeShareLimit);
        stateConfig.withdrawalProtectShare = uint16(_priorityExitShareThreshold);
        // 1 SSTORE
        _moduleId.getModuleState().setStateConfig(stateConfig);

        // 1 SLOAD
        ModuleStateDeposits memory stateDeposits = _moduleId.getModuleState().getStateDeposits();
        stateDeposits.maxDepositsPerBlock = uint64(_maxDepositsPerBlock);
        stateDeposits.minDepositBlockDistance = uint64(_minDepositBlockDistance);
        // forge-lint: disable-end(unsafe-typecast)
        // 1 SSTORE
        _moduleId.getModuleState().setStateDeposits(stateDeposits);

        // update metric values
        /// @dev due to existing modules with undefined shares, we need to recalculate the metrics values for all modules
        _updateSTASMetricValues();
    }

    /// @dev module state helpers

    function _setModuleStatus(uint256 _moduleId, StakingModuleStatus _status) public returns (bool isChanged) {
        ModuleStateConfig storage stateConfig = _moduleId.getModuleState().getStateConfig();
        isChanged = stateConfig.status != _status;
        if (isChanged) {
            stateConfig.status = _status;
            emit StakingModuleStatusSet(_moduleId, _status, _msgSender());

            _updateSTASMetricValues();
        }
    }

    /// @dev mimic OpenZeppelin ContextUpgradeable._msgSender()
    function _msgSender() internal view returns (address) {
        return msg.sender;
    }

    function _getStakingModuleBalanceAndCapacity(uint256 _moduleId, bool _getCapacity)
        internal
        view
        returns (uint256 balance, uint256 capacity)
    {
        ModuleStateConfig memory stateConfig = _moduleId.getModuleState().getStateConfig();
        balance = SRUtils._getModuleBalance(_moduleId);

        if (_getCapacity && stateConfig.status == StakingModuleStatus.Active) {
            // todo rethink getting capacity for new modules (maybe some additional limits will be applied)
            (,, uint256 depositableValidatorsCount) = _moduleId.getIStakingModule().getStakingModuleSummary();
            capacity = SRUtils._getModuleCapacity(stateConfig.moduleType, depositableValidatorsCount);
        }
        // else capacity = 0
    }

    /// @notice Deposit allocation for modules
    /// @param _moduleIds - IDs of staking modules
    /// @param _allocateAmount - Eth amount that should be allocated into modules
    function _getDepositAllocations(uint256[] memory _moduleIds, uint256 _allocateAmount)
        public
        view
        returns (uint256 allocated, uint256[] memory allocations)
    {
        uint256 n = _moduleIds.length;
        uint256[] memory shares = SRStorage.getSTASStorage().sharesOf(_moduleIds, uint8(Strategies.Deposit));
        uint256[] memory balances = new uint256[](n);
        uint256[] memory capacities = new uint256[](n);

        for (uint256 i; i < n; ++i) {
            // load module current balance
            (balances[i], capacities[i]) = _getStakingModuleBalanceAndCapacity(_moduleIds[i], true);
        }

        uint256 totalBalance = SRUtils._getTotalModulesBalance();
        uint256 notAllocated;
        (, allocations, notAllocated) =
            STASPouringMath._allocate(shares, balances, capacities, totalBalance, _allocateAmount);

        allocated = _allocateAmount - notAllocated;
    }

    function _getWithdrawalDeallocations(uint256[] memory _moduleIds, uint256 _deallocateAmount)
        public
        view
        returns (uint256 deallocated, uint256[] memory allocations)
    {
        uint256 n = _moduleIds.length;
        uint256[] memory balances = new uint256[](n);

        for (uint256 i; i < n; ++i) {
            // load module current balance
            (balances[i],) = _getStakingModuleBalanceAndCapacity(_moduleIds[i], false);
        }

        uint256[] memory shares = SRStorage.getSTASStorage().sharesOf(_moduleIds, uint8(Strategies.Withdrawal));
        uint256 totalBalance = SRUtils._getTotalModulesBalance();
        uint256 notDeallocated;
        (, allocations, notDeallocated) = STASPouringMath._deallocate(shares, balances, totalBalance, _deallocateAmount);

        deallocated = _deallocateAmount - notDeallocated;
    }

    /// @dev old storage ref. for staking modules mapping, remove after 1st migration
    function _getStorageStakingModulesMapping()
        internal
        pure
        returns (mapping(uint256 => StakingModule) storage result)
    {
        bytes32 position = STAKING_MODULES_MAPPING_POSITION;
        assembly ("memory-safe") {
            result.slot := position
        }
    }

    /// @dev old storage ref. for staking modules mapping, remove after 1st migration
    function _getStorageStakingIndicesMapping() internal pure returns (mapping(uint256 => uint256) storage result) {
        bytes32 position = STAKING_MODULE_INDICES_MAPPING_POSITION;
        assembly ("memory-safe") {
            result.slot := position
        }
    }

    function _rescaleBps(uint16[] memory vals) internal pure returns (uint16[] memory) {
        uint256 n = vals.length;
        uint256 totalDefined;
        uint256 undefinedCount;

        unchecked {
            for (uint256 i; i < n; ++i) {
                uint256 v = vals[i];
                if (v == 10000) {
                    ++undefinedCount;
                } else {
                    totalDefined += v;
                }
            }
        }

        if (totalDefined > SRUtils.TOTAL_BASIS_POINTS) {
            revert BPSOverflow();
        }

        if (undefinedCount == 0) {
            return vals;
        }

        uint256 remaining;
        unchecked {
            remaining = SRUtils.TOTAL_BASIS_POINTS - totalDefined;
        }
        // forge-lint: disable-next-line(unsafe-typecast)
        uint16 share = uint16(remaining / undefinedCount);
        // forge-lint: disable-next-line(unsafe-typecast)
        uint16 remainder = uint16(remaining % undefinedCount);

        unchecked {
            for (uint256 i; i < n && undefinedCount > 0; ++i) {
                uint16 v = vals[i];
                if (v == SRUtils.TOTAL_BASIS_POINTS) {
                    v = share;
                    if (remainder > 0) {
                        ++v;
                        --remainder;
                    }
                    vals[i] = v;
                    --undefinedCount;
                }
            }
        }
        return vals;
    }

    /// @notice Handles tracking and penalization logic for a node operator who failed to exit their validator within the defined exit window.
    /// @dev This function is called to report the current exit-related status of a validator belonging to a specific node operator.
    ///      It accepts a validator's public key, associated with the duration (in seconds) it was eligible to exit but has not exited.
    ///      This data could be used to trigger penalties for the node operator if the validator has been non-exiting for too long.
    /// @param _stakingModuleId The ID of the staking module.
    /// @param _nodeOperatorId The ID of the node operator whose validator status is being delivered.
    /// @param _proofSlotTimestamp The timestamp (slot time) when the validator was last known to be in an active ongoing state.
    /// @param _publicKey The public key of the validator being reported.
    /// @param _eligibleToExitInSec The duration (in seconds) indicating how long the validator has been eligible to exit after request but has not exited.
    function _reportValidatorExitDelay(
        uint256 _stakingModuleId,
        uint256 _nodeOperatorId,
        uint256 _proofSlotTimestamp,
        bytes calldata _publicKey,
        uint256 _eligibleToExitInSec
    ) public {
        SRUtils._validateModuleId(_stakingModuleId);
        _stakingModuleId.getIStakingModule().reportValidatorExitDelay(
            _nodeOperatorId, _proofSlotTimestamp, _publicKey, _eligibleToExitInSec
        );
    }

    /// @notice Handles the triggerable exit event for a set of validators.
    /// @dev This function is called when validators are exited using triggerable exit requests on the Execution Layer.
    /// @param validatorExitData An array of `ValidatorExitData` structs, each representing a validator
    ///        for which a triggerable exit was requested. Each entry includes:
    ///        - `stakingModuleId`: ID of the staking module.
    ///        - `nodeOperatorId`: ID of the node operator.
    ///        - `pubkey`: Validator public key, 48 bytes length.
    /// @param _withdrawalRequestPaidFee Fee amount paid to send a withdrawal request on the Execution Layer (EL).
    /// @param _exitType The type of exit being performed.
    ///        This parameter may be interpreted differently across various staking modules depending on their specific implementation.
    function _onValidatorExitTriggered(
        ValidatorExitData[] calldata validatorExitData,
        uint256 _withdrawalRequestPaidFee,
        uint256 _exitType
    ) public {
        ValidatorExitData calldata data;
        for (uint256 i = 0; i < validatorExitData.length; ++i) {
            data = validatorExitData[i];
            SRUtils._validateModuleId(data.stakingModuleId);
            try data.stakingModuleId.getIStakingModule().onValidatorExitTriggered(
                data.nodeOperatorId, data.pubkey, _withdrawalRequestPaidFee, _exitType
            ) {} catch (bytes memory lowLevelRevertData) {
                /// @dev This check is required to prevent incorrect gas estimation of the method.
                ///      Without it, Ethereum nodes that use binary search for gas estimation may
                ///      return an invalid value when the onValidatorExitTriggered()
                ///      reverts because of the "out of gas" error. Here we assume that the
                ///      onValidatorExitTriggered() method doesn't have reverts with
                ///      empty error data except "out of gas".
                if (lowLevelRevertData.length == 0) revert UnrecoverableModuleError();
                emit StakingModuleExitNotificationFailed(data.stakingModuleId, data.nodeOperatorId, data.pubkey);
            }
        }
    }

    /// @notice Reports the minted rewards to the staking modules with the specified ids.
    /// @param _stakingModuleIds Ids of the staking modules.
    /// @param _totalShares Total shares minted for the staking modules.
    /// @dev The function is restricted to the `REPORT_REWARDS_MINTED_ROLE` role.
    function _reportRewardsMinted(uint256[] calldata _stakingModuleIds, uint256[] calldata _totalShares) public {
        _validateEqualArrayLengths(_stakingModuleIds.length, _totalShares.length);

        for (uint256 i = 0; i < _stakingModuleIds.length; ++i) {
            if (_totalShares[i] == 0) continue;
            SRUtils._validateModuleId(_stakingModuleIds[i]);

            try _stakingModuleIds[i].getIStakingModule().onRewardsMinted(_totalShares[i]) {}
            catch (bytes memory lowLevelRevertData) {
                /// @dev This check is required to prevent incorrect gas estimation of the method.
                ///      Without it, Ethereum nodes that use binary search for gas estimation may
                ///      return an invalid value when the onRewardsMinted() reverts because of the
                ///      "out of gas" error. Here we assume that the onRewardsMinted() method doesn't
                ///      have reverts with empty error data except "out of gas".
                if (lowLevelRevertData.length == 0) revert UnrecoverableModuleError();
                emit RewardsMintedReportFailed(_stakingModuleIds[i], lowLevelRevertData);
            }
        }
    }

    /// @notice Finalizes the reporting of the exited validators counts for the current
    /// reporting frame.
    ///
    /// @dev Called by the oracle when the second phase of data reporting finishes, i.e. when the
    /// oracle submitted the complete data on the exited validator counts per node operator
    /// for the current reporting frame. See the docs for `updateExitedValidatorsCountByStakingModule`
    /// for the description of the overall update process.
    ///
    /// @dev The function is restricted to the `REPORT_EXITED_VALIDATORS_ROLE` role.
    function _onValidatorsCountsByNodeOperatorReportingFinished() public {
        uint256[] memory _stakingModuleIds = SRStorage.getModuleIds();

        for (uint256 i; i < _stakingModuleIds.length; ++i) {
            uint256 moduleId = _stakingModuleIds[i];
            ModuleState storage state = moduleId.getModuleState();
            IStakingModule stakingModule = state.getIStakingModule();

            (uint256 exitedValidatorsCount,,) = stakingModule.getStakingModuleSummary();
            if (exitedValidatorsCount != state.getStateAccounting().exitedValidatorsCount) continue;

            // oracle finished updating exited validators for all node ops
            try stakingModule.onExitedAndStuckValidatorsCountsUpdated() {}
            catch (bytes memory lowLevelRevertData) {
                /// @dev This check is required to prevent incorrect gas estimation of the method.
                ///      Without it, Ethereum nodes that use binary search for gas estimation may
                ///      return an invalid value when the onExitedAndStuckValidatorsCountsUpdated()
                ///      reverts because of the "out of gas" error. Here we assume that the
                ///      onExitedAndStuckValidatorsCountsUpdated() method doesn't have reverts with
                ///      empty error data except "out of gas".
                if (lowLevelRevertData.length == 0) revert UnrecoverableModuleError();
                emit ExitedAndStuckValidatorsCountsUpdateFailed(moduleId, lowLevelRevertData);
            }
        }
    }

    /// @notice Decreases vetted signing keys counts per node operator for the staking module with
    /// the specified id.
    /// @param _stakingModuleId The id of the staking module to be updated.
    /// @param _nodeOperatorIds Ids of the node operators to be updated.
    /// @param _vettedSigningKeysCounts New counts of vetted signing keys for the specified node operators.
    /// @dev The function is restricted to the `STAKING_MODULE_UNVETTING_ROLE` role.
    function _decreaseStakingModuleVettedKeysCountByNodeOperator(
        uint256 _stakingModuleId,
        bytes calldata _nodeOperatorIds,
        bytes calldata _vettedSigningKeysCounts
    ) public {
        SRUtils._validateModuleId(_stakingModuleId);
        _checkValidatorsByNodeOperatorReportData(_nodeOperatorIds, _vettedSigningKeysCounts);
        _stakingModuleId.getIStakingModule().decreaseVettedSigningKeysCount(_nodeOperatorIds, _vettedSigningKeysCounts);
    }

    /// @notice Updates exited validators counts per node operator for the staking module with
    /// the specified id. See the docs for `updateExitedValidatorsCountByStakingModule` for the
    /// description of the overall update process.
    ///
    /// @param _stakingModuleId The id of the staking modules to be updated.
    /// @param _nodeOperatorIds Ids of the node operators to be updated.
    /// @param _exitedValidatorsCounts New counts of exited validators for the specified node operators.
    ///
    /// @dev The function is restricted to the `REPORT_EXITED_VALIDATORS_ROLE` role.
    function _reportStakingModuleExitedValidatorsCountByNodeOperator(
        uint256 _stakingModuleId,
        bytes calldata _nodeOperatorIds,
        bytes calldata _exitedValidatorsCounts
    ) public {
        SRUtils._validateModuleId(_stakingModuleId);
        _checkValidatorsByNodeOperatorReportData(_nodeOperatorIds, _exitedValidatorsCounts);
        _stakingModuleId.getIStakingModule().updateExitedValidatorsCount(_nodeOperatorIds, _exitedValidatorsCounts);
    }

    /// @notice Updates total numbers of exited validators for staking modules with the specified module ids.
    /// @param _stakingModuleIds Ids of the staking modules to be updated.
    /// @param _exitedValidatorsCounts New counts of exited validators for the specified staking modules.
    /// @return The total increase in the aggregate number of exited validators across all updated modules.
    ///
    /// @dev The total numbers are stored in the staking router and can differ from the totals obtained by calling
    /// `IStakingModule.getStakingModuleSummary()`. The overall process of updating validator counts is the following:
    ///
    /// 1. In the first data submission phase, the oracle calls `updateExitedValidatorsCountByStakingModule` on the
    ///    staking router, passing the totals by module. The staking router stores these totals and uses them to
    ///    distribute new stake and staking fees between the modules. There can only be single call of this function
    ///    per oracle reporting frame.
    ///
    /// 2. In the second part of the second data submission phase, the oracle calls
    ///    `StakingRouter.reportStakingModuleExitedValidatorsCountByNodeOperator` on the staking router which passes
    ///    the counts by node operator to the staking module by calling `IStakingModule.updateExitedValidatorsCount`.
    ///    This can be done multiple times for the same module, passing data for different subsets of node
    ///    operators.
    ///
    /// 3. At the end of the second data submission phase, it's expected for the aggregate exited validators count
    ///    across all module's node operators (stored in the module) to match the total count for this module
    ///    (stored in the staking router). However, it might happen that the second phase of data submission doesn't
    ///    finish until the new oracle reporting frame is started, in which case staking router will emit a warning
    ///    event `StakingModuleExitedValidatorsIncompleteReporting` when the first data submission phase is performed
    ///    for a new reporting frame. This condition will result in the staking module having an incomplete data about
    ///    the exited validator counts during the whole reporting frame. Handling this condition is
    ///    the responsibility of each staking module.
    ///
    /// 4. When the second reporting phase is finished, i.e. when the oracle submitted the complete data on the exited
    ///    validator counts per node operator for the current reporting frame, the oracle calls
    ///    `StakingRouter.onValidatorsCountsByNodeOperatorReportingFinished` which, in turn, calls
    ///    `IStakingModule.onExitedAndStuckValidatorsCountsUpdated` on all modules.
    ///
    /// @dev The function is restricted to the `REPORT_EXITED_VALIDATORS_ROLE` role.
    function _updateExitedValidatorsCountByStakingModule(
        uint256[] calldata _stakingModuleIds,
        uint256[] calldata _exitedValidatorsCounts
    ) public returns (uint256) {
        _validateEqualArrayLengths(_stakingModuleIds.length, _exitedValidatorsCounts.length);

        uint256 newlyExitedValidatorsCount;

        for (uint256 i = 0; i < _stakingModuleIds.length; ++i) {
            uint256 moduleId = _stakingModuleIds[i];
            SRUtils._validateModuleId(moduleId);
            ModuleState storage state = moduleId.getModuleState();
            ModuleStateAccounting storage stateAccounting = state.getStateAccounting();
            uint64 prevReportedExitedValidatorsCount = stateAccounting.exitedValidatorsCount;
            //todo check max uint64
            uint64 newReportedExitedValidatorsCount = uint64(_exitedValidatorsCounts[i]);

            if (newReportedExitedValidatorsCount < prevReportedExitedValidatorsCount) {
                revert ExitedValidatorsCountCannotDecrease();
            }

            (uint256 totalExitedValidators, uint256 totalDepositedValidators,) =
                state.getIStakingModule().getStakingModuleSummary();

            if (newReportedExitedValidatorsCount > totalDepositedValidators) {
                revert ReportedExitedValidatorsExceedDeposited(
                    newReportedExitedValidatorsCount, totalDepositedValidators
                );
            }

            newlyExitedValidatorsCount += newReportedExitedValidatorsCount - prevReportedExitedValidatorsCount;

            if (totalExitedValidators < prevReportedExitedValidatorsCount) {
                // not all of the exited validators were async reported to the module
                unchecked {
                    emit StakingModuleExitedValidatorsIncompleteReporting(
                        moduleId, prevReportedExitedValidatorsCount - totalExitedValidators
                    );
                }
            }

            // save new value
            stateAccounting.exitedValidatorsCount = newReportedExitedValidatorsCount;
        }

        return newlyExitedValidatorsCount;
    }

    /// @notice Sets exited validators count for the given module and given node operator in that module
    /// without performing critical safety checks, e.g. that exited validators count cannot decrease.
    ///
    /// Should only be used by the DAO in extreme cases and with sufficient precautions to correct invalid
    /// data reported by the oracle committee due to a bug in the oracle daemon.
    ///
    /// @param _stakingModuleId Id of the staking module.
    /// @param _nodeOperatorId Id of the node operator.
    /// @param _triggerUpdateFinish Whether to call `onExitedAndStuckValidatorsCountsUpdated` on the module
    /// after applying the corrections.
    /// @param _correction See the docs for the `ValidatorsCountsCorrection` struct.
    ///
    /// @dev Reverts if the current numbers of exited validators of the module and node operator
    /// don't match the supplied expected current values.
    ///
    /// @dev The function is restricted to the `UNSAFE_SET_EXITED_VALIDATORS_ROLE` role.
    // todo REMOVE?
    function _unsafeSetExitedValidatorsCount(
        uint256 _stakingModuleId,
        uint256 _nodeOperatorId,
        bool _triggerUpdateFinish,
        ValidatorsCountsCorrection calldata _correction
    ) public {
        SRUtils._validateModuleId(_stakingModuleId);
        ModuleState storage state = _stakingModuleId.getModuleState();
        ModuleStateAccounting storage stateAccounting = state.getStateAccounting();
        uint64 prevReportedExitedValidatorsCount = stateAccounting.exitedValidatorsCount;
        IStakingModule stakingModule = state.getIStakingModule();

        (,,,,, uint256 totalExitedValidators,,) = stakingModule.getNodeOperatorSummary(_nodeOperatorId);

        if (
            _correction.currentModuleExitedValidatorsCount != prevReportedExitedValidatorsCount
                || _correction.currentNodeOperatorExitedValidatorsCount != totalExitedValidators
        ) {
            revert UnexpectedCurrentValidatorsCount(prevReportedExitedValidatorsCount, totalExitedValidators);
        }
        // todo check max uint64
        stateAccounting.exitedValidatorsCount = uint64(_correction.newModuleExitedValidatorsCount);

        stakingModule.unsafeUpdateValidatorsCount(_nodeOperatorId, _correction.newNodeOperatorExitedValidatorsCount);

        (uint256 moduleTotalExitedValidators, uint256 moduleTotalDepositedValidators,) =
            stakingModule.getStakingModuleSummary();

        if (_correction.newModuleExitedValidatorsCount > moduleTotalDepositedValidators) {
            revert ReportedExitedValidatorsExceedDeposited(
                _correction.newModuleExitedValidatorsCount, moduleTotalDepositedValidators
            );
        }

        if (_triggerUpdateFinish) {
            if (moduleTotalExitedValidators != _correction.newModuleExitedValidatorsCount) {
                revert UnexpectedFinalExitedValidatorsCount(
                    moduleTotalExitedValidators, _correction.newModuleExitedValidatorsCount
                );
            }

            stakingModule.onExitedAndStuckValidatorsCountsUpdated();
        }
    }

    function _reportActiveBalancesByStakingModule(
        uint256[] calldata _stakingModuleIds,
        uint256[] calldata _activeBalancesGwei,
        uint256[] calldata _pendingBalancesGwei
    ) public {
        _validateEqualArrayLengths(_stakingModuleIds.length, _activeBalancesGwei.length);
        _validateEqualArrayLengths(_stakingModuleIds.length, _pendingBalancesGwei.length);

        uint96 totalClBalanceGwei = SRStorage.getRouterStorage().totalClBalanceGwei;
        uint96 totalActiveBalanceGwei = SRStorage.getRouterStorage().totalActiveBalanceGwei;

        for (uint256 i = 0; i < _stakingModuleIds.length; ++i) {
            uint256 moduleId = _stakingModuleIds[i];
            SRUtils._validateModuleId(moduleId);
            SRUtils._validateAmountGwei(_activeBalancesGwei[i]);
            SRUtils._validateAmountGwei(_pendingBalancesGwei[i]);
            uint96 activeBalanceGwei = uint96(_activeBalancesGwei[i]);
            uint96 clBalanceGwei = activeBalanceGwei + uint96(_pendingBalancesGwei[i]);

            ModuleStateAccounting storage stateAccounting = moduleId.getModuleState().getStateAccounting();
            // update totals incrementally as we iterate through the part of modules in general case
            totalClBalanceGwei = totalClBalanceGwei - stateAccounting.clBalanceGwei + clBalanceGwei;
            totalActiveBalanceGwei = totalActiveBalanceGwei - stateAccounting.activeBalanceGwei + activeBalanceGwei;
            stateAccounting.clBalanceGwei = clBalanceGwei;
            stateAccounting.activeBalanceGwei = activeBalanceGwei;
        }
        SRStorage.getRouterStorage().totalClBalanceGwei = totalClBalanceGwei;
        SRStorage.getRouterStorage().totalActiveBalanceGwei = totalActiveBalanceGwei;
    }

    function _notifyStakingModulesOfWithdrawalCredentialsChange() public {
        uint256[] memory _stakingModuleIds = SRStorage.getModuleIds();

        for (uint256 i; i < _stakingModuleIds.length; ++i) {
            uint256 moduleId = _stakingModuleIds[i];

            try moduleId.getIStakingModule().onWithdrawalCredentialsChanged() {}
            catch (bytes memory lowLevelRevertData) {
                if (lowLevelRevertData.length == 0) revert UnrecoverableModuleError();
                _setModuleStatus(moduleId, StakingModuleStatus.DepositsPaused);
                emit WithdrawalsCredentialsChangeFailed(moduleId, lowLevelRevertData);
            }
        }
    }

    function _checkValidatorsByNodeOperatorReportData(bytes calldata _nodeOperatorIds, bytes calldata _validatorsCounts)
        internal
        pure
    {
        if (_nodeOperatorIds.length % 8 != 0 || _validatorsCounts.length % 16 != 0) {
            revert InvalidReportData(3);
        }
        uint256 nodeOperatorsCount = _nodeOperatorIds.length / 8;
        if (_validatorsCounts.length / 16 != nodeOperatorsCount) {
            revert InvalidReportData(2);
        }
        if (nodeOperatorsCount == 0) {
            revert InvalidReportData(1);
        }
    }

    function _validateEqualArrayLengths(uint256 firstArrayLength, uint256 secondArrayLength) internal pure {
        if (firstArrayLength != secondArrayLength) {
            revert ArraysLengthMismatch(firstArrayLength, secondArrayLength);
        }
    }

    function _asSingletonArray(uint256 element) private pure returns (uint256[] memory) {
        uint256[] memory array = new uint256[](1);
        array[0] = element;

        return array;
    }
}<|MERGE_RESOLUTION|>--- conflicted
+++ resolved
@@ -145,14 +145,7 @@
         delete LAST_STAKING_MODULE_ID_POSITION.getBytes32Slot().value;
 
         // migrate WC
-<<<<<<< HEAD
-        // 0x01 creds
-        bytes32 wc = WITHDRAWAL_CREDENTIALS_POSITION.getBytes32Slot().value;
-        SRStorage.getRouterStorage().withdrawalCredentials = wc;
-        SRStorage.getRouterStorage().withdrawalCredentials02 = wc.setType(0x02);
-=======
         SRStorage.getRouterStorage().withdrawalCredentials = WITHDRAWAL_CREDENTIALS_POSITION.getBytes32Slot().value;
->>>>>>> b95852f1
         delete WITHDRAWAL_CREDENTIALS_POSITION.getBytes32Slot().value;
 
         uint256 modulesCount = STAKING_MODULES_COUNT_POSITION.getUint256Slot().value;
