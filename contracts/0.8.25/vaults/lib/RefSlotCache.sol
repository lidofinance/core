--- conflicted
+++ resolved
@@ -48,7 +48,7 @@
         IHashConsensus _consensus
     ) internal view returns (uint112) {
         (uint256 refSlot, ) = _consensus.getCurrentFrame();
-        if (uint32(refSlot) > _storage.refSlot) {
+        if (uint32(refSlot) != _storage.refSlot) {
             return _storage.value;
         } else {
             return _storage.valueOnRefSlot;
@@ -60,6 +60,9 @@
     struct Int112WithCache {
         int112 value;
         int112 valueOnRefSlot;
+        /// @dev There is limitation on the refSlot value: it must be less than 2^32.
+        /// If it will be greater, the refSlot will be truncated to 32 bits.
+        /// _activeCacheIndex will work incorrectly in case when one refSlot is truncated and another is not.
         uint32 refSlot;
     }
 
@@ -105,35 +108,17 @@
         return newCache;
     }
 
-<<<<<<< HEAD
     /// @notice Returns the current value of the cache
     /// @param _cache the storage pointer for the array of cached values
     /// @return the current value of the cache
     function currentValue(Int112WithCache[DOUBLE_CACHE_LENGTH] memory _cache) internal pure returns (int112) {
         return _cache[_activeCacheIndex(_cache)].value;
-=======
-    /// @notice Returns the value for the current refSlot
-    /// @param _storage the storage pointer for the cached value
-    /// @param _consensus the consensus contract to get the current refSlot
-    /// @return the cached value if it's changed since the last refSlot, the current value otherwise
-    function getValueForLastRefSlot(
-        Uint112WithRefSlotCache storage _storage,
-        IHashConsensus _consensus
-    ) internal view returns (uint112) {
-        (uint256 refSlot, ) = _consensus.getCurrentFrame();
-        if (uint32(refSlot) != _storage.refSlot) {
-            return _storage.value;
-        } else {
-            return _storage.valueOnRefSlot;
-        }
->>>>>>> 16fe4cac
     }
 
     /// @notice Returns the value for the refSlot
     /// @param _cache the storage pointer for the cached value
     /// @param _refSlot the refSlot to get the value for
     /// @return the cached value if it's changed since the last refSlot, the current value otherwise
-<<<<<<< HEAD
     /// @dev reverts if the cache was overwritten after target refSlot
     function getValueForRefSlot(
         Int112WithCache[DOUBLE_CACHE_LENGTH] memory _cache,
@@ -155,17 +140,6 @@
         // 3. refSlot is equal to prevRefSlot
         if (_refSlot == _cache[previousCacheIndex].refSlot) {
             return _cache[previousCacheIndex].valueOnRefSlot;
-=======
-    function getValueForLastRefSlot(
-        Int112WithRefSlotCache storage _storage,
-        IHashConsensus _consensus
-    ) internal view returns (int112) {
-        (uint256 refSlot, ) = _consensus.getCurrentFrame();
-        if (uint32(refSlot) != _storage.refSlot) {
-            return _storage.value;
-        } else {
-            return _storage.valueOnRefSlot;
->>>>>>> 16fe4cac
         }
 
         // 4. refSlot is less than prevRefSlot
