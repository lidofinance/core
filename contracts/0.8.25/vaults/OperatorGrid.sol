--- conflicted
+++ resolved
@@ -207,7 +207,7 @@
     /// @param _shareLimit New share limit value
     function updateGroupShareLimit(address _nodeOperator, uint256 _shareLimit) external onlyRole(REGISTRY_ROLE) {
         if (_nodeOperator == address(0)) revert ZeroArgument("_nodeOperator");
-        
+
         ERC7201Storage storage $ = _getStorage();
         Group storage group_ = $.groups[_nodeOperator];
         if (group_.operator == address(0)) revert GroupNotExists();
@@ -294,7 +294,12 @@
         return $.tiers[_tierId];
     }
 
-<<<<<<< HEAD
+    /// @notice Returns a number of tiers
+    /// @return Number of tiers
+    function tierCount() external view returns (uint256) {
+        return _getStorage().tiers.length;
+    }
+
     /// @notice Returns a tiers count
     /// @return Tiers count
     function tiersCount() external view returns (uint256) {
@@ -302,25 +307,16 @@
     }
 
     /// @notice Alters multiple tiers
-=======
-    /// @notice Returns a number of tiers
-    /// @return Number of tiers
-    function tierCount() external view returns (uint256) {
-        return _getStorage().tiers.length;
-    }
-
-    /// @notice Alters a tier
->>>>>>> e9f39152
     /// @dev We do not enforce to update old vaults with the new tier params, only new ones.
     /// @param _tierIds array of tier ids to alter
     /// @param _tierParams array of new tier params
     function alterTiers(uint256[] calldata _tierIds, TierParams[] calldata _tierParams) external onlyRole(REGISTRY_ROLE) {
         if (_tierIds.length != _tierParams.length) revert ArrayLengthMismatch();
-        
+
         ERC7201Storage storage $ = _getStorage();
         uint256 length = _tierIds.length;
         uint256 tiersLength = $.tiers.length;
-        
+
         for (uint256 i = 0; i < length; i++) {
             if (_tierIds[i] >= tiersLength) revert TierNotExists();
 
@@ -689,13 +685,9 @@
 
     error ReserveRatioTooHigh(uint256 tierId, uint256 reserveRatioBP, uint256 maxReserveRatioBP);
     error ForcedRebalanceThresholdTooHigh(uint256 tierId, uint256 forcedRebalanceThresholdBP, uint256 reserveRatioBP);
-<<<<<<< HEAD
     error InfraFeeTooHigh(uint256 tierId, uint256 infraFeeBP, uint256 maxInfraFeeBP);
     error LiquidityFeeTooHigh(uint256 tierId, uint256 liquidityFeeBP, uint256 maxLiquidityFeeBP);
     error ReservationFeeTooHigh(uint256 tierId, uint256 reservationFeeBP, uint256 maxReservationFeeBP);
     error ArrayLengthMismatch();
-=======
-    error TreasuryFeeTooHigh(uint256 tierId, uint256 treasuryFeeBP, uint256 maxTreasuryFeeBP);
     error RequestedShareLimitTooHigh(uint256 requestedShareLimit, uint256 tierShareLimit);
->>>>>>> e9f39152
 }