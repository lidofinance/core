// SPDX-FileCopyrightText: 2025 Lido <info@lido.fi>
// SPDX-License-Identifier: GPL-3.0

/* See contracts/COMPILERS.md */
pragma solidity 0.8.25;

import {VaultHub} from "contracts/0.8.25/vaults/VaultHub.sol";
import {Dashboard} from "contracts/0.8.25/vaults/dashboard/Dashboard.sol";
import {NodeOperatorFee} from "contracts/0.8.25/vaults/dashboard/NodeOperatorFee.sol";
import {ILidoLocator} from "contracts/common/interfaces/ILidoLocator.sol";

/**
 * @title A contract for EIP-7251: Increase the MAX_EFFECTIVE_BALANCE.
 * Allow validators to have larger effective balances, while maintaining the 32 ETH lower bound.
 */
contract ValidatorConsolidationRequests {
    /// @notice EIP-7251 consolidation requests contract address.
    address public constant CONSOLIDATION_REQUEST_PREDEPLOY_ADDRESS = 0x0000BBdDc7CE488642fb579F8B00f3a590007251;

    uint256 internal constant PUBLIC_KEY_LENGTH = 48;
    uint256 internal constant CONSOLIDATION_REQUEST_CALLDATA_LENGTH = PUBLIC_KEY_LENGTH * 2;

    /// @notice Lido Locator contract.
    ILidoLocator public immutable LIDO_LOCATOR;

    /// @param _lidoLocator Lido Locator contract.
    constructor(address _lidoLocator) {
        if (_lidoLocator == address(0)) revert ZeroArgument("_lidoLocator");
        LIDO_LOCATOR = ILidoLocator(_lidoLocator);
    }

    /**
     * @notice Send EIP-7251 consolidation requests for the specified public keys.
     *      Each request instructs a validator to consolidate its stake to the target validator.
     *
     * Requirements:
     *  - The caller must have the `NODE_OPERATOR_REWARDS_ADJUST_ROLE` to perform reward adjustment.
     *  - The vault into which consolidation occurs must be connected to the vault hub.
     *  - The function must be called with a non-zero msg.value that is sufficient to cover all consolidation fees.
     *  - The required amount can be obtained by calling `getConsolidationRequestFee()`, but note that this value is only
     *    valid for the current block and may change. It is therefore advised to provide a slightly higher amount;
     *    any excess will be refunded to the `_refundRecipient` address.
     *  - The `_sourcePubkeys` and `_targetPubkeys` must be valid and belong to registered validators.
     *  - `_adjustmentIncrease` must match the total balance of source validators on the Consensus Layer.
     *
     * Execution Flows:
     *  This function designed to be called by Vault-CLI using EIP-7702 delegation.
     *
     * Notes:
     *  Consolidation requests are asynchronous and handled on the Consensus Layer. The function optimistically
     *  assumes that the consolidation will succeed and immediately increases the node operator's reward adjustment
     *  via the Dashboard contract. However, if the consolidation fails, the function does not take
     *  responsibility for rolling back the adjustment. It is the responsibility of the Node Operator and Vault Owner to call
     *  `setRewardsAdjustment` on the Dashboard contract to correct the adjustment value in such cases.
     *
     *  Additionally, this function assumes that the provided source and target pubkeys are valid, and that the reward
     *  adjustment value is appropriate. Because of this, it is highly recommended to use the `Vault CLI` tool to interact
     *  with this function. `Vault CLI` performs pre-checks to ensure the correctness of public keys and the adjustment value,
     *  and also monitors post-execution state on the CL to verify that the consolidation was successful.
     *
     * @param _sourcePubkeys An array of tightly packed arrays of 48-byte public keys corresponding to validators requesting consolidation.
     *      | ----- public key (48 bytes) ----- || ----- public key (48 bytes) ----- | ...
     *
     * @param _targetPubkeys An array of 48-byte public keys corresponding to validators to consolidate to.
     *      | ----- public key (48 bytes) ----- || ----- public key (48 bytes) ----- | ...
     *
     * @param _refundRecipient The address to refund the excess consolidation fee to.
     * @param _dashboard The address of the dashboard contract.
     * @param _adjustmentIncrease The sum of the balances of the source validators to increase the rewards adjustment by.
     */
    function addConsolidationRequestsAndIncreaseRewardsAdjustment(
        bytes[] calldata _sourcePubkeys,
        bytes[] calldata _targetPubkeys,
        address _refundRecipient,
        address _dashboard,
        uint256 _adjustmentIncrease
    ) external payable {
        if (msg.value == 0) revert ZeroArgument("msg.value");
        if (_sourcePubkeys.length == 0) revert ZeroArgument("sourcePubkeys");
        if (_targetPubkeys.length == 0) revert ZeroArgument("targetPubkeys");
        if (_dashboard == address(0)) revert ZeroArgument("dashboard");
        if (_sourcePubkeys.length != _targetPubkeys.length) revert MismatchingSourceAndTargetPubkeysCount(_sourcePubkeys.length, _targetPubkeys.length);
        
        // If the refund recipient is not set, use the sender as the refund recipient
        if (_refundRecipient == address(0)) {
            _refundRecipient = msg.sender;
        }

<<<<<<< HEAD
        VaultHub.VaultConnection memory vaultConnection = Dashboard(payable(_dashboard)).vaultConnection();
        if(vaultConnection.vaultIndex == 0 || vaultConnection.pendingDisconnect == true) {
=======
        if (_sourcePubkeys.length != _targetPubkeys.length) {
            revert MismatchingSourceAndTargetPubkeysCount(_sourcePubkeys.length, _targetPubkeys.length);
        }

        VaultHub vaultHub = VaultHub(payable(LIDO_LOCATOR.vaultHub()));
        VaultHub.VaultConnection memory vaultConnection = vaultHub.vaultConnection(_stakingVault);

        if(vaultConnection.vaultIndex == 0 || vaultHub.isPendingDisconnect(_stakingVault)) {
>>>>>>> 6da78626
            revert VaultNotConnected();
        }

        uint256 consolidationRequestsCount = _validatePubkeysAndCountConsolidationRequests(_sourcePubkeys, _targetPubkeys);

        uint256 feePerRequest = _getConsolidationRequestFee();
        uint256 totalFee = consolidationRequestsCount * feePerRequest;
        if (msg.value < totalFee) revert InsufficientValidatorConsolidationFee(msg.value, totalFee);

        bytes[] memory consolidationRequestEncodedCalls = _consolidationCalldatas(_sourcePubkeys, _targetPubkeys, consolidationRequestsCount);

        for (uint256 i = 0; i < consolidationRequestEncodedCalls.length; i++) {
            (bool success, ) = CONSOLIDATION_REQUEST_PREDEPLOY_ADDRESS.call{value: feePerRequest}(consolidationRequestEncodedCalls[i]);
            if (!success) {
                revert ConsolidationRequestFailed(consolidationRequestEncodedCalls[i]);
            }
        }

        uint256 excess = msg.value - totalFee;
        if (excess > 0) {
            (bool success, ) = _refundRecipient.call{value: excess}("");
            if (!success) {
                revert ConsolidationFeeRefundFailed(_refundRecipient, excess);
            }
        }

        if(_adjustmentIncrease > 0) {
            Dashboard(payable(_dashboard)).increaseRewardsAdjustment(_adjustmentIncrease);
        }

        emit ConsolidationRequestsAndRewardsAdjustmentIncreased(msg.sender, _sourcePubkeys, _targetPubkeys, _refundRecipient, excess, _adjustmentIncrease);
    }

    /**
     * @notice Returns the encoded calls for EIP-7251 consolidation requests and the rewards adjustment increase.
     * This is part of the Vault-CLI flow that validates input parameters and creates calldatas for consolidation requests and reward adjustment increases.
     * Later, the Vault-CLI sends these calldatas using EIP-5792
     *
     * @param _sourcePubkeys An array of tightly packed arrays of 48-byte public keys corresponding to validators requesting consolidation.
     *      | ----- public key (48 bytes) ----- || ----- public key (48 bytes) ----- | ...
     *
     * @param _targetPubkeys An array of 48-byte public keys corresponding to validators to consolidate to.
     *      | ----- public key (48 bytes) ----- || ----- public key (48 bytes) ----- | ...
     *
     * @param _dashboard The address of the dashboard contract.
     * @param _adjustmentIncrease The sum of the balances of the source validators to increase the rewards adjustment by.
     */
    function getConsolidationRequestsAndAdjustmentIncreaseEncodedCalls(
        bytes[] calldata _sourcePubkeys,
        bytes[] calldata _targetPubkeys,
        address _dashboard,
        uint256 _adjustmentIncrease
    ) external view returns (bytes[] memory consolidationRequestEncodedCalls, bytes memory adjustmentIncreaseEncodedCall) {
        if (_sourcePubkeys.length == 0) revert ZeroArgument("sourcePubkeys");
        if (_targetPubkeys.length == 0) revert ZeroArgument("targetPubkeys");
        if (_dashboard == address(0)) revert ZeroArgument("dashboard");
        if (_sourcePubkeys.length != _targetPubkeys.length) revert MismatchingSourceAndTargetPubkeysCount(_sourcePubkeys.length, _targetPubkeys.length);
        
        VaultHub.VaultConnection memory vaultConnection = Dashboard(payable(_dashboard)).vaultConnection();
        if(vaultConnection.vaultIndex == 0 || vaultConnection.pendingDisconnect == true) {
            revert VaultNotConnected();
        }

        uint256 consolidationRequestsCount = _validatePubkeysAndCountConsolidationRequests(_sourcePubkeys, _targetPubkeys);
        consolidationRequestEncodedCalls = _consolidationCalldatas(_sourcePubkeys, _targetPubkeys, consolidationRequestsCount);

        if(_adjustmentIncrease > 0) {
            adjustmentIncreaseEncodedCall = abi.encodeWithSelector(NodeOperatorFee.increaseRewardsAdjustment.selector, _adjustmentIncrease);
        }

        return (consolidationRequestEncodedCalls, adjustmentIncreaseEncodedCall);
    }

    /**
     * @dev Retrieves the current EIP-7251 consolidation fee. This fee is valid only for the current block and may change in subsequent blocks.
     * @return The minimum fee required per consolidation request.
     */
    function getConsolidationRequestFee() external view returns (uint256) {
        return _getConsolidationRequestFee();
    }

    function _getConsolidationRequestFee() private view returns (uint256) {
        (bool success, bytes memory feeData) = CONSOLIDATION_REQUEST_PREDEPLOY_ADDRESS.staticcall("");

        if (!success) {
            revert ConsolidationFeeReadFailed();
        }

        if (feeData.length != 32) {
            revert ConsolidationFeeInvalidData();
        }

        return abi.decode(feeData, (uint256));
    }

    function _copyPubkeysToMemory(
        bytes memory _target,
        uint256 _targetIndex,
        bytes calldata _source,
        uint256 _sourceIndex
    ) private pure {
        assembly {
            calldatacopy(
                add(_target, add(32, mul(_targetIndex, PUBLIC_KEY_LENGTH))),
                add(_source.offset, mul(_sourceIndex, PUBLIC_KEY_LENGTH)),
                PUBLIC_KEY_LENGTH
            )
        }
    }

    function _consolidationCalldatas(
        bytes[] calldata _sourcePubkeys,
        bytes[] calldata _targetPubkeys,
        uint256 _consolidationRequestsCount
    ) private pure returns (bytes[] memory) {
        bytes[] memory consolidationRequestEncodedCalls = new bytes[](_consolidationRequestsCount);

        uint256 k = 0;
        for (uint256 i = 0; i < _sourcePubkeys.length; i++) {
            uint256 sourcePubkeysCount = _sourcePubkeys[i].length / PUBLIC_KEY_LENGTH;
            
            for (uint256 j = 0; j < sourcePubkeysCount; j++) {
                consolidationRequestEncodedCalls[k] = new bytes(CONSOLIDATION_REQUEST_CALLDATA_LENGTH);

                _copyPubkeysToMemory(consolidationRequestEncodedCalls[k], 0, _sourcePubkeys[i], j);
                _copyPubkeysToMemory(consolidationRequestEncodedCalls[k], 1, _targetPubkeys[i], 0);

                unchecked { k++; }
            }
        }

        return consolidationRequestEncodedCalls;
    }

    function _validatePubkeysAndCountConsolidationRequests(
        bytes[] calldata _sourcePubkeys,
        bytes[] calldata _targetPubkeys
    ) private pure returns (uint256) {
        uint256 consolidationRequestsCount = 0;
        for (uint256 i = 0; i < _sourcePubkeys.length; i++) {
            if (_targetPubkeys[i].length != PUBLIC_KEY_LENGTH) {
                revert MalformedTargetPubkey();
            }
            if (_sourcePubkeys[i].length % PUBLIC_KEY_LENGTH != 0) {
                revert MalformedSourcePubkeysArray();
            }

            uint256 keysCount = _sourcePubkeys[i].length / PUBLIC_KEY_LENGTH;
            if (keysCount == 0) {
                revert NoConsolidationRequests();
            }

            consolidationRequestsCount += keysCount;
        }
        return consolidationRequestsCount;
    }

    /**
     * @notice Emitted when the consolidation requests are added
     * @param sender The address of the sender
     * @param sourcePubkeys The source pubkeys
     * @param targetPubkeys The target pubkeys
     * @param refundRecipient The address of the refund recipient
     * @param excess The excess consolidation fee
     * @param adjustmentIncrease The adjustment increase amount
     */
    event ConsolidationRequestsAndRewardsAdjustmentIncreased(
        address indexed sender,
        bytes[] sourcePubkeys,
        bytes[] targetPubkeys,
        address indexed refundRecipient,
        uint256 excess,
        uint256 adjustmentIncrease
    );

    error ZeroArgument(string argName);
    error MalformedSourcePubkeysArray();
    error MalformedTargetPubkey();
    error MismatchingSourceAndTargetPubkeysCount(uint256 sourcePubkeysCount, uint256 targetPubkeysCount);
    error VaultNotConnected();
    error NoConsolidationRequests();
    error InsufficientValidatorConsolidationFee(uint256 provided, uint256 required);
    error ConsolidationFeeReadFailed();
    error ConsolidationFeeInvalidData();
    error ConsolidationFeeRefundFailed(address recipient, uint256 amount);
    error ConsolidationRequestFailed(bytes callData);
}<|MERGE_RESOLUTION|>--- conflicted
+++ resolved
@@ -86,19 +86,9 @@
             _refundRecipient = msg.sender;
         }
 
-<<<<<<< HEAD
-        VaultHub.VaultConnection memory vaultConnection = Dashboard(payable(_dashboard)).vaultConnection();
-        if(vaultConnection.vaultIndex == 0 || vaultConnection.pendingDisconnect == true) {
-=======
-        if (_sourcePubkeys.length != _targetPubkeys.length) {
-            revert MismatchingSourceAndTargetPubkeysCount(_sourcePubkeys.length, _targetPubkeys.length);
-        }
-
         VaultHub vaultHub = VaultHub(payable(LIDO_LOCATOR.vaultHub()));
-        VaultHub.VaultConnection memory vaultConnection = vaultHub.vaultConnection(_stakingVault);
-
-        if(vaultConnection.vaultIndex == 0 || vaultHub.isPendingDisconnect(_stakingVault)) {
->>>>>>> 6da78626
+        address stakingVault = address(Dashboard(payable(_dashboard)).stakingVault());
+        if(!vaultHub.isVaultConnected(stakingVault) || vaultHub.isPendingDisconnect(stakingVault)) {
             revert VaultNotConnected();
         }
 
@@ -157,8 +147,9 @@
         if (_dashboard == address(0)) revert ZeroArgument("dashboard");
         if (_sourcePubkeys.length != _targetPubkeys.length) revert MismatchingSourceAndTargetPubkeysCount(_sourcePubkeys.length, _targetPubkeys.length);
         
-        VaultHub.VaultConnection memory vaultConnection = Dashboard(payable(_dashboard)).vaultConnection();
-        if(vaultConnection.vaultIndex == 0 || vaultConnection.pendingDisconnect == true) {
+        VaultHub vaultHub = VaultHub(payable(LIDO_LOCATOR.vaultHub()));
+        address stakingVault = address(Dashboard(payable(_dashboard)).stakingVault());
+        if(!vaultHub.isVaultConnected(stakingVault) || vaultHub.isPendingDisconnect(stakingVault)) {
             revert VaultNotConnected();
         }
 
