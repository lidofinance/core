// SPDX-FileCopyrightText: 2025 Lido <info@lido.fi>
// SPDX-License-Identifier: GPL-3.0

// See contracts/COMPILERS.md
pragma solidity 0.8.25;

/**
 * @notice validator deposit from the `StakingVault` to the beacon chain
 * @dev withdrawal credentials are provided by the vault
 * @custom:pubkey The validator's BLS public key (48 bytes)
 * @custom:signature BLS signature of the deposit data (96 bytes)
 * @custom:amount Amount of ETH to deposit in wei (must be a multiple of 1 ETH)
 * @custom:depositDataRoot The root hash of the deposit data per ETH beacon spec
 */
struct StakingVaultDeposit {
    bytes pubkey;
    bytes signature;
    uint256 amount;
    bytes32 depositDataRoot;
}

/**
 * @title IStakingVault
 * @author Lido
 * @notice Interface for the `StakingVault` contract
 */
interface IStakingVault {
    /**
     * @notice Latest reported valuation and inOutDelta
     * @custom:valuation Aggregated validator balances plus the balance of `StakingVault`
     * @custom:inOutDelta Net difference between ether funded and withdrawn from `StakingVault`
     */
    struct Report {
        uint128 valuation;
        int128 inOutDelta;
    }

<<<<<<< HEAD
    function DEPOSIT_CONTRACT() external view returns (address);

    function initialize(address _owner, address _operator, bytes calldata _params) external;
=======
    function initialize(address _owner, address _operator, address _depositor, bytes calldata _params) external;
>>>>>>> 6ee2f1c5
    function version() external pure returns (uint64);
    function owner() external view returns (address);
    function getInitializedVersion() external view returns (uint64);
    function vaultHub() external view returns (address);
    function nodeOperator() external view returns (address);
    function depositor() external view returns (address);
    function locked() external view returns (uint256);
    function valuation() external view returns (uint256);
    function unlocked() external view returns (uint256);
    function inOutDelta() external view returns (int256);
    function fund() external payable;
    function withdraw(address _recipient, uint256 _ether) external;
    function lock(uint256 _locked) external;
    function rebalance(uint256 _ether) external;
    function latestReport() external view returns (Report memory);
    function report(uint256 _valuation, int256 _inOutDelta, uint256 _locked) external;
    function withdrawalCredentials() external view returns (bytes32);
    function beaconChainDepositsPaused() external view returns (bool);
    function pauseBeaconChainDeposits() external;
    function resumeBeaconChainDeposits() external;
    function depositToBeaconChain(StakingVaultDeposit[] calldata _deposits) external;
    function requestValidatorExit(bytes calldata _pubkeys) external;
    function calculateValidatorWithdrawalFee(uint256 _keysCount) external view returns (uint256);
    function triggerValidatorWithdrawal(
        bytes calldata _pubkeys,
        uint64[] calldata _amounts,
        address _refundRecipient
    ) external payable;
    function authorizeLidoVaultHub() external;
    function deauthorizeLidoVaultHub() external;
    function vaultHubAuthorized() external view returns (bool);
    function ossifyStakingVault() external;
    function isOssified() external view returns (bool);
    function setDepositor(address _depositor) external;
}<|MERGE_RESOLUTION|>--- conflicted
+++ resolved
@@ -3,6 +3,8 @@
 
 // See contracts/COMPILERS.md
 pragma solidity 0.8.25;
+
+import {IDepositContract} from "contracts/0.8.25/interfaces/IDepositContract.sol";
 
 /**
  * @notice validator deposit from the `StakingVault` to the beacon chain
@@ -35,13 +37,9 @@
         int128 inOutDelta;
     }
 
-<<<<<<< HEAD
-    function DEPOSIT_CONTRACT() external view returns (address);
+    function DEPOSIT_CONTRACT() external view returns (IDepositContract);
 
-    function initialize(address _owner, address _operator, bytes calldata _params) external;
-=======
     function initialize(address _owner, address _operator, address _depositor, bytes calldata _params) external;
->>>>>>> 6ee2f1c5
     function version() external pure returns (uint64);
     function owner() external view returns (address);
     function getInitializedVersion() external view returns (uint64);
