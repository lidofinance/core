--- conflicted
+++ resolved
@@ -7,11 +7,9 @@
         int128 inOutDelta;
     }
 
-<<<<<<< HEAD
     function initialize(address owner, bytes calldata params) external;
-=======
-    function vaultHub() external view returns (address);
->>>>>>> 36c8b857
+
+    function vaultHub() external returns(address);
 
     function latestReport() external view returns (Report memory);
 
