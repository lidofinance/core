// SPDX-FileCopyrightText: 2025 Lido <info@lido.fi>
// SPDX-License-Identifier: GPL-3.0

// See contracts/COMPILERS.md
pragma solidity 0.8.25;

/**
 * @title IStakingVault
 * @author Lido
 * @notice Interface for the `StakingVault` contract
 */
interface IStakingVault {
    /**
     * @notice Latest reported valuation and inOutDelta
     * @custom:valuation Aggregated validator balances plus the balance of `StakingVault`
     * @custom:inOutDelta Net difference between ether funded and withdrawn from `StakingVault`
     */
    struct Report {
        uint128 valuation;
        int128 inOutDelta;
    }

    struct Deposit {
        bytes pubkey;
        bytes signature;
        uint256 amount;
        bytes32 depositDataRoot;
    }

<<<<<<< HEAD
    function initialize(address _owner, address _operator, address _vaultHub, bytes calldata _params) external;
    function version() external pure returns(uint64);
=======
    function initialize(address _owner, address _operator, bytes calldata _params) external;
    function version() external pure returns (uint64);
    function owner() external view returns (address);
>>>>>>> e7034f44
    function getInitializedVersion() external view returns (uint64);
    function vaultHub() external view returns (address);
    function nodeOperator() external view returns (address);
    function depositor() external view returns (address);
    function locked() external view returns (uint256);
    function valuation() external view returns (uint256);
    function unlocked() external view returns (uint256);
    function inOutDelta() external view returns (int256);
    function fund() external payable;
    function withdraw(address _recipient, uint256 _ether) external;
    function lock(uint256 _locked) external;
    function rebalance(uint256 _ether) external;
    function latestReport() external view returns (Report memory);
    function report(uint256 _valuation, int256 _inOutDelta, uint256 _locked) external;
    function withdrawalCredentials() external view returns (bytes32);
    function beaconChainDepositsPaused() external view returns (bool);
    function pauseBeaconChainDeposits() external;
    function resumeBeaconChainDeposits() external;
    function depositToBeaconChain(Deposit[] calldata _deposits) external;
    function requestValidatorExit(bytes calldata _pubkeys) external;
    function calculateValidatorWithdrawalFee(uint256 _keysCount) external view returns (uint256);
    function triggerValidatorWithdrawal(
        bytes calldata _pubkeys,
        uint64[] calldata _amounts,
        address _refundRecipient
    ) external payable;
}<|MERGE_RESOLUTION|>--- conflicted
+++ resolved
@@ -27,14 +27,9 @@
         bytes32 depositDataRoot;
     }
 
-<<<<<<< HEAD
     function initialize(address _owner, address _operator, address _vaultHub, bytes calldata _params) external;
-    function version() external pure returns(uint64);
-=======
-    function initialize(address _owner, address _operator, bytes calldata _params) external;
     function version() external pure returns (uint64);
     function owner() external view returns (address);
->>>>>>> e7034f44
     function getInitializedVersion() external view returns (uint64);
     function vaultHub() external view returns (address);
     function nodeOperator() external view returns (address);
@@ -61,4 +56,5 @@
         uint64[] calldata _amounts,
         address _refundRecipient
     ) external payable;
+    function isOssified() external view returns (bool);
 }