// SPDX-FileCopyrightText: 2025 Lido <info@lido.fi>
// SPDX-License-Identifier: GPL-3.0

// See contracts/COMPILERS.md
pragma solidity 0.8.25;

/**
 * @title IStakingVault
 * @author Lido
 * @notice Interface for the `StakingVault` contract
 */
interface IStakingVault {
    /**
     * @notice Latest reported valuation and inOutDelta
     * @custom:valuation Aggregated validator balances plus the balance of `StakingVault`
     * @custom:inOutDelta Net difference between ether funded and withdrawn from `StakingVault`
     */
    struct Report {
        uint128 valuation;
        int128 inOutDelta;
    }

    struct Deposit {
        bytes pubkey;
        bytes signature;
        uint256 amount;
        bytes32 depositDataRoot;
    }

    function initialize(address _owner, address _operator, address _depositor, bytes calldata _params) external;

    function version() external pure returns (uint64);

    function getInitializedVersion() external view returns (uint64);

    function vaultHub() external view returns (address);

<<<<<<< HEAD
    function depositContract() external view returns (address);

=======
>>>>>>> cac27de2
    function nodeOperator() external view returns (address);

    function depositor() external view returns (address);

    function locked() external view returns (uint256);

    function valuation() external view returns (uint256);
<<<<<<< HEAD

    function isBalanced() external view returns (bool);

=======
>>>>>>> cac27de2
    function unlocked() external view returns (uint256);

    function inOutDelta() external view returns (int256);

<<<<<<< HEAD
    function beaconChainDepositsPaused() external view returns (bool);

    function withdrawalCredentials() external view returns (bytes32);

=======
>>>>>>> cac27de2
    function fund() external payable;

    function withdraw(address _recipient, uint256 _ether) external;

<<<<<<< HEAD
    function depositToBeaconChain(Deposit[] calldata _deposits) external;

    function requestValidatorExit(bytes calldata _pubkeys) external;

=======
>>>>>>> cac27de2
    function lock(uint256 _locked) external;

    function rebalance(uint256 _ether) external;
<<<<<<< HEAD

    function pauseBeaconChainDeposits() external;

    function resumeBeaconChainDeposits() external;

=======
>>>>>>> cac27de2
    function latestReport() external view returns (Report memory);

    function report(uint256 _valuation, int256 _inOutDelta, uint256 _locked) external;
<<<<<<< HEAD
}

/**
 * @title IStakingVault
 * @author Lido
 * @notice Interface for the `StakingVault` contract with `owner()` method from OZ `OwnableUpgradeable`
 */
interface IStakingVaultOwnable is IStakingVault {
    function owner() external view returns (address);
=======

    function withdrawalCredentials() external view returns (bytes32);
    function beaconChainDepositsPaused() external view returns (bool);
    function pauseBeaconChainDeposits() external;
    function resumeBeaconChainDeposits() external;
    function depositToBeaconChain(Deposit[] calldata _deposits) external;

    function requestValidatorExit(bytes calldata _pubkeys) external;

    function calculateValidatorWithdrawalFee(uint256 _keysCount) external view returns (uint256);
    function triggerValidatorWithdrawal(
        bytes calldata _pubkeys,
        uint64[] calldata _amounts,
        address _refundRecipient
    ) external payable;
>>>>>>> cac27de2
}<|MERGE_RESOLUTION|>--- conflicted
+++ resolved
@@ -35,11 +35,6 @@
 
     function vaultHub() external view returns (address);
 
-<<<<<<< HEAD
-    function depositContract() external view returns (address);
-
-=======
->>>>>>> cac27de2
     function nodeOperator() external view returns (address);
 
     function depositor() external view returns (address);
@@ -47,59 +42,22 @@
     function locked() external view returns (uint256);
 
     function valuation() external view returns (uint256);
-<<<<<<< HEAD
-
-    function isBalanced() external view returns (bool);
-
-=======
->>>>>>> cac27de2
     function unlocked() external view returns (uint256);
 
     function inOutDelta() external view returns (int256);
 
-<<<<<<< HEAD
-    function beaconChainDepositsPaused() external view returns (bool);
-
-    function withdrawalCredentials() external view returns (bytes32);
-
-=======
->>>>>>> cac27de2
     function fund() external payable;
 
     function withdraw(address _recipient, uint256 _ether) external;
 
-<<<<<<< HEAD
-    function depositToBeaconChain(Deposit[] calldata _deposits) external;
 
-    function requestValidatorExit(bytes calldata _pubkeys) external;
-
-=======
->>>>>>> cac27de2
     function lock(uint256 _locked) external;
 
     function rebalance(uint256 _ether) external;
-<<<<<<< HEAD
 
-    function pauseBeaconChainDeposits() external;
-
-    function resumeBeaconChainDeposits() external;
-
-=======
->>>>>>> cac27de2
     function latestReport() external view returns (Report memory);
 
     function report(uint256 _valuation, int256 _inOutDelta, uint256 _locked) external;
-<<<<<<< HEAD
-}
-
-/**
- * @title IStakingVault
- * @author Lido
- * @notice Interface for the `StakingVault` contract with `owner()` method from OZ `OwnableUpgradeable`
- */
-interface IStakingVaultOwnable is IStakingVault {
-    function owner() external view returns (address);
-=======
 
     function withdrawalCredentials() external view returns (bytes32);
     function beaconChainDepositsPaused() external view returns (bool);
@@ -115,5 +73,13 @@
         uint64[] calldata _amounts,
         address _refundRecipient
     ) external payable;
->>>>>>> cac27de2
+}
+
+/**
+ * @title IStakingVault
+ * @author Lido
+ * @notice Interface for the `StakingVault` contract with `owner()` method from OZ `OwnableUpgradeable`
+ */
+interface IStakingVaultOwnable is IStakingVault {
+    function owner() external view returns (address);
 }