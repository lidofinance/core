--- conflicted
+++ resolved
@@ -118,7 +118,6 @@
      * @notice Initializes `StakingVault` with an owner, operator, and optional parameters
      * @param _owner Address that will own the vault
      * @param _operator Address of the node operator
-<<<<<<< HEAD
      * @param - Additional initialization parameters
      */
     function initialize(
@@ -126,10 +125,6 @@
         address _operator,
         bytes calldata /* _params */
     ) external onlyBeacon initializer {
-=======
-     */
-    function initialize(address _owner, address _operator, bytes calldata /* _params */ ) external onlyBeacon initializer {
->>>>>>> 887fec3a
         __Ownable_init(_owner);
         _getStorage().operator = _operator;
     }
