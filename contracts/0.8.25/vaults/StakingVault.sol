--- conflicted
+++ resolved
@@ -157,19 +157,16 @@
         if (_nodeOperator == address(0)) revert ZeroArgument("_nodeOperator");
 
         __Ownable_init(_owner);
-<<<<<<< HEAD
-        _getStorage().nodeOperator = _nodeOperator;
-        ERC7201Storage storage $ = _getStorage();
+
+        ERC7201Storage storage $ = _getStorage();
+        // NOTE: Do we need to refresh report here?
         $.report.timestamp = uint64(block.timestamp);
-=======
-
-        ERC7201Storage storage $ = _getStorage();
         $.nodeOperator = _nodeOperator;
         $.depositor = _depositor == address(0) ? _nodeOperator : _depositor;
 
         emit NodeOperatorSet(_nodeOperator);
         emit DepositorSet(_depositor);
->>>>>>> 1a8841b4
+
     }
 
     /**
@@ -469,16 +466,10 @@
      * @param _inOutDelta New net difference between funded and withdrawn ether
      * @param _locked New amount of locked ether
      */
-<<<<<<< HEAD
     function report(uint64 _timestamp, uint256 _valuation, int256 _inOutDelta, uint256 _locked) external {
         if (msg.sender != address(VAULT_HUB)) revert NotAuthorized("report", msg.sender);
 
-=======
-    function report(uint256 _valuation, int256 _inOutDelta, uint256 _locked) external {
->>>>>>> 1a8841b4
-        ERC7201Storage storage $ = _getStorage();
-        if (msg.sender != address(VAULT_HUB)) revert NotAuthorized("report", msg.sender);
-
+        ERC7201Storage storage $ = _getStorage();
         $.report.timestamp = _timestamp;
         $.report.valuation = uint128(_valuation);
         $.report.inOutDelta = int128(_inOutDelta);
@@ -543,13 +534,8 @@
 
         ERC7201Storage storage $ = _getStorage();
         if ($.beaconChainDepositsPaused) revert BeaconChainDepositsArePaused();
-<<<<<<< HEAD
-        if (msg.sender != DEPOSITOR) revert NotAuthorized("depositToBeaconChain", msg.sender);
-        if (checkFreshnessAndGetVauluation() < $.locked) revert ValuationBelowLockedAmount();
-=======
         if (msg.sender != $.depositor) revert NotAuthorized("depositToBeaconChain", msg.sender);
         if (valuation() < $.locked) revert ValuationBelowLockedAmount();
->>>>>>> 1a8841b4
 
         uint256 numberOfDeposits = _deposits.length;
         uint256 totalAmount = 0;
@@ -717,7 +703,14 @@
      * @param inOutDelta Net difference between ether funded and withdrawn from `StakingVault`
      * @param locked Amount of ether locked in `StakingVault`
      */
-    event Reported(uint256 timestamp, uint256 valuation, int256 inOutDelta, uint256 locked);
+    event Reported(uint64 timestamp, uint256 valuation, int256 inOutDelta, uint256 locked);
+
+    /**
+     * @notice Emitted if `owner` of `StakingVault` is a contract and its `onReport` hook reverts
+     * @dev Hook used to inform `owner` contract of a new report, e.g. calculating AUM fees, etc.
+     * @param reason Revert data from `onReport` hook
+     */
+    event OnReportFailed(bytes reason);
 
     /**
      * @notice Emitted when deposits to beacon chain are paused
@@ -866,24 +859,23 @@
      */
     error PartialWithdrawalNotAllowed();
 
-    /**
-<<<<<<< HEAD
-     * @notice Thrown when the report is not fresh
+        /**
+     * @notice Thrown when trying to detach vault from VaultHub while it is not attached
+     */
+    error VaultHubDetached();
+
+    /**
+     * @notice Thrown when trying to ossify vault, or to attach vault to VaultHub while it is already attached
+     */
+    error VaultHubAttached();
+
+    /**
+     * @notice Thrown when trying to attach vault to VaultHub while it is ossified
+     */
+    error VaultIsOssified();
+
+    /**
+     * @notice Thrown when a fresh report is required
      */
     error FreshReportRequired();
-=======
-     * @notice Thrown when trying to detach vault from VaultHub while it is not attached
-     */
-    error VaultHubDetached();
-
-    /**
-     * @notice Thrown when trying to ossify vault, or to attach vault to VaultHub while it is already attached
-     */
-    error VaultHubAttached();
-
-    /**
-     * @notice Thrown when trying to attach vault to VaultHub while it is ossified
-     */
-    error VaultIsOssified();
->>>>>>> 1a8841b4
 }