// SPDX-FileCopyrightText: 2025 Lido <info@lido.fi>
// SPDX-License-Identifier: GPL-3.0

// See contracts/COMPILERS.md
pragma solidity 0.8.25;

import {OwnableUpgradeable} from "contracts/openzeppelin/5.2/upgradeable/access/OwnableUpgradeable.sol";
import {TriggerableWithdrawals} from "contracts/common/lib/TriggerableWithdrawals.sol";

import {VaultHub} from "./VaultHub.sol";
import {PinnedBeaconUtils} from "./lib/PinnedBeaconUtils.sol";

import {IDepositContract} from "../interfaces/IDepositContract.sol";
import {IStakingVault, StakingVaultDeposit} from "./interfaces/IStakingVault.sol";

/**
 * @title StakingVault
 * @author Lido
 * @notice
 *
 * StakingVault is a contract which is designed to be used as withdrawal credentials
 * to stake ETH with a designated node operator, while being able to mint stETH.
 *
 * The StakingVault can be used as a backing for minting new stETH through integration with the VaultHub.
 * When minting stETH backed by the StakingVault, the VaultHub designates a portion of the StakingVault's
 * total value as locked, which cannot be withdrawn by the owner. This locked portion represents the
 * collateral for the minted stETH.
 *
 * Access Control:
 * - Owner:
 *   - `fund()`
 *   - `withdraw()`
 *   - `rebalance()`
 *   - `lock()`
 *   - `pauseBeaconChainDeposits()`
 *   - `resumeBeaconChainDeposits()`
 *   - `requestValidatorExit()`
 *   - `triggerValidatorWithdrawal()`
 *   - `authorizeLidoVaultHub()`
 *   - `deauthorizeLidoVaultHub()`
 *   - `ossifyStakingVault()`
 *   - `setDepositor()`
 *   - `resetLocked()`
 * - Operator:
 *   - `triggerValidatorWithdrawal()`
 * - Depositor:
 *   - `depositToBeaconChain()`
 * - VaultHub:
 *   - `report()`
 *   - `rebalance()`
 *   - `triggerValidatorWithdrawal()`
 * - Anyone:
 *   - Can send ETH directly to the vault (treated as rewards)
 *
 * PinnedBeaconProxy
 * The contract is designed as an extended beacon proxy implementation, allowing individual StakingVault instances
 * to be ossified (pinned) to prevent future upgrades. The implementation is petrified (non-initializable)
 * and contains immutable references to the beacon chain deposit contract.
 */
contract StakingVault is IStakingVault, OwnableUpgradeable {
    /**
     * @notice ERC-7201 storage namespace for the vault
     * @dev ERC-7201 namespace is used to prevent upgrade collisions
     * @custom:report Latest report containing total value and inOutDelta
     * @custom:locked Amount of ether locked on StakingVault by VaultHub and cannot be withdrawn by owner
     * @custom:inOutDelta Net difference between ether funded and withdrawn from StakingVault
     * @custom:nodeOperator Address of the node operator
     * @custom:depositor Address of the depositor
     * @custom:vaultHubAuthorized Whether the vaultHub is authorized at the vault
     * @custom:beaconChainDepositsPaused Whether beacon deposits are paused by the vault owner
     */
    struct ERC7201Storage {
        Report report;
        uint128 locked;
        int128 inOutDelta;
        address nodeOperator;
        address depositor;
        bool vaultHubAuthorized;
        bool beaconChainDepositsPaused;
    }

    /**
     * @notice Version of the contract on the implementation
     *         The implementation is petrified to this version
     */
    uint64 private constant _VERSION = 1;

    /**
     * @notice Address of `VaultHub`
     *         Set immutably in the constructor to avoid storage costs
     */
    VaultHub private immutable VAULT_HUB;

    /**
     * @notice Address of `BeaconChainDepositContract`
     *         Set immutably in the constructor to avoid storage costs
     */
    IDepositContract public immutable DEPOSIT_CONTRACT;

    /**
     * @notice The type of withdrawal credentials for the validators deposited from this `StakingVault`.
     */
    uint256 private constant WC_0X02_PREFIX = 0x02 << 248;

    /**
     * @notice The length of the public key in bytes
     */
    uint256 public constant PUBLIC_KEY_LENGTH = 48;

    /**
     * @notice Storage offset slot for ERC-7201 namespace
     *         The storage namespace is used to prevent upgrade collisions
     *         `keccak256(abi.encode(uint256(keccak256("Lido.Vaults.StakingVault")) - 1)) & ~bytes32(uint256(0xff))`
     */
    bytes32 private constant ERC7201_STORAGE_LOCATION =
        0x2ec50241a851d8d3fea472e7057288d4603f7a7f78e6d18a9c12cad84552b100;

    /**
     * @notice Constructs the implementation of `StakingVault`
     * @param _vaultHub Address of `VaultHub`
     * @param _beaconChainDepositContract Address of `BeaconChainDepositContract`
     * @dev Fixes `VaultHub` and `BeaconChainDepositContract` addresses in the bytecode of the implementation
     */
    constructor(address _vaultHub, address _beaconChainDepositContract) {
        if (_vaultHub == address(0)) revert ZeroArgument("_vaultHub");
        if (_beaconChainDepositContract == address(0)) revert ZeroArgument("_beaconChainDepositContract");

        VAULT_HUB = VaultHub(_vaultHub);
        DEPOSIT_CONTRACT = IDepositContract(_beaconChainDepositContract);

        // Prevents reinitialization of the implementation
        _disableInitializers();
    }

    /**
     * @notice Initializes `StakingVault` with an owner, node operator, and optional parameters
     * @param _owner Address that will own the vault
     * @param _nodeOperator Address of the node operator
     * @param _depositor Address of the depositor. If zero address, _nodeOperator will be used
     * @param - Additional initialization parameters
     */
    function initialize(
        address _owner,
        address _nodeOperator,
        address _depositor,
        bytes calldata /* _params */
    ) external initializer {
        if (_nodeOperator == address(0)) revert ZeroArgument("_nodeOperator");

        __Ownable_init(_owner);

        ERC7201Storage storage $ = _getStorage();
        $.nodeOperator = _nodeOperator;
        $.depositor = _depositor == address(0) ? _nodeOperator : _depositor;

        emit NodeOperatorSet(_nodeOperator);
        emit DepositorSet(_depositor);
    }

    /**
     * @notice Returns the highest version that has been initialized as uint64
     */
    function getInitializedVersion() external view returns (uint64) {
        return _getInitializedVersion();
    }

    /**
     * @notice Returns the version of the contract as uint64
     */
    function version() external pure returns (uint64) {
        return _VERSION;
    }

    /**
     * @notice returns owner of the contract
     * @dev fixes solidity interface inference
     */
    function owner() public view override(IStakingVault, OwnableUpgradeable) returns (address) {
        return OwnableUpgradeable.owner();
    }

    // * * * * * * * * * * * * * * * * * * * *  //
    // * * * STAKING VAULT BUSINESS LOGIC * * * //
    // * * * * * * * * * * * * * * * * * * * *  //

    /**
     * @notice Returns the address of `VaultHub`
     */
    function vaultHub() external view returns (address) {
        return address(VAULT_HUB);
    }

    /**
     * @notice Authorizes the `VaultHub` at the vault
     * @dev Can only be called by the owner
     * @dev Reverts if vaultHub is already authorized
     * @dev Reverts if vault is ossified
     * @dev Reverts if the depositor is not the Lido Predeposit Guarantee
     */
    function authorizeLidoVaultHub() external onlyOwner {
        ERC7201Storage storage $ = _getStorage();
        if ($.vaultHubAuthorized) revert VaultHubAuthorized();
        if (ossified()) revert VaultOssified();

        address lidoPredepositGuarantee = VaultHub(VAULT_HUB).LIDO_LOCATOR().predepositGuarantee();
        if ($.depositor != lidoPredepositGuarantee) revert InvalidDepositor($.depositor);

        $.vaultHubAuthorized = true;

        emit VaultHubAuthorizedSet(true);
    }

    /**
     * @notice Deauthorizes the `VaultHub` from the vault
     * @dev Can only be called by the owner
     * @dev Reverts if vaultHub is already deauthorized
     * @dev Reverts if vault is already connected to VaultHub
     */
    function deauthorizeLidoVaultHub() external onlyOwner {
        VaultHub.VaultSocket memory socket = VaultHub(VAULT_HUB).vaultSocket(address(this));
        if (socket.vault != address(0)) {
            revert VaultConnected();
        }

        ERC7201Storage storage $ = _getStorage();
        if (!$.vaultHubAuthorized) revert VaultHubNotAuthorized();

        $.vaultHubAuthorized = false;

        emit VaultHubAuthorizedSet(false);
    }

    /**
     * @notice Returns true if the vault is attached to VaultHub
     * @return True if the vault is attached to VaultHub, false otherwise
     */
    function vaultHubAuthorized() external view returns (bool) {
        return _getStorage().vaultHubAuthorized;
    }

    /**
     * @notice Ossifies the current implementation. WARNING: This operation is irreversible,
     *         once ossified, the vault cannot be upgraded or attached to VaultHub.
     * @dev Can only be called by the owner.
     *      Pins the current vault implementation to prevent further upgrades.
     *      Emits an event `PinnedImplementationUpdated` with the current implementation address.
     * @dev Reverts if already ossified.
     * @dev Reverts if vaultHub is authorized at the vault
     */
    function ossifyStakingVault() external onlyOwner {
        ERC7201Storage storage $ = _getStorage();
        if ($.vaultHubAuthorized) revert VaultHubAuthorized();
        PinnedBeaconUtils.ossify();
    }

    /**
     * @notice Returns true if the vault is ossified
     * @return True if the vault is ossified, false otherwise
     */
    function ossified() public view returns (bool) {
        return PinnedBeaconUtils.ossified();
    }

    /**
     * @notice Returns the current total value of `StakingVault` in ether
     * @dev totalValue = latestReport.totalValue + (current inOutDelta - latestReport.inOutDelta)
     */
    function totalValue() public view returns (uint256) {
        ERC7201Storage storage $ = _getStorage();
        return uint256(int256(int128($.report.totalValue) + $.inOutDelta - $.report.inOutDelta));
    }

    /**
     * @notice Returns the amount of ether locked in `StakingVault` in ether
     * @dev Locked amount is updated by `VaultHub` with reports
     *      and can also be increased by `VaultHub` outside of reports
     */
    function locked() external view returns (uint256) {
        return _getStorage().locked;
    }

    /**
     * @notice Returns the unlocked amount of ether, which is the total value minus the locked ether amount
     * @dev Unlocked amount is the total amount that can be withdrawn from `StakingVault`,
     *      including ether currently being staked on validators
     */
    function unlocked() public view returns (uint256) {
        uint256 totalValue_ = totalValue();
        uint256 locked_ = _getStorage().locked;

        if (locked_ > totalValue_) return 0;

        return totalValue_ - locked_;
    }

    /**
     * @notice Resets the locked amount to 0 only when the vaultHub is deauthorized
     * @dev Can only be called by the owner
     * @dev Reverts if vaultHub is authorized at the vault
     */
    function resetLocked() external onlyOwner {
        ERC7201Storage storage $ = _getStorage();
        if ($.vaultHubAuthorized) revert VaultHubAuthorized();
        _getStorage().locked = 0;

        emit LockedReset();
    }

    /**
     * @notice Returns the net difference between funded and withdrawn ether.
     * @dev This counter is only updated via:
     *      - `fund()`,
     *      - `withdraw()`,
     *      - `rebalance()` functions.
     *      NB: Direct ether transfers through `receive()` are not accounted for because
     *      those are considered as rewards.
     * @dev This delta will be negative if all funded ether with earned rewards are withdrawn,
     *      i.e. there will be more ether withdrawn than funded (assuming `StakingVault` is profitable).
     */
    function inOutDelta() external view returns (int256) {
        return _getStorage().inOutDelta;
    }

    /**
     * @notice Returns the latest report data for the vault (total value and inOutDelta)
     */
    function latestReport() external view returns (IStakingVault.Report memory) {
        return _getStorage().report;
    }

    /**
     * @notice Returns the address of the node operator
     *         Node operator is the party responsible for managing the validators.
     *         Node operator address is set in the initialization and can never be changed.
     */
    function nodeOperator() external view returns (address) {
        return _getStorage().nodeOperator;
    }

    /**
     * @notice Returns the address of the depositor
     *         Trusted party responsible for securely depositing validators to the beacon chain, e.g.
     *         securing against deposit frontrun vulnerability in ethereum deposit contract
     *         (for reference see LIP-5 - https://research.lido.fi/t/lip-5-mitigations-for-deposit-front-running-vulnerability/1269).
     *         In the context of this contract, the depositor performs deposits through `depositToBeaconChain()`.
     * @return Address of the depositor
     */
    function depositor() external view returns (address) {
        return _getStorage().depositor;
    }

    /**
     * @notice Sets the address of the depositor
     * @dev Can only be called by the owner
     * @dev Reverts if the `_depositor` is the zero address
     * @dev Reverts if the vault is attached to VaultHub
     */
    function setDepositor(address _depositor) external onlyOwner {
        if (_depositor == address(0)) revert ZeroArgument("_depositor");

        ERC7201Storage storage $ = _getStorage();
        if ($.vaultHubAuthorized) revert VaultHubAuthorized();
        $.depositor = _depositor;
        emit DepositorSet(_depositor);
    }

    /**
     * @notice Accepts direct ether transfers
     *         Ether received through direct transfers is not accounted for in `inOutDelta`
     */
    receive() external payable {
        if (msg.value == 0) revert ZeroArgument("msg.value");
    }

    /**
     * @notice Funds StakingVault with ether
     * @dev Updates inOutDelta to track the net difference between funded and withdrawn ether
     */
    function fund() external payable onlyOwner {
        if (msg.value == 0) revert ZeroArgument("msg.value");

        ERC7201Storage storage $ = _getStorage();
        $.inOutDelta += int128(int256(msg.value));

        emit Funded(msg.sender, msg.value);
    }

    /**
     * @notice Withdraws ether from StakingVault to a specified recipient.
     * @param _recipient Address to receive the withdrawn ether.
     * @param _ether Amount of ether to withdraw.
     * @dev Cannot withdraw more than the unlocked amount or the balance of the contract, whichever is less.
     * @dev Updates inOutDelta to track the net difference between funded and withdrawn ether.
     * @dev Checks that totalValue remains greater or equal than locked amount and prevents reentrancy attacks.
     */
    function withdraw(address _recipient, uint256 _ether) external onlyOwner {
        if (_recipient == address(0)) revert ZeroArgument("_recipient");
        if (_ether == 0) revert ZeroArgument("_ether");
        if (_ether > address(this).balance) revert InsufficientBalance(address(this).balance);
        uint256 unlocked_ = unlocked();
        if (_ether > unlocked_) revert InsufficientUnlocked(unlocked_);

        ERC7201Storage storage $ = _getStorage();
        $.inOutDelta -= int128(int256(_ether));

        (bool success, ) = _recipient.call{value: _ether}("");
        if (!success) revert TransferFailed(_recipient, _ether);

        if (isReportFresh()) {
            if (totalValue() < $.locked) revert TotalValueBelowLockedAmount();
        } else {
            if (address(this).balance < $.locked) revert TotalValueBelowLockedAmount();
        }

        emit Withdrawn(msg.sender, _recipient, _ether);
    }

    /**
     * @notice Locks ether in StakingVault
     * @dev Can only be called by owner; locked amount can only be increased
     * @param _locked New amount to lock
     */
    function lock(uint256 _locked) external onlyOwner {
        ERC7201Storage storage $ = _getStorage();
        if (_locked <= $.locked) revert NewLockedNotGreaterThanCurrent();
        if (isReportFresh()) {
            if (_locked > totalValue()) revert NewLockedExceedsTotalValue();
        } else {
            if (_locked > address(this).balance) revert NewLockedExceedsTotalValue();
        }

        $.locked = uint128(_locked);

        emit LockedIncreased(_locked);
    }

    /**
     * @notice Rebalances StakingVault by withdrawing ether to VaultHub
     * @dev Can only be called by VaultHub if StakingVault totalValue is less than locked amount
     * @param _ether Amount of ether to rebalance
     */
    function rebalance(uint256 _ether) external {
        if (_ether == 0) revert ZeroArgument("_ether");
        if (_ether > address(this).balance) revert InsufficientBalance(address(this).balance);

        uint256 totalValue_ = totalValue();
        if (_ether > totalValue_) revert RebalanceAmountExceedsTotalValue(totalValue_, _ether);

        ERC7201Storage storage $ = _getStorage();

        bool isAuthorized = (owner() == msg.sender
            || (totalValue_ < $.locked && msg.sender == address(VAULT_HUB) && $.vaultHubAuthorized)
        );
        if (!isAuthorized) revert NotAuthorized("rebalance", msg.sender);

        $.inOutDelta -= int128(int256(_ether));

        emit Withdrawn(msg.sender, address(VAULT_HUB), _ether);

        VAULT_HUB.rebalance{value: _ether}();
    }

    /**
     * @notice Submits a report containing totalValue, inOutDelta, and locked amount
     * @param _totalValue New total value: validator balances + StakingVault balance
     * @param _inOutDelta New net difference between funded and withdrawn ether
     * @param _locked New amount of locked ether
     */
    function report(uint64 _timestamp, uint256 _totalValue, int256 _inOutDelta, uint256 _locked) external {
        ERC7201Storage storage $ = _getStorage();
        if (msg.sender != address(VAULT_HUB) || !$.vaultHubAuthorized) revert NotAuthorized("report", msg.sender);

        uint64 currentTimestamp = $.report.timestamp;
        if (currentTimestamp >= _timestamp) revert ReportTooOld(currentTimestamp, _timestamp);

        $.report.timestamp = _timestamp;
        $.report.totalValue = uint128(_totalValue);
        $.report.inOutDelta = int128(_inOutDelta);
        $.locked = uint128(_locked);

        emit Reported(_timestamp, _totalValue, _inOutDelta, _locked);
    }

    /**
     * @notice Returns the 0x02-type withdrawal credentials for the validators deposited from this `StakingVault`
     *         All consensus layer rewards are sent to this contract. Only 0x02-type withdrawal credentials are supported
     */
    function withdrawalCredentials() public view returns (bytes32) {
        return bytes32(WC_0X02_PREFIX | uint160(address(this)));
    }

    /**
     * @notice Returns whether deposits are paused
     */
    function beaconChainDepositsPaused() external view returns (bool) {
        return _getStorage().beaconChainDepositsPaused;
    }

    /**
     * @notice Pauses deposits to beacon chain
     * @dev    Can only be called by the vault owner
     */
    function pauseBeaconChainDeposits() external onlyOwner {
        ERC7201Storage storage $ = _getStorage();
        if ($.beaconChainDepositsPaused) {
            revert BeaconChainDepositsResumeExpected();
        }

        $.beaconChainDepositsPaused = true;

        emit BeaconChainDepositsPaused();
    }

    /**
     * @notice Resumes deposits to beacon chain
     * @dev    Can only be called by the vault owner
     */
    function resumeBeaconChainDeposits() external onlyOwner {
        ERC7201Storage storage $ = _getStorage();
        if (!$.beaconChainDepositsPaused) {
            revert BeaconChainDepositsPauseExpected();
        }

        $.beaconChainDepositsPaused = false;

        emit BeaconChainDepositsResumed();
    }

    /**
     * @notice Performs a deposit to the beacon chain deposit contract
     * @param _deposits Array of deposit structs
     * @dev Can only be called by the depositor address
     * @dev Includes a check to ensure `StakingVault` total value is not less than locked before making deposits
     */
    function depositToBeaconChain(StakingVaultDeposit[] calldata _deposits) external {
        if (_deposits.length == 0) revert ZeroArgument("_deposits");

        ERC7201Storage storage $ = _getStorage();
        if ($.beaconChainDepositsPaused) revert BeaconChainDepositsArePaused();
        if (msg.sender != $.depositor) revert NotAuthorized("depositToBeaconChain", msg.sender);
        if (totalValue() < $.locked) revert TotalValueBelowLockedAmount();

        uint256 numberOfDeposits = _deposits.length;
        uint256 totalAmount = 0;
        bytes memory withdrawalCredentials_ = bytes.concat(withdrawalCredentials());

        for (uint256 i = 0; i < numberOfDeposits; i++) {
            StakingVaultDeposit calldata deposit = _deposits[i];

            DEPOSIT_CONTRACT.deposit{value: deposit.amount}(
                deposit.pubkey,
                withdrawalCredentials_,
                deposit.signature,
                deposit.depositDataRoot
            );

            totalAmount += deposit.amount;
        }

        emit DepositedToBeaconChain(msg.sender, numberOfDeposits, totalAmount);
    }

    /**
     * @notice Calculates the total withdrawal fee required for given number of validator keys
     * @param _numberOfKeys Number of validators' public keys
     * @return Total fee amount to pass as `msg.value` (wei)
     * @dev    The fee is only valid for the requests made in the same block
     */
    function calculateValidatorWithdrawalFee(uint256 _numberOfKeys) external view returns (uint256) {
        if (_numberOfKeys == 0) revert ZeroArgument("_numberOfKeys");

        return _numberOfKeys * TriggerableWithdrawals.getWithdrawalRequestFee();
    }

    /**
     * @notice Requests node operator to exit validators from the beacon chain
     *         It does not directly trigger exits - node operators must monitor for these events and handle the exits
     * @param _pubkeys Concatenated validator public keys, each 48 bytes long
     */
    function requestValidatorExit(bytes calldata _pubkeys) external onlyOwner {
        if (_pubkeys.length == 0) revert ZeroArgument("_pubkeys");
        if (_pubkeys.length % PUBLIC_KEY_LENGTH != 0) {
            revert InvalidPubkeysLength();
        }

        uint256 keysCount = _pubkeys.length / PUBLIC_KEY_LENGTH;
        for (uint256 i = 0; i < keysCount; i++) {
            bytes memory pubkey = _pubkeys[i * PUBLIC_KEY_LENGTH:(i + 1) * PUBLIC_KEY_LENGTH];
            emit ValidatorExitRequested(msg.sender, /* indexed */ pubkey, pubkey);
        }
    }

    /**
     * @notice Triggers validator withdrawals from the beacon chain using EIP-7002 triggerable exit
     * @param _pubkeys Concatenated validators public keys, each 48 bytes long
     * @param _amounts Amounts of ether to exit, must match the length of _pubkeys
     * @param _refundRecipient Address to receive the fee refund, if zero, refunds go to msg.sender
     * @dev    The caller must provide sufficient fee via msg.value to cover the withdrawal request costs
     */
    function triggerValidatorWithdrawal(
        bytes calldata _pubkeys,
        uint64[] calldata _amounts,
        address _refundRecipient
    ) external payable {
        if (msg.value == 0) revert ZeroArgument("msg.value");
        if (_pubkeys.length == 0) revert ZeroArgument("_pubkeys");
        if (_amounts.length == 0) revert ZeroArgument("_amounts");

        // If the refund recipient is not set, use the sender as the refund recipient
        if (_refundRecipient == address(0)) {
            _refundRecipient = msg.sender;
        }

        ERC7201Storage storage $ = _getStorage();
<<<<<<< HEAD
        bool isTotalValueBelowLocked = totalValue() < $.locked;
        if (isTotalValueBelowLocked || !isReportFresh()) {
            // Block partial withdrawals to prevent front-running force withdrawals
=======

        bool isAuthorized = msg.sender == $.nodeOperator || msg.sender == owner();

        // Authorize VaultHub to initiate forced validator exits when valuation is below locked amount
        bool isValuationBelowLocked = valuation() < $.locked;
        if (isValuationBelowLocked) {
            isAuthorized = isAuthorized || (msg.sender == address(VAULT_HUB) && $.vaultHubAuthorized);
        }
        if (!isAuthorized) revert NotAuthorized("triggerValidatorWithdrawal", msg.sender);

        // Block partial withdrawals when valuation is below locked amount or report is stale
        // This is to prevent forced validator exits from front-running with partial withdrawals
        if (isValuationBelowLocked || !isReportFresh()) {
>>>>>>> a3bd9928
            for (uint256 i = 0; i < _amounts.length; i++) {
                if (_amounts[i] > 0) revert PartialWithdrawalNotAllowed();
            }
        }

<<<<<<< HEAD
        bool isAuthorized = (msg.sender == $.nodeOperator ||
            msg.sender == owner() ||
            (isTotalValueBelowLocked && msg.sender == address(VAULT_HUB) && $.vaultHubAuthorized)
        );


        if (!isAuthorized) revert NotAuthorized("triggerValidatorWithdrawal", msg.sender);

=======
>>>>>>> a3bd9928
        uint256 feePerRequest = TriggerableWithdrawals.getWithdrawalRequestFee();
        uint256 totalFee = (_pubkeys.length / PUBLIC_KEY_LENGTH) * feePerRequest;
        if (msg.value < totalFee) revert InsufficientValidatorWithdrawalFee(msg.value, totalFee);

        TriggerableWithdrawals.addWithdrawalRequests(_pubkeys, _amounts, feePerRequest);

        uint256 excess = msg.value - totalFee;
        if (excess > 0) {
            (bool success, ) = _refundRecipient.call{value: excess}("");
            if (!success) revert WithdrawalFeeRefundFailed(_refundRecipient, excess);
        }

        emit ValidatorWithdrawalTriggered(msg.sender, _pubkeys, _amounts, _refundRecipient, excess);
    }

    function isReportFresh() public view returns (bool) {
        ERC7201Storage storage $ = _getStorage();
        if (!$.vaultHubAuthorized) return true;
        return block.timestamp - $.report.timestamp < VAULT_HUB.REPORT_FRESHNESS_DELTA();
    }

    function _checkFreshnessAndGetTotalValue() internal view returns (uint256) {
        if (!isReportFresh()) revert ReportStaled();
        return totalValue();
    }

    function _getStorage() private pure returns (ERC7201Storage storage $) {
        assembly {
            $.slot := ERC7201_STORAGE_LOCATION
        }
    }

    /**
     * @notice Emitted when `NodeOperator` is set
     * @param nodeOperator Address of the set `NodeOperator`
     */
    event NodeOperatorSet(address indexed nodeOperator);

    /**
     * @notice Emitted when `Depositor` is attached
     * @param depositor Address of the attached `Depositor`
     */
    event DepositorSet(address indexed depositor);

    /**
     * @notice Emitted when `StakingVault` is funded with ether
     * @dev Event is not emitted upon direct transfers through `receive()`
     * @param sender Address that funded the vault
     * @param amount Amount of ether funded
     */
    event Funded(address indexed sender, uint256 amount);

    /**
     * @notice Emitted when ether is withdrawn from `StakingVault`
     * @dev Also emitted upon rebalancing in favor of `VaultHub`
     * @param sender Address that initiated the withdrawal
     * @param recipient Address that received the withdrawn ether
     * @param amount Amount of ether withdrawn
     */
    event Withdrawn(address indexed sender, address indexed recipient, uint256 amount);

    /**
     * @notice Emitted when the locked amount is increased
     * @param locked New amount of locked ether
     */
    event LockedIncreased(uint256 locked);

    /**
     * @notice Emitted when the locked amount is reset to 0
     */
    event LockedReset();

    /**
     * @notice Emitted when a new report is submitted to `StakingVault`
     * @param totalValue Sum of the vault's validator balances and the balance of `StakingVault`
     * @param inOutDelta Net difference between ether funded and withdrawn from `StakingVault`
     * @param locked Amount of ether locked in `StakingVault`
     */
    event Reported(uint64 indexed timestamp, uint256 totalValue, int256 inOutDelta, uint256 locked);

    /**
     * @notice Emitted when deposits to beacon chain are paused
     */
    event BeaconChainDepositsPaused();

    /**
     * @notice Emitted when deposits to beacon chain are resumed
     */
    event BeaconChainDepositsResumed();

    /**
     * @notice Emitted when ether is deposited to `DepositContract`.
     * @param _sender Address that initiated the deposit.
     * @param _deposits Number of validator deposits made.
     * @param _totalAmount Total amount of ether deposited.
     */
    event DepositedToBeaconChain(address indexed _sender, uint256 _deposits, uint256 _totalAmount);

    /**
     * @notice Emitted when vault owner requests node operator to exit validators from the beacon chain
     * @param _sender Address that requested the exit
     * @param _pubkey Indexed public key of the validator to exit
     * @param _pubkeyRaw Raw public key of the validator to exit
     * @dev    Signals to node operators that they should exit this validator from the beacon chain
     */
    event ValidatorExitRequested(address _sender, bytes indexed _pubkey, bytes _pubkeyRaw);

    /**
     * @notice Emitted when validator withdrawals are requested via EIP-7002
     * @param _sender Address that requested the withdrawals
     * @param _pubkeys Concatenated public keys of the validators to withdraw
     * @param _amounts Amounts of ether to withdraw per validator
     * @param _refundRecipient Address to receive any excess withdrawal fee
     * @param _excess Amount of excess fee refunded to recipient
     */
    event ValidatorWithdrawalTriggered(
        address indexed _sender,
        bytes _pubkeys,
        uint64[] _amounts,
        address _refundRecipient,
        uint256 _excess
    );

    /**
     * @notice Emitted when `VaultHub` is authorized or deauthorized from `StakingVault`
     * @param authorized True if `VaultHub` is authorized, false otherwise
     */
    event VaultHubAuthorizedSet(bool authorized);

    /**
     * @notice Thrown when an invalid zero value is passed
     * @param name Name of the argument that was zero
     */
    error ZeroArgument(string name);

    /**
     * @notice Thrown when trying to withdraw more ether than the balance of `StakingVault`
     * @param balance Current balance
     */
    error InsufficientBalance(uint256 balance);

    /**
     * @notice Thrown when trying to withdraw more than the unlocked amount
     * @param unlocked Current unlocked amount
     */
    error InsufficientUnlocked(uint256 unlocked);

    /**
     * @notice Thrown when attempting to rebalance more ether than the current total value of the vault
     * @param totalValue Current total value of the vault
     * @param rebalanceAmount Amount attempting to rebalance
     */
    error RebalanceAmountExceedsTotalValue(uint256 totalValue, uint256 rebalanceAmount);

    /**
     * @notice Thrown when the transfer of ether to a recipient fails
     * @param recipient Address that was supposed to receive the transfer
     * @param amount Amount that failed to transfer
     */
    error TransferFailed(address recipient, uint256 amount);

    /**
     * @notice Thrown when the total value of the vault falls below the locked amount
     */
    error TotalValueBelowLockedAmount();

    /**
     * @notice Thrown when an unauthorized address attempts a restricted operation
     * @param operation Name of the attempted operation
     * @param sender Address that attempted the operation
     */
    error NotAuthorized(string operation, address sender);

    /**
     * @notice Thrown when attempting to decrease the locked amount outside of a report
     */
    error NewLockedNotGreaterThanCurrent();

    /**
     * @notice Thrown when the locked amount exceeds the total value
     */
    error NewLockedExceedsTotalValue();

    /**
     * @notice Thrown when trying to pause deposits to beacon chain while deposits are already paused
     */
    error BeaconChainDepositsPauseExpected();

    /**
     * @notice Thrown when trying to resume deposits to beacon chain while deposits are already resumed
     */
    error BeaconChainDepositsResumeExpected();

    /**
     * @notice Thrown when trying to deposit to beacon chain while deposits are paused
     */
    error BeaconChainDepositsArePaused();

    /**
     * @notice Thrown when the length of the validator public keys is invalid
     */
    error InvalidPubkeysLength();

    /**
     * @notice Thrown when the validator withdrawal fee is insufficient
     * @param _passed Amount of ether passed to the function
     * @param _required Amount of ether required to cover the fee
     */
    error InsufficientValidatorWithdrawalFee(uint256 _passed, uint256 _required);

    /**
     * @notice Thrown when a validator withdrawal fee refund fails
     * @param _sender Address that initiated the refund
     * @param _amount Amount of ether to refund
     */
    error WithdrawalFeeRefundFailed(address _sender, uint256 _amount);

    /**
     * @notice Thrown when partial withdrawals are not allowed when total value is below locked
     */
    error PartialWithdrawalNotAllowed();

    /**
     * @notice Thrown when trying to deauthorize vaultHub while it is not authorized
     */
    error VaultHubNotAuthorized();

    /**
     * @notice Thrown when trying to ossify vault, or to attach vault to VaultHub while it is already attached
     */
    error VaultHubAuthorized();

    /**
     * @notice Thrown when trying to attach vault to VaultHub while it is ossified
     */
    error VaultOssified();

    /**
     * @notice Thrown when a report is staled
     */
    error ReportStaled();

    /**
     * @notice Thrown when a report is too old
     */
    error ReportTooOld(uint64 currentTimestamp, uint64 newTimestamp);

    /**
     * @notice Thrown when the depositor is not the Lido Predeposit Guarantee
     * @param depositor Address of the depositor
     */
    error InvalidDepositor(address depositor);

    /**
     * @notice Thrown when the vault is connected to VaultHub
     */
    error VaultConnected();
}<|MERGE_RESOLUTION|>--- conflicted
+++ resolved
@@ -612,41 +612,24 @@
         }
 
         ERC7201Storage storage $ = _getStorage();
-<<<<<<< HEAD
+
+        bool isAuthorized = msg.sender == $.nodeOperator || msg.sender == owner();
+
+        // Authorize VaultHub to initiate forced validator exits when total value is below locked amount
         bool isTotalValueBelowLocked = totalValue() < $.locked;
+        if (isTotalValueBelowLocked) {
+            isAuthorized = isAuthorized || (msg.sender == address(VAULT_HUB) && $.vaultHubAuthorized);
+        }
+        if (!isAuthorized) revert NotAuthorized("triggerValidatorWithdrawal", msg.sender);
+
+        // Block partial withdrawals when total value is below locked amount or report is stale
+        // This is to prevent forced validator exits from front-running with partial withdrawals
         if (isTotalValueBelowLocked || !isReportFresh()) {
-            // Block partial withdrawals to prevent front-running force withdrawals
-=======
-
-        bool isAuthorized = msg.sender == $.nodeOperator || msg.sender == owner();
-
-        // Authorize VaultHub to initiate forced validator exits when valuation is below locked amount
-        bool isValuationBelowLocked = valuation() < $.locked;
-        if (isValuationBelowLocked) {
-            isAuthorized = isAuthorized || (msg.sender == address(VAULT_HUB) && $.vaultHubAuthorized);
-        }
-        if (!isAuthorized) revert NotAuthorized("triggerValidatorWithdrawal", msg.sender);
-
-        // Block partial withdrawals when valuation is below locked amount or report is stale
-        // This is to prevent forced validator exits from front-running with partial withdrawals
-        if (isValuationBelowLocked || !isReportFresh()) {
->>>>>>> a3bd9928
             for (uint256 i = 0; i < _amounts.length; i++) {
                 if (_amounts[i] > 0) revert PartialWithdrawalNotAllowed();
             }
         }
 
-<<<<<<< HEAD
-        bool isAuthorized = (msg.sender == $.nodeOperator ||
-            msg.sender == owner() ||
-            (isTotalValueBelowLocked && msg.sender == address(VAULT_HUB) && $.vaultHubAuthorized)
-        );
-
-
-        if (!isAuthorized) revert NotAuthorized("triggerValidatorWithdrawal", msg.sender);
-
-=======
->>>>>>> a3bd9928
         uint256 feePerRequest = TriggerableWithdrawals.getWithdrawalRequestFee();
         uint256 totalFee = (_pubkeys.length / PUBLIC_KEY_LENGTH) * feePerRequest;
         if (msg.value < totalFee) revert InsufficientValidatorWithdrawalFee(msg.value, totalFee);
