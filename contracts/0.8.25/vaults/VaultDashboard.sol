--- conflicted
+++ resolved
@@ -20,22 +20,15 @@
     IERC20 public immutable stETH;
     address private immutable _SELF;
 
-<<<<<<< HEAD
     bool public isInitialized;
     IStakingVault public stakingVault;
     VaultHub public vaultHub;
 
     constructor(address _stETH) {
-=======
-    constructor(address _stakingVault, address _owner, address _stETH) {
-        if (_stakingVault == address(0)) revert ZeroArgument("_stakingVault");
-        if (_owner == address(0)) revert ZeroArgument("_owner");
->>>>>>> 04b41ce0
         if (_stETH == address(0)) revert ZeroArgument("_stETH");
 
         _SELF = address(this);
         stETH = IERC20(_stETH);
-<<<<<<< HEAD
     }
 
     function initialize(address _defaultAdmin, address _stakingVault) external virtual {
@@ -53,15 +46,12 @@
 
         isInitialized = true;
 
-        _grantRole(DEFAULT_ADMIN_ROLE, _defaultAdmin);
+        _grantRole(OWNER, _defaultAdmin);
 
         stakingVault = IStakingVault(_stakingVault);
         vaultHub = VaultHub(stakingVault.vaultHub());
 
         emit Initialized();
-=======
-        _grantRole(OWNER, _owner);
->>>>>>> 04b41ce0
     }
 
     /// GETTERS ///
