--- conflicted
+++ resolved
@@ -441,7 +441,7 @@
 
         // activate validator if possible
         if (stakingVault.depositor() == address(this) && stakingVault.stagedBalance() >= ACTIVATION_DEPOSIT_AMOUNT) {
-            _activateValidator(_witness.pubkey, 0, stakingVault, withdrawalCredentials, nodeOperator);
+            _activateAndTopUpValidator(stakingVault, _witness.pubkey, 0, new bytes(96), withdrawalCredentials, nodeOperator);
             validator.stage = ValidatorStage.ACTIVATED;
         } else {
             // only if validator is disconnected
@@ -704,12 +704,8 @@
         bytes32 _withdrawalCredentials,
         address _nodeOperator
     ) internal {
-<<<<<<< HEAD
         _storage().pendingActivations[address(_stakingVault)] -= 1;
-        uint256 depositAmount = ACTIVATION_DEPOSIT_AMOUNT + _additionalDeposit;
-=======
         uint256 depositAmount = ACTIVATION_DEPOSIT_AMOUNT + _additionalAmount;
->>>>>>> aefb685c
 
         IStakingVault.Deposit memory deposit = IStakingVault.Deposit({
             pubkey: _pubkey,
