--- conflicted
+++ resolved
@@ -220,7 +220,7 @@
      * @dev will revert with `InputHasInfinityPoints` if the input contains infinity points(zero values)
      */
     function verifyDepositMessage(StakingVaultDeposit calldata _deposit, BLS12_381.DepositY calldata _depositsY, bytes32 _withdrawalCredentials) public view {
-        BLS12_381.verifyDepositMessage(_deposit, _depositsY, _withdrawalCredentials);
+        BLS12_381.verifyDepositMessage(_deposit, _depositsY, _withdrawalCredentials, DEPOSIT_DOMAIN);
     }
 
     /**
@@ -350,11 +350,7 @@
 
             // this check isn't needed in  `depositToBeaconChain` because
             // Beacon Chain doesn't enforce the signature checks for existing validators and just top-ups to their balance
-<<<<<<< HEAD
             verifyDepositMessage(_deposit, _depositsY[i], withdrawalCredentials);
-=======
-            BLS12_381.verifyDepositMessage(_deposit, _depositsY[i], withdrawalCredentials, DEPOSIT_DOMAIN);
->>>>>>> e0be0407
 
             if ($.validatorStatus[_deposit.pubkey].stage != ValidatorStage.NONE) {
                 revert ValidatorNotNew(_deposit.pubkey, $.validatorStatus[_deposit.pubkey].stage);
