--- conflicted
+++ resolved
@@ -410,17 +410,10 @@
         uint256 _liquidityFeeBP,
         uint256 _reservationFeeBP
     ) external onlyRole(VAULT_MASTER_ROLE) {
-<<<<<<< HEAD
         _requireNotZero(_vault);
-        _requireLessThanBP(_infraFeeBP, TOTAL_BASIS_POINTS);
-        _requireLessThanBP(_liquidityFeeBP, TOTAL_BASIS_POINTS);
-        _requireLessThanBP(_reservationFeeBP, TOTAL_BASIS_POINTS);
-=======
-        if (_vault == address(0)) revert ZeroArgument();
-        if (_infraFeeBP > MAX_FEE_BP) revert InfraFeeTooHigh(_vault, _infraFeeBP, MAX_FEE_BP);
-        if (_liquidityFeeBP > MAX_FEE_BP) revert LiquidityFeeTooHigh(_vault, _liquidityFeeBP, MAX_FEE_BP);
-        if (_reservationFeeBP > MAX_FEE_BP) revert ReservationFeeTooHigh(_vault, _reservationFeeBP, MAX_FEE_BP);
->>>>>>> 1ca11c78
+        _requireLessThanBP(_infraFeeBP, MAX_FEE_BP);
+        _requireLessThanBP(_liquidityFeeBP, MAX_FEE_BP);
+        _requireLessThanBP(_reservationFeeBP, MAX_FEE_BP);
 
         VaultConnection storage connection = _checkConnection(_vault);
         uint16 preInfraFeeBP = connection.infraFeeBP;
@@ -925,28 +918,15 @@
         uint256 _liquidityFeeBP,
         uint256 _reservationFeeBP
     ) internal {
-<<<<<<< HEAD
         _requireSaneShareLimit(_shareLimit);
         _requireNotZero(_reserveRatioBP);
         _requireLessThanBP(_reserveRatioBP, TOTAL_BASIS_POINTS);
         _requireNotZero(_forcedRebalanceThresholdBP);
         _requireLessThanBP(_forcedRebalanceThresholdBP, _reserveRatioBP);
 
-        _requireLessThanBP(_infraFeeBP, TOTAL_BASIS_POINTS);
-        _requireLessThanBP(_liquidityFeeBP, TOTAL_BASIS_POINTS);
-        _requireLessThanBP(_reservationFeeBP, TOTAL_BASIS_POINTS);
-=======
-        if (_shareLimit > _maxSaneShareLimit()) revert ShareLimitTooHigh(_vault, _shareLimit, _maxSaneShareLimit());
-        if (_reserveRatioBP == 0) revert ZeroArgument();
-        if (_reserveRatioBP > TOTAL_BASIS_POINTS) revert ReserveRatioTooHigh(_vault, _reserveRatioBP, TOTAL_BASIS_POINTS);
-        if (_forcedRebalanceThresholdBP == 0) revert ZeroArgument();
-        if (_forcedRebalanceThresholdBP > _reserveRatioBP) {
-            revert ForcedRebalanceThresholdTooHigh(_vault, _forcedRebalanceThresholdBP, _reserveRatioBP);
-        }
-        if (_infraFeeBP > MAX_FEE_BP) revert InfraFeeTooHigh(_vault, _infraFeeBP, MAX_FEE_BP);
-        if (_liquidityFeeBP > MAX_FEE_BP) revert LiquidityFeeTooHigh(_vault, _liquidityFeeBP, MAX_FEE_BP);
-        if (_reservationFeeBP > MAX_FEE_BP) revert ReservationFeeTooHigh(_vault, _reservationFeeBP, MAX_FEE_BP);
->>>>>>> 1ca11c78
+        _requireLessThanBP(_infraFeeBP, MAX_FEE_BP);
+        _requireLessThanBP(_liquidityFeeBP, MAX_FEE_BP);
+        _requireLessThanBP(_reservationFeeBP, MAX_FEE_BP);
 
         VaultConnection memory connection = _vaultConnection(_vault);
         if (connection.pendingDisconnect) revert VaultIsDisconnecting(_vault);
