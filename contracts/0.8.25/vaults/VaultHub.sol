// SPDX-FileCopyrightText: 2025 Lido <info@lido.fi>
// SPDX-License-Identifier: GPL-3.0

// See contracts/COMPILERS.md
pragma solidity 0.8.25;

import {Math256} from "contracts/common/lib/Math256.sol";

import {ILidoLocator} from "contracts/common/interfaces/ILidoLocator.sol";
import {OperatorGrid} from "./OperatorGrid.sol";
import {IStakingVault} from "./interfaces/IStakingVault.sol";
import {ILido} from "../interfaces/ILido.sol";
import {PausableUntilWithRoles} from "../utils/PausableUntilWithRoles.sol";
import {LazyOracle} from "./LazyOracle.sol";
import {IStakingVault} from "./interfaces/IStakingVault.sol";
import {IPredepositGuarantee} from "./interfaces/IPredepositGuarantee.sol";

/// @notice VaultHub is a contract that manages StakingVaults connected to the Lido protocol
/// It allows to connect and disconnect vaults, mint and burn stETH using vaults as collateral
/// Also, it passes the report from the accounting oracle to the vaults and charges Lido fees
/// @author folkyatina
contract VaultHub is PausableUntilWithRoles {

    // -----------------------------
    //           STORAGE STRUCTS
    // -----------------------------
    /// @custom:storage-location erc7201:VaultHub
    struct Storage {
        /// @notice vault proxy contract codehashes allowed for connecting
        mapping(bytes32 codehash => bool allowed) codehashes;
        /// @notice accounting records for each vault
        mapping(address vault => VaultRecord) records;
        /// @notice connection parameters for each vault
        mapping(address vault => VaultConnection) connections;
        /// @notice obligations parameters for each vault
        mapping(address vault => VaultObligations) obligations;
        /// @notice 1-based array of vaults connected to the hub. index 0 is reserved for not connected vaults
        address[] vaults;
    }

    struct VaultConnection {
        // ### 1st slot
        /// @notice address of the vault owner
        address owner;
        /// @notice maximum number of stETH shares that can be minted by vault owner
        uint96 shareLimit;
        // ### 2th slot
        /// @notice index of the vault in the list of vaults. Indexes is guaranteed to be stable only if there was no deletions.
        /// @dev vaultIndex is always greater than 0
        uint96 vaultIndex;
        /// @notice if true, vault is disconnected and fee is not accrued
        bool pendingDisconnect;
        /// @notice share of ether that is locked on the vault as an additional reserve
        /// e.g RR=30% means that for 1stETH minted 1/(1-0.3)=1.428571428571428571 ETH is locked on the vault
        uint16 reserveRatioBP;
        /// @notice if vault's reserve decreases to this threshold, it should be force rebalanced
        uint16 forcedRebalanceThresholdBP;
        /// @notice infra fee in basis points
        uint16 infraFeeBP;
        /// @notice liquidity fee in basis points
        uint16 liquidityFeeBP;
        /// @notice reservation fee in basis points
        uint16 reservationFeeBP;
    }

    struct VaultRecord {
        // ### 1st slot
        /// @notice latest report for the vault
        Report report;
        // ### 2nd slot
        /// @notice amount of ether that is locked from withdrawal on the vault
        uint128 locked;
        /// @notice liability shares of the vault
        uint96 liabilityShares;
        // ### 3rd slot
        /// @notice timestamp of the latest report
        uint64 reportTimestamp;
        /// @notice current inOutDelta of the vault (all deposits - all withdrawals)
        int128 inOutDelta;
    }

    struct Report {
        /// @notice total value of the vault
        uint128 totalValue;
        /// @notice inOutDelta of the report
        int128 inOutDelta;
    }

    struct VaultObligations {
        /// @notice unsettled treasury fees
        uint128 unsettledTreasuryFees;
        /// @notice settled treasury fees
        uint128 settledTreasuryFees;
        /// @notice unsettled withdrawals
        uint128 unsettledWithdrawals;
    }

    // -----------------------------
    //           CONSTANTS
    // -----------------------------

    // keccak256(abi.encode(uint256(keccak256("VaultHub")) - 1)) & ~bytes32(uint256(0xff))
    bytes32 private constant STORAGE_LOCATION = 0xb158a1a9015c52036ff69e7937a7bb424e82a8c4cbec5c5309994af06d825300;

    /// @notice role that allows to connect vaults to the hub
    bytes32 public constant VAULT_MASTER_ROLE = keccak256("vaults.VaultHub.VaultMasterRole");
    /// @notice role that allows to set allowed codehashes
    bytes32 public constant VAULT_CODEHASH_SET_ROLE = keccak256("vaults.VaultHub.VaultCodehashSetRole");
    /// @notice role that allows to accrue withdrawals obligation on the vault
    bytes32 public constant CORE_WITHDRAWAL_MANAGER_ROLE = keccak256("vaults.VaultHub.CoreWithdrawalManagerRole");
    /// @notice role that allows to fulfill withdrawal obligations by exiting validators
    bytes32 public constant CORE_WITHDRAWAL_EXECUTOR_ROLE = keccak256("vaults.VaultHub.CoreWithdrawalExecutorRole");
    /// @notice amount of ETH that is locked on the vault on connect and can be withdrawn on disconnect only
    uint256 public constant CONNECT_DEPOSIT = 1 ether;
    /// @notice The time delta for report freshness check
    uint256 public constant REPORT_FRESHNESS_DELTA = 2 days;

    /// @dev basis points base
    uint256 internal constant TOTAL_BASIS_POINTS = 100_00;
    /// @notice length of the validator pubkey in bytes
    uint256 internal constant PUBLIC_KEY_LENGTH = 48;

    /// @notice codehash of the account with no code
    bytes32 private constant EMPTY_CODEHASH = keccak256("");

    // -----------------------------
    //           IMMUTABLES
    // -----------------------------

    /// @notice limit for a single vault share limit relative to Lido TVL in basis points
    uint256 public immutable MAX_RELATIVE_SHARE_LIMIT_BP;

    ILido public immutable LIDO;
    ILidoLocator public immutable LIDO_LOCATOR;

    /// @param _locator Lido Locator contract
    /// @param _lido Lido stETH contract
    /// @param _maxRelativeShareLimitBP Maximum share limit relative to TVL in basis points
    constructor(ILidoLocator _locator, ILido _lido, uint256 _maxRelativeShareLimitBP) {
        if (_maxRelativeShareLimitBP == 0) revert ZeroArgument();
        if (_maxRelativeShareLimitBP > TOTAL_BASIS_POINTS)
            revert MaxRelativeShareLimitBPTooHigh(_maxRelativeShareLimitBP, TOTAL_BASIS_POINTS);

        MAX_RELATIVE_SHARE_LIMIT_BP = _maxRelativeShareLimitBP;

        LIDO_LOCATOR = _locator;
        LIDO = _lido;

        _disableInitializers();
    }

    /// @dev used to perform rebalance operations
    receive() external payable {}

    function initialize(address _admin, address _coreWithdrawalManager) external initializer {
        if (_admin == address(0)) revert ZeroArgument();
        if (_coreWithdrawalManager == address(0)) revert ZeroArgument();

        __AccessControlEnumerable_init();

        // the stone in the elevator. index 0 is reserved for not connected vaults
        _storage().vaults.push(address(0));

        _grantRole(DEFAULT_ADMIN_ROLE, _admin);
        _grantRole(CORE_WITHDRAWAL_MANAGER_ROLE, _coreWithdrawalManager);
    }
    /// @notice returns the number of vaults connected to the hub
    /// @dev since index 0 is reserved for not connected vaults, it's always 1 less than the vaults array length
    function vaultsCount() external view returns (uint256) {
        return _storage().vaults.length - 1;
    }

    /// @notice returns the vault address by its index
    /// @param _index index of the vault in the 1-based list of vaults. possible range [1, vaultsCount()]
    /// @dev Indexes is guaranteed to be stable only in one transaction.
    function vaultByIndex(uint256 _index) external view returns (address) {
        if (_index == 0) revert ZeroIndex();
        return _storage().vaults[_index];
    }

    /// @return connection parameters struct for the given vault
    /// @dev it returns empty struct if the vault is not connected to the hub
    /// @dev it may return connection even if it's pending to be disconnected
    function vaultConnection(address _vault) external view returns (VaultConnection memory) {
        return _vaultConnection(_vault);
    }

    /// @return the accounting record struct for the given vault
    /// @dev it returns empty struct if the vault is not connected to the hub
    function vaultRecord(address _vault) external view returns (VaultRecord memory) {
        return _vaultRecord(_vault);
    }

    /// @notice obligations for the vault
    /// @return obligations obligations for the vault
    function vaultObligations(address _vault) external view returns (VaultObligations memory) {
        return _vaultObligations(_vault);
    }

    /// @return true if the vault is connected to the hub
    function isVaultConnected(address _vault) external view returns (bool) {
        return _storage().connections[_vault].vaultIndex != 0;
    }

    /// @return total value of the vault (as of the latest report received)
    /// @dev returns 0 if the vault is not connected
    function totalValue(address _vault) external view returns (uint256) {
        return _totalValue(_vaultRecord(_vault));
    }

    /// @return amount of ether that is available for the vault to withdraw
    function availableBalance(address _vault) external view returns (uint256) {
        return _availableBalance(_vault);
    }

    /// @return liability shares of the vault
    /// @dev returns 0 if the vault is not connected
    function liabilityShares(address _vault) external view returns (uint256) {
        return _vaultRecord(_vault).liabilityShares;
    }

    /// @return locked amount of ether for the vault
    /// @dev returns 0 if the vault is not connected
    function locked(address _vault) external view returns (uint256) {
        return _vaultRecord(_vault).locked;
    }

    /// @return amount of ether that is part of the vault's total value and is not locked as a collateral
    /// @dev returns 0 if the vault is not connected
    function unlocked(address _vault) external view returns (uint256) {
        return _unlocked(_vaultRecord(_vault));
    }

    /// @return latest report for the vault
    /// @dev returns empty struct if the vault is not connected
    function latestReport(address _vault) external view returns (Report memory) {
        return _vaultRecord(_vault).report;
    }

    /// @return total value of the vaults obligations
    function unsettledObligations(address _vault) public view returns (uint256) {
        return _unsettledObligations(_vault);
    }

    /// @return true if the report for the vault is fresh, false otherwise
    /// @dev returns false if the vault is not connected
    function isReportFresh(address _vault) external view returns (bool) {
        return _isReportFresh(_vaultRecord(_vault));
    }

    /// @notice checks if the vault is healthy by comparing its total value after applying forced rebalance threshold
    ///         against current liability shares
    /// @param _vault vault address
    /// @return true if vault is healthy, false otherwise
    /// @dev returns true if the vault is not connected
    function isVaultHealthy(address _vault) external view returns (bool) {
        return _isVaultHealthy(_vaultConnection(_vault), _vaultRecord(_vault));
    }

    /// @notice calculate ether amount to make the vault healthy using rebalance
    /// @param _vault vault address
    /// @return amount to rebalance or UINT256_MAX if it's impossible to make the vault healthy using rebalance
    /// @dev returns 0 if the vault is not connected
    function rebalanceShortfall(address _vault) external view returns (uint256) {
        return _rebalanceShortfall(_vaultConnection(_vault), _vaultRecord(_vault));
    }

    /// @notice Set if a vault proxy codehash is allowed to be connected to the hub
    /// @param _codehash vault proxy codehash
    /// @param _allowed true to add, false to remove
    function setAllowedCodehash(bytes32 _codehash, bool _allowed) external onlyRole(VAULT_CODEHASH_SET_ROLE) {
        if (_codehash == bytes32(0)) revert ZeroArgument();
        if (_codehash == EMPTY_CODEHASH) revert ZeroCodehash();

        _storage().codehashes[_codehash] = _allowed;

        emit AllowedCodehashUpdated(_codehash, _allowed);
    }

    /// @notice connects a vault to the hub in permissionless way, get limits from the Operator Grid
    /// @param _vault vault address
    /// @dev vault should have transferred ownership to the VaultHub contract
    function connectVault(address _vault) external whenResumed {
        if (_vault == address(0)) revert VaultZeroAddress();

        IStakingVault vault_ = IStakingVault(_vault);
        if (vault_.pendingOwner() != address(this)) revert VaultHubNotPendingOwner(_vault);
        if (vault_.isOssified()) revert VaultOssified(_vault);
        if (vault_.depositor() != LIDO_LOCATOR.predepositGuarantee()) revert PDGNotDepositor(_vault);

        (
            , // nodeOperatorInTier
            , // tierId
            uint256 shareLimit,
            uint256 reserveRatioBP,
            uint256 forcedRebalanceThresholdBP,
            uint256 infraFeeBP,
            uint256 liquidityFeeBP,
            uint256 reservationFeeBP
        ) = _operatorGrid().vaultInfo(_vault);

        _connectVault(_vault,
            shareLimit,
            reserveRatioBP,
            forcedRebalanceThresholdBP,
            infraFeeBP,
            liquidityFeeBP,
            reservationFeeBP
        );

        IStakingVault(_vault).acceptOwnership();

        emit VaultConnected({
            vault: _vault,
            shareLimit: shareLimit,
            reserveRatioBP: reserveRatioBP,
            forcedRebalanceThresholdBP: forcedRebalanceThresholdBP,
            infraFeeBP: infraFeeBP,
            liquidityFeeBP: liquidityFeeBP,
            reservationFeeBP: reservationFeeBP
        });
    }

    /// @notice updates share limit for the vault
    /// Setting share limit to zero actually pause the vault's ability to mint
    /// @param _vault vault address
    /// @param _shareLimit new share limit
    /// @dev msg.sender must have VAULT_MASTER_ROLE
    function updateShareLimit(address _vault, uint256 _shareLimit) external onlyRole(VAULT_MASTER_ROLE) {
        if (_vault == address(0)) revert ZeroArgument();
        if (_shareLimit > _maxSaneShareLimit()) revert ShareLimitTooHigh(_vault, _shareLimit, _maxSaneShareLimit());

        VaultConnection storage connection = _checkConnection(_vault);
        connection.shareLimit = uint96(_shareLimit);

        emit VaultShareLimitUpdated(_vault, _shareLimit);
    }

    /// @notice updates fees for the vault
    /// @param _vault vault address
    /// @param _infraFeeBP new infra fee in basis points
    /// @param _liquidityFeeBP new liquidity fee in basis points
    /// @param _reservationFeeBP new reservation fee in basis points
    /// @dev msg.sender must have VAULT_MASTER_ROLE
    function updateVaultFees(
        address _vault,
        uint256 _infraFeeBP,
        uint256 _liquidityFeeBP,
        uint256 _reservationFeeBP
    ) external onlyRole(VAULT_MASTER_ROLE) {
        if (_vault == address(0)) revert ZeroArgument();
        if (_infraFeeBP > TOTAL_BASIS_POINTS) revert InfraFeeTooHigh(_vault, _infraFeeBP, TOTAL_BASIS_POINTS);
        if (_liquidityFeeBP > TOTAL_BASIS_POINTS) revert LiquidityFeeTooHigh(_vault, _liquidityFeeBP, TOTAL_BASIS_POINTS);
        if (_reservationFeeBP > TOTAL_BASIS_POINTS) revert ReservationFeeTooHigh(_vault, _reservationFeeBP, TOTAL_BASIS_POINTS);

        VaultConnection storage connection = _checkConnection(_vault);
        connection.infraFeeBP = uint16(_infraFeeBP);
        connection.liquidityFeeBP = uint16(_liquidityFeeBP);
        connection.reservationFeeBP = uint16(_reservationFeeBP);

        emit VaultFeesUpdated(_vault, _infraFeeBP, _liquidityFeeBP, _reservationFeeBP);
    }

    /// @notice updates the vault's connection parameters
    /// @dev Reverts if the vault is not healthy as of latest report
    /// @param _vault vault address
    /// @param _shareLimit new share limit
    /// @param _reserveRatioBP new reserve ratio
    /// @param _forcedRebalanceThresholdBP new forced rebalance threshold
    /// @param _infraFeeBP new infra fee
    /// @param _liquidityFeeBP new liquidity fee
    /// @param _reservationFeeBP new reservation fee
    function updateConnection(
        address _vault,
        uint256 _shareLimit,
        uint256 _reserveRatioBP,
        uint256 _forcedRebalanceThresholdBP,
        uint256 _infraFeeBP,
        uint256 _liquidityFeeBP,
        uint256 _reservationFeeBP
    ) external {
        if (msg.sender != address(_operatorGrid())) revert NotAuthorized();
        if (_shareLimit > _maxSaneShareLimit()) revert ShareLimitTooHigh(_vault, _shareLimit, _maxSaneShareLimit());

        VaultConnection storage connection = _checkConnection(_vault);
        VaultRecord storage record = _vaultRecord(_vault);

        uint256 totalValue_ = _totalValue(record);
        uint256 liabilityShares_ = record.liabilityShares;

        if (_isThresholdBreached(totalValue_, liabilityShares_, _reserveRatioBP)) {
            revert VaultMintingCapacityExceeded(_vault, totalValue_, liabilityShares_, _reserveRatioBP);
        }

        connection.shareLimit = uint96(_shareLimit);
        connection.reserveRatioBP = uint16(_reserveRatioBP);
        connection.forcedRebalanceThresholdBP = uint16(_forcedRebalanceThresholdBP);
        connection.infraFeeBP = uint16(_infraFeeBP);
        connection.liquidityFeeBP = uint16(_liquidityFeeBP);
        connection.reservationFeeBP = uint16(_reservationFeeBP);

        emit VaultConnectionUpdated(
            _vault,
            _shareLimit,
            _reserveRatioBP,
            _forcedRebalanceThresholdBP,
            _infraFeeBP,
            _liquidityFeeBP,
            _reservationFeeBP
        );
    }

    /// @notice disconnect a vault from the hub
    /// @param _vault vault address
    /// @dev msg.sender must have VAULT_MASTER_ROLE
    /// @dev vault's `liabilityShares` should be zero
    function disconnect(address _vault) external onlyRole(VAULT_MASTER_ROLE) {
        _initiateDisconnection(_vault, _checkConnection(_vault), _vaultRecord(_vault));

        emit VaultDisconnectInitiated(_vault);
    }

    /// @notice update of the vault data by the lazy oracle report
    /// @param _vault the address of the vault
    /// @param _reportTimestamp the timestamp of the report
    /// @param _reportTotalValue the total value of the vault
    /// @param _reportInOutDelta the inOutDelta of the vault
    /// @param _reportAccruedTreasuryFees the accrued treasury fees of the vault
    /// @param _reportLiabilityShares the liabilityShares of the vault
    function applyVaultReport(
        address _vault,
        uint64 _reportTimestamp,
        uint256 _reportTotalValue,
        int256 _reportInOutDelta,
        uint256 _reportAccruedTreasuryFees,
        uint256 _reportLiabilityShares
    ) external whenResumed {
        if (msg.sender != address(_lazyOracle())) revert NotAuthorized();

        VaultConnection storage connection = _vaultConnection(_vault);
        VaultRecord storage record = _vaultRecord(_vault);

        // here we don't check the reported values but rely on the oracle to preserve vault indexes
        if (connection.pendingDisconnect) {
            IStakingVault(_vault).transferOwnership(connection.owner);
            // we rely on the oracle to preserve vault index
            _deleteVault(_vault, connection);

            emit VaultDisconnectCompleted(_vault);
            return;
        }

        VaultObligations storage obligations = _vaultObligations(_vault);
        uint256 cumulativeAccruedTreasuryFees = obligations.settledTreasuryFees + obligations.unsettledTreasuryFees;
        if (_reportAccruedTreasuryFees < cumulativeAccruedTreasuryFees) {
            revert InvalidFees(_vault, _reportAccruedTreasuryFees, cumulativeAccruedTreasuryFees);
        }

        uint256 liability = _getPooledEthBySharesRoundUp(Math256.max(record.liabilityShares, _reportLiabilityShares));

        // locked ether can only be increased asynchronously once the oracle settled the new floor value
        // as of reference slot to prevent slashing upsides in between the report gathering and delivering
        uint256 lockedEther = Math256.max(
            liability * TOTAL_BASIS_POINTS / (TOTAL_BASIS_POINTS - connection.reserveRatioBP),
            connection.pendingDisconnect ? 0 : CONNECT_DEPOSIT
        );

        record.report = Report({ totalValue: uint128(_reportTotalValue), inOutDelta: int128(_reportInOutDelta) });
        record.reportTimestamp = _reportTimestamp;
        record.locked = uint128(lockedEther);

        uint256 outstandingFees = _reportAccruedTreasuryFees - obligations.settledTreasuryFees;
        _settleObligations(_vault, record, obligations, outstandingFees, liability, true);

        IStakingVault vault_ = IStakingVault(_vault);
        if (!_isVaultHealthy(connection, record) && !vault_.beaconChainDepositsPaused()) {
            vault_.pauseBeaconChainDeposits();
        }

        emit VaultReportApplied({
            vault: _vault,
            reportTimestamp: _reportTimestamp,
            reportTotalValue: _reportTotalValue,
            reportInOutDelta: _reportInOutDelta,
            reportAccruedTreasuryFees: _reportAccruedTreasuryFees,
            reportLiabilityShares: _reportLiabilityShares
        });
    }

    /// @notice Sets the unsettled withdrawals obligation for the vault
    /// @param _vault The address of the vault
    /// @param _value The value of the unsettled withdrawals obligation
    function setUnsettledWithdrawals(address _vault, uint256 _value) external onlyRole(CORE_WITHDRAWAL_MANAGER_ROLE) {
        uint256 liability = _getPooledEthBySharesRoundUp(_vaultRecord(_vault).liabilityShares);
        if (_value > liability) revert WithdrawalsObligationValueTooHigh(_vault, _value, liability);

        _vaultObligations(_vault).unsettledWithdrawals = uint128(_value);

        emit WithdrawalsObligationUpdated(_vault, _value, 0);
    }

    /// @notice transfer the ownership of the vault to a new owner
    /// without disconnection it from the hub
    /// @param _vault vault address
    /// @param _newOwner new owner address
    /// @dev msg.sender should be vault's owner
    function transferVaultOwnership(address _vault, address _newOwner) external {
        if (_newOwner == address(0)) revert ZeroArgument();
        VaultConnection storage connection = _checkConnection(_vault);
        address oldOwner = connection.owner;

        if (oldOwner != msg.sender) revert NotAuthorized();

        connection.owner = _newOwner;

        emit VaultOwnershipTransferred({
            vault: _vault,
            newOwner: _newOwner,
            oldOwner: oldOwner
        });
    }

    /// @notice disconnects a vault from the hub
    /// @param _vault vault address
    /// @dev msg.sender should be vault's owner
    /// @dev vault's `liabilityShares` should be zero
    function voluntaryDisconnect(address _vault) external whenResumed {
        VaultConnection storage connection = _checkConnectionAndOwner(_vault);

        _initiateDisconnection(_vault, connection, _vaultRecord(_vault));

        emit VaultDisconnectInitiated(_vault);
    }

    /// @notice funds the vault passing ether as msg.value
    /// @param _vault vault address
    /// @dev msg.sender should be vault's owner
    function fund(address _vault) external payable whenResumed {
        _checkConnectionAndOwner(_vault);

        VaultRecord storage record = _vaultRecord(_vault);

        int128 inOutDelta_ = record.inOutDelta + int128(int256(msg.value));
        record.inOutDelta = inOutDelta_;

        emit VaultInOutDeltaUpdated(_vault, inOutDelta_);

        IStakingVault(_vault).fund{value: msg.value}();
    }

    /// @notice withdraws ether from the vault to the recipient address
    /// @param _vault vault address
    /// @param _recipient recipient address
    /// @param _ether amount of ether to withdraw
    /// @dev msg.sender should be vault's owner
    function withdraw(address _vault, address _recipient, uint256 _ether) external whenResumed {
        _checkConnectionAndOwner(_vault);

        VaultRecord storage record = _vaultRecord(_vault);
        if (!_isReportFresh(record)) revert VaultReportStale(_vault);

        uint256 unlocked_ = _unlocked(record);
        if (_ether > unlocked_) revert InsufficientUnlocked(unlocked_, _ether);

        _checkAvailableBalance(_vault, _ether);

        _withdrawFromVault(_vault, record, _recipient, _ether);

        if (_totalValue(record) < record.locked) revert TotalValueBelowLockedAmount();
    }

    /// @notice Rebalances StakingVault by withdrawing ether to VaultHub
    /// @param _vault vault address
    /// @param _ether amount of ether to rebalance
    /// @dev msg.sender should be vault's owner
    function rebalance(address _vault, uint256 _ether) external whenResumed {
        if (_ether == 0) revert ZeroArgument();
        if (_ether > _vault.balance) revert InsufficientBalance(_vault.balance, _ether);
        _checkConnectionAndOwner(_vault);

        _rebalance(_vault, _vaultRecord(_vault), _ether);
    }

    /// @notice mint StETH shares backed by vault external balance to the receiver address
    /// @param _vault vault address
    /// @param _recipient address of the receiver
    /// @param _amountOfShares amount of stETH shares to mint
    function mintShares(address _vault, address _recipient, uint256 _amountOfShares) external whenResumed {
        if (_recipient == address(0)) revert ZeroArgument();
        if (_amountOfShares == 0) revert ZeroArgument();

        VaultConnection storage connection = _checkConnectionAndOwner(_vault);

        VaultRecord storage record = _vaultRecord(_vault);

        uint256 vaultSharesAfterMint = record.liabilityShares + _amountOfShares;
        if (vaultSharesAfterMint > connection.shareLimit) revert ShareLimitExceeded(_vault, connection.shareLimit);

        if (!_isReportFresh(record)) revert VaultReportStale(_vault);

        uint256 maxMintableRatioBP = TOTAL_BASIS_POINTS - connection.reserveRatioBP;
        uint256 maxMintableEther = (_totalValue(record) * maxMintableRatioBP) / TOTAL_BASIS_POINTS;
        uint256 stETHAfterMint = _getPooledEthBySharesRoundUp(vaultSharesAfterMint);
        if (stETHAfterMint > maxMintableEther) {
            revert InsufficientTotalValueToMint(_vault, _totalValue(record));
        }

        // Calculate the minimum ETH that needs to be locked in the vault to maintain the reserve ratio
        uint256 etherToLock = (stETHAfterMint * TOTAL_BASIS_POINTS) / maxMintableRatioBP;

        if (etherToLock > record.locked) {
            record.locked = uint128(etherToLock);
        }

        record.liabilityShares = uint96(vaultSharesAfterMint);
        _operatorGrid().onMintedShares(_vault, _amountOfShares);
        LIDO.mintExternalShares(_recipient, _amountOfShares);

        emit MintedSharesOnVault(_vault, _amountOfShares, record.locked);
    }

    /// @notice burn steth shares from the balance of the VaultHub contract
    /// @param _vault vault address
    /// @param _amountOfShares amount of shares to burn
    /// @dev msg.sender should be vault's owner
    /// @dev this function is designed to be used by the smart contract, for EOA see `transferAndBurnShares`
    function burnShares(address _vault, uint256 _amountOfShares) public whenResumed {
        if (_amountOfShares == 0) revert ZeroArgument();
        _checkConnectionAndOwner(_vault);

        VaultRecord storage record = _vaultRecord(_vault);

        uint256 liabilityShares_ = record.liabilityShares;
        if (liabilityShares_ < _amountOfShares) revert InsufficientSharesToBurn(_vault, liabilityShares_);

        record.liabilityShares = uint96(liabilityShares_ - _amountOfShares);

        LIDO.burnExternalShares(_amountOfShares);
        _operatorGrid().onBurnedShares(_vault, _amountOfShares);

        _updateUnsettledWithdrawals(_vault, record.liabilityShares);

        emit BurnedSharesOnVault(_vault, _amountOfShares);
    }

    /// @notice separate burn function for EOA vault owners; requires vaultHub to be approved to transfer stETH
    /// @dev msg.sender should be vault's owner
    function transferAndBurnShares(address _vault, uint256 _amountOfShares) external {
        LIDO.transferSharesFrom(msg.sender, address(this), _amountOfShares);

        burnShares(_vault, _amountOfShares);
    }

    /// @notice pauses beacon chain deposits for the vault
    /// @param _vault vault address
    /// @dev msg.sender should be vault's owner
    function pauseBeaconChainDeposits(address _vault) external {
        _checkConnectionAndOwner(_vault);

        IStakingVault(_vault).pauseBeaconChainDeposits();
    }

    /// @notice resumes beacon chain deposits for the vault
    /// @param _vault vault address
    /// @dev msg.sender should be vault's owner
    function resumeBeaconChainDeposits(address _vault) external {
        VaultConnection storage connection = _checkConnectionAndOwner(_vault);
        if (!_isVaultHealthy(connection, _vaultRecord(_vault))) revert UnhealthyVaultCannotDeposit(_vault);

        IStakingVault(_vault).resumeBeaconChainDeposits();
    }

    /// @notice Emits a request event for the node operator to perform validator exit
    /// @param _vault vault address
    /// @param _pubkeys array of public keys of the validators to exit
    /// @dev msg.sender should be vault's owner
    function requestValidatorExit(address _vault, bytes calldata _pubkeys) external {
        _checkConnectionAndOwner(_vault);

        IStakingVault(_vault).requestValidatorExit(_pubkeys);
    }

    /// @notice Triggers validator exit for the vault using EIP-7002
    /// @param _vault vault address
    /// @param _pubkeys array of public keys of the validators to exit
    /// @dev msg.sender should be vault's owner
    function triggerValidatorWithdrawals(
        address _vault,
        bytes calldata _pubkeys,
        uint64[] calldata _amounts,
        address _refundRecipient
    ) external payable {
        VaultConnection storage connection = _checkConnection(_vault);

        bool isWithdrawalExecutor = hasRole(CORE_WITHDRAWAL_EXECUTOR_ROLE, msg.sender);
        if (msg.sender != connection.owner && !isWithdrawalExecutor) revert NotAuthorized();
        if (isWithdrawalExecutor && _vaultObligations(_vault).unsettledWithdrawals == 0) revert NotAuthorized();

        VaultRecord storage record = _vaultRecord(_vault);

        // disallow partial validator withdrawals when the vault is unhealthy,
        // in order to prevent the vault owner from clogging the consensus layer withdrawal queue
        // front-running and delaying the forceful validator exits required for rebalancing the vault
        if (!_isVaultHealthy(connection, record)) {
            for (uint256 i = 0; i < _amounts.length; i++) {
                if (_amounts[i] > 0) revert PartialValidatorWithdrawalNotAllowed();
            }
        }

        IStakingVault(_vault).triggerValidatorWithdrawals{value: msg.value}(_pubkeys, _amounts, _refundRecipient);
    }

    /// @notice Triggers validator exit for the vault using EIP-7002 permissionlessly if the vault is unhealthy
    /// @param _vault address of the vault to exit validators from
    /// @param _pubkeys public keys of the validators to exit
    /// @param _refundRecipient address that will receive the refund for transaction costs
    /// @dev    When the vault becomes unhealthy, anyone can force its validators to exit the beacon chain
    ///         This returns the vault's deposited ETH back to vault's balance and allows to rebalance the vault
    function forceValidatorExit(address _vault, bytes calldata _pubkeys, address _refundRecipient) external payable {
        VaultConnection storage connection = _checkConnectionAndOwner(_vault);
        VaultRecord storage record = _vaultRecord(_vault);

        if (_isVaultHealthy(connection, record)) revert AlreadyHealthy(_vault);

        uint64[] memory amounts = new uint64[](0);

        IStakingVault(_vault).triggerValidatorWithdrawals{value: msg.value}(_pubkeys, amounts, _refundRecipient);

        emit ValidatorExitTriggered(_vault, _pubkeys, _refundRecipient, true);
    }

    /// @notice Permissionless rebalance for unhealthy vaults
    /// @param _vault vault address
    /// @dev rebalance all available amount of ether until the vault is healthy
    function forceRebalance(address _vault) external {
        VaultConnection storage connection = _checkConnection(_vault);
        VaultRecord storage record = _vaultRecord(_vault);

        uint256 fullRebalanceAmount = _rebalanceShortfall(connection, record);
        if (fullRebalanceAmount == 0) revert AlreadyHealthy(_vault);

        // TODO: add some gas compensation here
        _rebalance(_vault, record, Math256.min(fullRebalanceAmount, _vault.balance));
    }

    /// @notice Proves validators unknown to PDG that have correct vault WC
    /// @param _vault vault address
    /// @param _witness ValidatorWitness struct proving validator WC belonging to staking vault
    function proveUnknownValidatorToPDG(
        address _vault,
        IPredepositGuarantee.ValidatorWitness calldata _witness
    ) external {
        _checkConnectionAndOwner(_vault);

        IPredepositGuarantee(LIDO_LOCATOR.predepositGuarantee()).proveUnknownValidator(_witness, IStakingVault(_vault));
    }

    /// @notice Compensates disproven predeposit from PDG to the recipient
    /// @param _vault vault address
    /// @param _pubkey pubkey of the validator
    /// @param _recipient address to compensate the disproven validator predeposit to
    function compensateDisprovenPredepositFromPDG(
        address _vault,
        bytes calldata _pubkey,
        address _recipient
    ) external returns (uint256) {
        _checkConnectionAndOwner(_vault);

        return IPredepositGuarantee(LIDO_LOCATOR.predepositGuarantee()).compensateDisprovenPredeposit(_pubkey, _recipient);
    }

    /// @notice Allows a vault owner to repay all outstanding obligations
    /// @param _vault The address of the vault
    /// @dev msg.sender should be vault's owner
    function settleObligations(address _vault) external {
        VaultConnection storage connection = _checkConnection(_vault);
        if (msg.sender != connection.owner) revert NotAuthorized();

        VaultRecord storage record = _vaultRecord(_vault);
        VaultObligations storage obligations = _vaultObligations(_vault);

        _settleObligations(
            _vault,
            record,
            obligations,
            obligations.unsettledTreasuryFees,
            _getPooledEthBySharesRoundUp(record.liabilityShares),
            false
        );
    }

    function _unsettledObligations(address _vault) internal view returns (uint256) {
        VaultObligations storage o = _vaultObligations(_vault);
        return o.unsettledWithdrawals + o.unsettledTreasuryFees - o.settledTreasuryFees;
    }

    function _updateUnsettledWithdrawals(address _vault, uint256 _liabilityShares) internal {
        uint256 liability = _getPooledEthBySharesRoundUp(_liabilityShares);
        VaultObligations storage obligations = _vaultObligations(_vault);
        if (obligations.unsettledWithdrawals > liability) {
            obligations.unsettledWithdrawals = uint128(liability);
            emit WithdrawalsObligationUpdated(_vault, liability, 0);
        }
    }

    function _settleObligations(
        address _vault,
        VaultRecord storage _record,
        VaultObligations storage _obligations,
        uint256 _outstandingFees,
        uint256 _liability,
        bool _isOnReport
    ) internal {
        (uint256 valueToRebalance, uint256 valueToTransfer) = _getSettlementValues(
            _vault,
            _obligations,
            _outstandingFees,
            _liability
        );

        if (valueToRebalance > 0) {
            if (_isOnReport) {
                uint256 sharesToBurn = _sharesToBurn(valueToRebalance);
                _record.liabilityShares = uint96(_record.liabilityShares - sharesToBurn);
                _withdrawFromVault(_vault, _record, address(this), valueToRebalance);
                _rebalanceExternalEther(valueToRebalance);
            } else {
                _rebalance(_vault, _record, valueToRebalance);
            }
        }

        if (valueToTransfer > 0) {
            _withdrawFromVault(_vault, _record, LIDO_LOCATOR.treasury(), valueToTransfer);
            _obligations.settledTreasuryFees += uint128(valueToTransfer);
        }
    }

    function _connectVault(
        address _vault,
        uint256 _shareLimit,
        uint256 _reserveRatioBP,
        uint256 _forcedRebalanceThresholdBP,
        uint256 _infraFeeBP,
        uint256 _liquidityFeeBP,
        uint256 _reservationFeeBP
    ) internal {
        if (_reserveRatioBP == 0) revert ZeroArgument();
        if (_reserveRatioBP > TOTAL_BASIS_POINTS)
            revert ReserveRatioTooHigh(_vault, _reserveRatioBP, TOTAL_BASIS_POINTS);
        if (_forcedRebalanceThresholdBP == 0) revert ZeroArgument();
        if (_forcedRebalanceThresholdBP > _reserveRatioBP)
            revert ForcedRebalanceThresholdTooHigh(_vault, _forcedRebalanceThresholdBP, _reserveRatioBP);
        if (_infraFeeBP > TOTAL_BASIS_POINTS) revert InfraFeeTooHigh(_vault, _infraFeeBP, TOTAL_BASIS_POINTS);
        if (_liquidityFeeBP > TOTAL_BASIS_POINTS) revert LiquidityFeeTooHigh(_vault, _liquidityFeeBP, TOTAL_BASIS_POINTS);
        if (_reservationFeeBP > TOTAL_BASIS_POINTS) revert ReservationFeeTooHigh(_vault, _reservationFeeBP, TOTAL_BASIS_POINTS);
        if (_shareLimit > _maxSaneShareLimit()) revert ShareLimitTooHigh(_vault, _shareLimit, _maxSaneShareLimit());

        Storage storage $ = _storage();
        VaultConnection memory connection = _vaultConnection(_vault);
        if (connection.pendingDisconnect) revert VaultIsDisconnecting(_vault);
        if (connection.vaultIndex != 0) revert AlreadyConnected(_vault, connection.vaultIndex);
        bytes32 codehash = address(_vault).codehash;
        if (!$.codehashes[codehash]) revert CodehashNotAllowed(_vault, codehash);
        uint256 vaultBalance = _vault.balance;
        if (vaultBalance < CONNECT_DEPOSIT) revert VaultInsufficientBalance(_vault, vaultBalance, CONNECT_DEPOSIT);

        // Connecting a new vault with totalValue == balance
        Report memory report = Report({
            totalValue: uint128(vaultBalance),
            inOutDelta: int128(int256(vaultBalance))
        });

        VaultObligations memory obligations = VaultObligations(0, 0, 0);

        VaultRecord memory record = VaultRecord({
            report: report,
            locked: uint128(CONNECT_DEPOSIT),
            liabilityShares: 0,
<<<<<<< HEAD
            reportTimestamp: uint64(block.timestamp),
            inOutDelta: report.inOutDelta
=======
            reportTimestamp: _lazyOracle().latestReportTimestamp(),
            inOutDelta: report.inOutDelta,
            feeSharesCharged: uint96(0)
>>>>>>> 0259ad3e
        });

        connection = VaultConnection({
            owner: IStakingVault(_vault).owner(),
            shareLimit: uint96(_shareLimit),
            vaultIndex: uint96($.vaults.length),
            pendingDisconnect: false,
            reserveRatioBP: uint16(_reserveRatioBP),
            forcedRebalanceThresholdBP: uint16(_forcedRebalanceThresholdBP),
            infraFeeBP: uint16(_infraFeeBP),
            liquidityFeeBP: uint16(_liquidityFeeBP),
            reservationFeeBP: uint16(_reservationFeeBP)
        });

        _addVault(_vault, connection, record, obligations);
    }

    function _initiateDisconnection(
        address _vault,
        VaultConnection storage _connection,
        VaultRecord storage _record
    ) internal {
        uint256 liabilityShares_ = _record.liabilityShares;
        if (liabilityShares_ > 0) {
            revert NoLiabilitySharesShouldBeLeft(_vault, liabilityShares_);
        }

        uint256 unsettledObligations_ = unsettledObligations(_vault);
        if (unsettledObligations_ > 0) {
            revert OutstandingObligationsExist(_vault, unsettledObligations_);
        }

        _connection.pendingDisconnect = true;
    }

    function _sharesToBurn(uint256 _ether) internal view returns (uint256) {
        return LIDO.getSharesByPooledEth(_ether);
    }

    function _rebalanceExternalEther(uint256 _ether) internal {
        LIDO.rebalanceExternalEtherToInternal{value: _ether}();
    }

    function _rebalance(address _vault, VaultRecord storage _record, uint256 _ether) internal {
        uint256 totalValue_ = _totalValue(_record);
        if (_ether > totalValue_) revert RebalanceAmountExceedsTotalValue(totalValue_, _ether);

        uint256 sharesToBurn = _sharesToBurn(_ether);
        uint256 liabilityShares_ = _record.liabilityShares;
        if (liabilityShares_ < sharesToBurn) revert InsufficientSharesToBurn(msg.sender, liabilityShares_);

        _record.liabilityShares = uint96(liabilityShares_ - sharesToBurn);
        _withdrawFromVault(_vault, _record, address(this), _ether);
        _rebalanceExternalEther(_ether);

        _updateUnsettledWithdrawals(_vault, _record.liabilityShares);

        emit VaultRebalanced(_vault, sharesToBurn, _ether);
    }

    function _withdrawFromVault(
        address _vault,
        VaultRecord storage _record,
        address _recipient,
        uint256 _amount
    ) internal {
        int128 inOutDelta_ = _record.inOutDelta - int128(int256(_amount));
        _record.inOutDelta = inOutDelta_;

        IStakingVault(_vault).withdraw(_recipient, _amount);

        emit VaultInOutDeltaUpdated(_vault, inOutDelta_);
    }

    function _rebalanceShortfall(
        VaultConnection storage _connection,
        VaultRecord storage _record
    ) internal view returns (uint256) {
        uint256 totalValue_ = _totalValue(_record);
        uint256 liabilityShares_ = _record.liabilityShares;

        bool isHealthy = !_isThresholdBreached(
            totalValue_,
            liabilityShares_,
            _connection.forcedRebalanceThresholdBP
        );

        // Health vault do not need to rebalance
        if (isHealthy) {
            return 0;
        }

        uint256 liabilityStETH = _getPooledEthBySharesRoundUp(liabilityShares_);
        uint256 reserveRatioBP = _connection.reserveRatioBP;
        uint256 maxMintableRatio = (TOTAL_BASIS_POINTS - reserveRatioBP);

        // Impossible to rebalance a vault with deficit
        if (liabilityStETH >= totalValue_) {
            // return MAX_UINT_256
            return type(uint256).max;
        }

        // Solve the equation for X:

        // LS - liabilityStETH, TV - totalValue, MR - maxMintableRatio, 100 - TOTAL_BASIS_POINTS, RR - reserveRatio

        // X - amount of ETH that should be withdrawn (TV - X) and used to repay the debt (LS - X)
        // to reduce the LS/TV ratio back to MR

        // (LS - X) / (TV - X) = MR / 100
        // (LS - X) * 100 = (TV - X) * MR
        // LS * 100 - X * 100 = TV * MR - X * MR
        // X * MR - X * 100 = TV * MR - LS * 100
        // X * (MR - 100) = TV * MR - LS * 100
        // X = (TV * MR - LS * 100) / (MR - 100)
        // X = (LS * 100 - TV * MR) / (100 - MR)
        // RR = 100 - MR
        // X = (LS * 100 - TV * MR) / RR

        return (liabilityStETH * TOTAL_BASIS_POINTS - totalValue_ * maxMintableRatio) / reserveRatioBP;
    }

    /// @dev check if the share limit is within the upper bound set by MAX_RELATIVE_SHARE_LIMIT_BP
    function _maxSaneShareLimit() internal view returns (uint256) {
        return (LIDO.getTotalShares() * MAX_RELATIVE_SHARE_LIMIT_BP) / TOTAL_BASIS_POINTS;
    }

    function _unlocked(VaultRecord storage _record) internal view returns (uint256) {
        uint256 totalValue_ = _totalValue(_record);
        uint256 locked_ = _record.locked;

        if (locked_ > totalValue_) return 0;

        return totalValue_ - locked_;
    }

    function _totalValue(VaultRecord storage _record) internal view returns (uint256) {
        Report memory report = _record.report;
        return uint256(int256(uint256(report.totalValue)) + _record.inOutDelta - report.inOutDelta);
    }

    function _isReportFresh(VaultRecord storage _record) internal view returns (bool) {
        uint256 latestReportTimestamp = _lazyOracle().latestReportTimestamp();
        return
            // check if AccountingOracle brought fresh report
            latestReportTimestamp == _record.reportTimestamp &&
            // if Accounting Oracle stop bringing the report, last report is fresh for 2 days
            block.timestamp - latestReportTimestamp < REPORT_FRESHNESS_DELTA;
    }

    function _isVaultHealthy(
        VaultConnection storage _connection,
        VaultRecord storage _record
    ) internal view returns (bool) {
        return !_isThresholdBreached(
            _totalValue(_record),
            _record.liabilityShares,
            _connection.forcedRebalanceThresholdBP
        );
    }

    /// @dev Returns true if the vault liability breached the given threshold (inverted)
    function _isThresholdBreached(
        uint256 _vaultTotalValue,
        uint256 _vaultLiabilityShares,
        uint256 _thresholdBP
    ) internal view returns (bool) {
        uint256 liability = _getPooledEthBySharesRoundUp(_vaultLiabilityShares);
        return liability > _vaultTotalValue * (TOTAL_BASIS_POINTS - _thresholdBP) / TOTAL_BASIS_POINTS;
    }

    function _availableBalance(address _vault) internal view returns (uint256) {
        uint256 vaultBalance = _vault.balance;
        uint256 outstandingObligations = unsettledObligations(_vault);

        return outstandingObligations > vaultBalance ? 0 : vaultBalance - outstandingObligations;
    }

    function _checkConnection(address _vault) internal view returns (VaultConnection storage) {
        if (_vault == address(0)) revert VaultZeroAddress();

        VaultConnection storage connection = _vaultConnection(_vault);

        if (connection.vaultIndex == 0) revert NotConnectedToHub(_vault);
        if (connection.pendingDisconnect) revert VaultIsDisconnecting(_vault);

        return connection;
    }

    function _checkAvailableBalance(address _vault, uint256 _requiredBalance) internal view {
        uint256 available = _availableBalance(_vault);
        if (_requiredBalance > available) {
            revert VaultInsufficientBalance(_vault, available, _requiredBalance);
        }
    }

    function _addVault(
        address _vault,
        VaultConnection memory _connection,
        VaultRecord memory _record,
        VaultObligations memory _obligations
    ) internal {
        Storage storage $ = _storage();
        $.vaults.push(_vault);

        $.connections[_vault] = _connection;
        $.records[_vault] = _record;
        $.obligations[_vault] = _obligations;
    }

    function _deleteVault(address _vault, VaultConnection storage _connection) internal {
        Storage storage $ = _storage();
        uint96 vaultIndex = _connection.vaultIndex;

        address lastVault = $.vaults[$.vaults.length - 1];
        $.connections[lastVault].vaultIndex = vaultIndex;
        $.vaults[vaultIndex] = lastVault;
        $.vaults.pop();

        delete $.connections[_vault];
        delete $.records[_vault];
        delete $.obligations[_vault];
    }

    function _checkConnectionAndOwner(address _vault) internal view returns (VaultConnection storage connection) {
        connection = _checkConnection(_vault);
        if (msg.sender != connection.owner) revert NotAuthorized();
    }

    function _getPooledEthBySharesRoundUp(uint256 _shares) internal view returns (uint256) {
        return LIDO.getPooledEthBySharesRoundUp(_shares);
    }

    function _getSettlementValues(
        address _vault,
        VaultObligations storage _obligations,
        uint256 _newUnsettledTreasuryFees,
        uint256 _maxWithdrawals
    ) internal returns (uint256 valueToRebalance, uint256 valueToTransferToTreasury) {
        uint256 _vaultBalance = _vault.balance;
        uint256 _newUnsettledWithdrawals = _obligations.unsettledWithdrawals;

        if (_maxWithdrawals < _newUnsettledWithdrawals) {
            _newUnsettledWithdrawals = _maxWithdrawals;
        }

        valueToRebalance = Math256.min(_newUnsettledWithdrawals, _vaultBalance);
        valueToTransferToTreasury = Math256.min(_newUnsettledTreasuryFees, _vaultBalance - valueToRebalance);

        if (valueToRebalance > 0 || _newUnsettledWithdrawals != _obligations.unsettledWithdrawals) {
            uint128 newUnsettled = valueToRebalance > 0
                ? uint128(_newUnsettledWithdrawals - valueToRebalance)
                : uint128(_newUnsettledWithdrawals);

            _obligations.unsettledWithdrawals = newUnsettled;
            emit WithdrawalsObligationUpdated(_vault, newUnsettled, valueToRebalance);
        }

        if (valueToTransferToTreasury > 0 || _newUnsettledTreasuryFees != _obligations.unsettledTreasuryFees) {
            uint128 newUnsettled = valueToTransferToTreasury > 0
                ? uint128(_newUnsettledTreasuryFees - valueToTransferToTreasury)
                : uint128(_newUnsettledTreasuryFees);

            _obligations.unsettledTreasuryFees = newUnsettled;
            emit TreasuryFeesObligationUpdated(_vault, newUnsettled, valueToTransferToTreasury);
        }
    }

    function _storage() internal pure returns (Storage storage $) {
        assembly {
            $.slot := STORAGE_LOCATION
        }
    }

    function _vaultConnection(address _vault) internal view returns (VaultConnection storage) {
        return _storage().connections[_vault];
    }

    function _vaultRecord(address _vault) internal view returns (VaultRecord storage) {
        return _storage().records[_vault];
    }

    function _vaultObligations(address _vault) internal view returns (VaultObligations storage) {
        return _storage().obligations[_vault];
    }

    function _operatorGrid() internal view returns (OperatorGrid) {
        return OperatorGrid(LIDO_LOCATOR.operatorGrid());
    }

    function _lazyOracle() internal view returns (LazyOracle) {
        return LazyOracle(LIDO_LOCATOR.lazyOracle());
    }

    event AllowedCodehashUpdated(bytes32 indexed codehash, bool allowed);

    event VaultConnected(
        address indexed vault,
        uint256 shareLimit,
        uint256 reserveRatioBP,
        uint256 forcedRebalanceThresholdBP,
        uint256 infraFeeBP,
        uint256 liquidityFeeBP,
        uint256 reservationFeeBP
    );

    event VaultConnectionUpdated(
        address indexed vault,
        uint256 shareLimit,
        uint256 reserveRatioBP,
        uint256 forcedRebalanceThresholdBP,
        uint256 infraFeeBP,
        uint256 liquidityFeeBP,
        uint256 reservationFeeBP
    );
    event VaultShareLimitUpdated(address indexed vault, uint256 newShareLimit);
    event VaultFeesUpdated(address indexed vault, uint256 infraFeeBP, uint256 liquidityFeeBP, uint256 reservationFeeBP);
    event VaultDisconnectInitiated(address indexed vault);
    event VaultDisconnectCompleted(address indexed vault);
    event VaultReportApplied(
        address indexed vault,
        uint256 reportTimestamp,
        uint256 reportTotalValue,
        int256 reportInOutDelta,
        uint256 reportAccruedTreasuryFees,
        uint256 reportLiabilityShares
    );

    event MintedSharesOnVault(address indexed vault, uint256 amountOfShares, uint256 lockedAmount);
    event BurnedSharesOnVault(address indexed vault, uint256 amountOfShares);
    event VaultRebalanced(address indexed vault, uint256 sharesBurned, uint256 etherWithdrawn);
    event VaultInOutDeltaUpdated(address indexed vault, int128 inOutDelta);
    event ValidatorExitTriggered(address indexed vault, bytes pubkeys, address refundRecipient, bool isForceExit);

    /**
     * @notice Emitted when the manager is set
     * @param vault The address of the vault
     * @param newOwner The address of the new owner
     * @param oldOwner The address of the old owner
     */
    event VaultOwnershipTransferred(address indexed vault, address indexed newOwner, address indexed oldOwner);

    event TreasuryFeesObligationUpdated(address indexed vault, uint256 unsettled, uint256 settled);
    event WithdrawalsObligationUpdated(address indexed vault, uint256 unsettled, uint256 settled);

    error WithdrawalsObligationValueTooHigh(address vault, uint256 value, uint256 liability);

    error ZeroIndex();

    /**
     * @notice Thrown when attempting to decrease the locked amount outside of a report
     */
    error NewLockedNotGreaterThanCurrent();

    /**
     * @notice Thrown when the locked amount exceeds the total value
     */
    error NewLockedExceedsTotalValue();

    /**
     * @notice Thrown when the transfer of ether to a recipient fails
     * @param recipient Address that was supposed to receive the transfer
     * @param amount Amount that failed to transfer
     */
    error TransferFailed(address recipient, uint256 amount);

    /**
     * @notice Thrown when trying to withdraw more ether than the balance of `StakingVault`
     * @param balance Current balance
     */
    error InsufficientBalance(uint256 balance, uint256 expectedBalance);

    /**
     * @notice Thrown when trying to withdraw more than the unlocked amount
     * @param unlocked Current unlocked amount
     */
    error InsufficientUnlocked(uint256 unlocked, uint256 expectedUnlocked);

    error TotalValueBelowLockedAmount();

    /**
     * @notice Thrown when attempting to rebalance more ether than the current total value of the vault
     * @param totalValue Current total value of the vault
     * @param rebalanceAmount Amount attempting to rebalance
     */
    error RebalanceAmountExceedsTotalValue(uint256 totalValue, uint256 rebalanceAmount);
    error AlreadyHealthy(address vault);
    error VaultMintingCapacityExceeded(
        address vault,
        uint256 totalValue,
        uint256 liabilityShares,
        uint256 newRebalanceThresholdBP
    );
    error InsufficientSharesToBurn(address vault, uint256 amount);
    error ShareLimitExceeded(address vault, uint256 shareLimit);
    error AlreadyConnected(address vault, uint256 index);
    error NotConnectedToHub(address vault);
    error NotAuthorized();
    error VaultZeroAddress();
    error ZeroArgument();
    error ShareLimitTooHigh(address vault, uint256 shareLimit, uint256 maxShareLimit);
    error ReserveRatioTooHigh(address vault, uint256 reserveRatioBP, uint256 maxReserveRatioBP);
    error ForcedRebalanceThresholdTooHigh(
        address vault,
        uint256 forcedRebalanceThresholdBP,
        uint256 maxForcedRebalanceThresholdBP
    );
    error InfraFeeTooHigh(address vault, uint256 infraFeeBP, uint256 maxInfraFeeBP);
    error LiquidityFeeTooHigh(address vault, uint256 liquidityFeeBP, uint256 maxLiquidityFeeBP);
    error ReservationFeeTooHigh(address vault, uint256 reservationFeeBP, uint256 maxReservationFeeBP);
    error InsufficientTotalValueToMint(address vault, uint256 totalValue);
    error AlreadyExists(bytes32 codehash);
    error NotFound(bytes32 codehash);
    error NoLiabilitySharesShouldBeLeft(address vault, uint256 liabilityShares);
    error CodehashNotAllowed(address vault, bytes32 codehash);
    error MaxRelativeShareLimitBPTooHigh(uint256 maxRelativeShareLimitBP, uint256 totalBasisPoints);
    error InvalidFees(address vault, uint256 newFees, uint256 oldFees);
    error VaultOssified(address vault);
    error VaultInsufficientBalance(address vault, uint256 currentBalance, uint256 expectedBalance);
    error VaultReportStale(address vault);
    error PDGNotDepositor(address vault);
    error ZeroCodehash();
    error VaultHubNotPendingOwner(address vault);
    error UnhealthyVaultCannotDeposit(address vault);
    error VaultIsDisconnecting(address vault);
    error NoOutstandingWithdrawalObligation(address vault);
    error OutstandingObligationsExist(address vault, uint256 totalObligations);
    error ArrayLengthMismatch();
    error PartialValidatorWithdrawalNotAllowed();
}<|MERGE_RESOLUTION|>--- conflicted
+++ resolved
@@ -876,14 +876,8 @@
             report: report,
             locked: uint128(CONNECT_DEPOSIT),
             liabilityShares: 0,
-<<<<<<< HEAD
-            reportTimestamp: uint64(block.timestamp),
+            reportTimestamp: _lazyOracle().latestReportTimestamp(),
             inOutDelta: report.inOutDelta
-=======
-            reportTimestamp: _lazyOracle().latestReportTimestamp(),
-            inOutDelta: report.inOutDelta,
-            feeSharesCharged: uint96(0)
->>>>>>> 0259ad3e
         });
 
         connection = VaultConnection({
