--- conflicted
+++ resolved
@@ -11,7 +11,6 @@
 import {IStakingVault} from "./interfaces/IStakingVault.sol";
 import {ILido as StETH} from "../interfaces/ILido.sol";
 import {IBeaconProxy} from "./interfaces/IBeaconProxy.sol";
-import {VaultHelpers} from "./VaultHelpers.sol";
 
 import {Math256} from "contracts/common/lib/Math256.sol";
 
@@ -26,15 +25,13 @@
         /// @notice vault sockets with vaults connected to the hub
         /// @dev first socket is always zero. stone in the elevator
         VaultSocket[] sockets;
-
         /// @notice mapping from vault address to its socket
         /// @dev if vault is not connected to the hub, its index is zero
         mapping(address => uint256) vaultIndex;
-
         /// @notice allowed factory addresses
-        mapping (address => bool) vaultFactories;
+        mapping(address => bool) vaultFactories;
         /// @notice allowed vault implementation addresses
-        mapping (address => bool) vaultImpl;
+        mapping(address => bool) vaultImpl;
     }
 
     struct VaultSocket {
@@ -43,7 +40,6 @@
         address vault;
         /// @notice total number of stETH shares minted by the vault
         uint96 sharesMinted;
-
         // ### 2nd slot
         /// @notice maximum number of stETH shares that can be minted by vault owner
         uint96 shareLimit;
@@ -157,9 +153,11 @@
     ) external onlyRole(VAULT_MASTER_ROLE) {
         if (_vault == address(0)) revert ZeroArgument("_vault");
         if (_reserveRatioBP == 0) revert ZeroArgument("_reserveRatioBP");
-        if (_reserveRatioBP > TOTAL_BASIS_POINTS) revert ReserveRatioTooHigh(_vault, _reserveRatioBP, TOTAL_BASIS_POINTS);
+        if (_reserveRatioBP > TOTAL_BASIS_POINTS)
+            revert ReserveRatioTooHigh(_vault, _reserveRatioBP, TOTAL_BASIS_POINTS);
         if (_reserveRatioThresholdBP == 0) revert ZeroArgument("_reserveRatioThresholdBP");
-        if (_reserveRatioThresholdBP > _reserveRatioBP) revert ReserveRatioTooHigh(_vault, _reserveRatioThresholdBP, _reserveRatioBP);
+        if (_reserveRatioThresholdBP > _reserveRatioBP)
+            revert ReserveRatioTooHigh(_vault, _reserveRatioThresholdBP, _reserveRatioBP);
         if (_treasuryFeeBP > TOTAL_BASIS_POINTS) revert TreasuryFeeTooHigh(_vault, _treasuryFeeBP, TOTAL_BASIS_POINTS);
         if (vaultsCount() == MAX_VAULTS_COUNT) revert TooManyVaults();
         _checkShareLimitUpperBound(_vault, _shareLimit);
@@ -246,12 +244,8 @@
         uint256 shareLimit = socket.shareLimit;
         if (vaultSharesAfterMint > shareLimit) revert ShareLimitExceeded(_vault, shareLimit);
 
-<<<<<<< HEAD
-        uint256 maxMintableShares = VaultHelpers.getMaxMintableShares(socket.vault.valuation(), socket.reserveRatio, address(stETH));
-=======
         uint256 reserveRatioBP = socket.reserveRatioBP;
         uint256 maxMintableShares = _maxMintableShares(_vault, reserveRatioBP);
->>>>>>> d9888f06
 
         if (vaultSharesAfterMint > maxMintableShares) {
             revert InsufficientValuationToMint(_vault, IStakingVault(_vault).valuation());
@@ -309,17 +303,11 @@
 
         VaultSocket storage socket = _connectedSocket(_vault);
 
-<<<<<<< HEAD
-        uint256 threshold = VaultHelpers.getMaxMintableShares(_vault.valuation(), socket.reserveRatioThreshold, address(stETH));
-        if (socket.sharesMinted <= threshold) {
-            revert AlreadyBalanced(address(_vault), socket.sharesMinted, threshold);
-=======
         uint256 threshold = _maxMintableShares(_vault, socket.reserveRatioThresholdBP);
         uint256 sharesMinted = socket.sharesMinted;
         if (sharesMinted <= threshold) {
             // NOTE!: on connect vault is always balanced
             revert AlreadyBalanced(_vault, sharesMinted, threshold);
->>>>>>> d9888f06
         }
 
         uint256 mintedStETH = STETH.getPooledEthByShares(sharesMinted); // TODO: fix rounding issue
@@ -338,8 +326,10 @@
         // reserveRatio = BPS_BASE - maxMintableRatio
         // X = (mintedStETH * BPS_BASE - vault.valuation() * maxMintableRatio) / reserveRatio
 
-        uint256 amountToRebalance = (mintedStETH * TOTAL_BASIS_POINTS -
-            IStakingVault(_vault).valuation() * maxMintableRatio) / reserveRatioBP;
+        uint256 amountToRebalance = (mintedStETH *
+            TOTAL_BASIS_POINTS -
+            IStakingVault(_vault).valuation() *
+            maxMintableRatio) / reserveRatioBP;
 
         // TODO: add some gas compensation here
         IStakingVault(_vault).rebalance(amountToRebalance);
@@ -386,7 +376,11 @@
         uint256 _preTotalShares,
         uint256 _preTotalPooledEther,
         uint256 _sharesToMintAsFees
-    ) internal view returns (uint256[] memory lockedEther, uint256[] memory treasuryFeeShares, uint256 totalTreasuryFeeShares) {
+    )
+        internal
+        view
+        returns (uint256[] memory lockedEther, uint256[] memory treasuryFeeShares, uint256 totalTreasuryFeeShares)
+    {
         /// HERE WILL BE ACCOUNTING DRAGON
 
         //                 \||/
@@ -455,7 +449,8 @@
 
         // TODO: optimize potential rewards calculation
         uint256 potentialRewards = ((chargeableValue * (_postTotalPooledEther * _preTotalShares)) /
-            (_postTotalSharesNoFees * _preTotalPooledEther) - chargeableValue);
+            (_postTotalSharesNoFees * _preTotalPooledEther) -
+            chargeableValue);
         uint256 treasuryFee = (potentialRewards * _socket.treasuryFeeBP) / TOTAL_BASIS_POINTS;
 
         treasuryFeeShares = (treasuryFee * _preTotalShares) / _preTotalPooledEther;
@@ -497,8 +492,6 @@
         }
     }
 
-<<<<<<< HEAD
-=======
     function _vaultAuth(address _vault, string memory _operation) internal view {
         if (msg.sender != OwnableUpgradeable(_vault).owner()) revert NotAuthorized(_operation, msg.sender);
     }
@@ -518,7 +511,6 @@
         return STETH.getSharesByPooledEth(maxStETHMinted);
     }
 
->>>>>>> d9888f06
     function _getVaultHubStorage() private pure returns (VaultHubStorage storage $) {
         assembly {
             $.slot := VAULT_HUB_STORAGE_LOCATION
