--- conflicted
+++ resolved
@@ -43,6 +43,11 @@
         uint128 totalValue;
         int128 inOutDelta;
         uint64 timestamp;
+    }
+
+    struct Obligations {
+        uint96 withdrawals;
+        uint96 treasuryFees;
     }
 
     // todo: optimize storage layout
@@ -74,12 +79,8 @@
         bool pendingDisconnect;
         /// @notice cumulative amount of treasury fees settled on the vault
         uint96 settledTreasuryFees;
-        /// @notice amount of ether that is locked on the vault as a reserve for the treasury fees
-        uint96 outstandingTreasuryFee;
-        /// @notice amount of ether that is locked on the vault as a reserve for the withdrawal queue supply
-        uint96 outstandingWithdrawal;
-        /// @notice unused gap in the slot 2
-        /// uint8 _unused_gap_;
+        /// @notice outstanding obligations accumulated on the vault
+        Obligations obligations;
     }
 
     // keccak256(abi.encode(uint256(keccak256("VaultHub")) - 1)) & ~bytes32(uint256(0xff))
@@ -93,8 +94,8 @@
     bytes32 public constant VAULT_MASTER_ROLE = keccak256("Vaults.VaultHub.VaultMasterRole");
     /// @notice role that allows to add factories and vault implementations to hub
     bytes32 public constant VAULT_REGISTRY_ROLE = keccak256("Vaults.VaultHub.VaultRegistryRole");
-    /// @notice role that allows to set outstanding withdrawal requests
-    bytes32 public constant SET_OUTSTANDING_WITHDRAWALS_ROLE = keccak256("Vaults.VaultHub.SetOutstandingWithdrawalsRole");
+    /// @notice role that allows to set outstanding obligations
+    bytes32 public constant SET_WITHDRAWAL_OBLIGATIONS_ROLE = keccak256("Vaults.VaultHub.SetWithdrawalObligationsRole");
     /// @dev basis points base
     uint256 internal constant TOTAL_BASIS_POINTS = 100_00;
     /// @notice length of the validator pubkey in bytes
@@ -141,13 +142,8 @@
         __AccessControlEnumerable_init();
 
         // the stone in the elevator
-<<<<<<< HEAD
-        _storage().sockets.push(
-            VaultSocket(address(0), address(0), Report(0, 0, 0), 0, 0, false, 0, 0, 0, 0, 0, false, 0, 0, 0)
-=======
         _getVaultHubStorage().sockets.push(
-            VaultSocket(address(0), address(0), Report(0, 0, 0), 0, 0, 0, 0, 0, 0, 0, false, 0)
->>>>>>> 2bb6d137
+            VaultSocket(address(0), address(0), Report(0, 0, 0), 0, 0, 0, 0, 0, 0, 0, false, 0, Obligations(0, 0))
         );
 
         _grantRole(DEFAULT_ADMIN_ROLE, _admin);
@@ -209,10 +205,9 @@
     }
 
     function obligationsValue(address _vault) public view returns (uint256) {
-        VaultHubStorage storage $ = _storage();
-        VaultSocket storage socket = $.sockets[$.vaultIndex[_vault]];
-
-        return socket.outstandingWithdrawal + socket.outstandingTreasuryFee;
+        VaultHubStorage storage $ = _getVaultHubStorage();
+        Obligations storage obligations = $.sockets[$.vaultIndex[_vault]].obligations;
+        return uint256(int256(int96(obligations.withdrawals) + int96(obligations.treasuryFees)));
     }
 
     function isReportFresh(address _vault) public view returns (bool) {
@@ -290,8 +285,6 @@
 
         _disconnect(_vault);
     }
-
-
 
     /// @notice connects a vault to the hub in permissionless way, get limits from the Operator Grid
     /// @param _vault vault address
@@ -371,8 +364,7 @@
             uint16(_treasuryFeeBP),
             false, // pendingDisconnect
             0, // settledTreasuryFees
-            0, // outstandingWithdrawal
-            0  // outstandingTreasuryFee
+            Obligations(0, 0) // obligations
         );
         $.vaultIndex[_vault] = $.sockets.length;
         $.sockets.push(vsocket);
@@ -495,7 +487,7 @@
         socket.report.timestamp = _timestamp;
         socket.locked = uint128(lockedEther);
         socket.liabilityShares = uint96(newLiabilityShares);
-        socket.outstandingTreasuryFee = uint96(_feeCharged - socket.settledTreasuryFees);
+        socket.obligations.treasuryFees = uint96(_feeCharged - socket.settledTreasuryFees);
 
         // TODO: emit event
 
@@ -504,15 +496,14 @@
         }
     }
 
-    function setOutstandingWithdrawal(address _vault, uint256 _withdrawalAmount) external onlyRole(SET_OUTSTANDING_WITHDRAWALS_ROLE) {
-        VaultSocket storage socket = _socket(_vault);
-        if (_withdrawalAmount > socket.locked) {
-            revert WithdrawalsInsufficientLocked(_vault, _withdrawalAmount, socket.locked);
-        }
-
-        socket.outstandingWithdrawal = uint96(_withdrawalAmount);
-
-        emit OutstandingWithdrawalSet(_vault, _withdrawalAmount);
+    function setWithdrawalObligations(address _vault, uint256 _amountToWithdraw) external onlyRole(SET_WITHDRAWAL_OBLIGATIONS_ROLE) {
+        VaultSocket storage socket = _connectedSocket(_vault);
+        if (_amountToWithdraw > socket.locked) {
+            revert WithdrawalsInsufficientLocked(_vault, _amountToWithdraw, socket.locked);
+        }
+
+        socket.obligations.withdrawals = uint96(_amountToWithdraw);
+        emit WithdrawalObligationsSet(_vault, _amountToWithdraw);
     }
 
     function mintVaultsTreasuryFeeShares(uint256 _amountOfShares) external {
@@ -577,7 +568,7 @@
     event VaultProxyCodehashAdded(bytes32 indexed codehash);
     event VaultProxyCodehashRemoved(bytes32 indexed codehash);
     event ForcedValidatorExitTriggered(address indexed vault, bytes pubkeys, address refundRecipient);
-    event OutstandingWithdrawalSet(address indexed vault, uint256 amount);
+    event WithdrawalObligationsSet(address indexed vault, uint256 amount);
 
     error AlreadyHealthy(address vault);
     error VaultMintingCapacityExceeded(
