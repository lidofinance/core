--- conflicted
+++ resolved
@@ -516,24 +516,19 @@
         _checkAndUpdateLidoFeesObligations(_vault, _reportCumulativeLidoFees);
 
         if (connection.pendingDisconnect) {
-<<<<<<< HEAD
             if (_reportSlashingReserve == 0 && record.liabilityShares == 0) {
-                _completeDisconnection(_vault, connection, record, obligations);
+                _settleObligations(_vault, record, 0);
+
+                IStakingVault(_vault).transferOwnership(connection.owner);
+                _deleteVault(_vault, connection);
+
+                emit VaultDisconnectCompleted(_vault);
                 return;
             } else {
                 // we abort the disconnect process as there is a slashing conflict yet to be resolved
                 connection.pendingDisconnect = false;
                 emit VaultDisconnectAborted(_vault, _reportSlashingReserve);
             }
-=======
-            _settleObligations(_vault, record, 0);
-
-            IStakingVault(_vault).transferOwnership(connection.owner);
-            _deleteVault(_vault, connection);
-
-            emit VaultDisconnectCompleted(_vault);
-            return;
->>>>>>> fb18871f
         }
 
         _applyVaultReport(
@@ -711,7 +706,6 @@
 
         _requireFreshReport(_vault, record);
 
-<<<<<<< HEAD
         uint256 reserveRatioBP = connection.reserveRatioBP;
         uint256 maxMintableRatioBP = TOTAL_BASIS_POINTS - reserveRatioBP;
         _increaseLiability(
@@ -722,23 +716,6 @@
             maxMintableRatioBP,
             connection.shareLimit
         );
-=======
-        uint256 maxMintableRatioBP = TOTAL_BASIS_POINTS - connection.reserveRatioBP;
-        uint256 maxLockedEther = _maxLocked(record, _vaultObligations(_vault));
-        uint256 maxMintableEther = (maxLockedEther * maxMintableRatioBP) / TOTAL_BASIS_POINTS;
-
-        uint256 stETHAfterMint = _getPooledEthBySharesRoundUp(vaultSharesAfterMint);
-        if (stETHAfterMint > maxMintableEther) {
-            uint256 totalValue_ = _totalValue(record);
-            revert InsufficientTotalValueToMint(_vault, totalValue_, totalValue_ - maxLockedEther);
-        }
-
-        // Calculate the minimum ETH that needs to be locked in the vault to maintain the reserve ratio
-        uint256 etherToLock = (stETHAfterMint * TOTAL_BASIS_POINTS) / maxMintableRatioBP;
-        if (etherToLock > record.locked) {
-            record.locked = uint128(etherToLock);
-        }
->>>>>>> fb18871f
 
         LIDO.mintExternalShares(_recipient, _amountOfShares);
 
@@ -1003,22 +980,6 @@
         _connection.pendingDisconnect = true;
     }
 
-    function _completeDisconnection(
-        address _vault,
-        VaultConnection storage _connection,
-        VaultRecord storage _record,
-        VaultObligations storage _obligations
-    ) internal {
-        // settle all the fees, but not more than we have in the vault and revert if some obligations remain
-        _settleObligations(_vault, _record, _obligations, 0);
-
-        IStakingVault(_vault).transferOwnership(_connection.owner);
-        // we rely on the oracle to preserve vault index
-        _deleteVault(_vault, _connection);
-
-        emit VaultDisconnectCompleted(_vault);
-    }
-
     function _applyVaultReport(
         VaultRecord storage _record,
         VaultConnection storage _connection,
@@ -1092,7 +1053,7 @@
         if (sharesAfterMint > _shareLimit) revert ShareLimitExceeded(_vault, sharesAfterMint, _shareLimit);
 
         uint256 stETHAfterMint = _getPooledEthBySharesRoundUp(sharesAfterMint);
-        uint256 maxLockedEther = _maxLocked(_vault);
+        uint256 maxLockedEther = _maxLocked(_record, _vaultObligations(_vault));
         uint256 maxMintableEther = (maxLockedEther * _maxMintableRatioBP) / TOTAL_BASIS_POINTS;
         if (stETHAfterMint > maxMintableEther) {
             uint256 totalValue_ = _totalValue(_record);
@@ -1168,18 +1129,8 @@
         return (liabilityStETH * TOTAL_BASIS_POINTS - totalValue_ * maxMintableRatio) / reserveRatioBP;
     }
 
-<<<<<<< HEAD
-    function _unlocked(VaultRecord storage _record) internal view returns (uint256) {
-        uint256 totalValue_ = _totalValue(_record);
-=======
-    /// @dev check if the share limit is within the upper bound set by MAX_RELATIVE_SHARE_LIMIT_BP
-    function _maxSaneShareLimit() internal view returns (uint256) {
-        return (LIDO.getTotalShares() * MAX_RELATIVE_SHARE_LIMIT_BP) / TOTAL_BASIS_POINTS;
-    }
-
     function _unlocked(VaultRecord storage _record, VaultObligations storage _obligations) internal view returns (uint256) {
         uint256 totalValue_ = _maxLocked(_record, _obligations);
->>>>>>> fb18871f
         uint256 locked_ = _record.locked;
 
         if (locked_ > totalValue_) return 0;
