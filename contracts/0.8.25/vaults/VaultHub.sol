// SPDX-FileCopyrightText: 2025 Lido <info@lido.fi>
// SPDX-License-Identifier: GPL-3.0

// See contracts/COMPILERS.md
pragma solidity 0.8.25;

import {Math256} from "contracts/common/lib/Math256.sol";

import {ILidoLocator} from "contracts/common/interfaces/ILidoLocator.sol";
import {OperatorGrid} from "./OperatorGrid.sol";
import {IStakingVault} from "./interfaces/IStakingVault.sol";
import {ILido} from "../interfaces/ILido.sol";
import {PausableUntilWithRoles} from "../utils/PausableUntilWithRoles.sol";
import {LazyOracle} from "./LazyOracle.sol";
import {IStakingVault} from "./interfaces/IStakingVault.sol";
import {IPredepositGuarantee} from "./interfaces/IPredepositGuarantee.sol";

/// @notice VaultHub is a contract that manages StakingVaults connected to the Lido protocol
/// It allows to connect and disconnect vaults, mint and burn stETH using vaults as collateral
/// Also, it passes the report from the accounting oracle to the vaults and charges Lido fees
/// @author folkyatina
contract VaultHub is PausableUntilWithRoles {

    // -----------------------------
    //           STORAGE STRUCTS
    // -----------------------------
    /// @custom:storage-location erc7201:VaultHub
    struct Storage {
        /// @notice vault proxy contract codehashes allowed for connecting
        mapping(bytes32 codehash => bool allowed) codehashes;
        /// @notice accounting records for each vault
        mapping(address vault => VaultRecord) records;
        /// @notice connection parameters for each vault
        mapping(address vault => VaultConnection) connections;
        /// @notice 1-based array of vaults connected to the hub. index 0 is reserved for not connected vaults
        address[] vaults;
    }

    struct VaultConnection {
        // ### 1st slot
        /// @notice address of the vault owner
        address owner;
        /// @notice maximum number of stETH shares that can be minted by vault owner
        uint96 shareLimit;
        // ### 2th slot
        /// @notice index of the vault in the list of vaults. Indexes is guaranteed to be stable only if there was no deletions.
        /// @dev vaultIndex is always greater than 0
        uint96 vaultIndex;
        /// @notice if true, vault is disconnected and fee is not accrued
        bool pendingDisconnect;
        /// @notice share of ether that is locked on the vault as an additional reserve
        /// e.g RR=30% means that for 1stETH minted 1/(1-0.3)=1.428571428571428571 ETH is locked on the vault
        uint16 reserveRatioBP;
        /// @notice if vault's reserve decreases to this threshold, it should be force rebalanced
        uint16 forcedRebalanceThresholdBP;
        /// @notice infra fee in basis points
        uint16 infraFeeBP;
        /// @notice liquidity fee in basis points
        uint16 liquidityFeeBP;
        /// @notice reservation fee in basis points
        uint16 reservationFeeBP;
    }

    struct VaultRecord {
        // ### 1st slot
        /// @notice latest report for the vault
        Report report;
        // ### 2nd slot
        /// @notice amount of ether that is locked from withdrawal on the vault
        uint128 locked;
        /// @notice liability shares of the vault
        uint96 liabilityShares;
        // ### 3rd slot
        /// @notice timestamp of the latest report
        uint64 reportTimestamp;
        /// @notice current inOutDelta of the vault (all deposits - all withdrawals)
        int128 inOutDelta;
        /// @notice fee shares charged for the vault
        uint96 feeSharesCharged;
    }

    struct Report {
        /// @notice total value of the vault
        uint128 totalValue;
        /// @notice inOutDelta of the report
        int128 inOutDelta;
    }

    // -----------------------------
    //           CONSTANTS
    // -----------------------------

    // keccak256(abi.encode(uint256(keccak256("VaultHub")) - 1)) & ~bytes32(uint256(0xff))
    bytes32 private constant STORAGE_LOCATION = 0xb158a1a9015c52036ff69e7937a7bb424e82a8c4cbec5c5309994af06d825300;

    /// @notice role that allows to connect vaults to the hub
    bytes32 public constant VAULT_MASTER_ROLE = keccak256("vaults.VaultHub.VaultMasterRole");
    /// @notice role that allows to set allowed codehashes
    bytes32 public constant VAULT_CODEHASH_SET_ROLE = keccak256("vaults.VaultHub.VaultCodehashSetRole");
    /// @notice amount of ETH that is locked on the vault on connect and can be withdrawn on disconnect only
    uint256 public constant CONNECT_DEPOSIT = 1 ether;
    /// @notice The time delta for report freshness check
    uint256 public constant REPORT_FRESHNESS_DELTA = 2 days;

    /// @dev basis points base
    uint256 internal constant TOTAL_BASIS_POINTS = 100_00;
    /// @notice length of the validator pubkey in bytes
    uint256 internal constant PUBLIC_KEY_LENGTH = 48;

    /// @notice codehash of the account with no code
    bytes32 private constant EMPTY_CODEHASH = keccak256("");

    // -----------------------------
    //           IMMUTABLES
    // -----------------------------

    /// @notice limit for a single vault share limit relative to Lido TVL in basis points
    uint256 public immutable MAX_RELATIVE_SHARE_LIMIT_BP;

    ILido public immutable LIDO;
    ILidoLocator public immutable LIDO_LOCATOR;

    /// @param _locator Lido Locator contract
    /// @param _lido Lido stETH contract
    /// @param _maxRelativeShareLimitBP Maximum share limit relative to TVL in basis points
    constructor(ILidoLocator _locator, ILido _lido, uint256 _maxRelativeShareLimitBP) {
        if (_maxRelativeShareLimitBP == 0) revert ZeroArgument();
        if (_maxRelativeShareLimitBP > TOTAL_BASIS_POINTS)
            revert MaxRelativeShareLimitBPTooHigh(_maxRelativeShareLimitBP, TOTAL_BASIS_POINTS);

        MAX_RELATIVE_SHARE_LIMIT_BP = _maxRelativeShareLimitBP;

        LIDO_LOCATOR = _locator;
        LIDO = _lido;

        _disableInitializers();
    }

    /// @dev used to perform rebalance operations
    receive() external payable {}

    function initialize(address _admin) external initializer {
        if (_admin == address(0)) revert ZeroArgument();

         __AccessControlEnumerable_init();

        // the stone in the elevator. index 0 is reserved for not connected vaults
        _storage().vaults.push(address(0));

        _grantRole(DEFAULT_ADMIN_ROLE, _admin);
    }

    /// @notice returns the number of vaults connected to the hub
    /// @dev since index 0 is reserved for not connected vaults, it's always 1 less than the vaults array length
    function vaultsCount() external view returns (uint256) {
        return _storage().vaults.length - 1;
    }

    /// @notice returns the vault address by its index
    /// @param _index index of the vault in the 1-based list of vaults. possible range [1, vaultsCount()]
    /// @dev Indexes is guaranteed to be stable only in one transaction.
    function vaultByIndex(uint256 _index) external view returns (address) {
        if (_index == 0) revert ZeroIndex();
        return _storage().vaults[_index];
    }

    /// @return connection parameters struct for the given vault
    /// @dev it returns empty struct if the vault is not connected to the hub
    /// @dev it may return connection even if it's pending to be disconnected
    function vaultConnection(address _vault) external view returns (VaultConnection memory) {
        return _storage().connections[_vault];
    }

    /// @return the accounting record struct for the given vault
    /// @dev it returns empty struct if the vault is not connected to the hub
    function vaultRecord(address _vault) external view returns (VaultRecord memory) {
        return _storage().records[_vault];
    }

    /// @return true if the vault is connected to the hub
    function isVaultConnected(address _vault) external view returns (bool) {
        return _storage().connections[_vault].vaultIndex != 0;
    }

    /// @return total value of the vault (as of the latest report received)
    /// @dev returns 0 if the vault is not connected
    function totalValue(address _vault) external view returns (uint256) {
        return _totalValue(_storage().records[_vault]);
    }

    /// @return liability shares of the vault
    /// @dev returns 0 if the vault is not connected
    function liabilityShares(address _vault) external view returns (uint256) {
        return _storage().records[_vault].liabilityShares;
    }

    /// @return locked amount of ether for the vault
    /// @dev returns 0 if the vault is not connected
    function locked(address _vault) external view returns (uint256) {
        return _storage().records[_vault].locked;
    }

    /// @return amount of ether that is part of the vault's total value and is not locked as a collateral
    /// @dev returns 0 if the vault is not connected
    function unlocked(address _vault) external view returns (uint256) {
        return _unlocked(_storage().records[_vault]);
    }

    /// @return latest report for the vault
    /// @dev returns empty struct if the vault is not connected
    function latestReport(address _vault) external view returns (Report memory) {
        return _storage().records[_vault].report;
    }

    /// @return true if the report for the vault is fresh, false otherwise
    /// @dev returns false if the vault is not connected
    function isReportFresh(address _vault) external view returns (bool) {
        return _isReportFresh(_storage().records[_vault]);
    }

    /// @notice checks if the vault is healthy by comparing its total value after applying forced rebalance threshold
    ///         against current liability shares
    /// @param _vault vault address
    /// @return true if vault is healthy, false otherwise
    /// @dev returns true if the vault is not connected
    function isVaultHealthy(address _vault) external view returns (bool) {
        return _isVaultHealthy(_storage().connections[_vault], _storage().records[_vault]);
    }

    /// @notice calculate ether amount to make the vault healthy using rebalance
    /// @param _vault vault address
    /// @return amount to rebalance or UINT256_MAX if it's impossible to make the vault healthy using rebalance
    /// @dev returns 0 if the vault is not connected
    function rebalanceShortfall(address _vault) external view returns (uint256) {
        Storage storage $ = _storage();
        return _rebalanceShortfall(
            $.connections[_vault],
            $.records[_vault]
        );
    }

    /// @notice Set if a vault proxy codehash is allowed to be connected to the hub
    /// @param _codehash vault proxy codehash
    /// @param _allowed true to add, false to remove
    function setAllowedCodehash(bytes32 _codehash, bool _allowed) external onlyRole(VAULT_CODEHASH_SET_ROLE) {
        if (_codehash == bytes32(0)) revert ZeroArgument();
        if (_codehash == EMPTY_CODEHASH) revert ZeroCodehash();

        Storage storage $ = _storage();
        $.codehashes[_codehash] = _allowed;

        emit AllowedCodehashUpdated(_codehash, _allowed);
    }

    /// @notice connects a vault to the hub in permissionless way, get limits from the Operator Grid
    /// @param _vault vault address
    /// @dev vault should have transferred ownership to the VaultHub contract
    function connectVault(address _vault) external whenResumed {
        if (_vault == address(0)) revert VaultZeroAddress();

        IStakingVault vault_ = IStakingVault(_vault);
        if (vault_.pendingOwner() != address(this)) revert VaultHubNotPendingOwner(_vault);
        if (vault_.isOssified()) revert VaultOssified(_vault);
        if (vault_.depositor() != LIDO_LOCATOR.predepositGuarantee()) revert PDGNotDepositor(_vault);

        (
            , // nodeOperatorInTier
            , // tierId
            uint256 shareLimit,
            uint256 reserveRatioBP,
            uint256 forcedRebalanceThresholdBP,
<<<<<<< HEAD
            uint256 infraFeeBP,
            uint256 liquidityFeeBP,
            uint256 reservationFeeBP
        ) = operatorGrid_.vaultInfo(_vault);

        address nodeOperatorFixedInVault = IStakingVault(_vault).nodeOperator();
        if (
            nodeOperatorFixedInVault != operatorGrid_.DEFAULT_TIER_OPERATOR() &&
            nodeOperatorFixedInVault != nodeOperatorFixedInGrid
        ) revert InvalidOperator();
=======
            uint256 treasuryFeeBP
        ) = _operatorGrid().vaultInfo(_vault);
>>>>>>> e5183b85

        _connectVault(_vault,
            shareLimit,
            reserveRatioBP,
            forcedRebalanceThresholdBP,
            infraFeeBP,
            liquidityFeeBP,
            reservationFeeBP
        );

        IStakingVault(_vault).acceptOwnership();

        emit VaultConnected(
            _vault,
            shareLimit,
            reserveRatioBP,
            forcedRebalanceThresholdBP,
            infraFeeBP,
            liquidityFeeBP,
            reservationFeeBP
        );
    }

    /// @notice updates share limit for the vault
    /// Setting share limit to zero actually pause the vault's ability to mint
    /// @param _vault vault address
    /// @param _shareLimit new share limit
    /// @dev msg.sender must have VAULT_MASTER_ROLE
    function updateShareLimit(address _vault, uint256 _shareLimit) external onlyRole(VAULT_MASTER_ROLE) {
        if (_vault == address(0)) revert ZeroArgument("_vault");
        if (_shareLimit > _maxSaneShareLimit()) revert ShareLimitTooHigh(_vault, _shareLimit, _maxSaneShareLimit());

        VaultConnection storage connection = _checkConnection(_vault);
        connection.shareLimit = uint96(_shareLimit);

        emit VaultShareLimitUpdated(_vault, _shareLimit);
    }

    /// @notice updates fees for the vault
    /// @param _vault vault address
    /// @param _infraFeeBP new infra fee in basis points
    /// @param _liquidityFeeBP new liquidity fee in basis points
    /// @param _reservationFeeBP new reservation fee in basis points
    /// @dev msg.sender must have VAULT_MASTER_ROLE
    function updateVaultFees(
        address _vault,
        uint256 _infraFeeBP,
        uint256 _liquidityFeeBP,
        uint256 _reservationFeeBP
    ) external onlyRole(VAULT_MASTER_ROLE) {
        if (_vault == address(0)) revert ZeroArgument("_vault");
        if (_infraFeeBP > TOTAL_BASIS_POINTS) revert InfraFeeTooHigh(_vault, _infraFeeBP, TOTAL_BASIS_POINTS);
        if (_liquidityFeeBP > TOTAL_BASIS_POINTS) revert LiquidityFeeTooHigh(_vault, _liquidityFeeBP, TOTAL_BASIS_POINTS);
        if (_reservationFeeBP > TOTAL_BASIS_POINTS) revert ReservationFeeTooHigh(_vault, _reservationFeeBP, TOTAL_BASIS_POINTS);

        VaultConnection storage connection = _checkConnection(_vault);
        connection.infraFeeBP = uint16(_infraFeeBP);
        connection.liquidityFeeBP = uint16(_liquidityFeeBP);
        connection.reservationFeeBP = uint16(_reservationFeeBP);

        emit VaultFeesUpdated(_vault, _infraFeeBP, _liquidityFeeBP, _reservationFeeBP);
    }

    /// @notice updates the vault's connection parameters
    /// @dev Reverts if the vault is not healthy as of latest report
    /// @param _vault vault address
    /// @param _shareLimit new share limit
    /// @param _reserveRatioBP new reserve ratio
    /// @param _forcedRebalanceThresholdBP new forced rebalance threshold
    /// @param _infraFeeBP new infra fee
    /// @param _liquidityFeeBP new liquidity fee
    /// @param _reservationFeeBP new reservation fee
    function updateConnection(
        address _vault,
        uint256 _shareLimit,
        uint256 _reserveRatioBP,
        uint256 _forcedRebalanceThresholdBP,
        uint256 _infraFeeBP,
        uint256 _liquidityFeeBP,
        uint256 _reservationFeeBP
    ) external {
        if (msg.sender != address(_operatorGrid())) revert NotAuthorized();
        if (_shareLimit > _maxSaneShareLimit()) revert ShareLimitTooHigh(_vault, _shareLimit, _maxSaneShareLimit());

        VaultConnection storage connection = _checkConnection(_vault);
        VaultRecord storage record = _storage().records[_vault];

        uint256 totalValue_ = _totalValue(record);
        uint256 liabilityShares_ = record.liabilityShares;

        if (_isThresholdBreached(totalValue_, liabilityShares_, _reserveRatioBP)) {
            revert VaultMintingCapacityExceeded(_vault, totalValue_, liabilityShares_, _reserveRatioBP);
        }

        connection.shareLimit = uint96(_shareLimit);
        connection.reserveRatioBP = uint16(_reserveRatioBP);
        connection.forcedRebalanceThresholdBP = uint16(_forcedRebalanceThresholdBP);
        connection.infraFeeBP = uint16(_infraFeeBP);
        connection.liquidityFeeBP = uint16(_liquidityFeeBP);
        connection.reservationFeeBP = uint16(_reservationFeeBP);

        emit VaultConnectionUpdated(
            _vault,
            _shareLimit,
            _reserveRatioBP,
            _forcedRebalanceThresholdBP,
            _infraFeeBP,
            _liquidityFeeBP,
            _reservationFeeBP
        );
    }

    /// @notice disconnect a vault from the hub
    /// @param _vault vault address
    /// @dev msg.sender must have VAULT_MASTER_ROLE
    /// @dev vault's `liabilityShares` should be zero
    function disconnect(address _vault) external onlyRole(VAULT_MASTER_ROLE) {
        _initiateDisconnection(_vault, _checkConnection(_vault), _storage().records[_vault]);

        emit VaultDisconnectInitiated(_vault);
    }

    /// @notice update of the vault data by the lazy oracle report
    /// @param _vault the address of the vault
    /// @param _reportTimestamp the timestamp of the report
    /// @param _reportTotalValue the total value of the vault
    /// @param _reportInOutDelta the inOutDelta of the vault
    /// @param _reportFeeSharesCharged the feeSharesCharged of the vault
    /// @param _reportLiabilityShares the liabilityShares of the vault
    function applyVaultReport(
        address _vault,
        uint64 _reportTimestamp,
        uint256 _reportTotalValue,
        int256 _reportInOutDelta,
        uint256 _reportFeeSharesCharged,
        uint256 _reportLiabilityShares
    ) external whenResumed {
        if (msg.sender != LIDO_LOCATOR.lazyOracle()) revert NotAuthorized();

        Storage storage $ = _storage();

        VaultConnection storage connection = $.connections[_vault];
        VaultRecord storage record = $.records[_vault];

        // here we don't check the reported values but rely on the oracle to preserve vault indexes
        if (connection.pendingDisconnect) {
            IStakingVault(_vault).transferOwnership(connection.owner);
            // we rely on the oracle to preserve vault index
            _deleteVault(_vault, connection);

            emit VaultDisconnectCompleted(_vault);
        } else {
            uint256 currentFeeSharesCharged = record.feeSharesCharged;
            if (_reportFeeSharesCharged < currentFeeSharesCharged) {
                revert InvalidFees(_vault, _reportFeeSharesCharged, currentFeeSharesCharged);
            }
            record.liabilityShares += uint96(_reportFeeSharesCharged - currentFeeSharesCharged);
            record.feeSharesCharged = uint96(_reportFeeSharesCharged);

            uint256 newLiabilityShares = Math256.max(record.liabilityShares, _reportLiabilityShares);
            // locked ether can only be increased asynchronously once the oracle settled the new floor value
            // as of reference slot to prevent slashing upsides in between the report gathering and delivering
            uint256 lockedEther = Math256.max(
                LIDO.getPooledEthBySharesRoundUp(newLiabilityShares) * TOTAL_BASIS_POINTS
                    / (TOTAL_BASIS_POINTS - connection.reserveRatioBP),
                connection.pendingDisconnect ? 0 : CONNECT_DEPOSIT
            );

            record.report = Report(
                uint128(_reportTotalValue),
                int128(_reportInOutDelta)
            );
            record.reportTimestamp = _reportTimestamp;
            record.locked = uint128(lockedEther);

            IStakingVault vault_ = IStakingVault(_vault);
            if (!_isVaultHealthy(connection, record) && !vault_.beaconChainDepositsPaused()) {
                vault_.pauseBeaconChainDeposits();
            }

            emit VaultReportApplied({
                vault: _vault,
                reportTimestamp: _reportTimestamp,
                reportTotalValue: _reportTotalValue,
                reportInOutDelta: _reportInOutDelta,
                reportFeeSharesCharged: _reportFeeSharesCharged,
                reportLiabilityShares: _reportLiabilityShares
            });
        }
    }

    function mintVaultsTreasuryFeeShares(uint256 _amountOfShares) external {
        if (msg.sender != LIDO_LOCATOR.accounting()) revert NotAuthorized();

        LIDO.mintExternalShares(LIDO_LOCATOR.treasury(), _amountOfShares);
    }

    /// @notice sets the owner of the vault
    /// @param _vault vault address
    /// @param _owner new owner address
    /// @dev msg.sender should be vault's owner
    function setVaultOwner(address _vault, address _owner) external {
        if (_owner == address(0)) revert ZeroArgument();
        VaultConnection storage connection = _checkConnectionAndOwner(_vault);

        connection.owner = _owner;

        emit VaultOwnerSet(_vault, _owner);
    }

    /// @notice disconnects a vault from the hub
    /// @param _vault vault address
    /// @dev msg.sender should be vault's owner
    /// @dev vault's `liabilityShares` should be zero
    function voluntaryDisconnect(address _vault) external whenResumed {
        VaultConnection storage connection = _checkConnectionAndOwner(_vault);

        _initiateDisconnection(_vault, connection, _storage().records[_vault]);

        emit VaultDisconnectInitiated(_vault);
    }

    /// @notice funds the vault passing ether as msg.value
    /// @param _vault vault address
    /// @dev msg.sender should be vault's owner
    function fund(address _vault) external payable whenResumed {
        _checkConnectionAndOwner(_vault);

        VaultRecord storage record = _storage().records[_vault];

        int128 inOutDelta_ = record.inOutDelta + int128(int256(msg.value));
        record.inOutDelta = inOutDelta_;

        emit VaultInOutDeltaUpdated(_vault, inOutDelta_);

        IStakingVault(_vault).fund{value: msg.value}();
    }

    /// @notice withdraws ether from the vault to the recipient address
    /// @param _vault vault address
    /// @param _recipient recipient address
    /// @param _ether amount of ether to withdraw
    /// @dev msg.sender should be vault's owner
    function withdraw(address _vault, address _recipient, uint256 _ether) external whenResumed {
        _checkConnectionAndOwner(_vault);

        VaultRecord storage record = _storage().records[_vault];
        if (!_isReportFresh(record)) revert VaultReportStale(_vault);

        uint256 unlocked_ = _unlocked(record);
        if (_ether > unlocked_) revert InsufficientUnlocked(unlocked_, _ether);

        _withdrawFromVault(_vault, record, _recipient, _ether);

        if (_totalValue(record) < record.locked) revert TotalValueBelowLockedAmount();
    }

    /// @notice Rebalances StakingVault by withdrawing ether to VaultHub
    /// @param _vault vault address
    /// @param _ether amount of ether to rebalance
    /// @dev msg.sender should be vault's owner
    function rebalance(address _vault, uint256 _ether) external whenResumed {
        if (_ether == 0) revert ZeroArgument();
        if (_ether > _vault.balance) revert InsufficientBalance(_vault.balance, _ether);
        _checkConnectionAndOwner(_vault);

        VaultRecord storage record = _storage().records[_vault];

        _rebalance(_vault, record, _ether);
    }

    /// @notice mint StETH shares backed by vault external balance to the receiver address
    /// @param _vault vault address
    /// @param _recipient address of the receiver
    /// @param _amountOfShares amount of stETH shares to mint
    function mintShares(address _vault, address _recipient, uint256 _amountOfShares) external whenResumed {
        if (_recipient == address(0)) revert ZeroArgument();
        if (_amountOfShares == 0) revert ZeroArgument();

        VaultConnection storage connection = _checkConnectionAndOwner(_vault);

        VaultRecord storage record = _storage().records[_vault];

        uint256 vaultSharesAfterMint = record.liabilityShares + _amountOfShares;
        if (vaultSharesAfterMint > connection.shareLimit) revert ShareLimitExceeded(_vault, connection.shareLimit);

        if (!_isReportFresh(record)) revert VaultReportStale(_vault);

        uint256 maxMintableRatioBP = TOTAL_BASIS_POINTS - connection.reserveRatioBP;
        uint256 maxMintableEther = (_totalValue(record) * maxMintableRatioBP) / TOTAL_BASIS_POINTS;
        uint256 stETHAfterMint = LIDO.getPooledEthBySharesRoundUp(vaultSharesAfterMint);
        if (stETHAfterMint > maxMintableEther) {
            revert InsufficientTotalValueToMint(_vault, _totalValue(record));
        }

        // Calculate the minimum ETH that needs to be locked in the vault to maintain the reserve ratio
        uint256 etherToLock = (stETHAfterMint * TOTAL_BASIS_POINTS) / maxMintableRatioBP;

        if (etherToLock > record.locked) {
            record.locked = uint128(etherToLock);
        }

        record.liabilityShares = uint96(vaultSharesAfterMint);
        _operatorGrid().onMintedShares(_vault, _amountOfShares);
        LIDO.mintExternalShares(_recipient, _amountOfShares);

        emit MintedSharesOnVault(_vault, _amountOfShares, record.locked);
    }

    /// @notice burn steth shares from the balance of the VaultHub contract
    /// @param _vault vault address
    /// @param _amountOfShares amount of shares to burn
    /// @dev msg.sender should be vault's owner
    /// @dev this function is designed to be used by the smart contract, for EOA see `transferAndBurnShares`
    function burnShares(address _vault, uint256 _amountOfShares) public whenResumed {
        if (_amountOfShares == 0) revert ZeroArgument();
        _checkConnectionAndOwner(_vault);

        VaultRecord storage record = _storage().records[_vault];

        uint256 liabilityShares_ = record.liabilityShares;
        if (liabilityShares_ < _amountOfShares) revert InsufficientSharesToBurn(_vault, liabilityShares_);

        record.liabilityShares = uint96(liabilityShares_ - _amountOfShares);

        LIDO.burnExternalShares(_amountOfShares);
        _operatorGrid().onBurnedShares(_vault, _amountOfShares);

        emit BurnedSharesOnVault(_vault, _amountOfShares);
    }

    /// @notice separate burn function for EOA vault owners; requires vaultHub to be approved to transfer stETH
    /// @dev msg.sender should be vault's owner
    function transferAndBurnShares(address _vault, uint256 _amountOfShares) external {
        LIDO.transferSharesFrom(msg.sender, address(this), _amountOfShares);

        burnShares(_vault, _amountOfShares);
    }

    /// @notice pauses beacon chain deposits for the vault
    /// @param _vault vault address
    /// @dev msg.sender should be vault's owner
    function pauseBeaconChainDeposits(address _vault) external {
        _checkConnectionAndOwner(_vault);

        IStakingVault(_vault).pauseBeaconChainDeposits();
    }

    /// @notice resumes beacon chain deposits for the vault
    /// @param _vault vault address
    /// @dev msg.sender should be vault's owner
    function resumeBeaconChainDeposits(address _vault) external {
        VaultConnection storage connection = _checkConnectionAndOwner(_vault);
        if (!_isVaultHealthy(connection, _storage().records[_vault])) revert UnhealthyVaultCannotDeposit(_vault);

        IStakingVault(_vault).resumeBeaconChainDeposits();
    }

    /// @notice Emits a request event for the node operator to perform validator exit
    /// @param _vault vault address
    /// @param _pubkeys array of public keys of the validators to exit
    /// @dev msg.sender should be vault's owner
    function requestValidatorExit(address _vault, bytes calldata _pubkeys) external {
        _checkConnectionAndOwner(_vault);

        IStakingVault(_vault).requestValidatorExit(_pubkeys);
    }

    /// @notice Triggers validator exit for the vault using EIP-7002
    /// @param _vault vault address
    /// @param _pubkeys array of public keys of the validators to exit
    /// @dev msg.sender should be vault's owner
    function triggerValidatorWithdrawals(
        address _vault,
        bytes calldata _pubkeys,
        uint64[] calldata _amounts,
        address _refundRecipient
    ) external payable {
        VaultConnection storage connection = _checkConnectionAndOwner(_vault);
        VaultRecord storage record = _storage().records[_vault];

        // disallow partial validator withdrawals when the vault is unhealthy,
        // in order to prevent the vault owner from clogging the consensus layer withdrawal queue
        // front-running and delaying the forceful validator exits required for rebalancing the vault
        if (!_isVaultHealthy(connection, record)) {
            for (uint256 i = 0; i < _amounts.length; i++) {
                if (_amounts[i] > 0) revert PartialValidatorWithdrawalNotAllowed();
            }
        }

        IStakingVault(_vault).triggerValidatorWithdrawals{value: msg.value}(_pubkeys, _amounts, _refundRecipient);
    }

    /// @notice Triggers validator exit for the vault using EIP-7002 permissionlessly if the vault is unhealthy
    /// @param _vault address of the vault to exit validators from
    /// @param _pubkeys public keys of the validators to exit
    /// @param _refundRecipient address that will receive the refund for transaction costs
    /// @dev    When the vault becomes unhealthy, anyone can force its validators to exit the beacon chain
    ///         This returns the vault's deposited ETH back to vault's balance and allows to rebalance the vault
    function forceValidatorExit(address _vault, bytes calldata _pubkeys, address _refundRecipient) external payable {
        VaultConnection storage connection = _checkConnectionAndOwner(_vault);
        VaultRecord storage record = _storage().records[_vault];

        if (_isVaultHealthy(connection, record)) revert AlreadyHealthy(_vault);

        uint64[] memory amounts = new uint64[](0);

        IStakingVault(_vault).triggerValidatorWithdrawals{value: msg.value}(_pubkeys, amounts, _refundRecipient);

        emit ForcedValidatorExitTriggered(_vault, _pubkeys, _refundRecipient);
    }

    /// @notice Permissionless rebalance for unhealthy vaults
    /// @param _vault vault address
    /// @dev rebalance all available amount of ether until the vault is healthy
    function forceRebalance(address _vault) external {
        VaultConnection storage connection = _checkConnection(_vault);
        VaultRecord storage record = _storage().records[_vault];

        uint256 fullRebalanceAmount = _rebalanceShortfall(connection, record);
        if (fullRebalanceAmount == 0) revert AlreadyHealthy(_vault);

        // TODO: add some gas compensation here
        _rebalance(_vault, record, Math256.min(fullRebalanceAmount, _vault.balance));
    }

    /// @notice Proves validators unknown to PDG that have correct vault WC
    /// @param _vault vault address
    /// @param _witness ValidatorWitness struct proving validator WC belonging to staking vault
    function proveUnknownValidatorToPDG(
        address _vault,
        IPredepositGuarantee.ValidatorWitness calldata _witness
    ) external {
        _checkConnectionAndOwner(_vault);

        IPredepositGuarantee(LIDO_LOCATOR.predepositGuarantee()).proveUnknownValidator(_witness, IStakingVault(_vault));
    }

    /// @notice Compensates disproven predeposit from PDG to the recipient
    /// @param _vault vault address
    /// @param _pubkey pubkey of the validator
    /// @param _recipient address to compensate the disproven validator predeposit to
    function compensateDisprovenPredepositFromPDG(
        address _vault,
        bytes calldata _pubkey,
        address _recipient
    ) external returns (uint256) {
        _checkConnectionAndOwner(_vault);

        return IPredepositGuarantee(LIDO_LOCATOR.predepositGuarantee()).compensateDisprovenPredeposit(_pubkey, _recipient);
    }

    function _connectVault(
        address _vault,
        uint256 _shareLimit,
        uint256 _reserveRatioBP,
        uint256 _forcedRebalanceThresholdBP,
        uint256 _infraFeeBP,
        uint256 _liquidityFeeBP,
        uint256 _reservationFeeBP
    ) internal {
        if (_reserveRatioBP == 0) revert ZeroArgument();
        if (_reserveRatioBP > TOTAL_BASIS_POINTS)
            revert ReserveRatioTooHigh(_vault, _reserveRatioBP, TOTAL_BASIS_POINTS);
        if (_forcedRebalanceThresholdBP == 0) revert ZeroArgument();
        if (_forcedRebalanceThresholdBP > _reserveRatioBP)
            revert ForcedRebalanceThresholdTooHigh(_vault, _forcedRebalanceThresholdBP, _reserveRatioBP);
        if (_infraFeeBP > TOTAL_BASIS_POINTS) revert InfraFeeTooHigh(_vault, _infraFeeBP, TOTAL_BASIS_POINTS);
        if (_liquidityFeeBP > TOTAL_BASIS_POINTS) revert LiquidityFeeTooHigh(_vault, _liquidityFeeBP, TOTAL_BASIS_POINTS);
        if (_reservationFeeBP > TOTAL_BASIS_POINTS) revert ReservationFeeTooHigh(_vault, _reservationFeeBP, TOTAL_BASIS_POINTS);
        if (_shareLimit > _maxSaneShareLimit()) revert ShareLimitTooHigh(_vault, _shareLimit, _maxSaneShareLimit());

        Storage storage $ = _storage();
<<<<<<< HEAD
        if ($.connections[_vault].vaultIndex != 0) revert AlreadyConnected(_vault, $.connections[_vault].vaultIndex);
        if (!$.vaultProxyCodehash[address(_vault).codehash]) revert VaultProxyNotAllowed(_vault, address(_vault).codehash);
        if (_vault.balance < CONNECT_DEPOSIT) revert VaultInsufficientBalance(_vault, _vault.balance, CONNECT_DEPOSIT);

        Report memory report = Report(
            uint128(_vault.balance), // totalValue
            int128(int256(_vault.balance)) // inOutDelta
        );

        VaultConnection memory connection = VaultConnection(
            IStakingVault(_vault).owner(),
            uint96(_shareLimit),
            0, // vaultIndex
            false, // pendingDisconnect
            uint16(_reserveRatioBP),
            uint16(_forcedRebalanceThresholdBP),
            uint16(_infraFeeBP),
            uint16(_liquidityFeeBP),
            uint16(_reservationFeeBP)
        );

        VaultRecord memory record = VaultRecord(
            report,
            uint128(CONNECT_DEPOSIT), // locked
            0, // liabilityShares
            uint64(block.timestamp), // reportTimestamp
            report.inOutDelta, // inOutDelta
            uint96(0) // feeSharesCharged
        );
=======
        VaultConnection memory connection = $.connections[_vault];
        if (connection.pendingDisconnect) revert VaultIsDisconnecting(_vault);
        if (connection.vaultIndex != 0) revert AlreadyConnected(_vault, connection.vaultIndex);
        if (!$.codehashes[address(_vault).codehash]) revert CodehashNotAllowed(_vault, address(_vault).codehash);
        uint256 vaultBalance = _vault.balance;
        if (vaultBalance < CONNECT_DEPOSIT) revert VaultInsufficientBalance(_vault, vaultBalance, CONNECT_DEPOSIT);

        Report memory report = Report({
            totalValue: uint128(vaultBalance),
            inOutDelta: int128(int256(vaultBalance))
        });

        VaultRecord memory record = VaultRecord({
            report: report,
            locked: uint128(CONNECT_DEPOSIT),
            liabilityShares: 0,
            reportTimestamp: uint64(block.timestamp),
            inOutDelta: report.inOutDelta,
            feeSharesCharged: uint96(0)
        });

        connection = VaultConnection({
            owner: IStakingVault(_vault).owner(),
            shareLimit: uint96(_shareLimit),
            vaultIndex: uint96($.vaults.length),
            pendingDisconnect: false,
            reserveRatioBP: uint16(_reserveRatioBP),
            forcedRebalanceThresholdBP: uint16(_forcedRebalanceThresholdBP),
            treasuryFeeBP: uint16(_treasuryFeeBP)
        });
>>>>>>> e5183b85

        _addVault(_vault, connection, record);
    }

    function _initiateDisconnection(
        address _vault,
        VaultConnection storage _connection,
        VaultRecord storage _record
    ) internal {
        uint256 liabilityShares_ = _record.liabilityShares;
        if (liabilityShares_ > 0) {
            revert NoLiabilitySharesShouldBeLeft(_vault, liabilityShares_);
        }

        _connection.pendingDisconnect = true;
    }

    function _rebalance(address _vault, VaultRecord storage _record, uint256 _ether) internal {
        uint256 totalValue_ = _totalValue(_record);
        if (_ether > totalValue_) revert RebalanceAmountExceedsTotalValue(totalValue_, _ether);

        uint256 sharesToBurn = LIDO.getSharesByPooledEth(_ether);
        uint256 liabilityShares_ = _record.liabilityShares;
        if (liabilityShares_ < sharesToBurn) revert InsufficientSharesToBurn(msg.sender, liabilityShares_);

        _record.liabilityShares = uint96(liabilityShares_ - sharesToBurn);
        _withdrawFromVault(_vault, _record, address(this), _ether);
        LIDO.rebalanceExternalEtherToInternal{value: _ether}();

        emit VaultRebalanced(_vault, sharesToBurn, _ether);
    }

    function _withdrawFromVault(
        address _vault,
        VaultRecord storage _record,
        address _recipient,
        uint256 _amount
    ) internal {
        int128 inOutDelta_ = _record.inOutDelta - int128(int256(_amount));
        _record.inOutDelta = inOutDelta_;

        IStakingVault(_vault).withdraw(_recipient, _amount);

        emit VaultInOutDeltaUpdated(_vault, inOutDelta_);
    }

    function _rebalanceShortfall(
        VaultConnection storage _connection,
        VaultRecord storage _record
    ) internal view returns (uint256) {
        uint256 totalValue_ = _totalValue(_record);
        uint256 liabilityShares_ = _record.liabilityShares;

        bool isHealthy = !_isThresholdBreached(
            totalValue_,
            liabilityShares_,
            _connection.forcedRebalanceThresholdBP
        );

        // Health vault do not need to rebalance
        if (isHealthy) {
            return 0;
        }

        uint256 liabilityStETH = LIDO.getPooledEthBySharesRoundUp(liabilityShares_);
        uint256 reserveRatioBP = _connection.reserveRatioBP;
        uint256 maxMintableRatio = (TOTAL_BASIS_POINTS - reserveRatioBP);

        // Impossible to rebalance a vault with deficit
        if (liabilityStETH >= totalValue_) {
            // return MAX_UINT_256
            return type(uint256).max;
        }

        // Solve the equation for X:

        // LS - liabilityStETH, TV - totalValue, MR - maxMintableRatio, 100 - TOTAL_BASIS_POINTS, RR - reserveRatio

        // X - amount of ETH that should be withdrawn (TV - X) and used to repay the debt (LS - X)
        // to reduce the LS/TV ratio back to MR

        // (LS - X) / (TV - X) = MR / 100
        // (LS - X) * 100 = (TV - X) * MR
        // LS * 100 - X * 100 = TV * MR - X * MR
        // X * MR - X * 100 = TV * MR - LS * 100
        // X * (MR - 100) = TV * MR - LS * 100
        // X = (TV * MR - LS * 100) / (MR - 100)
        // X = (LS * 100 - TV * MR) / (100 - MR)
        // RR = 100 - MR
        // X = (LS * 100 - TV * MR) / RR

        return (liabilityStETH * TOTAL_BASIS_POINTS - totalValue_ * maxMintableRatio) / reserveRatioBP;
    }

    /// @dev check if the share limit is within the upper bound set by MAX_RELATIVE_SHARE_LIMIT_BP
    function _maxSaneShareLimit() internal view returns (uint256) {
        return (LIDO.getTotalShares() * MAX_RELATIVE_SHARE_LIMIT_BP) / TOTAL_BASIS_POINTS;
    }

    function _unlocked(VaultRecord storage _record) internal view returns (uint256) {
        uint256 totalValue_ = _totalValue(_record);
        uint256 locked_ = _record.locked;

        if (locked_ > totalValue_) return 0;

        return totalValue_ - locked_;
    }

    function _totalValue(VaultRecord storage _record) internal view returns (uint256) {
        Report memory report = _record.report;
        return uint256(int256(uint256(report.totalValue)) + _record.inOutDelta - report.inOutDelta);
    }

    function _isReportFresh(VaultRecord storage _record) internal view returns (bool) {
        uint256 latestReportTimestamp = LazyOracle(LIDO_LOCATOR.lazyOracle()).latestReportTimestamp();
        return
            // check if AccountingOracle brought fresh report, but allow freshly connected vaults
            latestReportTimestamp <= _record.reportTimestamp &&
            // if Accounting Oracle stop bringing the report, last report is fresh for 2 days
            block.timestamp - latestReportTimestamp < REPORT_FRESHNESS_DELTA;
    }

    function _isVaultHealthy(
        VaultConnection storage _connection,
        VaultRecord storage _record
    ) internal view returns (bool) {
        return !_isThresholdBreached(
            _totalValue(_record),
            _record.liabilityShares,
            _connection.forcedRebalanceThresholdBP
        );
    }

    /// @dev Returns true if the vault liability breached the given threshold (inverted)
    function _isThresholdBreached(
        uint256 _vaultTotalValue,
        uint256 _vaultLiabilityShares,
        uint256 _thresholdBP
    ) internal view returns (bool) {
        return LIDO.getPooledEthBySharesRoundUp(_vaultLiabilityShares) >
            _vaultTotalValue * (TOTAL_BASIS_POINTS - _thresholdBP) / TOTAL_BASIS_POINTS;
    }

    function _addVault(address _vault, VaultConnection memory _connection, VaultRecord memory _record) internal {
        Storage storage $ = _storage();
        $.vaults.push(_vault);

        $.connections[_vault] = _connection;
        $.records[_vault] = _record;
    }

    function _deleteVault(address _vault, VaultConnection storage _connection) internal {
        Storage storage $ = _storage();
        uint96 vaultIndex = _connection.vaultIndex;

        address lastVault = $.vaults[$.vaults.length - 1];
        $.connections[lastVault].vaultIndex = vaultIndex;
        $.vaults[vaultIndex] = lastVault;
        $.vaults.pop();

        delete $.connections[_vault];
        delete $.records[_vault];
    }

    function _checkConnectionAndOwner(address _vault) internal view returns (VaultConnection storage connection) {
        connection = _checkConnection(_vault);
        if (msg.sender != connection.owner) revert NotAuthorized();
    }

    function _checkConnection(address _vault) internal view returns (VaultConnection storage) {
        if (_vault == address(0)) revert VaultZeroAddress();

        VaultConnection storage connection = _storage().connections[_vault];

        if (connection.vaultIndex == 0) revert NotConnectedToHub(_vault);
        if (connection.pendingDisconnect) revert VaultIsDisconnecting(_vault);

        return connection;
    }

    function _storage() internal pure returns (Storage storage $) {
        assembly {
            $.slot := STORAGE_LOCATION
        }
    }

    function _operatorGrid() internal view returns (OperatorGrid) {
        return OperatorGrid(LIDO_LOCATOR.operatorGrid());
    }

    event AllowedCodehashUpdated(bytes32 indexed codehash, bool allowed);

    event VaultConnected(
        address indexed vault,
        uint256 shareLimit,
        uint256 reserveRatioBP,
        uint256 forcedRebalanceThresholdBP,
        uint256 infraFeeBP,
        uint256 liquidityFeeBP,
        uint256 reservationFeeBP
    );

    event VaultConnectionUpdated(
        address indexed vault,
        uint256 shareLimit,
        uint256 reserveRatioBP,
        uint256 forcedRebalanceThresholdBP,
        uint256 infraFeeBP,
        uint256 liquidityFeeBP,
        uint256 reservationFeeBP
    );
    event VaultShareLimitUpdated(address indexed vault, uint256 newShareLimit);
    event VaultFeesUpdated(address indexed vault, uint256 infraFeeBP, uint256 liquidityFeeBP, uint256 reservationFeeBP);
    event VaultDisconnectInitiated(address indexed vault);
    event VaultDisconnectCompleted(address indexed vault);
    event VaultReportApplied(
        address indexed vault,
        uint256 reportTimestamp,
        uint256 reportTotalValue,
        int256 reportInOutDelta,
        uint256 reportFeeSharesCharged,
        uint256 reportLiabilityShares
    );

    event MintedSharesOnVault(address indexed vault, uint256 amountOfShares, uint256 lockedAmount);
    event BurnedSharesOnVault(address indexed vault, uint256 amountOfShares);
    event VaultRebalanced(address indexed vault, uint256 sharesBurned, uint256 etherWithdrawn);
    event VaultInOutDeltaUpdated(address indexed vault, int128 inOutDelta);
    event ForcedValidatorExitTriggered(address indexed vault, bytes pubkeys, address refundRecipient);

    /**
     * @notice Emitted when the manager is set
     * @param vault The address of the vault
     * @param owner The address of the owner
     */
    event VaultOwnerSet(address indexed vault, address indexed owner);

    error ZeroIndex();

    /**
     * @notice Thrown when attempting to decrease the locked amount outside of a report
     */
    error NewLockedNotGreaterThanCurrent();

    /**
     * @notice Thrown when the locked amount exceeds the total value
     */
    error NewLockedExceedsTotalValue();

    /**
     * @notice Thrown when the transfer of ether to a recipient fails
     * @param recipient Address that was supposed to receive the transfer
     * @param amount Amount that failed to transfer
     */
    error TransferFailed(address recipient, uint256 amount);

    /**
     * @notice Thrown when trying to withdraw more ether than the balance of `StakingVault`
     * @param balance Current balance
     */
    error InsufficientBalance(uint256 balance, uint256 expectedBalance);

    /**
     * @notice Thrown when trying to withdraw more than the unlocked amount
     * @param unlocked Current unlocked amount
     */
    error InsufficientUnlocked(uint256 unlocked, uint256 expectedUnlocked);

    error TotalValueBelowLockedAmount();

    /**
     * @notice Thrown when attempting to rebalance more ether than the current total value of the vault
     * @param totalValue Current total value of the vault
     * @param rebalanceAmount Amount attempting to rebalance
     */
    error RebalanceAmountExceedsTotalValue(uint256 totalValue, uint256 rebalanceAmount);
    error AlreadyHealthy(address vault);
    error VaultMintingCapacityExceeded(
        address vault,
        uint256 totalValue,
        uint256 liabilityShares,
        uint256 newRebalanceThresholdBP
    );
    error InsufficientSharesToBurn(address vault, uint256 amount);
    error ShareLimitExceeded(address vault, uint256 shareLimit);
    error AlreadyConnected(address vault, uint256 index);
    error NotConnectedToHub(address vault);
    error NotAuthorized();
    error VaultZeroAddress();
    error ZeroArgument();
    error ShareLimitTooHigh(address vault, uint256 shareLimit, uint256 maxShareLimit);
    error ReserveRatioTooHigh(address vault, uint256 reserveRatioBP, uint256 maxReserveRatioBP);
    error ForcedRebalanceThresholdTooHigh(
        address vault,
        uint256 forcedRebalanceThresholdBP,
        uint256 maxForcedRebalanceThresholdBP
    );
    error InfraFeeTooHigh(address vault, uint256 infraFeeBP, uint256 maxInfraFeeBP);
    error LiquidityFeeTooHigh(address vault, uint256 liquidityFeeBP, uint256 maxLiquidityFeeBP);
    error ReservationFeeTooHigh(address vault, uint256 reservationFeeBP, uint256 maxReservationFeeBP);
    error InsufficientTotalValueToMint(address vault, uint256 totalValue);
    error AlreadyExists(bytes32 codehash);
    error NotFound(bytes32 codehash);
    error NoLiabilitySharesShouldBeLeft(address vault, uint256 liabilityShares);
    error CodehashNotAllowed(address vault, bytes32 codehash);
    error MaxRelativeShareLimitBPTooHigh(uint256 maxRelativeShareLimitBP, uint256 totalBasisPoints);
    error InvalidFees(address vault, uint256 newFees, uint256 oldFees);
    error VaultOssified(address vault);
    error VaultInsufficientBalance(address vault, uint256 currentBalance, uint256 expectedBalance);
    error VaultReportStale(address vault);
    error PDGNotDepositor(address vault);
    error ZeroCodehash();
    error VaultHubNotPendingOwner(address vault);
    error UnhealthyVaultCannotDeposit(address vault);
    error VaultIsDisconnecting(address vault);
<<<<<<< HEAD
    error ArrayLengthMismatch();
=======
    error PartialValidatorWithdrawalNotAllowed();
>>>>>>> e5183b85
}<|MERGE_RESOLUTION|>--- conflicted
+++ resolved
@@ -269,21 +269,10 @@
             uint256 shareLimit,
             uint256 reserveRatioBP,
             uint256 forcedRebalanceThresholdBP,
-<<<<<<< HEAD
             uint256 infraFeeBP,
             uint256 liquidityFeeBP,
             uint256 reservationFeeBP
-        ) = operatorGrid_.vaultInfo(_vault);
-
-        address nodeOperatorFixedInVault = IStakingVault(_vault).nodeOperator();
-        if (
-            nodeOperatorFixedInVault != operatorGrid_.DEFAULT_TIER_OPERATOR() &&
-            nodeOperatorFixedInVault != nodeOperatorFixedInGrid
-        ) revert InvalidOperator();
-=======
-            uint256 treasuryFeeBP
         ) = _operatorGrid().vaultInfo(_vault);
->>>>>>> e5183b85
 
         _connectVault(_vault,
             shareLimit,
@@ -757,37 +746,6 @@
         if (_shareLimit > _maxSaneShareLimit()) revert ShareLimitTooHigh(_vault, _shareLimit, _maxSaneShareLimit());
 
         Storage storage $ = _storage();
-<<<<<<< HEAD
-        if ($.connections[_vault].vaultIndex != 0) revert AlreadyConnected(_vault, $.connections[_vault].vaultIndex);
-        if (!$.vaultProxyCodehash[address(_vault).codehash]) revert VaultProxyNotAllowed(_vault, address(_vault).codehash);
-        if (_vault.balance < CONNECT_DEPOSIT) revert VaultInsufficientBalance(_vault, _vault.balance, CONNECT_DEPOSIT);
-
-        Report memory report = Report(
-            uint128(_vault.balance), // totalValue
-            int128(int256(_vault.balance)) // inOutDelta
-        );
-
-        VaultConnection memory connection = VaultConnection(
-            IStakingVault(_vault).owner(),
-            uint96(_shareLimit),
-            0, // vaultIndex
-            false, // pendingDisconnect
-            uint16(_reserveRatioBP),
-            uint16(_forcedRebalanceThresholdBP),
-            uint16(_infraFeeBP),
-            uint16(_liquidityFeeBP),
-            uint16(_reservationFeeBP)
-        );
-
-        VaultRecord memory record = VaultRecord(
-            report,
-            uint128(CONNECT_DEPOSIT), // locked
-            0, // liabilityShares
-            uint64(block.timestamp), // reportTimestamp
-            report.inOutDelta, // inOutDelta
-            uint96(0) // feeSharesCharged
-        );
-=======
         VaultConnection memory connection = $.connections[_vault];
         if (connection.pendingDisconnect) revert VaultIsDisconnecting(_vault);
         if (connection.vaultIndex != 0) revert AlreadyConnected(_vault, connection.vaultIndex);
@@ -816,9 +774,10 @@
             pendingDisconnect: false,
             reserveRatioBP: uint16(_reserveRatioBP),
             forcedRebalanceThresholdBP: uint16(_forcedRebalanceThresholdBP),
-            treasuryFeeBP: uint16(_treasuryFeeBP)
+            infraFeeBP: uint16(_infraFeeBP),
+            liquidityFeeBP: uint16(_liquidityFeeBP),
+            reservationFeeBP: uint16(_reservationFeeBP)
         });
->>>>>>> e5183b85
 
         _addVault(_vault, connection, record);
     }
@@ -1134,9 +1093,6 @@
     error VaultHubNotPendingOwner(address vault);
     error UnhealthyVaultCannotDeposit(address vault);
     error VaultIsDisconnecting(address vault);
-<<<<<<< HEAD
+    error PartialValidatorWithdrawalNotAllowed();
     error ArrayLengthMismatch();
-=======
-    error PartialValidatorWithdrawalNotAllowed();
->>>>>>> e5183b85
 }