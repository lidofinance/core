--- conflicted
+++ resolved
@@ -198,31 +198,23 @@
     /// @return true if vault is healthy, false otherwise
     function isVaultHealthyAsOfLatestReport(address _vault) public view returns (bool) {
         VaultSocket storage socket = _connectedSocket(_vault);
-<<<<<<< HEAD
-        if (socket.liabilityShares == 0) return true;
-
-        return
-            ((IStakingVault(_vault).totalValue() * (TOTAL_BASIS_POINTS - socket.forcedRebalanceThresholdBP)) /
-                TOTAL_BASIS_POINTS) >= LIDO.getPooledEthBySharesRoundUp(socket.liabilityShares);
-=======
         return _isVaultHealthyByThreshold(
-            IStakingVault(_vault).valuation(),
-            socket.sharesMinted,
-            socket.rebalanceThresholdBP
+            IStakingVault(_vault).totalValue(),
+            socket.liabilityShares,
+            socket.forcedRebalanceThresholdBP
         );
     }
 
     function _isVaultHealthyByThreshold(
-        uint256 _valuation,
-        uint256 _sharesMinted,
+        uint256 _totalValue,
+        uint256 _liabilityShares,
         uint256 _checkThreshold
     ) internal view returns (bool) {
-        if (_sharesMinted == 0) return true;
+        if (_liabilityShares == 0) return true;
 
         return
-            ((_valuation * (TOTAL_BASIS_POINTS - _checkThreshold)) /
-                TOTAL_BASIS_POINTS) >= LIDO.getPooledEthBySharesRoundUp(_sharesMinted);
->>>>>>> 5d5a0d54
+            ((_totalValue * (TOTAL_BASIS_POINTS - _checkThreshold)) /
+                TOTAL_BASIS_POINTS) >= LIDO.getPooledEthBySharesRoundUp(_liabilityShares);
     }
 
     /// @notice estimate ether amount to make the vault healthy using rebalance
@@ -271,10 +263,10 @@
         /* uint256 tierId */,
             uint256 shareLimit,
             uint256 reserveRatioBP,
-            uint256 reserveRatioThresholdBP,
+            uint256 forcedRebalanceThresholdBP,
             uint256 treasuryFeeBP
         ) = OperatorGrid(LIDO_LOCATOR.operatorGrid()).vaultInfo(_vault);
-        _connectVault(_vault, shareLimit, reserveRatioBP, reserveRatioThresholdBP, treasuryFeeBP);
+        _connectVault(_vault, shareLimit, reserveRatioBP, forcedRebalanceThresholdBP, treasuryFeeBP);
     }
 
     /// @notice returns the latest report data
@@ -347,14 +339,10 @@
         $.vaultIndex[_vault] = $.sockets.length;
         $.sockets.push(vsocket);
 
-<<<<<<< HEAD
-        emit VaultConnected(_vault, _shareLimit, _reserveRatioBP, _forcedRebalanceThresholdBP, _treasuryFeeBP);
-=======
         // here we intentionally prohibit all reports having referenceSlot earlier than the current block;
         vault_.report(uint64(block.timestamp), _vault.balance, vault_.inOutDelta(), vault_.locked());
 
-        emit VaultConnectionSet(_vault, _shareLimit, _reserveRatioBP, _rebalanceThresholdBP, _treasuryFeeBP);
->>>>>>> 5d5a0d54
+        emit VaultConnectionSet(_vault, _shareLimit, _reserveRatioBP, _forcedRebalanceThresholdBP, _treasuryFeeBP);
     }
 
     /// @notice updates share limit for the vault
@@ -379,13 +367,13 @@
     /// @param _vault vault address
     /// @param _shareLimit new share limit
     /// @param _reserveRatioBP new reserve ratio
-    /// @param _rebalanceThresholdBP new rebalance threshold
+    /// @param _forcedRebalanceThresholdBP new forced rebalance threshold
     /// @param _treasuryFeeBP new treasury fee
     function updateConnection(
         address _vault,
         uint256 _shareLimit,
         uint256 _reserveRatioBP,
-        uint256 _rebalanceThresholdBP,
+        uint256 _forcedRebalanceThresholdBP,
         uint256 _treasuryFeeBP
     ) external {
         if (_vault == address(0)) revert ZeroArgument("_vault");
@@ -394,19 +382,19 @@
 
         VaultSocket storage socket = _connectedSocket(_vault);
 
-        uint256 valuation = IStakingVault(_vault).valuation();
-        uint256 sharesMinted = socket.sharesMinted;
+        uint256 totalValue = IStakingVault(_vault).totalValue();
+        uint256 liabilityShares = socket.liabilityShares;
 
         // check healthy with new rebalance threshold
-        if (!_isVaultHealthyByThreshold(valuation, sharesMinted, _reserveRatioBP))
-            revert VaultMintingCapacityExceeded(_vault, valuation, sharesMinted, _reserveRatioBP);
+        if (!_isVaultHealthyByThreshold(totalValue, liabilityShares, _reserveRatioBP))
+            revert VaultMintingCapacityExceeded(_vault, totalValue, liabilityShares, _reserveRatioBP);
 
         socket.shareLimit = uint96(_shareLimit);
         socket.reserveRatioBP = uint16(_reserveRatioBP);
-        socket.rebalanceThresholdBP = uint16(_rebalanceThresholdBP);
+        socket.forcedRebalanceThresholdBP = uint16(_forcedRebalanceThresholdBP);
         socket.treasuryFeeBP = uint16(_treasuryFeeBP);
 
-        emit VaultConnectionSet(_vault, _shareLimit, _reserveRatioBP, _rebalanceThresholdBP, _treasuryFeeBP);
+        emit VaultConnectionSet(_vault, _shareLimit, _reserveRatioBP, _forcedRebalanceThresholdBP, _treasuryFeeBP);
     }
 
     function updateReportData(
@@ -687,7 +675,7 @@
 
 
     error AlreadyHealthy(address vault);
-    error VaultMintingCapacityExceeded(address vault, uint256 valuation, uint256 sharesMinted, uint256 newRebalanceThresholdBP);
+    error VaultMintingCapacityExceeded(address vault, uint256 totalValue, uint256 liabilityShares, uint256 newRebalanceThresholdBP);
     error InsufficientSharesToBurn(address vault, uint256 amount);
     error ShareLimitExceeded(address vault, uint256 capShares);
     error AlreadyConnected(address vault, uint256 index);
