--- conflicted
+++ resolved
@@ -684,10 +684,7 @@
     error ConnectedVaultsLimitTooLow(uint256 connectedVaultsLimit, uint256 currentVaultsCount);
     error RelativeShareLimitBPTooHigh(uint256 relativeShareLimitBP, uint256 totalBasisPoints);
     error VaultDepositorNotAllowed(address depositor);
-<<<<<<< HEAD
+    error VaultInsufficientLocked(address vault, uint256 currentLocked, uint256 expectedLocked);
     error InvalidVaultHubAddress(address vault, address vaultHub);
     error VaultIsOssified(address vault);
-=======
-    error VaultInsufficientLocked(address vault, uint256 currentLocked, uint256 expectedLocked);
->>>>>>> fdf85ea8
 }