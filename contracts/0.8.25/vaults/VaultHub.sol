// SPDX-FileCopyrightText: 2025 Lido <info@lido.fi>
// SPDX-License-Identifier: GPL-3.0

// See contracts/COMPILERS.md
pragma solidity 0.8.25;

import {Math256} from "contracts/common/lib/Math256.sol";
import {ILidoLocator} from "contracts/common/interfaces/ILidoLocator.sol";
import {ILido} from "contracts/common/interfaces/ILido.sol";
import {IHashConsensus} from "contracts/common/interfaces/IHashConsensus.sol";

import {IStakingVault} from "./interfaces/IStakingVault.sol";
import {IPredepositGuarantee} from "./interfaces/IPredepositGuarantee.sol";
import {IPinnedBeaconProxy} from "./interfaces/IPinnedBeaconProxy.sol";
import {IVaultFactory} from "./interfaces/IVaultFactory.sol";

import {OperatorGrid} from "./OperatorGrid.sol";
import {LazyOracle} from "./LazyOracle.sol";

import {PausableUntilWithRoles} from "../utils/PausableUntilWithRoles.sol";
import {RefSlotCache, DoubleRefSlotCache, DOUBLE_CACHE_LENGTH} from "./lib/RefSlotCache.sol";

/// @notice VaultHub is a contract that manages StakingVaults connected to the Lido protocol
/// It allows to connect and disconnect vaults, mint and burn stETH using vaults as collateral
/// Also, it facilitates the individual per-vault reports from the lazy oracle to the vaults and charges Lido fees
/// @author folkyatina
contract VaultHub is PausableUntilWithRoles {
    using RefSlotCache for RefSlotCache.Uint104WithCache;
    using DoubleRefSlotCache for DoubleRefSlotCache.Int104WithCache[DOUBLE_CACHE_LENGTH];

    // -----------------------------
    //           STORAGE STRUCTS
    // -----------------------------
    /// @custom:storage-location erc7201:VaultHub
    struct Storage {
        /// @notice accounting records for each vault
        mapping(address vault => VaultRecord) records;
        /// @notice connection parameters for each vault
        mapping(address vault => VaultConnection) connections;
        /// @notice 1-based array of vaults connected to the hub. index 0 is reserved for not connected vaults
        address[] vaults;
        /// @notice amount of bad debt that was internalized from the vault to become the protocol loss
        RefSlotCache.Uint104WithCache badDebtToInternalize;
    }

    struct VaultConnection {
        // ### 1st slot
        /// @notice address of the vault owner
        address owner;
        /// @notice maximum number of stETH shares that can be minted by vault owner
        uint96 shareLimit;
        // ### 2nd slot
        /// @notice index of the vault in the list of vaults. Indexes are not guaranteed to be stable.
        /// @dev vaultIndex is always greater than 0
        uint96 vaultIndex;
        /// @notice if true, vault is disconnected and fee is not accrued
        bool pendingDisconnect;
        /// @notice share of ether that is locked on the vault as an additional reserve
        /// e.g RR=30% means that for 1stETH minted 1/(1-0.3)=1.428571428571428571 ETH is locked on the vault
        uint16 reserveRatioBP;
        /// @notice if vault's reserve decreases to this threshold, it should be force rebalanced
        uint16 forcedRebalanceThresholdBP;
        /// @notice infra fee in basis points
        uint16 infraFeeBP;
        /// @notice liquidity fee in basis points
        uint16 liquidityFeeBP;
        /// @notice reservation fee in basis points
        uint16 reservationFeeBP;
        /// @notice if true, vault owner manually paused the beacon chain deposits
        bool isBeaconDepositsManuallyPaused;
        /// 64 bits gap
    }

    struct VaultRecord {
        // ### 1st slot
        /// @notice latest report for the vault
        Report report;
        // ### 2nd slot
        /// @notice amount of ether that is locked from withdrawal on the vault
        /// consists of ether that back minted stETH plus reserve determined by reserve ratio and minimal reserve
        uint128 locked;
        /// @notice liability shares of the vault
        uint96 liabilityShares;
        // ### 3rd and 4th slots
        /// @notice inOutDelta of the vault (all deposits - all withdrawals)
        DoubleRefSlotCache.Int104WithCache[DOUBLE_CACHE_LENGTH] inOutDelta;
        // ### 5th slot
        /// @notice the minimal value that the reserve part of the locked can be
        uint128 minimalReserve;
        /// @notice part of liability shares reserved to be burnt as Lido core redemptions
        uint128 redemptionShares;
        // ### 6th slot
        /// @notice cumulative value for Lido fees that accrued on the vault
        uint128 cumulativeLidoFees;
        /// @notice cumulative value for Lido fees that were settled on the vault
        uint128 settledLidoFees;
    }

    struct Report {
        /// @notice total value of the vault
        uint104 totalValue;
        /// @notice inOutDelta of the report
        int104 inOutDelta;
        /// @notice timestamp (in seconds)
        uint48 timestamp;
    }

    // -----------------------------
    //           CONSTANTS
    // -----------------------------

    // keccak256(abi.encode(uint256(keccak256("VaultHub")) - 1)) & ~bytes32(uint256(0xff))
    bytes32 private constant STORAGE_LOCATION = 0xb158a1a9015c52036ff69e7937a7bb424e82a8c4cbec5c5309994af06d825300;

    /// @notice role that allows to disconnect vaults from the hub
    /// @dev 0x479bc4a51d27fbdc8e51b5b1ebd3dcd58bd229090980bff226f8930587e69ce3
    bytes32 public immutable VAULT_MASTER_ROLE = keccak256("vaults.VaultHub.VaultMasterRole");

    /// @notice role that allows to accrue Lido Core redemptions on the vault
    /// @dev 0x44f007e8cc2a08047a03d8d9c295057454942eb49ee3ced9c87e9b9406f21174
    bytes32 public immutable REDEMPTION_MASTER_ROLE = keccak256("vaults.VaultHub.RedemptionMasterRole");

    /// @notice role that allows to trigger validator exits under extreme conditions
    /// @dev 0x2159c5943234d9f3a7225b9a743ea06e4a0d0ba5ed82889e867759a8a9eb7883
    bytes32 public immutable VALIDATOR_EXIT_ROLE = keccak256("vaults.VaultHub.ValidatorExitRole");

    /// @notice role that allows to bail out vaults with bad debt
    /// @dev 0xa85bab4b576ca359fa6ae02ab8744b5c85c7e7ed4d7e0bca7b5b64580ac5d17d
    bytes32 public immutable BAD_DEBT_MASTER_ROLE = keccak256("vaults.VaultHub.BadDebtMasterRole");

    /// @notice amount of ETH that is locked on the vault on connect and can be withdrawn on disconnect only
    uint256 public constant CONNECT_DEPOSIT = 1 ether;

    /// @notice The time delta for report freshness check
    uint256 public constant REPORT_FRESHNESS_DELTA = 2 days;

    /// @dev basis points base
    uint256 internal immutable TOTAL_BASIS_POINTS = 100_00;
    /// @notice length of the validator pubkey in bytes
    uint256 internal immutable PUBLIC_KEY_LENGTH = 48;

    /// @notice minimum amount of ether that is required for the beacon chain deposit
    /// @dev used as a threshold for the beacon chain deposits pause
    uint256 internal immutable MIN_BEACON_DEPOSIT = 1 ether;

    // -----------------------------
    //           IMMUTABLES
    // -----------------------------

    /// @notice limit for a single vault share limit relative to Lido TVL in basis points
    uint256 public immutable MAX_RELATIVE_SHARE_LIMIT_BP;

    ILido public immutable LIDO;
    ILidoLocator public immutable LIDO_LOCATOR;
    IHashConsensus public immutable CONSENSUS_CONTRACT;

    /// @param _locator Lido Locator contract
    /// @param _lido Lido stETH contract
    /// @param _consensusContract Hash consensus contract
    /// @param _maxRelativeShareLimitBP Maximum share limit relative to TVL in basis points
    constructor(ILidoLocator _locator, ILido _lido, IHashConsensus _consensusContract, uint256 _maxRelativeShareLimitBP) {
        _requireNotZero(_maxRelativeShareLimitBP);
        if (_maxRelativeShareLimitBP > TOTAL_BASIS_POINTS) revert InvalidBasisPoints(_maxRelativeShareLimitBP, TOTAL_BASIS_POINTS);

        MAX_RELATIVE_SHARE_LIMIT_BP = _maxRelativeShareLimitBP;

        LIDO_LOCATOR = _locator;
        LIDO = _lido;
        CONSENSUS_CONTRACT = _consensusContract;

        _disableInitializers();
    }

    /// @dev used to perform rebalance operations
    receive() external payable {}

    /// @notice initialize the vault hub
    /// @param _admin default admin address
    function initialize(address _admin) external initializer {
        _requireNotZero(_admin);

        __AccessControlEnumerable_init();

        // the stone in the elevator. index 0 is reserved for not connected vaults
        _storage().vaults.push(address(0));

        _grantRole(DEFAULT_ADMIN_ROLE, _admin);
    }

    /// @notice returns the number of vaults connected to the hub
    /// @dev since index 0 is reserved for not connected vaults, it's always 1 less than the vaults array length
    function vaultsCount() external view returns (uint256) {
        return _storage().vaults.length - 1;
    }

    /// @notice returns the vault address by its index
    /// @param _index index of the vault in the 1-based list of vaults. possible range [1, vaultsCount()]
    /// @dev Indexes are guaranteed to be stable only in one transaction.
    function vaultByIndex(uint256 _index) external view returns (address) {
        _requireNotZero(_index);
        return _storage().vaults[_index];
    }

    /// @return connection parameters struct for the given vault
    /// @dev it returns empty struct if the vault is not connected to the hub
    /// @dev it may return connection even if it's pending to be disconnected
    function vaultConnection(address _vault) external view returns (VaultConnection memory) {
        return _vaultConnection(_vault);
    }

    /// @return the accounting record struct for the given vault
    /// @dev it returns empty struct if the vault is not connected to the hub
    function vaultRecord(address _vault) external view returns (VaultRecord memory) {
        return _vaultRecord(_vault);
    }

    /// @return true if the vault is connected to the hub
    function isVaultConnected(address _vault) external view returns (bool) {
        return _vaultConnection(_vault).vaultIndex != 0;
    }

    /// @return total value of the vault
    /// @dev returns 0 if the vault is not connected
    function totalValue(address _vault) external view returns (uint256) {
        return _totalValue(_vaultRecord(_vault));
    }

    /// @return liability shares of the vault
    /// @dev returns 0 if the vault is not connected
    function liabilityShares(address _vault) external view returns (uint256) {
        return _vaultRecord(_vault).liabilityShares;
    }

    /// @return locked amount of ether for the vault
    /// @dev returns 0 if the vault is not connected
    function locked(address _vault) external view returns (uint256) {
        return _vaultRecord(_vault).locked;
    }

    /// @return the amount of ether that can be locked in the vault given the current total value
    /// @dev returns 0 if the vault is not connected
    function maxLockableValue(address _vault) external view returns (uint256) {
        VaultRecord storage record = _vaultRecord(_vault);
        return _totalValue(record) - _unsettledLidoFeesValue(record);
    }

    /// @return the amount of ether that can be instantly withdrawn from the staking vault
    /// @dev returns 0 if the vault is not connected or disconnect pending
    function withdrawableValue(address _vault) external view returns (uint256) {
        if (_vaultConnection(_vault).pendingDisconnect) return 0;

        return _withdrawableValue(_vault, _vaultRecord(_vault));
    }

    /// @return the amount of Lido fees that currently can be settled.
    ///         Even if vault's balance is sufficient to cover the fees, some amount may be blocked for redemptions,
    ///         or locked ether
    /// @dev returns 0 if the vault is not connected
    function settleableLidoFeesValue(address _vault) external view returns (uint256) {
        VaultRecord storage record = _vaultRecord(_vault);
        return _settleableLidoFeesValue(_vault, record, _unsettledLidoFeesValue(record));
    }

    /// @return latest report for the vault
    /// @dev returns empty struct if the vault is not connected
    function latestReport(address _vault) external view returns (Report memory) {
        return _vaultRecord(_vault).report;
    }

    /// @return true if the report for the vault is fresh, false otherwise
    /// @dev returns false if the vault is not connected
    function isReportFresh(address _vault) external view returns (bool) {
        return _isReportFresh(_vaultRecord(_vault));
    }

    /// @notice checks if the vault is healthy by comparing its total value after applying forced rebalance threshold
    ///         against current liability shares
    /// @param _vault vault address
    /// @return true if vault is healthy, false otherwise
    /// @dev returns true if the vault is not connected
    function isVaultHealthy(address _vault) external view returns (bool) {
        return _isVaultHealthy(_vaultConnection(_vault), _vaultRecord(_vault));
    }

    /// @notice calculate shares amount to make the vault healthy using rebalance
    /// @param _vault vault address
    /// @return amount of shares to rebalance or UINT256_MAX if it's impossible to make the vault healthy using rebalance
    /// @dev returns 0 if the vault is not connected
    function rebalanceShortfallShares(address _vault) external view returns (uint256) {
        return _rebalanceShortfallShares(_vaultConnection(_vault), _vaultRecord(_vault));
    }

    /// @notice calculates the ether shortfall required to fully cover all outstanding obligations of a vault including:
    ///         ether for rebalancing to restore vault health or fulfill redemptions plus amount of Lido fees that are
    ///         forced to be settled (>= MIN_BEACON_DEPOSIT)
    /// @param _vault The address of the vault to check
    /// @return amount of ether required to cover all uncovered obligations or UINT256_MAX if it's impossible to cover
    ///         obligations and make the vault healthy
    /// @dev returns 0 if the vault is not connected
    function obligationsShortfall(address _vault) external view returns (uint256) {
        VaultConnection storage connection = _checkConnection(_vault);
        return _obligationsShortfall(_vault, connection, _vaultRecord(_vault));
    }

    /// @notice returns the obligations of the vault: shares to rebalance to maintain healthiness or fulfill redemptions
    ///         and amount of the outstanding Lido fees
    /// @param _vault vault address
    /// @return sharesToRebalance amount of shares to rebalance
    /// @return unsettledLidoFees amount of Lido fees to be settled
    /// @dev returns 0 if the vault is not connected
    function obligations(address _vault) external view returns (uint256 sharesToRebalance, uint256 unsettledLidoFees) {
        VaultConnection storage connection = _checkConnection(_vault);
        VaultRecord storage record = _vaultRecord(_vault);

        sharesToRebalance = _sharesToRebalance(connection, record);
        unsettledLidoFees = _unsettledLidoFeesValue(record);
    }

    /// @notice amount of bad debt to be internalized to become the protocol loss
    /// @return the number of shares to internalize as bad debt during the oracle report
    /// @dev the value is lagging increases that was done after the current refSlot to the next one
    function badDebtToInternalize() external view returns (uint256) {
        return _storage().badDebtToInternalize.getValueForLastRefSlot(CONSENSUS_CONTRACT);
    }

    /// @notice connects a vault to the hub in permissionless way, get limits from the Operator Grid
    /// @param _vault vault address
    /// @dev vault should have transferred ownership to the VaultHub contract
    function connectVault(address _vault) external whenResumed {
        _requireNotZero(_vault);

        if (!IVaultFactory(LIDO_LOCATOR.vaultFactory()).deployedVaults(_vault)) revert VaultNotFactoryDeployed(_vault);
        IStakingVault vault_ = IStakingVault(_vault);
        if (vault_.pendingOwner() != address(this)) revert VaultHubNotPendingOwner(_vault);
        if (IPinnedBeaconProxy(address(vault_)).isOssified()) revert VaultOssified(_vault);
        if (vault_.depositor() != address(_predepositGuarantee())) revert PDGNotDepositor(_vault);

        (
            , // nodeOperatorInTier
            , // tierId
            uint256 shareLimit,
            uint256 reserveRatioBP,
            uint256 forcedRebalanceThresholdBP,
            uint256 infraFeeBP,
            uint256 liquidityFeeBP,
            uint256 reservationFeeBP
        ) = _operatorGrid().vaultInfo(_vault);

        _connectVault(_vault,
            shareLimit,
            reserveRatioBP,
            forcedRebalanceThresholdBP,
            infraFeeBP,
            liquidityFeeBP,
            reservationFeeBP
        );

        IStakingVault(_vault).acceptOwnership();

        emit VaultConnected({
            vault: _vault,
            shareLimit: shareLimit,
            reserveRatioBP: reserveRatioBP,
            forcedRebalanceThresholdBP: forcedRebalanceThresholdBP,
            infraFeeBP: infraFeeBP,
            liquidityFeeBP: liquidityFeeBP,
            reservationFeeBP: reservationFeeBP
        });
    }

<<<<<<< HEAD
=======
    /// @notice updates a redemption shares on the vault
    /// @param _vault The address of the vault
    /// @param _liabilitySharesTarget maximum amount of liabilityShares that will be preserved, the rest will be
    ///         marked as redemptionShares. If value is greater than liabilityShares, redemptionShares are set to 0
    /// @dev NB: Mechanism to be triggered when Lido Core TVL <= stVaults TVL.
    function setLiabilitySharesTarget(address _vault, uint256 _liabilitySharesTarget) external onlyRole(REDEMPTION_MASTER_ROLE) {
        VaultConnection storage connection = _checkConnection(_vault);
        VaultRecord storage record = _vaultRecord(_vault);

        uint256 liabilityShares_ = record.liabilityShares;
        uint256 redemptionShares = liabilityShares_ > _liabilitySharesTarget ? liabilityShares_ - _liabilitySharesTarget : 0;
        record.redemptionShares = uint128(redemptionShares);

        _updateBeaconChainDepositsPause(_vault, record, connection);

        emit VaultRedemptionSharesUpdated(_vault, record.redemptionShares);
    }

    /// @notice updates fees for the vault
    /// @param _vault vault address
    /// @param _infraFeeBP new infra fee in basis points
    /// @param _liquidityFeeBP new liquidity fee in basis points
    /// @param _reservationFeeBP new reservation fee in basis points
    /// @dev msg.sender must have VAULT_MASTER_ROLE
    function updateVaultFees(
        address _vault,
        uint256 _infraFeeBP,
        uint256 _liquidityFeeBP,
        uint256 _reservationFeeBP
    ) external onlyRole(VAULT_MASTER_ROLE) {
        VaultConnection storage connection = _checkConnection(_vault);
        _updateVaultFees(_vault, connection, _infraFeeBP, _liquidityFeeBP, _reservationFeeBP);
    }

>>>>>>> 95ff5076
    /// @notice updates the vault's connection parameters
    /// @dev Reverts if the vault is not healthy as of latest report
    /// @param _vault vault address
    /// @param _shareLimit new share limit
    /// @param _reserveRatioBP new reserve ratio
    /// @param _forcedRebalanceThresholdBP new forced rebalance threshold
    /// @param _infraFeeBP new infra fee
    /// @param _liquidityFeeBP new liquidity fee
    /// @param _reservationFeeBP new reservation fee
    function updateConnection(
        address _vault,
        uint256 _shareLimit,
        uint256 _reserveRatioBP,
        uint256 _forcedRebalanceThresholdBP,
        uint256 _infraFeeBP,
        uint256 _liquidityFeeBP,
        uint256 _reservationFeeBP
    ) external {
        _requireSender(address(_operatorGrid()));
        _requireSaneShareLimit(_shareLimit);

        VaultConnection storage connection = _checkConnection(_vault);
        VaultRecord storage record = _vaultRecord(_vault);

        _requireFreshReport(_vault, record);

        uint256 totalValue_ = _totalValue(record);
        uint256 liabilityShares_ = record.liabilityShares;

        if (_isThresholdBreached(totalValue_, liabilityShares_, _reserveRatioBP)) {
            revert VaultMintingCapacityExceeded(_vault, totalValue_, liabilityShares_, _reserveRatioBP);
        }

        connection.shareLimit = uint96(_shareLimit);
        connection.reserveRatioBP = uint16(_reserveRatioBP);
        connection.forcedRebalanceThresholdBP = uint16(_forcedRebalanceThresholdBP);
        connection.infraFeeBP = uint16(_infraFeeBP);
        connection.liquidityFeeBP = uint16(_liquidityFeeBP);
        connection.reservationFeeBP = uint16(_reservationFeeBP);

        emit VaultConnectionUpdated({
            vault: _vault,
            nodeOperator: _nodeOperator(_vault),
            shareLimit: _shareLimit,
            reserveRatioBP: _reserveRatioBP,
            forcedRebalanceThresholdBP: _forcedRebalanceThresholdBP,
            infraFeeBP: _infraFeeBP,
            liquidityFeeBP: _liquidityFeeBP,
            reservationFeeBP: _reservationFeeBP
        });
    }

    /// @notice disconnect a vault from the hub
    /// @param _vault vault address
    /// @dev msg.sender must have VAULT_MASTER_ROLE
    /// @dev vault's `liabilityShares` should be zero
    function disconnect(address _vault) external onlyRole(VAULT_MASTER_ROLE) {
        _initiateDisconnection(_vault, _checkConnection(_vault), _vaultRecord(_vault), false);

        emit VaultDisconnectInitiated(_vault);
    }

    /// @notice update of the vault data by the lazy oracle report
    /// @param _vault the address of the vault
    /// @param _reportTimestamp the timestamp of the report (last 32 bits of it)
    /// @param _reportTotalValue the total value of the vault
    /// @param _reportInOutDelta the inOutDelta of the vault
    /// @param _reportCumulativeLidoFees the cumulative Lido fees of the vault
    /// @param _reportLiabilityShares the liabilityShares of the vault
    /// @param _reportSlashingReserve the slashingReserve of the vault
    /// @dev NB: LazyOracle sanity checks already verify that the fee can only increase
    function applyVaultReport(
        address _vault,
        uint256 _reportTimestamp,
        uint256 _reportTotalValue,
        int256 _reportInOutDelta,
        uint256 _reportCumulativeLidoFees,
        uint256 _reportLiabilityShares,
        uint256 _reportSlashingReserve
    ) external whenResumed {
        _requireSender(address(_lazyOracle()));

        VaultConnection storage connection = _vaultConnection(_vault);
        _requireConnected(connection, _vault);

        VaultRecord storage record = _vaultRecord(_vault);

        if (connection.pendingDisconnect) {
            if (_reportSlashingReserve == 0 && record.liabilityShares == 0) {
                IStakingVault(_vault).transferOwnership(connection.owner);
                _deleteVault(_vault, connection);

                emit VaultDisconnectCompleted(_vault);
                return;
            } else {
                // we abort the disconnect process as there is a slashing conflict yet to be resolved
                connection.pendingDisconnect = false;
                emit VaultDisconnectAborted(_vault, _reportSlashingReserve);
            }
        }

        _applyVaultReport(
            record,
            connection,
            _reportTimestamp,
            _reportTotalValue,
            _reportInOutDelta,
            _reportCumulativeLidoFees,
            _reportLiabilityShares,
            _reportSlashingReserve
        );

        emit VaultReportApplied({
            vault: _vault,
            reportTimestamp: _reportTimestamp,
            reportTotalValue: _reportTotalValue,
            reportInOutDelta: _reportInOutDelta,
            reportCumulativeLidoFees: _reportCumulativeLidoFees,
            reportLiabilityShares: _reportLiabilityShares,
            reportSlashingReserve: _reportSlashingReserve
        });

        _updateBeaconChainDepositsPause(_vault, record, connection);
    }

    /// @notice Transfer the bad debt from the donor vault to the acceptor vault
    /// @param _badDebtVault address of the vault that has the bad debt
    /// @param _vaultAcceptor address of the vault that will accept the bad debt
    /// @param _maxSharesToSocialize maximum amount of shares to socialize
    /// @return number of shares that was socialized
    ///         (it's limited by acceptor vault capacity and bad debt actual size)
    /// @dev msg.sender must have BAD_DEBT_MASTER_ROLE
    function socializeBadDebt(
        address _badDebtVault,
        address _vaultAcceptor,
        uint256 _maxSharesToSocialize
    ) external onlyRole(BAD_DEBT_MASTER_ROLE) returns (uint256) {
        _requireNotZero(_badDebtVault);
        _requireNotZero(_vaultAcceptor);
        _requireNotZero(_maxSharesToSocialize);
        if (_nodeOperator(_vaultAcceptor) != _nodeOperator(_badDebtVault)) {
            revert BadDebtSocializationNotAllowed();
        }

        VaultConnection storage badDebtConnection = _vaultConnection(_badDebtVault);
        VaultRecord storage badDebtRecord = _vaultRecord(_badDebtVault);
        VaultConnection storage acceptorConnection = _vaultConnection(_vaultAcceptor);
        VaultRecord storage acceptorRecord = _vaultRecord(_vaultAcceptor);

        _requireConnected(badDebtConnection, _badDebtVault);
        _requireConnected(acceptorConnection, _vaultAcceptor);
        _requireFreshReport(_badDebtVault, badDebtRecord);
        _requireFreshReport(_vaultAcceptor, acceptorRecord);

        uint256 badDebtShares = _badDebtShares(badDebtRecord);
        uint256 badDebtToSocialize = Math256.min(badDebtShares, _maxSharesToSocialize);

        uint256 acceptorTotalValueShares = _getSharesByPooledEth(_totalValue(acceptorRecord));
        uint256 acceptorLiabilityShares = acceptorRecord.liabilityShares;

        // it's possible to socialize up to bad debt:
        uint256 acceptorCapacity = acceptorTotalValueShares < acceptorLiabilityShares ? 0
            : acceptorTotalValueShares - acceptorLiabilityShares;

        uint256 badDebtSharesToAccept = Math256.min(badDebtToSocialize, acceptorCapacity);

        if (badDebtSharesToAccept > 0) {
            _decreaseLiability(_badDebtVault, badDebtRecord, badDebtSharesToAccept);
            _increaseLiability({
                _vault: _vaultAcceptor,
                _record: acceptorRecord,
                _amountOfShares: badDebtSharesToAccept,
                _reserveRatioBP: acceptorConnection.reserveRatioBP,
                // don't check any limits
                _maxLockableValue: type(uint256).max,
                _shareLimit: type(uint256).max,
                _overrideOperatorLimits: true
            });

            emit BadDebtSocialized(_badDebtVault, _vaultAcceptor, badDebtSharesToAccept);
        }

        return badDebtSharesToAccept;
    }

    /// @notice Internalize the bad debt to the protocol
    /// @param _badDebtVault address of the vault that has the bad debt
    /// @param _maxSharesToInternalize maximum amount of shares to internalize
    /// @return number of shares that was internalized (limited by actual size of the bad debt)
    /// @dev msg.sender must have BAD_DEBT_MASTER_ROLE
    function internalizeBadDebt(
        address _badDebtVault,
        uint256 _maxSharesToInternalize
    ) external onlyRole(BAD_DEBT_MASTER_ROLE) returns (uint256) {
        _requireNotZero(_badDebtVault);
        _requireNotZero(_maxSharesToInternalize);

        VaultConnection storage badDebtConnection = _vaultConnection(_badDebtVault);
        VaultRecord storage badDebtRecord = _vaultRecord(_badDebtVault);
        _requireConnected(badDebtConnection, _badDebtVault);
        _requireFreshReport(_badDebtVault, badDebtRecord);

        uint256 badDebtShares = _badDebtShares(badDebtRecord);
        uint256 badDebtToInternalize_ = Math256.min(badDebtShares, _maxSharesToInternalize);

        if (badDebtToInternalize_ > 0) {
            _decreaseLiability(_badDebtVault, badDebtRecord, badDebtToInternalize_);

            // store internalization in a separate counter that will be settled
            // by the Accounting Oracle during the report
            _storage().badDebtToInternalize = _storage().badDebtToInternalize.withValueIncrease({
                _consensus: CONSENSUS_CONTRACT,
                _increment: uint104(badDebtToInternalize_)
            });

            emit BadDebtWrittenOffToBeInternalized(_badDebtVault, badDebtToInternalize_);
        }

        return badDebtToInternalize_;
    }

    /// @notice Reset the internalized bad debt to zero
    /// @dev msg.sender must be the accounting contract
    function decreaseInternalizedBadDebt(uint256 _amountOfShares) external {
        _requireSender(LIDO_LOCATOR.accounting());

        // don't cache previous value, we don't need it for sure
        _storage().badDebtToInternalize.value -= uint104(_amountOfShares);
    }

    /// @notice transfer the ownership of the vault to a new owner without disconnecting it from the hub
    /// @param _vault vault address
    /// @param _newOwner new owner address
    /// @dev msg.sender should be vault's owner
    function transferVaultOwnership(address _vault, address _newOwner) external {
        _requireNotZero(_newOwner);
        VaultConnection storage connection = _checkConnection(_vault);
        address oldOwner = connection.owner;

        _requireSender(oldOwner);

        connection.owner = _newOwner;

        emit VaultOwnershipTransferred({
            vault: _vault,
            newOwner: _newOwner,
            oldOwner: oldOwner
        });
    }

    /// @notice disconnects a vault from the hub
    /// @param _vault vault address
    /// @dev msg.sender should be vault's owner
    /// @dev vault's `liabilityShares` should be zero
    function voluntaryDisconnect(address _vault) external whenResumed {
        VaultConnection storage connection = _checkConnectionAndOwner(_vault);

        _initiateDisconnection(_vault, connection, _vaultRecord(_vault), true);

        emit VaultDisconnectInitiated(_vault);
    }

    /// @notice funds the vault passing ether as msg.value
    /// @param _vault vault address
    /// @dev msg.sender should be vault's owner
    function fund(address _vault) external payable whenResumed {
        _requireNotZero(_vault);
        VaultConnection storage connection = _vaultConnection(_vault);
        _requireConnected(connection, _vault);
        _requireSender(connection.owner);

        _updateInOutDelta(_vault, _vaultRecord(_vault), int104(int256(msg.value)));

        IStakingVault(_vault).fund{value: msg.value}();
    }

    /// @notice withdraws ether from the vault to the recipient address
    /// @param _vault vault address
    /// @param _recipient recipient address
    /// @param _ether amount of ether to withdraw
    /// @dev msg.sender should be vault's owner
    function withdraw(address _vault, address _recipient, uint256 _ether) external whenResumed {
        _checkConnectionAndOwner(_vault);

        VaultRecord storage record = _vaultRecord(_vault);
        _requireFreshReport(_vault, record);

        uint256 withdrawable = _withdrawableValue(_vault, record);
        if (_ether > withdrawable) {
            revert AmountExceedsWithdrawableValue(_vault, withdrawable, _ether);
        }

        _withdraw(_vault, record, _recipient, _ether);
    }

    /// @notice Rebalances StakingVault by withdrawing ether to VaultHub
    /// @param _vault vault address
    /// @param _shares amount of shares to rebalance
    /// @dev msg.sender should be vault's owner
    function rebalance(address _vault, uint256 _shares) external whenResumed {
        _requireNotZero(_shares);
        _checkConnectionAndOwner(_vault);

        _rebalance(_vault, _vaultRecord(_vault), _shares);
    }

    /// @notice mint StETH shares backed by vault external balance to the receiver address
    /// @param _vault vault address
    /// @param _recipient address of the receiver
    /// @param _amountOfShares amount of stETH shares to mint
    function mintShares(address _vault, address _recipient, uint256 _amountOfShares) external whenResumed {
        _requireNotZero(_recipient);
        _requireNotZero(_amountOfShares);

        VaultConnection storage connection = _checkConnectionAndOwner(_vault);
        VaultRecord storage record = _vaultRecord(_vault);

        _requireFreshReport(_vault, record);

        uint256 maxLockableValue_ = _totalValue(record) - _unsettledLidoFeesValue(record);

        _increaseLiability({
            _vault: _vault,
            _record: record,
            _amountOfShares: _amountOfShares,
            _reserveRatioBP: connection.reserveRatioBP,
            _maxLockableValue: maxLockableValue_,
            _shareLimit: connection.shareLimit,
            _overrideOperatorLimits: false
        });

        LIDO.mintExternalShares(_recipient, _amountOfShares);

        emit MintedSharesOnVault(_vault, _amountOfShares, record.locked);
    }

    /// @notice burn steth shares from the balance of the VaultHub contract
    /// @param _vault vault address
    /// @param _amountOfShares amount of shares to burn
    /// @dev msg.sender should be vault's owner
    /// @dev this function is designed to be used by the smart contract, for EOA see `transferAndBurnShares`
    function burnShares(address _vault, uint256 _amountOfShares) public whenResumed {
        _requireNotZero(_amountOfShares);
        _checkConnectionAndOwner(_vault);

        VaultRecord storage record = _vaultRecord(_vault);

        _decreaseLiability(_vault, record, _amountOfShares);

        LIDO.burnExternalShares(_amountOfShares);

        _updateBeaconChainDepositsPause(_vault, record, _vaultConnection(_vault));

        emit BurnedSharesOnVault(_vault, _amountOfShares);
    }

    /// @notice separate burn function for EOA vault owners; requires vaultHub to be approved to transfer stETH
    /// @param _vault vault address
    /// @param _amountOfShares amount of shares to transfer and burn
    /// @dev msg.sender should be vault's owner
    function transferAndBurnShares(address _vault, uint256 _amountOfShares) external {
        LIDO.transferSharesFrom(msg.sender, address(this), _amountOfShares);

        burnShares(_vault, _amountOfShares);
    }

    /// @notice pauses beacon chain deposits for the vault
    /// @param _vault vault address
    /// @dev msg.sender should be vault's owner
    function pauseBeaconChainDeposits(address _vault) external {
        VaultConnection storage connection = _checkConnectionAndOwner(_vault);
        if (connection.isBeaconDepositsManuallyPaused) revert ResumedExpected();

        connection.isBeaconDepositsManuallyPaused = true;
        emit BeaconChainDepositsPausedByOwner(_vault);

        _pauseBeaconChainDepositsIfNotAlready(IStakingVault(_vault));
    }

    /// @notice resumes beacon chain deposits for the vault
    /// @param _vault vault address
    /// @dev msg.sender should be vault's owner
    function resumeBeaconChainDeposits(address _vault) external {
        VaultConnection storage connection = _checkConnectionAndOwner(_vault);
        if (!connection.isBeaconDepositsManuallyPaused) revert PausedExpected();

        VaultRecord storage record = _vaultRecord(_vault);
        if (record.redemptionShares > 0) revert HasRedemptionsCannotDeposit(_vault);
        if (_unsettledLidoFeesValue(record) >= MIN_BEACON_DEPOSIT) revert FeesTooHighCannotDeposit(_vault);
        if (!_isVaultHealthy(connection, record)) revert UnhealthyVaultCannotDeposit(_vault);

        connection.isBeaconDepositsManuallyPaused = false;
        emit BeaconChainDepositsResumedByOwner(_vault);

        _resumeBeaconChainDepositsIfNotAlready(IStakingVault(_vault));
    }

    /// @notice Emits a request event for the node operator to perform validator exit
    /// @param _vault vault address
    /// @param _pubkeys array of public keys of the validators to exit
    /// @dev msg.sender should be vault's owner
    function requestValidatorExit(address _vault, bytes calldata _pubkeys) external {
        _checkConnectionAndOwner(_vault);

        IStakingVault(_vault).requestValidatorExit(_pubkeys);
    }

    /// @notice Triggers validator withdrawals for the vault using EIP-7002
    /// @param _vault vault address
    /// @param _pubkeys array of public keys of the validators to withdraw from
    /// @param _amountsInGwei array of amounts to withdraw from each validator (0 for full withdrawal)
    /// @param _refundRecipient address that will receive the refund for transaction costs
    /// @dev msg.sender should be vault's owner
    /// @dev in case of partial withdrawals, the report should be fresh
    function triggerValidatorWithdrawals(
        address _vault,
        bytes calldata _pubkeys,
        uint64[] calldata _amountsInGwei,
        address _refundRecipient
    ) external payable {
        VaultConnection storage connection = _checkConnectionAndOwner(_vault);
        VaultRecord storage record = _vaultRecord(_vault);

        uint256 minPartialAmountInGwei = type(uint256).max;
        for (uint256 i = 0; i < _amountsInGwei.length; i++) {
            if (_amountsInGwei[i] > 0 && _amountsInGwei[i] < minPartialAmountInGwei) {
                minPartialAmountInGwei = _amountsInGwei[i];
            }
        }

        if (minPartialAmountInGwei < type(uint256).max) {
            _requireFreshReport(_vault, record);

            /// @dev NB: Disallow partial withdrawals when the vault has obligations shortfall in order to prevent the
            ///      vault owner from clogging the consensus layer withdrawal queue by front-running and delaying the
            ///      forceful validator exits required for rebalancing the vault. Partial withdrawals only allowed if
            ///      the requested amount of withdrawals is enough to cover the uncovered obligations.
            uint256 shortfall = _obligationsShortfall(_vault, connection, record);
            if (shortfall > 0 && minPartialAmountInGwei * 1e9 < shortfall) {
                revert PartialValidatorWithdrawalNotAllowed();
            }
        }

        _triggerVaultValidatorWithdrawals(_vault, msg.value, _pubkeys, _amountsInGwei, _refundRecipient);
    }

    /// @notice Triggers validator full withdrawals for the vault using EIP-7002 permissionlessly if the vault has
    ///         obligations shortfall
    /// @param _vault address of the vault to exit validators from
    /// @param _pubkeys array of public keys of the validators to exit
    /// @param _refundRecipient address that will receive the refund for transaction costs
    /// @dev    In case the vault has obligations shortfall, trusted actor with the role can force its validators to
    ///         exit the beacon chain. This returns the vault's deposited ETH back to vault's balance and allows to
    ///         rebalance the vault.
    function forceValidatorExit(
        address _vault,
        bytes calldata _pubkeys,
        address _refundRecipient
    ) external payable onlyRole(VALIDATOR_EXIT_ROLE) {
        VaultConnection storage connection = _checkConnection(_vault);
        VaultRecord storage record = _vaultRecord(_vault);
        _requireFreshReport(_vault, record);

        uint256 shortfall = _obligationsShortfall(_vault, connection, record);
        if (shortfall == 0) revert ForcedValidatorExitNotAllowed();

        uint64[] memory amountsInGwei = new uint64[](0);
        _triggerVaultValidatorWithdrawals(_vault, msg.value, _pubkeys, amountsInGwei, _refundRecipient);

        emit ForcedValidatorExitTriggered(_vault, _pubkeys, _refundRecipient);
    }

    /// @notice Permissionless rebalance for vaults with obligations shortfall
    /// @param _vault vault address
    /// @dev rebalance all available amount of ether on the vault to fullfill the vault's obligations: restore vault
    ///      to healthy state and settle outstanding redemptions. Fees are not settled in this case.
    function forceRebalance(address _vault) external {
        VaultConnection storage connection = _checkConnection(_vault);
        VaultRecord storage record = _vaultRecord(_vault);
        _requireFreshReport(_vault, record);

        uint256 availableBalance = Math256.min(_vault.balance, _totalValue(record));
        if (availableBalance == 0) revert NoFundsForForceRebalance(_vault);

        uint256 sharesToForceRebalance = Math256.min(
            _sharesToRebalance(connection, record),
            _getSharesByPooledEth(availableBalance)
        );

        if (sharesToForceRebalance == 0) revert NoReasonForForceRebalance(_vault);

        _rebalance(_vault, record, sharesToForceRebalance);
    }

    /// @notice Permissionless payout of unsettled Lido fees to treasury
    /// @param _vault vault address
    function settleLidoFees(address _vault) external {
        VaultConnection storage connection = _checkConnection(_vault);
        VaultRecord storage record = _vaultRecord(_vault);
        _requireFreshReport(_vault, record);

        uint256 unsettledLidoFees = _unsettledLidoFeesValue(record);
        if (unsettledLidoFees == 0) revert NoUnsettledLidoFeesToSettle(_vault);

        uint256 valueToSettle = _settleableLidoFeesValue(_vault, record, unsettledLidoFees);
        if (valueToSettle == 0) revert NoFundsToSettleLidoFees(_vault, unsettledLidoFees);

        _settleLidoFees(_vault, record, connection, valueToSettle);
    }

    /// @notice Proves that validators unknown to PDG have correct WC to participate in the vault
    /// @param _vault vault address
    /// @param _witness ValidatorWitness struct proving validator WC belonging to staking vault
    function proveUnknownValidatorToPDG(
        address _vault,
        IPredepositGuarantee.ValidatorWitness calldata _witness
    ) external {
        _checkConnectionAndOwner(_vault);

        _predepositGuarantee().proveUnknownValidator(_witness, IStakingVault(_vault));
    }

    function _connectVault(
        address _vault,
        uint256 _shareLimit,
        uint256 _reserveRatioBP,
        uint256 _forcedRebalanceThresholdBP,
        uint256 _infraFeeBP,
        uint256 _liquidityFeeBP,
        uint256 _reservationFeeBP
    ) internal {
        _requireSaneShareLimit(_shareLimit);

        VaultConnection memory connection = _vaultConnection(_vault);
        if (connection.vaultIndex != 0) revert AlreadyConnected(_vault, connection.vaultIndex);

        uint256 vaultBalance = _vault.balance;
        if (vaultBalance < CONNECT_DEPOSIT) revert VaultInsufficientBalance(_vault, vaultBalance, CONNECT_DEPOSIT);

        // Connecting a new vault with totalValue == balance
        VaultRecord memory record = VaultRecord({
            report: Report({
                totalValue: uint104(vaultBalance),
                inOutDelta: int104(int256(vaultBalance)),
                timestamp: uint48(block.timestamp)
            }),
            locked: uint128(CONNECT_DEPOSIT),
            liabilityShares: 0,
            inOutDelta: DoubleRefSlotCache.InitializeInt104DoubleCache(int104(int256(vaultBalance))),
            minimalReserve: uint128(CONNECT_DEPOSIT),
            redemptionShares: 0,
            cumulativeLidoFees: 0,
            settledLidoFees: 0
        });

        connection = VaultConnection({
            owner: IStakingVault(_vault).owner(),
            shareLimit: uint96(_shareLimit),
            vaultIndex: uint96(_storage().vaults.length),
            pendingDisconnect: false,
            reserveRatioBP: uint16(_reserveRatioBP),
            forcedRebalanceThresholdBP: uint16(_forcedRebalanceThresholdBP),
            infraFeeBP: uint16(_infraFeeBP),
            liquidityFeeBP: uint16(_liquidityFeeBP),
            reservationFeeBP: uint16(_reservationFeeBP),
            isBeaconDepositsManuallyPaused: false
        });

        _addVault(_vault, connection, record);
    }

    function _initiateDisconnection(
        address _vault,
        VaultConnection storage _connection,
        VaultRecord storage _record,
        bool _forceFullFeesSettlement
    ) internal {
        _requireFreshReport(_vault, _record);
        uint256 liabilityShares_ = _record.liabilityShares;
        if (liabilityShares_ > 0) revert NoLiabilitySharesShouldBeLeft(_vault, liabilityShares_);

        uint256 unsettledLidoFees = _unsettledLidoFeesValue(_record);
        if (unsettledLidoFees > 0) {
            uint256 _vaultBalance = _vault.balance;
            if (_vaultBalance < unsettledLidoFees && _forceFullFeesSettlement) {
                revert NoUnsettledLidoFeesShouldBeLeft(_vault, unsettledLidoFees);
            }

            uint256 withdrawable = Math256.min(unsettledLidoFees, _vaultBalance);
            _settleLidoFees(_vault, _record, _connection, withdrawable);
        }

        _record.locked = 0; // unlock the connection deposit to allow fees settlement
        _connection.pendingDisconnect = true;

        _operatorGrid().resetVaultTier(_vault);
    }

    function _applyVaultReport(
        VaultRecord storage _record,
        VaultConnection storage _connection,
        uint256 _reportTimestamp,
        uint256 _reportTotalValue,
        int256 _reportInOutDelta,
        uint256 _reportCumulativeLidoFees,
        uint256 _reportLiabilityShares,
        uint256 _reportSlashingReserve
    ) internal {
        uint256 minimalReserve = Math256.max(CONNECT_DEPOSIT, _reportSlashingReserve);

        _record.cumulativeLidoFees = uint128(_reportCumulativeLidoFees);
        _record.minimalReserve = uint128(minimalReserve);
        _record.locked = uint128(_locked({
            _liabilityShares: Math256.max(_record.liabilityShares, _reportLiabilityShares), // better way to track liability?
            _minimalReserve: minimalReserve,
            _reserveRatioBP: _connection.reserveRatioBP
        }));
        _record.report = Report({
            totalValue: uint104(_reportTotalValue),
            inOutDelta: int104(_reportInOutDelta),
            timestamp: uint48(_reportTimestamp)
        });
    }

    function _rebalance(address _vault, VaultRecord storage _record, uint256 _shares) internal {
        uint256 valueToRebalance = _getPooledEthBySharesRoundUp(_shares);

        _decreaseLiability(_vault, _record, _shares);
        _withdraw(_vault, _record, address(this), valueToRebalance);
        _rebalanceExternalEtherToInternal(valueToRebalance);

        _updateBeaconChainDepositsPause(_vault, _record, _vaultConnection(_vault));

        emit VaultRebalanced(_vault, _shares, valueToRebalance);
    }

    function _withdraw(address _vault, VaultRecord storage _record, address _recipient, uint256 _amount) internal {
        uint256 totalValue_ = _totalValue(_record);
        if (_amount > totalValue_) {
            revert AmountExceedsTotalValue(_vault, totalValue_, _amount);
        }

        _updateInOutDelta(_vault, _record, -int104(int256(_amount)));
        _withdrawFromVault(_vault, _recipient, _amount);
    }

    /// @dev Increases liabilityShares of the vault and updates the locked amount
    function _increaseLiability(
        address _vault,
        VaultRecord storage _record,
        uint256 _amountOfShares,
        uint256 _reserveRatioBP,
        uint256 _maxLockableValue,
        uint256 _shareLimit,
        bool _overrideOperatorLimits
    ) internal {
        uint256 sharesAfterMint = _record.liabilityShares + _amountOfShares;
        if (sharesAfterMint > _shareLimit) {
            revert ShareLimitExceeded(_vault, sharesAfterMint, _shareLimit);
        }

        // Calculate the minimum ETH that needs to be locked in the vault to maintain the reserve ratio
        uint256 etherToLock = _locked(sharesAfterMint, _record.minimalReserve, _reserveRatioBP);
        if (etherToLock > _maxLockableValue) {
            revert InsufficientValue(_vault, etherToLock, _maxLockableValue);
        }

        if (etherToLock > _record.locked) {
            _record.locked = uint128(etherToLock);
        }

        _record.liabilityShares = uint96(sharesAfterMint);

        _operatorGrid().onMintedShares(_vault, _amountOfShares, _overrideOperatorLimits);
    }

    function _decreaseLiability(address _vault, VaultRecord storage _record, uint256 _amountOfShares) internal {
        uint256 liabilityShares_ = _record.liabilityShares;
        if (liabilityShares_ < _amountOfShares) revert InsufficientSharesToBurn(_vault, liabilityShares_);

        _record.liabilityShares = uint96(liabilityShares_ - _amountOfShares);

        uint256 redemptionShares = _record.redemptionShares;
        if (_amountOfShares > 0 && redemptionShares > 0) {
            uint256 decreasedRedemptionShares = redemptionShares - Math256.min(redemptionShares, _amountOfShares);
            _record.redemptionShares = uint128(decreasedRedemptionShares);

            emit VaultRedemptionSharesUpdated(_vault, decreasedRedemptionShares);
        }

        _operatorGrid().onBurnedShares(_vault, _amountOfShares);
    }

    function _badDebtShares(VaultRecord storage _record) internal view returns (uint256) {
        uint256 liabilityShares_ = _record.liabilityShares;
        uint256 totalValueShares = _getSharesByPooledEth(_totalValue(_record));

        if (totalValueShares > liabilityShares_) {
            return 0;
        }

        return liabilityShares_ - totalValueShares;
    }

    function _rebalanceShortfallShares(
        VaultConnection storage _connection,
        VaultRecord storage _record
    ) internal view returns (uint256) {
        uint256 totalValue_ = _totalValue(_record);
        uint256 liabilityShares_ = _record.liabilityShares;

        bool isHealthy = !_isThresholdBreached(
            totalValue_,
            liabilityShares_,
            _connection.forcedRebalanceThresholdBP
        );

        // Health vault do not need to rebalance
        if (isHealthy) {
            return 0;
        }

        uint256 reserveRatioBP = _connection.reserveRatioBP;
        uint256 maxMintableRatio = (TOTAL_BASIS_POINTS - reserveRatioBP);
        uint256 sharesByTotalValue = _getSharesByPooledEth(totalValue_);

        // Impossible to rebalance a vault with bad debt
        if (liabilityShares_ >= sharesByTotalValue) {
            return type(uint256).max;
        }

        // Solve the equation for X:
        // LS - liabilityShares, TV - sharesByTotalValue
        // MR - maxMintableRatio, 100 - TOTAL_BASIS_POINTS, RR - reserveRatio
        // X - amount of shares that should be withdrawn (TV - X) and used to repay the debt (LS - X)
        // to reduce the LS/TVS ratio back to MR

        // (LS - X) / (TV - X) = MR / 100
        // (LS - X) * 100 = (TV - X) * MR
        // LS * 100 - X * 100 = TV * MR - X * MR
        // X * MR - X * 100 = TV * MR - LS * 100
        // X * (MR - 100) = TV * MR - LS * 100
        // X = (TV * MR - LS * 100) / (MR - 100)
        // X = (LS * 100 - TV * MR) / (100 - MR)
        // RR = 100 - MR
        // X = (LS * 100 - TV * MR) / RR

        return (liabilityShares_ * TOTAL_BASIS_POINTS - sharesByTotalValue * maxMintableRatio) / reserveRatioBP;
    }

    function _totalValue(VaultRecord storage _record) internal view returns (uint256) {
        Report memory report = _record.report;
        DoubleRefSlotCache.Int104WithCache[DOUBLE_CACHE_LENGTH] memory inOutDelta = _record.inOutDelta;
        return uint256(int256(uint256(report.totalValue)) + inOutDelta.currentValue() - report.inOutDelta);
    }

    /// @param _liabilityShares amount of shares that the vault is minted
    /// @param _minimalReserve minimal amount of additional reserve to be locked
    /// @param _reserveRatioBP the reserve ratio of the vault
    /// @return the amount of collateral to be locked on the vault
    function _locked(
        uint256 _liabilityShares,
        uint256 _minimalReserve,
        uint256 _reserveRatioBP
    ) internal view returns (uint256) {
        uint256 liability = _getPooledEthBySharesRoundUp(_liabilityShares);

        // uint256 reserve = liability * TOTAL_BASIS_POINTS / (TOTAL_BASIS_POINTS - _reserveRatioBP) - liability;
        // simplified to:
        uint256 reserve = Math256.ceilDiv(liability * _reserveRatioBP, TOTAL_BASIS_POINTS - _reserveRatioBP);

        return liability + Math256.max(reserve, _minimalReserve);
    }

    function _isReportFresh(VaultRecord storage _record) internal view returns (bool) {
        uint256 latestReportTimestamp = _lazyOracle().latestReportTimestamp();
        return
            // check if AccountingOracle brought fresh report
            uint48(latestReportTimestamp) <= _record.report.timestamp &&
            // if Accounting Oracle stop bringing the report, last report is fresh during this time
            block.timestamp - latestReportTimestamp < REPORT_FRESHNESS_DELTA;
    }

    function _isVaultHealthy(
        VaultConnection storage _connection,
        VaultRecord storage _record
    ) internal view returns (bool) {
        return !_isThresholdBreached(
            _totalValue(_record),
            _record.liabilityShares,
            _connection.forcedRebalanceThresholdBP
        );
    }

    /// @dev Returns true if the vault liability breached the given threshold (inverted)
    function _isThresholdBreached(
        uint256 _vaultTotalValue,
        uint256 _vaultLiabilityShares,
        uint256 _thresholdBP
    ) internal view returns (bool) {
        uint256 liability = _getPooledEthBySharesRoundUp(_vaultLiabilityShares);
        return liability > _vaultTotalValue * (TOTAL_BASIS_POINTS - _thresholdBP) / TOTAL_BASIS_POINTS;
    }

    function _obligationsValue(
        VaultConnection storage _connection,
        VaultRecord storage _record
    ) internal view returns (uint256) {
        uint256 sharesToCover = _sharesToRebalance(_connection, _record);
        if (sharesToCover == type(uint256).max) return type(uint256).max;

        // no need to cover fees if they are less than the minimum beacon deposit
        uint256 unsettledLidoFees = _unsettledLidoFeesValue(_record);
        uint256 feesToCover = unsettledLidoFees < MIN_BEACON_DEPOSIT ? 0 : unsettledLidoFees;

        return _getPooledEthBySharesRoundUp(sharesToCover) + feesToCover;
    }

    function _obligationsShortfall(
        address _vault,
        VaultConnection storage _connection,
        VaultRecord storage _record
    ) internal view returns (uint256) {
        uint256 amountToCover = _obligationsValue(_connection, _record);
        if (amountToCover == type(uint256).max) return type(uint256).max;

        return amountToCover > _vault.balance ? amountToCover - _vault.balance : 0;
    }

    function _addVault(address _vault, VaultConnection memory _connection, VaultRecord memory _record) internal {
        Storage storage $ = _storage();
        $.vaults.push(_vault);

        $.connections[_vault] = _connection;
        $.records[_vault] = _record;
    }

    function _deleteVault(address _vault, VaultConnection storage _connection) internal {
        Storage storage $ = _storage();
        uint96 vaultIndex = _connection.vaultIndex;

        address lastVault = $.vaults[$.vaults.length - 1];
        $.connections[lastVault].vaultIndex = vaultIndex;
        $.vaults[vaultIndex] = lastVault;
        $.vaults.pop();

        delete $.connections[_vault];
        delete $.records[_vault];

        _lazyOracle().removeVaultQuarantine(_vault);
    }

    function _checkConnectionAndOwner(address _vault) internal view returns (VaultConnection storage connection) {
        connection = _checkConnection(_vault);
        _requireSender(connection.owner);
    }

    function _checkConnection(address _vault) internal view returns (VaultConnection storage) {
        _requireNotZero(_vault);

        VaultConnection storage connection = _vaultConnection(_vault);
        _requireConnected(connection, _vault);
        if (connection.pendingDisconnect) revert VaultIsDisconnecting(_vault);

        return connection;
    }

    /// @dev Caches the inOutDelta of the latest refSlot and updates the value
    function _updateInOutDelta(address _vault, VaultRecord storage _record, int104 _increment) internal {
        DoubleRefSlotCache.Int104WithCache[DOUBLE_CACHE_LENGTH] memory inOutDelta = _record.inOutDelta.withValueIncrease({
            _consensus: CONSENSUS_CONTRACT,
            _increment: _increment
        });
        _record.inOutDelta = inOutDelta;
        emit VaultInOutDeltaUpdated(_vault, inOutDelta.currentValue());
    }

    function _updateBeaconChainDepositsPause(
        address _vault,
        VaultRecord storage _record,
        VaultConnection storage _connection
    ) internal {
        IStakingVault vault_ = IStakingVault(_vault);
        uint256 obligationsValue = _obligationsValue(_connection, _record);
        if (obligationsValue > 0) {
            _pauseBeaconChainDepositsIfNotAlready(vault_);
        } else if (!_connection.isBeaconDepositsManuallyPaused) {
            _resumeBeaconChainDepositsIfNotAlready(vault_);
        }
    }

    function _settleLidoFees(
        address _vault,
        VaultRecord storage _record,
        VaultConnection storage _connection,
        uint256 _valueToSettle
    ) internal {
        uint256 settledLidoFees = _record.settledLidoFees + _valueToSettle;
        _record.settledLidoFees = uint128(settledLidoFees);

        _withdraw(_vault, _record, LIDO_LOCATOR.treasury(), _valueToSettle);
        _updateBeaconChainDepositsPause(_vault, _record, _connection);

        emit LidoFeesSettled({
            vault: _vault,
            transferred: _valueToSettle,
            cumulativeLidoFees: _record.cumulativeLidoFees,
            settledLidoFees: settledLidoFees
        });
    }

    /// @notice the amount of lido fees that can be settled on the vault based on the available balance
    /// @dev    this amount already accounts locked value
    function _settleableLidoFeesValue(
        address _vault,
        VaultRecord storage _record,
        uint256 _feesToSettle
    ) internal view returns (uint256) {
        uint256 unlocked = _unlocked(_record);
        return Math256.min(Math256.min(unlocked, _vault.balance), _feesToSettle);
    }

    /// @notice the amount of ether that can be instantly withdrawn from the vault based on the available balance,
    ///         locked value, vault redemption shares and unsettled Lido fees accrued on the vault
    function _withdrawableValue(address _vault, VaultRecord storage _record) internal view returns (uint256) {
        uint256 availableBalance = Math256.min(_vault.balance, _totalValue(_record));

        // 1. We can't withdraw funds that can be used to fulfill redemptions
        uint256 redemptionValue = _getPooledEthBySharesRoundUp(_record.redemptionShares);
        if (redemptionValue > availableBalance) return 0;
        availableBalance -= redemptionValue;

        // 2. We must account vaults locked value when calculating the withdrawable amount
        uint256 withdrawable = Math256.min(availableBalance, _unlocked(_record));

        // 3. We can't withdraw funds that are used to settle Lido fees
        uint256 feesValue = _unsettledLidoFeesValue(_record);
        return withdrawable > feesValue ? withdrawable - feesValue : 0;
    }

    function _unlocked(VaultRecord storage _record) internal view returns (uint256) {
        uint256 totalValue_ = _totalValue(_record);
        uint256 locked_ = _record.locked;
        return totalValue_ > locked_ ? totalValue_ - locked_ : 0;
    }

<<<<<<< HEAD
=======
    function _updateVaultFees(
        address _vault,
        VaultConnection storage _connection,
        uint256 _infraFeeBP,
        uint256 _liquidityFeeBP,
        uint256 _reservationFeeBP
    ) internal {
        _requireLessThanBP(_infraFeeBP, MAX_FEE_BP);
        _requireLessThanBP(_liquidityFeeBP, MAX_FEE_BP);
        _requireLessThanBP(_reservationFeeBP, MAX_FEE_BP);

        uint16 preInfraFeeBP = _connection.infraFeeBP;
        uint16 preLiquidityFeeBP = _connection.liquidityFeeBP;
        uint16 preReservationFeeBP = _connection.reservationFeeBP;

        _connection.infraFeeBP = uint16(_infraFeeBP);
        _connection.liquidityFeeBP = uint16(_liquidityFeeBP);
        _connection.reservationFeeBP = uint16(_reservationFeeBP);

        emit VaultFeesUpdated({
            vault: _vault,
            preInfraFeeBP: preInfraFeeBP,
            preLiquidityFeeBP: preLiquidityFeeBP,
            preReservationFeeBP: preReservationFeeBP,
            infraFeeBP: _infraFeeBP,
            liquidityFeeBP: _liquidityFeeBP,
            reservationFeeBP: _reservationFeeBP
        });
    }

    function _unsettledLidoFeesValue(VaultRecord storage _record) internal view returns (uint256) {
        return _record.cumulativeLidoFees - _record.settledLidoFees;
    }

    function _sharesToRebalance(
        VaultConnection storage _connection,
        VaultRecord storage _record
    ) internal view returns (uint256) {
        return Math256.max(_rebalanceShortfallShares(_connection, _record), _record.redemptionShares);
    }

>>>>>>> 95ff5076
    function _storage() internal pure returns (Storage storage $) {
        assembly {
            $.slot := STORAGE_LOCATION
        }
    }

    function _vaultConnection(address _vault) internal view returns (VaultConnection storage) {
        return _storage().connections[_vault];
    }

    function _vaultRecord(address _vault) internal view returns (VaultRecord storage) {
        return _storage().records[_vault];
    }

    // -----------------------------
    //          EXTERNAL CALLS
    // -----------------------------
    // All external calls that is used more than once is wrapped in internal function to save bytecode

    function _operatorGrid() internal view returns (OperatorGrid) {
        return OperatorGrid(LIDO_LOCATOR.operatorGrid());
    }

    function _lazyOracle() internal view returns (LazyOracle) {
        return LazyOracle(LIDO_LOCATOR.lazyOracle());
    }

    function _predepositGuarantee() internal view returns (IPredepositGuarantee) {
        return IPredepositGuarantee(LIDO_LOCATOR.predepositGuarantee());
    }

    function _getSharesByPooledEth(uint256 _ether) internal view returns (uint256) {
        return LIDO.getSharesByPooledEth(_ether);
    }

    function _getPooledEthBySharesRoundUp(uint256 _shares) internal view returns (uint256) {
        return LIDO.getPooledEthBySharesRoundUp(_shares);
    }

    function _rebalanceExternalEtherToInternal(uint256 _ether) internal {
        LIDO.rebalanceExternalEtherToInternal{value: _ether}();
    }

    function _triggerVaultValidatorWithdrawals(
        address _vault,
        uint256 _value,
        bytes calldata _pubkeys,
        uint64[] memory _amountsInGwei,
        address _refundRecipient
    ) internal {
        IStakingVault(_vault).triggerValidatorWithdrawals{value: _value}(_pubkeys, _amountsInGwei, _refundRecipient);
    }

    function _withdrawFromVault(address _vault, address _recipient, uint256 _amount) internal {
        IStakingVault(_vault).withdraw(_recipient, _amount);
    }

    function _nodeOperator(address _vault) internal view returns (address) {
        return IStakingVault(_vault).nodeOperator();
    }

    function _requireNotZero(uint256 _value) internal pure {
        if (_value == 0) revert ZeroArgument();
    }

    function _requireNotZero(address _address) internal pure {
        if (_address == address(0)) revert ZeroAddress();
    }

    function _requireSender(address _sender) internal view {
        if (msg.sender != _sender) revert NotAuthorized();
    }

    function _requireSaneShareLimit(uint256 _shareLimit) internal view {
        uint256 maxSaneShareLimit = (LIDO.getTotalShares() * MAX_RELATIVE_SHARE_LIMIT_BP) / TOTAL_BASIS_POINTS;
        if (_shareLimit > maxSaneShareLimit) revert ShareLimitTooHigh(_shareLimit, maxSaneShareLimit);
    }

    function _requireConnected(VaultConnection storage _connection, address _vault) internal view {
        if (_connection.vaultIndex == 0) revert NotConnectedToHub(_vault);
    }

    function _requireFreshReport(address _vault, VaultRecord storage _record) internal view {
        if (!_isReportFresh(_record)) revert VaultReportStale(_vault);
    }

    function _isBeaconChainDepositsPaused(IStakingVault _vault) internal view returns (bool) {
        return _vault.beaconChainDepositsPaused();
    }

    function _pauseBeaconChainDepositsIfNotAlready(IStakingVault _vault) internal {
        if (!_isBeaconChainDepositsPaused(_vault)) {
            _vault.pauseBeaconChainDeposits();
        }
    }

    function _resumeBeaconChainDepositsIfNotAlready(IStakingVault _vault) internal {
        if (_isBeaconChainDepositsPaused(_vault)) {
            _vault.resumeBeaconChainDeposits();
        }
    }

    // -----------------------------
    //           EVENTS
    // -----------------------------

    event VaultConnected(
        address indexed vault,
        uint256 shareLimit,
        uint256 reserveRatioBP,
        uint256 forcedRebalanceThresholdBP,
        uint256 infraFeeBP,
        uint256 liquidityFeeBP,
        uint256 reservationFeeBP
    );

    event VaultConnectionUpdated(
        address indexed vault,
        address indexed nodeOperator,
        uint256 shareLimit,
        uint256 reserveRatioBP,
        uint256 forcedRebalanceThresholdBP,
        uint256 infraFeeBP,
        uint256 liquidityFeeBP,
        uint256 reservationFeeBP
    );
    event VaultDisconnectInitiated(address indexed vault);
    event VaultDisconnectCompleted(address indexed vault);
    event VaultDisconnectAborted(address indexed vault, uint256 slashingReserve);
    event VaultReportApplied(
        address indexed vault,
        uint256 reportTimestamp,
        uint256 reportTotalValue,
        int256 reportInOutDelta,
        uint256 reportCumulativeLidoFees,
        uint256 reportLiabilityShares,
        uint256 reportSlashingReserve
    );

    event MintedSharesOnVault(address indexed vault, uint256 amountOfShares, uint256 lockedAmount);
    event BurnedSharesOnVault(address indexed vault, uint256 amountOfShares);
    event VaultRebalanced(address indexed vault, uint256 sharesBurned, uint256 etherWithdrawn);
    event VaultInOutDeltaUpdated(address indexed vault, int256 inOutDelta);
    event ForcedValidatorExitTriggered(address indexed vault, bytes pubkeys, address refundRecipient);

    /**
     * @notice Emitted when the manager is set
     * @param vault The address of the vault
     * @param newOwner The address of the new owner
     * @param oldOwner The address of the old owner
     */
    event VaultOwnershipTransferred(address indexed vault, address indexed newOwner, address indexed oldOwner);

    event LidoFeesSettled(address indexed vault, uint256 transferred, uint256 cumulativeLidoFees, uint256 settledLidoFees);
    event VaultRedemptionSharesUpdated(address indexed vault, uint256 redemptionShares);

    event BeaconChainDepositsPausedByOwner(address indexed vault);
    event BeaconChainDepositsResumedByOwner(address indexed vault);

    event BadDebtSocialized(address indexed vaultDonor, address indexed vaultAcceptor, uint256 badDebtShares);
    event BadDebtWrittenOffToBeInternalized(address indexed vault, uint256 badDebtShares);

    // -----------------------------
    //           ERRORS
    // -----------------------------

    error AmountExceedsTotalValue(address vault, uint256 totalValue, uint256 withdrawAmount);
    error AmountExceedsWithdrawableValue(address vault, uint256 withdrawable, uint256 requested);

    error NoFundsForForceRebalance(address vault);
    error NoReasonForForceRebalance(address vault);

    error NoUnsettledLidoFeesToSettle(address vault);
    error NoFundsToSettleLidoFees(address vault, uint256 unsettledLidoFees);

    error VaultMintingCapacityExceeded(
        address vault,
        uint256 totalValue,
        uint256 liabilityShares,
        uint256 newRebalanceThresholdBP
    );
    error InsufficientSharesToBurn(address vault, uint256 amount);
    error ShareLimitExceeded(address vault, uint256 expectedSharesAfterMint, uint256 shareLimit);
    error AlreadyConnected(address vault, uint256 index);
    error NotConnectedToHub(address vault);
    error NotAuthorized();
    error ZeroAddress();
    error ZeroArgument();
    error InvalidBasisPoints(uint256 valueBP, uint256 maxValueBP);
    error ShareLimitTooHigh(uint256 shareLimit, uint256 maxShareLimit);
    error InsufficientValue(address vault, uint256 etherToLock, uint256 maxLockableValue);
    error NoLiabilitySharesShouldBeLeft(address vault, uint256 liabilityShares);
    error NoUnsettledLidoFeesShouldBeLeft(address vault, uint256 unsettledLidoFees);
    error VaultOssified(address vault);
    error VaultInsufficientBalance(address vault, uint256 currentBalance, uint256 expectedBalance);
    error VaultReportStale(address vault);
    error PDGNotDepositor(address vault);
    error VaultHubNotPendingOwner(address vault);
    error HasRedemptionsCannotDeposit(address vault);
    error FeesTooHighCannotDeposit(address vault);
    error UnhealthyVaultCannotDeposit(address vault);
    error VaultIsDisconnecting(address vault);
    error PartialValidatorWithdrawalNotAllowed();
    error ForcedValidatorExitNotAllowed();
    error BadDebtSocializationNotAllowed();
    error VaultNotFactoryDeployed(address vault);
}<|MERGE_RESOLUTION|>--- conflicted
+++ resolved
@@ -368,8 +368,6 @@
         });
     }
 
-<<<<<<< HEAD
-=======
     /// @notice updates a redemption shares on the vault
     /// @param _vault The address of the vault
     /// @param _liabilitySharesTarget maximum amount of liabilityShares that will be preserved, the rest will be
@@ -388,23 +386,6 @@
         emit VaultRedemptionSharesUpdated(_vault, record.redemptionShares);
     }
 
-    /// @notice updates fees for the vault
-    /// @param _vault vault address
-    /// @param _infraFeeBP new infra fee in basis points
-    /// @param _liquidityFeeBP new liquidity fee in basis points
-    /// @param _reservationFeeBP new reservation fee in basis points
-    /// @dev msg.sender must have VAULT_MASTER_ROLE
-    function updateVaultFees(
-        address _vault,
-        uint256 _infraFeeBP,
-        uint256 _liquidityFeeBP,
-        uint256 _reservationFeeBP
-    ) external onlyRole(VAULT_MASTER_ROLE) {
-        VaultConnection storage connection = _checkConnection(_vault);
-        _updateVaultFees(_vault, connection, _infraFeeBP, _liquidityFeeBP, _reservationFeeBP);
-    }
-
->>>>>>> 95ff5076
     /// @notice updates the vault's connection parameters
     /// @dev Reverts if the vault is not healthy as of latest report
     /// @param _vault vault address
@@ -1351,38 +1332,6 @@
         return totalValue_ > locked_ ? totalValue_ - locked_ : 0;
     }
 
-<<<<<<< HEAD
-=======
-    function _updateVaultFees(
-        address _vault,
-        VaultConnection storage _connection,
-        uint256 _infraFeeBP,
-        uint256 _liquidityFeeBP,
-        uint256 _reservationFeeBP
-    ) internal {
-        _requireLessThanBP(_infraFeeBP, MAX_FEE_BP);
-        _requireLessThanBP(_liquidityFeeBP, MAX_FEE_BP);
-        _requireLessThanBP(_reservationFeeBP, MAX_FEE_BP);
-
-        uint16 preInfraFeeBP = _connection.infraFeeBP;
-        uint16 preLiquidityFeeBP = _connection.liquidityFeeBP;
-        uint16 preReservationFeeBP = _connection.reservationFeeBP;
-
-        _connection.infraFeeBP = uint16(_infraFeeBP);
-        _connection.liquidityFeeBP = uint16(_liquidityFeeBP);
-        _connection.reservationFeeBP = uint16(_reservationFeeBP);
-
-        emit VaultFeesUpdated({
-            vault: _vault,
-            preInfraFeeBP: preInfraFeeBP,
-            preLiquidityFeeBP: preLiquidityFeeBP,
-            preReservationFeeBP: preReservationFeeBP,
-            infraFeeBP: _infraFeeBP,
-            liquidityFeeBP: _liquidityFeeBP,
-            reservationFeeBP: _reservationFeeBP
-        });
-    }
-
     function _unsettledLidoFeesValue(VaultRecord storage _record) internal view returns (uint256) {
         return _record.cumulativeLidoFees - _record.settledLidoFees;
     }
@@ -1394,7 +1343,6 @@
         return Math256.max(_rebalanceShortfallShares(_connection, _record), _record.redemptionShares);
     }
 
->>>>>>> 95ff5076
     function _storage() internal pure returns (Storage storage $) {
         assembly {
             $.slot := STORAGE_LOCATION
