--- conflicted
+++ resolved
@@ -768,16 +768,11 @@
         return uint256(int256(uint256(report.totalValue)) + report.inOutDelta - _record.inOutDelta);
     }
 
-<<<<<<< HEAD
     function _isReportFresh(VaultRecord storage _record) internal view returns (bool) {
-        return block.timestamp - _record.reportTimestamp < REPORT_FRESHNESS_DELTA;
-=======
-    function _isReportFresh(VaultSocket storage _socket) internal view returns (bool) {
         uint256 latestReportTimestamp = LazyOracle(LIDO_LOCATOR.lazyOracle()).latestReportTimestamp();
         return
-            latestReportTimestamp == _socket.reportTimestamp &&
+            latestReportTimestamp == _record.reportTimestamp &&
             block.timestamp - latestReportTimestamp < REPORT_FRESHNESS_DELTA;
->>>>>>> 57d68665
     }
 
     function _isVaultHealthyByThreshold(
