--- conflicted
+++ resolved
@@ -309,18 +309,9 @@
     /// @param _vault vault address
     /// @param _shareLimit new share limit
     /// @dev msg.sender must have VAULT_MASTER_ROLE
-<<<<<<< HEAD
-    function updateShareLimits(address[] calldata _vaults, uint256[] calldata _shareLimits) external onlyRole(VAULT_MASTER_ROLE) {
-        if (_vaults.length != _shareLimits.length) revert ArrayLengthMismatch();
-
-        for (uint256 i = 0; i < _vaults.length; i++) {
-            if (_vaults[i] == address(0)) revert ZeroArgument();
-            if (_shareLimits[i] > _maxSaneShareLimit()) revert ShareLimitTooHigh(_vaults[i], _shareLimits[i], _maxSaneShareLimit());
-=======
     function updateShareLimit(address _vault, uint256 _shareLimit) external onlyRole(VAULT_MASTER_ROLE) {
-        if (_vault == address(0)) revert ZeroArgument("_vault");
+        if (_vault == address(0)) revert ZeroArgument();
         if (_shareLimit > _maxSaneShareLimit()) revert ShareLimitTooHigh(_vault, _shareLimit, _maxSaneShareLimit());
->>>>>>> d452d38e
 
         VaultConnection storage connection = _checkConnection(_vault);
         connection.shareLimit = uint96(_shareLimit);
@@ -340,25 +331,6 @@
         uint256 _liquidityFeeBP,
         uint256 _reservationFeeBP
     ) external onlyRole(VAULT_MASTER_ROLE) {
-<<<<<<< HEAD
-        if (_vaults.length != _infraFeesBP.length ||
-            _vaults.length != _liquidityFeesBP.length ||
-            _vaults.length != _reservationFeesBP.length) revert ArrayLengthMismatch();
-
-        for (uint256 i = 0; i < _vaults.length; i++) {
-            if (_vaults[i] == address(0)) revert ZeroArgument();
-            if (_infraFeesBP[i] > TOTAL_BASIS_POINTS) revert InfraFeeTooHigh(_vaults[i], _infraFeesBP[i], TOTAL_BASIS_POINTS);
-            if (_liquidityFeesBP[i] > TOTAL_BASIS_POINTS) revert LiquidityFeeTooHigh(_vaults[i], _liquidityFeesBP[i], TOTAL_BASIS_POINTS);
-            if (_reservationFeesBP[i] > TOTAL_BASIS_POINTS) revert ReservationFeeTooHigh(_vaults[i], _reservationFeesBP[i], TOTAL_BASIS_POINTS);
-
-            VaultConnection storage connection = _checkConnection(_vaults[i]);
-            connection.infraFeeBP = uint16(_infraFeesBP[i]);
-            connection.liquidityFeeBP = uint16(_liquidityFeesBP[i]);
-            connection.reservationFeeBP = uint16(_reservationFeesBP[i]);
-
-            emit VaultFeesUpdated(_vaults[i], _infraFeesBP[i], _liquidityFeesBP[i], _reservationFeesBP[i]);
-        }
-=======
         if (_vault == address(0)) revert ZeroArgument("_vault");
         if (_infraFeeBP > TOTAL_BASIS_POINTS) revert InfraFeeTooHigh(_vault, _infraFeeBP, TOTAL_BASIS_POINTS);
         if (_liquidityFeeBP > TOTAL_BASIS_POINTS) revert LiquidityFeeTooHigh(_vault, _liquidityFeeBP, TOTAL_BASIS_POINTS);
@@ -370,7 +342,6 @@
         connection.reservationFeeBP = uint16(_reservationFeeBP);
 
         emit VaultFeesUpdated(_vault, _infraFeeBP, _liquidityFeeBP, _reservationFeeBP);
->>>>>>> d452d38e
     }
 
     /// @notice updates the vault's connection parameters
