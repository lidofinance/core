--- conflicted
+++ resolved
@@ -77,17 +77,13 @@
         uint64 reportTimestamp;
         /// @notice current inOutDelta of the vault (all deposits - all withdrawals)
         int128 inOutDelta;
-<<<<<<< HEAD
+        // 64 bits of gap
         // ### 4th slot
         /// @notice cached refSlot number of the latest report
         uint128 cachedRefSlot;
         /// @notice cached inOutDelta of the latest report
         int128 cachedInOutDelta;
         // ### 5th slot
-=======
-        // 64 bits of gap
-        // ### 4th slot
->>>>>>> 3210f7cb
         /// @notice fee shares charged for the vault
         uint96 feeSharesCharged;
     }
@@ -525,12 +521,9 @@
     function fund(address _vault) external payable whenResumed requireMinGas {
         _checkConnectionAndOwner(_vault);
 
-<<<<<<< HEAD
-        VaultRecord storage record = _storage().records[_vault];
+        VaultRecord storage record = _vaultRecord(_vault);
+        
         _cacheInOutDelta(record);
-=======
-        VaultRecord storage record = _vaultRecord(_vault);
->>>>>>> 3210f7cb
 
         int128 inOutDelta_ = record.inOutDelta + int128(int256(msg.value));
         record.inOutDelta = inOutDelta_;
@@ -1136,9 +1129,5 @@
     error UnhealthyVaultCannotDeposit(address vault);
     error VaultIsDisconnecting(address vault);
     error PartialValidatorWithdrawalNotAllowed();
-<<<<<<< HEAD
-    error ArrayLengthMismatch();
     error NeedMoreGas(uint256 minGas, uint256 gasLeft);
-=======
->>>>>>> 3210f7cb
 }