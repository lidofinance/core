// SPDX-FileCopyrightText: 2025 Lido <info@lido.fi>
// SPDX-License-Identifier: GPL-3.0

// See contracts/COMPILERS.md
pragma solidity 0.8.25;

import {Math256} from "contracts/common/lib/Math256.sol";
import {ILidoLocator} from "contracts/common/interfaces/ILidoLocator.sol";
import {ILido} from "contracts/common/interfaces/ILido.sol";
import {IHashConsensus} from "contracts/common/interfaces/IHashConsensus.sol";

import {IStakingVault} from "./interfaces/IStakingVault.sol";
import {IPredepositGuarantee} from "./interfaces/IPredepositGuarantee.sol";
import {IPinnedBeaconProxy} from "./interfaces/IPinnedBeaconProxy.sol";

import {OperatorGrid} from "./OperatorGrid.sol";
import {LazyOracle} from "./LazyOracle.sol";

import {PausableUntilWithRoles} from "../utils/PausableUntilWithRoles.sol";
import {RefSlotCache, DoubleRefSlotCache, DOUBLE_CACHE_LENGTH} from "./lib/RefSlotCache.sol";

/// @notice VaultHub is a contract that manages StakingVaults connected to the Lido protocol
/// It allows to connect and disconnect vaults, mint and burn stETH using vaults as collateral
/// Also, it facilitates the individual per-vault reports from the lazy oracle to the vaults and charges Lido fees
/// @author folkyatina
contract VaultHub is PausableUntilWithRoles {
    using RefSlotCache for RefSlotCache.Uint104WithCache;
    using DoubleRefSlotCache for DoubleRefSlotCache.Int104WithCache[DOUBLE_CACHE_LENGTH];

    // -----------------------------
    //           STORAGE STRUCTS
    // -----------------------------
    /// @custom:storage-location erc7201:VaultHub
    struct Storage {
        /// @notice vault proxy contract codehashes allowed for connecting
        mapping(bytes32 codehash => bool allowed) codehashes;
        /// @notice accounting records for each vault
        mapping(address vault => VaultRecord) records;
        /// @notice connection parameters for each vault
        mapping(address vault => VaultConnection) connections;
        /// @notice 1-based array of vaults connected to the hub. index 0 is reserved for not connected vaults
        address[] vaults;
        /// @notice amount of bad debt that was internalized from the vault to become the protocol loss
        RefSlotCache.Uint104WithCache badDebtToInternalize;
    }

    struct VaultConnection {
        // ### 1st slot
        /// @notice address of the vault owner
        address owner;
        /// @notice maximum number of stETH shares that can be minted by vault owner
        uint96 shareLimit;
        // ### 2nd slot
        /// @notice index of the vault in the list of vaults. Indexes are not guaranteed to be stable.
        /// @dev vaultIndex is always greater than 0
        uint96 vaultIndex;
        /// @notice if true, vault is disconnected and fee is not accrued
        uint48 disconnectInitiatedTs;
        /// @notice share of ether that is locked on the vault as an additional reserve
        /// e.g RR=30% means that for 1stETH minted 1/(1-0.3)=1.428571428571428571 ETH is locked on the vault
        uint16 reserveRatioBP;
        /// @notice if vault's reserve decreases to this threshold, it should be force rebalanced
        uint16 forcedRebalanceThresholdBP;
        /// @notice infra fee in basis points
        uint16 infraFeeBP;
        /// @notice liquidity fee in basis points
        uint16 liquidityFeeBP;
        /// @notice reservation fee in basis points
        uint16 reservationFeeBP;
        /// @notice if true, vault owner manually paused the beacon chain deposits
        bool isBeaconDepositsManuallyPaused;
        /// 24 bits gap
    }

    struct VaultRecord {
        // ### 1st slot
        /// @notice latest report for the vault
        Report report;
        // ### 2nd slot
        /// @notice amount of ether that is locked from withdrawal on the vault
        /// consists of ether that back minted stETH plus reserve determined by reserve ratio and minimal reserve
        uint128 locked;
        /// @notice liability shares of the vault
        uint96 liabilityShares;
        // ### 3rd and 4th slots
        /// @notice inOutDelta of the vault (all deposits - all withdrawals)
        DoubleRefSlotCache.Int104WithCache[DOUBLE_CACHE_LENGTH] inOutDelta;
        // ### 5th slot
        /// @notice the minimal value that the reserve part of the locked can be
        uint128 minimalReserve;
        /// @notice part of liability shares reserved to be burnt as Lido core redemptions
        uint128 redemptionShares;
        // ### 6th slot
        /// @notice cumulative value for Lido fees that accrued on the vault
        uint128 cumulativeLidoFees;
        /// @notice cumulative value for Lido fees that were settled on the vault
        uint128 settledLidoFees;
    }

    struct Report {
        /// @notice total value of the vault
        uint104 totalValue;
        /// @notice inOutDelta of the report
        int104 inOutDelta;
        /// @notice timestamp (in seconds)
        uint48 timestamp;
    }

    // -----------------------------
    //           CONSTANTS
    // -----------------------------

    // keccak256(abi.encode(uint256(keccak256("VaultHub")) - 1)) & ~bytes32(uint256(0xff))
    bytes32 private constant STORAGE_LOCATION = 0xb158a1a9015c52036ff69e7937a7bb424e82a8c4cbec5c5309994af06d825300;

    /// @notice role that allows to connect vaults to the hub
    /// @dev 0x479bc4a51d27fbdc8e51b5b1ebd3dcd58bd229090980bff226f8930587e69ce3
    bytes32 public immutable VAULT_MASTER_ROLE = keccak256("vaults.VaultHub.VaultMasterRole");

    /// @notice role that allows to set allowed codehashes
    /// @dev 0x712bc47e8f21e3271b5614025535450b46e67d6db1aeb3b0b1a9b76e7eaa7568
    bytes32 public immutable VAULT_CODEHASH_SET_ROLE = keccak256("vaults.VaultHub.VaultCodehashSetRole");

    /// @notice role that allows to accrue Lido Core redemptions on the vault
    /// @dev 0x44f007e8cc2a08047a03d8d9c295057454942eb49ee3ced9c87e9b9406f21174
    bytes32 public immutable REDEMPTION_MASTER_ROLE = keccak256("vaults.VaultHub.RedemptionMasterRole");

    /// @notice role that allows to trigger validator exits under extreme conditions
    /// @dev 0x2159c5943234d9f3a7225b9a743ea06e4a0d0ba5ed82889e867759a8a9eb7883
    bytes32 public immutable VALIDATOR_EXIT_ROLE = keccak256("vaults.VaultHub.ValidatorExitRole");

    /// @notice role that allows to bail out vaults with bad debt
    /// @dev 0xa85bab4b576ca359fa6ae02ab8744b5c85c7e7ed4d7e0bca7b5b64580ac5d17d
    bytes32 public immutable BAD_DEBT_MASTER_ROLE = keccak256("vaults.VaultHub.BadDebtMasterRole");

    /// @notice amount of ETH that is locked on the vault on connect and can be withdrawn on disconnect only
    uint256 public constant CONNECT_DEPOSIT = 1 ether;

    /// @notice The time delta for report freshness check
    uint256 public constant REPORT_FRESHNESS_DELTA = 2 days;

    /// @dev basis points base
    uint256 internal immutable TOTAL_BASIS_POINTS = 100_00;
    /// @notice length of the validator pubkey in bytes
    uint256 internal immutable PUBLIC_KEY_LENGTH = 48;
    /// @dev max value for fees in basis points - it's about 650%
    uint256 internal immutable MAX_FEE_BP = type(uint16).max;
    /// @dev special value for `disconnectTimestamp` storage means the vault is not marked for disconnect
    uint48 internal immutable DISCONNECT_NOT_INITIATED = type(uint48).max;

    /// @notice codehash of the account with no code
    bytes32 private immutable EMPTY_CODEHASH = keccak256("");

    /// @notice minimum amount of ether that is required for the beacon chain deposit
    /// @dev used as a threshold for the beacon chain deposits pause
    uint256 internal immutable MIN_BEACON_DEPOSIT = 1 ether;

    // -----------------------------
    //           IMMUTABLES
    // -----------------------------

    /// @notice limit for a single vault share limit relative to Lido TVL in basis points
    uint256 public immutable MAX_RELATIVE_SHARE_LIMIT_BP;

    ILido public immutable LIDO;
    ILidoLocator public immutable LIDO_LOCATOR;
    IHashConsensus public immutable CONSENSUS_CONTRACT;

    /// @param _locator Lido Locator contract
    /// @param _lido Lido stETH contract
    /// @param _consensusContract Hash consensus contract
    /// @param _maxRelativeShareLimitBP Maximum share limit relative to TVL in basis points
    constructor(ILidoLocator _locator, ILido _lido, IHashConsensus _consensusContract, uint256 _maxRelativeShareLimitBP) {
        _requireNotZero(_maxRelativeShareLimitBP);
        _requireLessThanBP(_maxRelativeShareLimitBP, TOTAL_BASIS_POINTS);

        MAX_RELATIVE_SHARE_LIMIT_BP = _maxRelativeShareLimitBP;

        LIDO_LOCATOR = _locator;
        LIDO = _lido;
        CONSENSUS_CONTRACT = _consensusContract;

        _disableInitializers();
    }

    /// @dev used to perform rebalance operations
    receive() external payable {}

    /// @notice initialize the vault hub
    /// @param _admin default admin address
    function initialize(address _admin) external initializer {
        _requireNotZero(_admin);

        __AccessControlEnumerable_init();

        // the stone in the elevator. index 0 is reserved for not connected vaults
        _storage().vaults.push(address(0));

        _grantRole(DEFAULT_ADMIN_ROLE, _admin);
    }

    /// @notice returns the number of vaults connected to the hub
    /// @dev since index 0 is reserved for not connected vaults, it's always 1 less than the vaults array length
    function vaultsCount() external view returns (uint256) {
        return _storage().vaults.length - 1;
    }

    /// @notice returns the vault address by its index
    /// @param _index index of the vault in the 1-based list of vaults. possible range [1, vaultsCount()]
    /// @dev Indexes are guaranteed to be stable only in one transaction.
    function vaultByIndex(uint256 _index) external view returns (address) {
        _requireNotZero(_index);
        return _storage().vaults[_index];
    }

    /// @return connection parameters struct for the given vault
    /// @dev it returns empty struct if the vault is not connected to the hub
    /// @dev it may return connection even if it's pending to be disconnected
    function vaultConnection(address _vault) external view returns (VaultConnection memory) {
        return _vaultConnection(_vault);
    }

    /// @return the accounting record struct for the given vault
    /// @dev it returns empty struct if the vault is not connected to the hub
    function vaultRecord(address _vault) external view returns (VaultRecord memory) {
        return _vaultRecord(_vault);
    }

    /// @return true if the vault is connected to the hub or pending to be disconnected
    function isVaultConnected(address _vault) external view returns (bool) {
        return _vaultConnection(_vault).vaultIndex != 0;
    }

    /// @return true if vault is pending for disconnect, false if vault is connected or disconnected
    /// @dev disconnect can be performed by applying the report for the period when it was initiated
    function isPendingDisconnect(address _vault) external view returns (bool) {
        return _isPendingDisconnect(_vaultConnection(_vault));
    }

    /// @return total value of the vault
    /// @dev returns 0 if the vault is not connected
    function totalValue(address _vault) external view returns (uint256) {
        return _totalValue(_vaultRecord(_vault));
    }

    /// @return liability shares of the vault
    /// @dev returns 0 if the vault is not connected
    function liabilityShares(address _vault) external view returns (uint256) {
        return _vaultRecord(_vault).liabilityShares;
    }

    /// @return locked amount of ether for the vault
    /// @dev returns 0 if the vault is not connected
    function locked(address _vault) external view returns (uint256) {
        return _vaultRecord(_vault).locked;
    }

    /// @return the amount of ether that can be locked in the vault given the current total value
    /// @dev returns 0 if the vault is not connected
    function maxLockableValue(address _vault) external view returns (uint256) {
        VaultRecord storage record = _vaultRecord(_vault);
        return _totalValue(record) - _unsettledLidoFeesValue(record);
    }

    /// @return the amount of ether that can be instantly withdrawn from the staking vault
    /// @dev returns 0 if the vault is not connected or disconnect pending
    function withdrawableValue(address _vault) external view returns (uint256) {
        if (_isPendingDisconnect(_vaultConnection(_vault))) return 0;

        return _withdrawableValue(_vault, _vaultRecord(_vault));
    }

    /// @return the amount of Lido fees that currently can be settled.
    ///         Even if vault's balance is sufficient to cover the fees, some amount may be blocked for redemptions,
    ///         or locked ether
    /// @dev returns 0 if the vault is not connected
    function settleableLidoFeesValue(address _vault) external view returns (uint256) {
        VaultRecord storage record = _vaultRecord(_vault);
        return _settleableLidoFeesValue(_vault, record, _unsettledLidoFeesValue(record));
    }

    /// @return latest report for the vault
    /// @dev returns empty struct if the vault is not connected
    function latestReport(address _vault) external view returns (Report memory) {
        return _vaultRecord(_vault).report;
    }

    /// @return true if the report for the vault is fresh, false otherwise
    /// @dev returns false if the vault is not connected
    function isReportFresh(address _vault) external view returns (bool) {
        return _isReportFresh(_vaultRecord(_vault));
    }

    /// @notice checks if the vault is healthy by comparing its total value after applying forced rebalance threshold
    ///         against current liability shares
    /// @param _vault vault address
    /// @return true if vault is healthy, false otherwise
    /// @dev returns true if the vault is not connected
    function isVaultHealthy(address _vault) external view returns (bool) {
        return _isVaultHealthy(_vaultConnection(_vault), _vaultRecord(_vault));
    }

    /// @notice calculate shares amount to make the vault healthy using rebalance
    /// @param _vault vault address
    /// @return amount of shares to rebalance or UINT256_MAX if it's impossible to make the vault healthy using rebalance
    /// @dev returns 0 if the vault is not connected
    function rebalanceShortfallShares(address _vault) external view returns (uint256) {
        return _rebalanceShortfallShares(_vaultConnection(_vault), _vaultRecord(_vault));
    }

    /// @notice calculates the ether shortfall required to fully cover all outstanding obligations of a vault including:
    ///         ether for rebalancing to restore vault health or fulfill redemptions plus amount of Lido fees that are
    ///         forced to be settled (>= MIN_BEACON_DEPOSIT)
    /// @param _vault The address of the vault to check
    /// @return shortfall The amount of ether required to cover all uncovered obligations
    /// @dev returns 0 if the vault is not connected
    function obligationsShortfall(address _vault) external view returns (uint256) {
        VaultConnection storage connection = _checkConnection(_vault);
        return _obligationsShortfall(_vault, connection, _vaultRecord(_vault));
    }

    /// @notice returns the obligations of the vault: shares to rebalance to maintain healthiness or fulfill redemptions
    ///         and amount of the outstanding Lido fees
    /// @param _vault vault address
    /// @return sharesToRebalance amount of shares to rebalance
    /// @return unsettledLidoFees amount of Lido fees to be settled
    /// @dev returns 0 if the vault is not connected
    function obligations(address _vault) external view returns (uint256 sharesToRebalance, uint256 unsettledLidoFees) {
        VaultConnection storage connection = _checkConnection(_vault);
        VaultRecord storage record = _vaultRecord(_vault);

        sharesToRebalance = _sharesToRebalance(connection, record);
        unsettledLidoFees = _unsettledLidoFeesValue(record);
    }

    /// @notice amount of bad debt to be internalized to become the protocol loss
    /// @return the number of shares to internalize as bad debt during the oracle report
    /// @dev the value is lagging increases that was done after the current refSlot to the next one
    function badDebtToInternalize() external view returns (uint256) {
        return _storage().badDebtToInternalize.getValueForLastRefSlot(CONSENSUS_CONTRACT);
    }

    /// @notice Set if a vault proxy codehash is allowed to be connected to the hub
    /// @param _codehash vault proxy codehash
    /// @param _allowed true to add, false to remove
    /// @dev msg.sender must have VAULT_CODEHASH_SET_ROLE
    function setAllowedCodehash(bytes32 _codehash, bool _allowed) external onlyRole(VAULT_CODEHASH_SET_ROLE) {
        _requireNotZero(uint256(_codehash));
        if (_codehash == EMPTY_CODEHASH) revert ZeroCodehash();

        _storage().codehashes[_codehash] = _allowed;

        emit AllowedCodehashUpdated(_codehash, _allowed);
    }

    /// @notice connects a vault to the hub in permissionless way, get limits from the Operator Grid
    /// @param _vault vault address
    /// @dev vault should have transferred ownership to the VaultHub contract
    function connectVault(address _vault) external whenResumed {
        _requireNotZero(_vault);

        IStakingVault vault_ = IStakingVault(_vault);
        if (vault_.pendingOwner() != address(this)) revert VaultHubNotPendingOwner(_vault);
        if (IPinnedBeaconProxy(address(vault_)).isOssified()) revert VaultOssified(_vault);
        if (vault_.depositor() != address(_predepositGuarantee())) revert PDGNotDepositor(_vault);

        (
            , // nodeOperatorInTier
            , // tierId
            uint256 shareLimit,
            uint256 reserveRatioBP,
            uint256 forcedRebalanceThresholdBP,
            uint256 infraFeeBP,
            uint256 liquidityFeeBP,
            uint256 reservationFeeBP
        ) = _operatorGrid().vaultInfo(_vault);

        _connectVault(_vault,
            shareLimit,
            reserveRatioBP,
            forcedRebalanceThresholdBP,
            infraFeeBP,
            liquidityFeeBP,
            reservationFeeBP
        );

        IStakingVault(_vault).acceptOwnership();

        emit VaultConnected({
            vault: _vault,
            shareLimit: shareLimit,
            reserveRatioBP: reserveRatioBP,
            forcedRebalanceThresholdBP: forcedRebalanceThresholdBP,
            infraFeeBP: infraFeeBP,
            liquidityFeeBP: liquidityFeeBP,
            reservationFeeBP: reservationFeeBP
        });
    }

    /// @notice updates a redemption shares on the vault
    /// @param _vault The address of the vault
    /// @param _liabilitySharesTarget maximum amount of liabilityShares that will be preserved, the rest will be
    ///         marked as redemptionShares. If value is greater than liabilityShares, redemptionShares are set to 0
    /// @dev NB: Mechanism to be triggered when Lido Core TVL <= stVaults TVL.
    function setLiabilitySharesTarget(address _vault, uint256 _liabilitySharesTarget) external onlyRole(REDEMPTION_MASTER_ROLE) {
        VaultConnection storage connection = _checkConnection(_vault);
        VaultRecord storage record = _vaultRecord(_vault);

        uint256 liabilityShares_ = record.liabilityShares;
        uint256 redemptionShares = liabilityShares_ > _liabilitySharesTarget ? liabilityShares_ - _liabilitySharesTarget : 0;
        record.redemptionShares = uint128(redemptionShares);

        _updateBeaconChainDepositsPause(_vault, record, connection);

        emit VaultRedemptionSharesUpdated(_vault, record.redemptionShares);
    }

    /// @notice updates fees for the vault
    /// @param _vault vault address
    /// @param _infraFeeBP new infra fee in basis points
    /// @param _liquidityFeeBP new liquidity fee in basis points
    /// @param _reservationFeeBP new reservation fee in basis points
    /// @dev msg.sender must have VAULT_MASTER_ROLE
    function updateVaultFees(
        address _vault,
        uint256 _infraFeeBP,
        uint256 _liquidityFeeBP,
        uint256 _reservationFeeBP
    ) external onlyRole(VAULT_MASTER_ROLE) {
        VaultConnection storage connection = _checkConnection(_vault);
        _updateVaultFees(_vault, connection, _infraFeeBP, _liquidityFeeBP, _reservationFeeBP);
    }

    /// @notice updates the vault's connection parameters
    /// @dev Reverts if the vault is not healthy as of latest report
    /// @param _vault vault address
    /// @param _shareLimit new share limit
    /// @param _reserveRatioBP new reserve ratio
    /// @param _forcedRebalanceThresholdBP new forced rebalance threshold
    /// @param _infraFeeBP new infra fee
    /// @param _liquidityFeeBP new liquidity fee
    /// @param _reservationFeeBP new reservation fee
    function updateConnection(
        address _vault,
        uint256 _shareLimit,
        uint256 _reserveRatioBP,
        uint256 _forcedRebalanceThresholdBP,
        uint256 _infraFeeBP,
        uint256 _liquidityFeeBP,
        uint256 _reservationFeeBP
    ) external {
        _requireSender(address(_operatorGrid()));
        _requireSaneShareLimit(_shareLimit);

        VaultConnection storage connection = _checkConnection(_vault);
        VaultRecord storage record = _vaultRecord(_vault);

        uint256 totalValue_ = _totalValue(record);
        uint256 liabilityShares_ = record.liabilityShares;

        if (_isThresholdBreached(totalValue_, liabilityShares_, _reserveRatioBP)) {
            revert VaultMintingCapacityExceeded(_vault, totalValue_, liabilityShares_, _reserveRatioBP);
        }

        connection.shareLimit = uint96(_shareLimit);
        connection.reserveRatioBP = uint16(_reserveRatioBP);
        connection.forcedRebalanceThresholdBP = uint16(_forcedRebalanceThresholdBP);
        _updateVaultFees(_vault, connection, _infraFeeBP, _liquidityFeeBP, _reservationFeeBP);

        emit VaultConnectionUpdated({
            vault: _vault,
            shareLimit: _shareLimit,
            reserveRatioBP: _reserveRatioBP,
            forcedRebalanceThresholdBP: _forcedRebalanceThresholdBP
        });
    }

    /// @notice disconnect a vault from the hub
    /// @param _vault vault address
    /// @dev msg.sender must have VAULT_MASTER_ROLE
    /// @dev vault's `liabilityShares` should be zero
    function disconnect(address _vault) external onlyRole(VAULT_MASTER_ROLE) {
        _initiateDisconnection(_vault, _checkConnection(_vault), _vaultRecord(_vault), false);

        emit VaultDisconnectInitiated(_vault);
    }

    /// @notice update of the vault data by the lazy oracle report
    /// @param _vault the address of the vault
    /// @param _reportTimestamp the timestamp of the report (last 32 bits of it)
    /// @param _reportTotalValue the total value of the vault
    /// @param _reportInOutDelta the inOutDelta of the vault
    /// @param _reportCumulativeLidoFees the cumulative Lido fees of the vault
    /// @param _reportLiabilityShares the liabilityShares of the vault
    /// @param _reportSlashingReserve the slashingReserve of the vault
    /// @dev NB: LazyOracle sanity checks already verify that the fee can only increase
    function applyVaultReport(
        address _vault,
        uint256 _reportTimestamp,
        uint256 _reportTotalValue,
        int256 _reportInOutDelta,
        uint256 _reportCumulativeLidoFees,
        uint256 _reportLiabilityShares,
        uint256 _reportSlashingReserve
    ) external whenResumed {
        _requireSender(address(_lazyOracle()));

        VaultConnection storage connection = _vaultConnection(_vault);
        _requireConnected(connection, _vault);
        VaultRecord storage record = _vaultRecord(_vault);

        if (connection.disconnectInitiatedTs <= _reportTimestamp) {
            if (_reportSlashingReserve == 0 && record.liabilityShares == 0) {
                IStakingVault(_vault).transferOwnership(connection.owner);
                _deleteVault(_vault, connection);

                emit VaultDisconnectCompleted(_vault);
                return;
            } else {
                // we abort the disconnect process as there is a slashing conflict yet to be resolved
                connection.disconnectInitiatedTs = DISCONNECT_NOT_INITIATED;
                emit VaultDisconnectAborted(_vault, _reportSlashingReserve);
            }
        }

        _applyVaultReport(
            record,
            connection,
            _reportTimestamp,
            _reportTotalValue,
            _reportInOutDelta,
            _reportCumulativeLidoFees,
            _reportLiabilityShares,
            _reportSlashingReserve
        );

        emit VaultReportApplied({
            vault: _vault,
            reportTimestamp: _reportTimestamp,
            reportTotalValue: _reportTotalValue,
            reportInOutDelta: _reportInOutDelta,
            reportCumulativeLidoFees: _reportCumulativeLidoFees,
            reportLiabilityShares: _reportLiabilityShares,
            reportSlashingReserve: _reportSlashingReserve
        });

        _updateBeaconChainDepositsPause(_vault, record, connection);
    }

    /// @notice Transfer the bad debt from the donor vault to the acceptor vault
    /// @param _badDebtVault address of the vault that has the bad debt
    /// @param _vaultAcceptor address of the vault that will accept the bad debt
    /// @param _maxSharesToSocialize maximum amount of shares to socialize
    /// @return number of shares that was socialized
    ///         (it's limited by acceptor vault capacity and bad debt actual size)
    /// @dev msg.sender must have BAD_DEBT_MASTER_ROLE
    function socializeBadDebt(
        address _badDebtVault,
        address _vaultAcceptor,
        uint256 _maxSharesToSocialize
    ) external onlyRole(BAD_DEBT_MASTER_ROLE) returns (uint256) {
        _requireNotZero(_badDebtVault);
        _requireNotZero(_vaultAcceptor);
        _requireNotZero(_maxSharesToSocialize);
        if (_nodeOperator(_vaultAcceptor) != _nodeOperator(_badDebtVault)) {
            revert BadDebtSocializationNotAllowed();
        }

        VaultConnection storage badDebtConnection = _vaultConnection(_badDebtVault);
        VaultRecord storage badDebtRecord = _vaultRecord(_badDebtVault);
        VaultConnection storage acceptorConnection = _vaultConnection(_vaultAcceptor);
        VaultRecord storage acceptorRecord = _vaultRecord(_vaultAcceptor);

        _requireConnected(badDebtConnection, _badDebtVault);
        _requireConnected(acceptorConnection, _vaultAcceptor);
        _requireFreshReport(_badDebtVault, badDebtRecord);
        _requireFreshReport(_vaultAcceptor, acceptorRecord);

        uint256 badDebtShares = _badDebtShares(badDebtRecord);
        uint256 badDebtToSocialize = Math256.min(badDebtShares, _maxSharesToSocialize);

        uint256 acceptorTotalValueShares = _getSharesByPooledEth(_totalValue(acceptorRecord));
        uint256 acceptorLiabilityShares = acceptorRecord.liabilityShares;

        // it's possible to socialize up to bad debt:
        uint256 acceptorCapacity = acceptorTotalValueShares < acceptorLiabilityShares ? 0
            : acceptorTotalValueShares - acceptorLiabilityShares;

        uint256 badDebtSharesToAccept = Math256.min(badDebtToSocialize, acceptorCapacity);

        if (badDebtSharesToAccept > 0) {
            _decreaseLiability(_badDebtVault, badDebtRecord, badDebtSharesToAccept);
            _increaseLiability({
                _vault: _vaultAcceptor,
                _record: acceptorRecord,
                _amountOfShares: badDebtSharesToAccept,
                _reserveRatioBP: acceptorConnection.reserveRatioBP,
                // don't check any limits
                _maxLockableValue: type(uint256).max,
                _shareLimit: type(uint256).max,
                _overrideOperatorLimits: true
            });

            emit BadDebtSocialized(_badDebtVault, _vaultAcceptor, badDebtSharesToAccept);
        }

        return badDebtSharesToAccept;
    }

    /// @notice Internalize the bad debt to the protocol
    /// @param _badDebtVault address of the vault that has the bad debt
    /// @param _maxSharesToInternalize maximum amount of shares to internalize
    /// @return number of shares that was internalized (limited by actual size of the bad debt)
    /// @dev msg.sender must have BAD_DEBT_MASTER_ROLE
    function internalizeBadDebt(
        address _badDebtVault,
        uint256 _maxSharesToInternalize
    ) external onlyRole(BAD_DEBT_MASTER_ROLE) returns (uint256) {
        _requireNotZero(_badDebtVault);
        _requireNotZero(_maxSharesToInternalize);

        VaultConnection storage badDebtConnection = _vaultConnection(_badDebtVault);
        VaultRecord storage badDebtRecord = _vaultRecord(_badDebtVault);
        _requireConnected(badDebtConnection, _badDebtVault);
        _requireFreshReport(_badDebtVault, badDebtRecord);

        uint256 badDebtShares = _badDebtShares(badDebtRecord);
        uint256 badDebtToInternalize_ = Math256.min(badDebtShares, _maxSharesToInternalize);

        if (badDebtToInternalize_ > 0) {
            _decreaseLiability(_badDebtVault, badDebtRecord, badDebtToInternalize_);

            // store internalization in a separate counter that will be settled
            // by the Accounting Oracle during the report
            _storage().badDebtToInternalize = _storage().badDebtToInternalize.withValueIncrease({
                _consensus: CONSENSUS_CONTRACT,
                _increment: uint104(badDebtToInternalize_)
            });

            emit BadDebtWrittenOffToBeInternalized(_badDebtVault, badDebtToInternalize_);
        }

        return badDebtToInternalize_;
    }

    /// @notice Reset the internalized bad debt to zero
    /// @dev msg.sender must be the accounting contract
    function decreaseInternalizedBadDebt(uint256 _amountOfShares) external {
        _requireSender(LIDO_LOCATOR.accounting());

        // don't cache previous value, we don't need it for sure
        _storage().badDebtToInternalize.value -= uint104(_amountOfShares);
    }

    /// @notice transfer the ownership of the vault to a new owner without disconnecting it from the hub
    /// @param _vault vault address
    /// @param _newOwner new owner address
    /// @dev msg.sender should be vault's owner
    function transferVaultOwnership(address _vault, address _newOwner) external {
        _requireNotZero(_newOwner);
        VaultConnection storage connection = _checkConnection(_vault);
        address oldOwner = connection.owner;

        _requireSender(oldOwner);

        connection.owner = _newOwner;

        emit VaultOwnershipTransferred({
            vault: _vault,
            newOwner: _newOwner,
            oldOwner: oldOwner
        });
    }

    /// @notice disconnects a vault from the hub
    /// @param _vault vault address
    /// @dev msg.sender should be vault's owner
    /// @dev vault's `liabilityShares` should be zero
    function voluntaryDisconnect(address _vault) external whenResumed {
        VaultConnection storage connection = _checkConnectionAndOwner(_vault);
        VaultRecord storage record = _vaultRecord(_vault);

        uint256 unsettledLidoFees = _unsettledLidoFeesValue(record);
        if (unsettledLidoFees > 0) {
            revert NoUnsettledLidoFeesShouldBeLeft(_vault, unsettledLidoFees);
        }

<<<<<<< HEAD
        _initiateDisconnection(_vault, connection, record);
=======
        _initiateDisconnection(_vault, connection, _vaultRecord(_vault), true);
>>>>>>> 64e25803

        emit VaultDisconnectInitiated(_vault);
    }

    /// @notice funds the vault passing ether as msg.value
    /// @param _vault vault address
    /// @dev msg.sender should be vault's owner
    function fund(address _vault) external payable whenResumed {
        _requireNotZero(_vault);
        VaultConnection storage connection = _vaultConnection(_vault);
        _requireConnected(connection, _vault);
        _requireSender(connection.owner);

        _updateInOutDelta(_vault, _vaultRecord(_vault), int104(int256(msg.value)));

        IStakingVault(_vault).fund{value: msg.value}();
    }

    /// @notice withdraws ether from the vault to the recipient address
    /// @param _vault vault address
    /// @param _recipient recipient address
    /// @param _ether amount of ether to withdraw
    /// @dev msg.sender should be vault's owner
    function withdraw(address _vault, address _recipient, uint256 _ether) external whenResumed {
        _checkConnectionAndOwner(_vault);
        VaultRecord storage record = _vaultRecord(_vault);
        _requireFreshReport(_vault, record);

        uint256 withdrawable = _withdrawableValue(_vault, record);
        if (_ether > withdrawable) {
            revert AmountExceedsWithdrawableValue(_vault, withdrawable, _ether);
        }

        _withdraw(_vault, record, _recipient, _ether);
    }

    /// @notice Rebalances StakingVault by withdrawing ether to VaultHub
    /// @param _vault vault address
    /// @param _shares amount of shares to rebalance
    /// @dev msg.sender should be vault's owner
    function rebalance(address _vault, uint256 _shares) external whenResumed {
        _requireNotZero(_shares);
        _checkConnectionAndOwner(_vault);

        _rebalance(_vault, _vaultRecord(_vault), _shares);
    }

    /// @notice mint StETH shares backed by vault external balance to the receiver address
    /// @param _vault vault address
    /// @param _recipient address of the receiver
    /// @param _amountOfShares amount of stETH shares to mint
    function mintShares(address _vault, address _recipient, uint256 _amountOfShares) external whenResumed {
        _requireNotZero(_recipient);
        _requireNotZero(_amountOfShares);

        VaultConnection storage connection = _checkConnectionAndOwner(_vault);
        VaultRecord storage record = _vaultRecord(_vault);

        _requireFreshReport(_vault, record);

        uint256 maxLockableValue_ = _totalValue(record) - _unsettledLidoFeesValue(record);

        _increaseLiability({
            _vault: _vault,
            _record: record,
            _amountOfShares: _amountOfShares,
            _reserveRatioBP: connection.reserveRatioBP,
            _maxLockableValue: maxLockableValue_,
            _shareLimit: connection.shareLimit,
            _overrideOperatorLimits: false
        });

        LIDO.mintExternalShares(_recipient, _amountOfShares);

        emit MintedSharesOnVault(_vault, _amountOfShares, record.locked);
    }

    /// @notice burn steth shares from the balance of the VaultHub contract
    /// @param _vault vault address
    /// @param _amountOfShares amount of shares to burn
    /// @dev msg.sender should be vault's owner
    /// @dev this function is designed to be used by the smart contract, for EOA see `transferAndBurnShares`
    function burnShares(address _vault, uint256 _amountOfShares) public whenResumed {
        _requireNotZero(_amountOfShares);
        _checkConnectionAndOwner(_vault);

        VaultRecord storage record = _vaultRecord(_vault);

        _decreaseLiability(_vault, record, _amountOfShares);

        LIDO.burnExternalShares(_amountOfShares);

        _updateBeaconChainDepositsPause(_vault, record, _vaultConnection(_vault));

        emit BurnedSharesOnVault(_vault, _amountOfShares);
    }

    /// @notice separate burn function for EOA vault owners; requires vaultHub to be approved to transfer stETH
    /// @param _vault vault address
    /// @param _amountOfShares amount of shares to transfer and burn
    /// @dev msg.sender should be vault's owner
    function transferAndBurnShares(address _vault, uint256 _amountOfShares) external {
        LIDO.transferSharesFrom(msg.sender, address(this), _amountOfShares);

        burnShares(_vault, _amountOfShares);
    }

    /// @notice pauses beacon chain deposits for the vault
    /// @param _vault vault address
    /// @dev msg.sender should be vault's owner
    function pauseBeaconChainDeposits(address _vault) external {
        VaultConnection storage connection = _checkConnectionAndOwner(_vault);
        if (connection.isBeaconDepositsManuallyPaused) revert ResumedExpected();

        connection.isBeaconDepositsManuallyPaused = true;
        emit BeaconChainDepositsPausedByOwner(_vault);

        _pauseBeaconChainDepositsIfNotAlready(IStakingVault(_vault));
    }

    /// @notice resumes beacon chain deposits for the vault
    /// @param _vault vault address
    /// @dev msg.sender should be vault's owner
    function resumeBeaconChainDeposits(address _vault) external {
        VaultConnection storage connection = _checkConnectionAndOwner(_vault);
        if (!connection.isBeaconDepositsManuallyPaused) revert PausedExpected();

        VaultRecord storage record = _vaultRecord(_vault);
        if (record.redemptionShares > 0) revert HasRedemptionsCannotDeposit(_vault);
        if (_unsettledLidoFeesValue(record) >= MIN_BEACON_DEPOSIT) revert FeesTooHighCannotDeposit(_vault);
        if (!_isVaultHealthy(connection, record)) revert UnhealthyVaultCannotDeposit(_vault);

        connection.isBeaconDepositsManuallyPaused = false;
        emit BeaconChainDepositsResumedByOwner(_vault);

        _resumeBeaconChainDepositsIfNotAlready(IStakingVault(_vault));
    }

    /// @notice Emits a request event for the node operator to perform validator exit
    /// @param _vault vault address
    /// @param _pubkeys array of public keys of the validators to exit
    /// @dev msg.sender should be vault's owner
    function requestValidatorExit(address _vault, bytes calldata _pubkeys) external {
        _checkConnectionAndOwner(_vault);

        IStakingVault(_vault).requestValidatorExit(_pubkeys);
    }

    /// @notice Triggers validator withdrawals for the vault using EIP-7002
    /// @param _vault vault address
    /// @param _pubkeys array of public keys of the validators to withdraw from
    /// @param _amountsInGwei array of amounts to withdraw from each validator (0 for full withdrawal)
    /// @param _refundRecipient address that will receive the refund for transaction costs
    /// @dev msg.sender should be vault's owner
    /// @dev in case of partial withdrawals, the report should be fresh
    function triggerValidatorWithdrawals(
        address _vault,
        bytes calldata _pubkeys,
        uint64[] calldata _amountsInGwei,
        address _refundRecipient
    ) external payable {
        VaultConnection storage connection = _checkConnectionAndOwner(_vault);
        VaultRecord storage record = _vaultRecord(_vault);

        uint256 minPartialAmountInGwei = type(uint256).max;
        for (uint256 i = 0; i < _amountsInGwei.length; i++) {
            if (_amountsInGwei[i] > 0 && _amountsInGwei[i] < minPartialAmountInGwei) {
                minPartialAmountInGwei = _amountsInGwei[i];
            }
        }

        if (minPartialAmountInGwei < type(uint256).max) {
            _requireFreshReport(_vault, record);

            /// @dev NB: Disallow partial withdrawals when the vault has uncovered obligations in order to prevent the
            ///      vault owner from clogging the consensus layer withdrawal queue by front-running and delaying the
            ///      forceful validator exits required for rebalancing the vault. Partial withdrawals only allowed if
            ///      the requested amount of withdrawals is enough to cover the uncovered obligations.
            uint256 shortfall = _obligationsShortfall(_vault, connection, record);
            if (shortfall > 0 && minPartialAmountInGwei * 1e9 < shortfall) {
                revert PartialValidatorWithdrawalNotAllowed();
            }
        }

        _triggerVaultValidatorWithdrawals(_vault, msg.value, _pubkeys, _amountsInGwei, _refundRecipient);
    }

    /// @notice Triggers validator full withdrawals for the vault using EIP-7002 permissionlessly if the vault has
    ///         uncovered obligations
    /// @param _vault address of the vault to exit validators from
    /// @param _pubkeys array of public keys of the validators to exit
    /// @param _refundRecipient address that will receive the refund for transaction costs
    /// @dev    In case the vault has uncovered obligations, trusted actor with the role can force its validators to
    ///         exit the beacon chain. This returns the vault's deposited ETH back to vault's balance and allows to
    ///         rebalance the vault.
    function forceValidatorExit(
        address _vault,
        bytes calldata _pubkeys,
        address _refundRecipient
    ) external payable onlyRole(VALIDATOR_EXIT_ROLE) {
        VaultConnection storage connection = _checkConnection(_vault);
        VaultRecord storage record = _vaultRecord(_vault);
        _requireFreshReport(_vault, record);

        uint256 shortfall = _obligationsShortfall(_vault, connection, record);
        if (shortfall == 0) revert ForcedValidatorExitNotAllowed();

        uint64[] memory amountsInGwei = new uint64[](0);
        _triggerVaultValidatorWithdrawals(_vault, msg.value, _pubkeys, amountsInGwei, _refundRecipient);

        emit ForcedValidatorExitTriggered(_vault, _pubkeys, _refundRecipient);
    }

    /// @notice Permissionless rebalance for vaults with uncovered obligations
    /// @param _vault vault address
    /// @dev rebalance all available amount of ether on the vault to fullfill the vault's obligations: restore vault
    ///      to healthy state and settle outstanding redemptions. Fees are not settled in this case.
    function forceRebalance(address _vault) external {
        VaultConnection storage connection = _checkConnection(_vault);
        VaultRecord storage record = _vaultRecord(_vault);
        _requireFreshReport(_vault, record);

        uint256 availableBalance = Math256.min(_vault.balance, _totalValue(record));
        if (availableBalance == 0) revert NoFundsForForceRebalance(_vault);

        uint256 sharesToForceRebalance = Math256.min(
            _sharesToRebalance(connection, record),
            _getSharesByPooledEth(availableBalance)
        );

        if (sharesToForceRebalance == 0) revert NoReasonForForceRebalance(_vault);

        _rebalance(_vault, record, sharesToForceRebalance);
    }

    /// @notice Permissionless payout of unsettled Lido fees to treasury
    /// @param _vault vault address
    function settleLidoFees(address _vault) external {
        VaultConnection storage connection = _checkConnection(_vault);
        VaultRecord storage record = _vaultRecord(_vault);
        _requireFreshReport(_vault, record);

        uint256 unsettledLidoFees = _unsettledLidoFeesValue(record);
        if (unsettledLidoFees == 0) revert NoUnsettledLidoFeesToSettle(_vault);

        uint256 valueToSettle = _settleableLidoFeesValue(_vault, record, unsettledLidoFees);
        if (valueToSettle == 0) revert NoFundsToSettleLidoFees(_vault, unsettledLidoFees);

        _settleLidoFees(_vault, record, connection, valueToSettle);
    }

    /// @notice Proves that validators unknown to PDG have correct WC to participate in the vault
    /// @param _vault vault address
    /// @param _witness ValidatorWitness struct proving validator WC belonging to staking vault
    function proveUnknownValidatorToPDG(
        address _vault,
        IPredepositGuarantee.ValidatorWitness calldata _witness
    ) external {
        _checkConnectionAndOwner(_vault);

        _predepositGuarantee().proveUnknownValidator(_witness, IStakingVault(_vault));
    }

    function _connectVault(
        address _vault,
        uint256 _shareLimit,
        uint256 _reserveRatioBP,
        uint256 _forcedRebalanceThresholdBP,
        uint256 _infraFeeBP,
        uint256 _liquidityFeeBP,
        uint256 _reservationFeeBP
    ) internal {
        _requireSaneShareLimit(_shareLimit);

        VaultConnection memory connection = _vaultConnection(_vault);
        if (connection.vaultIndex != 0) revert AlreadyConnected(_vault, connection.vaultIndex);

        bytes32 codehash = address(_vault).codehash;
        if (!_storage().codehashes[codehash]) revert CodehashNotAllowed(_vault, codehash);

        uint256 vaultBalance = _vault.balance;
        if (vaultBalance < CONNECT_DEPOSIT) revert VaultInsufficientBalance(_vault, vaultBalance, CONNECT_DEPOSIT);

        // Connecting a new vault with totalValue == balance
        VaultRecord memory record = VaultRecord({
            report: Report({
                totalValue: uint104(vaultBalance),
                inOutDelta: int104(int256(vaultBalance)),
                timestamp: uint48(block.timestamp)
            }),
            locked: uint128(CONNECT_DEPOSIT),
            liabilityShares: 0,
            inOutDelta: DoubleRefSlotCache.InitializeInt104DoubleCache(int104(int256(vaultBalance))),
            minimalReserve: uint128(CONNECT_DEPOSIT),
            redemptionShares: 0,
            cumulativeLidoFees: 0,
            settledLidoFees: 0
        });

        connection = VaultConnection({
            owner: IStakingVault(_vault).owner(),
            shareLimit: uint96(_shareLimit),
            vaultIndex: uint96(_storage().vaults.length),
            disconnectInitiatedTs: DISCONNECT_NOT_INITIATED,
            reserveRatioBP: uint16(_reserveRatioBP),
            forcedRebalanceThresholdBP: uint16(_forcedRebalanceThresholdBP),
            infraFeeBP: uint16(_infraFeeBP),
            liquidityFeeBP: uint16(_liquidityFeeBP),
            reservationFeeBP: uint16(_reservationFeeBP),
            isBeaconDepositsManuallyPaused: false
        });

        _addVault(_vault, connection, record);
    }

    function _initiateDisconnection(
        address _vault,
        VaultConnection storage _connection,
        VaultRecord storage _record,
        bool _forceFullFeesSettlement
    ) internal {
        _requireFreshReport(_vault, _record);

        uint256 liabilityShares_ = _record.liabilityShares;
        if (liabilityShares_ > 0) revert NoLiabilitySharesShouldBeLeft(_vault, liabilityShares_);

<<<<<<< HEAD
        _connection.disconnectInitiatedTs = uint48(block.timestamp);
=======
        uint256 unsettledLidoFees = _unsettledLidoFeesValue(_record);
        if (unsettledLidoFees > 0) {
            uint256 _vaultBalance = _vault.balance;
            if (_vaultBalance < unsettledLidoFees && _forceFullFeesSettlement) {
                revert NoUnsettledLidoFeesShouldBeLeft(_vault, unsettledLidoFees);
            }

            uint256 withdrawable = Math256.min(unsettledLidoFees, _vaultBalance);
            _settleLidoFees(_vault, _record, _connection, withdrawable);
        }

        _record.locked = 0; // unlock the connection deposit to allow fees settlement
        _connection.pendingDisconnect = true;

        _operatorGrid().resetVaultTier(_vault);
>>>>>>> 64e25803
    }

    function _applyVaultReport(
        VaultRecord storage _record,
        VaultConnection storage _connection,
        uint256 _reportTimestamp,
        uint256 _reportTotalValue,
        int256 _reportInOutDelta,
        uint256 _reportCumulativeLidoFees,
        uint256 _reportLiabilityShares,
        uint256 _reportSlashingReserve
    ) internal {
        uint256 minimalReserve = Math256.max(CONNECT_DEPOSIT, _reportSlashingReserve);

        _record.cumulativeLidoFees = uint128(_reportCumulativeLidoFees);
        _record.minimalReserve = uint128(minimalReserve);
        _record.locked = uint128(_locked({
            _liabilityShares: Math256.max(_record.liabilityShares, _reportLiabilityShares), // better way to track liability?
            _minimalReserve: minimalReserve,
            _reserveRatioBP: _connection.reserveRatioBP
        }));
        _record.report = Report({
            totalValue: uint104(_reportTotalValue),
            inOutDelta: int104(_reportInOutDelta),
            timestamp: uint48(_reportTimestamp)
        });
    }

    function _rebalance(address _vault, VaultRecord storage _record, uint256 _shares) internal {
        uint256 valueToRebalance = _getPooledEthBySharesRoundUp(_shares);

        _decreaseLiability(_vault, _record, _shares);
        _withdraw(_vault, _record, address(this), valueToRebalance);
        _rebalanceExternalEtherToInternal(valueToRebalance);

        _updateBeaconChainDepositsPause(_vault, _record, _vaultConnection(_vault));

        emit VaultRebalanced(_vault, _shares, valueToRebalance);
    }

    function _withdraw(address _vault, VaultRecord storage _record, address _recipient, uint256 _amount) internal {
        uint256 totalValue_ = _totalValue(_record);
        if (_amount > totalValue_) {
            revert AmountExceedsTotalValue(_vault, totalValue_, _amount);
        }

        _updateInOutDelta(_vault, _record, -int104(int256(_amount)));
        _withdrawFromVault(_vault, _recipient, _amount);
    }

    /// @dev Increases liabilityShares of the vault and updates the locked amount
    function _increaseLiability(
        address _vault,
        VaultRecord storage _record,
        uint256 _amountOfShares,
        uint256 _reserveRatioBP,
        uint256 _maxLockableValue,
        uint256 _shareLimit,
        bool _overrideOperatorLimits
    ) internal {
        uint256 sharesAfterMint = _record.liabilityShares + _amountOfShares;
        if (sharesAfterMint > _shareLimit) {
            revert ShareLimitExceeded(_vault, sharesAfterMint, _shareLimit);
        }

        // Calculate the minimum ETH that needs to be locked in the vault to maintain the reserve ratio
        uint256 etherToLock = _locked(sharesAfterMint, _record.minimalReserve, _reserveRatioBP);
        if (etherToLock > _maxLockableValue) {
            revert InsufficientValue(_vault, etherToLock, _maxLockableValue);
        }

        if (etherToLock > _record.locked) {
            _record.locked = uint128(etherToLock);
        }

        _record.liabilityShares = uint96(sharesAfterMint);

        _operatorGrid().onMintedShares(_vault, _amountOfShares, _overrideOperatorLimits);
    }

    function _decreaseLiability(address _vault, VaultRecord storage _record, uint256 _amountOfShares) internal {
        uint256 liabilityShares_ = _record.liabilityShares;
        if (liabilityShares_ < _amountOfShares) revert InsufficientSharesToBurn(_vault, liabilityShares_);

        _record.liabilityShares = uint96(liabilityShares_ - _amountOfShares);

        uint256 redemptionShares = _record.redemptionShares;
        if (_amountOfShares > 0 && redemptionShares > 0) {
            uint256 decreasedRedemptionShares = redemptionShares - Math256.min(redemptionShares, _amountOfShares);
            _record.redemptionShares = uint128(decreasedRedemptionShares);

            emit VaultRedemptionSharesUpdated(_vault, decreasedRedemptionShares);
        }

        _operatorGrid().onBurnedShares(_vault, _amountOfShares);
    }

    function _badDebtShares(VaultRecord storage _record) internal view returns (uint256) {
        uint256 liabilityShares_ = _record.liabilityShares;
        uint256 totalValueShares = _getSharesByPooledEth(_totalValue(_record));

        if (totalValueShares > liabilityShares_) {
            return 0;
        }

        return liabilityShares_ - totalValueShares;
    }

    function _rebalanceShortfallShares(
        VaultConnection storage _connection,
        VaultRecord storage _record
    ) internal view returns (uint256) {
        uint256 totalValue_ = _totalValue(_record);
        uint256 liabilityShares_ = _record.liabilityShares;

        bool isHealthy = !_isThresholdBreached(
            totalValue_,
            liabilityShares_,
            _connection.forcedRebalanceThresholdBP
        );

        // Health vault do not need to rebalance
        if (isHealthy) {
            return 0;
        }

        uint256 reserveRatioBP = _connection.reserveRatioBP;
        uint256 maxMintableRatio = (TOTAL_BASIS_POINTS - reserveRatioBP);
        uint256 sharesByTotalValue = _getSharesByPooledEth(totalValue_);

        // Impossible to rebalance a vault with bad debt
        if (liabilityShares_ >= sharesByTotalValue) {
            return type(uint256).max;
        }

        // Solve the equation for X:
        // LS - liabilityShares, TV - sharesByTotalValue
        // MR - maxMintableRatio, 100 - TOTAL_BASIS_POINTS, RR - reserveRatio
        // X - amount of shares that should be withdrawn (TV - X) and used to repay the debt (LS - X)
        // to reduce the LS/TVS ratio back to MR

        // (LS - X) / (TV - X) = MR / 100
        // (LS - X) * 100 = (TV - X) * MR
        // LS * 100 - X * 100 = TV * MR - X * MR
        // X * MR - X * 100 = TV * MR - LS * 100
        // X * (MR - 100) = TV * MR - LS * 100
        // X = (TV * MR - LS * 100) / (MR - 100)
        // X = (LS * 100 - TV * MR) / (100 - MR)
        // RR = 100 - MR
        // X = (LS * 100 - TV * MR) / RR

        return (liabilityShares_ * TOTAL_BASIS_POINTS - sharesByTotalValue * maxMintableRatio) / reserveRatioBP;
    }

    function _totalValue(VaultRecord storage _record) internal view returns (uint256) {
        Report memory report = _record.report;
        DoubleRefSlotCache.Int104WithCache[DOUBLE_CACHE_LENGTH] memory inOutDelta = _record.inOutDelta;
        return uint256(int256(uint256(report.totalValue)) + inOutDelta.currentValue() - report.inOutDelta);
    }

    /// @param _liabilityShares amount of shares that the vault is minted
    /// @param _minimalReserve minimal amount of additional reserve to be locked
    /// @param _reserveRatioBP the reserve ratio of the vault
    /// @return the amount of collateral to be locked on the vault
    function _locked(
        uint256 _liabilityShares,
        uint256 _minimalReserve,
        uint256 _reserveRatioBP
    ) internal view returns (uint256) {
        uint256 liability = _getPooledEthBySharesRoundUp(_liabilityShares);

        // uint256 reserve = liability * TOTAL_BASIS_POINTS / (TOTAL_BASIS_POINTS - _reserveRatioBP) - liability;
        // simplified to:
        uint256 reserve = Math256.ceilDiv(liability * _reserveRatioBP, TOTAL_BASIS_POINTS - _reserveRatioBP);

        return liability + Math256.max(reserve, _minimalReserve);
    }

    function _isReportFresh(VaultRecord storage _record) internal view returns (bool) {
        uint256 latestReportTimestamp = _lazyOracle().latestReportTimestamp();
        return
            // check if AccountingOracle brought fresh report
            uint48(latestReportTimestamp) <= _record.report.timestamp &&
            // if Accounting Oracle stop bringing the report, last report is fresh during this time
            block.timestamp - latestReportTimestamp < REPORT_FRESHNESS_DELTA;
    }

    function _isVaultHealthy(
        VaultConnection storage _connection,
        VaultRecord storage _record
    ) internal view returns (bool) {
        return !_isThresholdBreached(
            _totalValue(_record),
            _record.liabilityShares,
            _connection.forcedRebalanceThresholdBP
        );
    }

    /// @dev Returns true if the vault liability breached the given threshold (inverted)
    function _isThresholdBreached(
        uint256 _vaultTotalValue,
        uint256 _vaultLiabilityShares,
        uint256 _thresholdBP
    ) internal view returns (bool) {
        uint256 liability = _getPooledEthBySharesRoundUp(_vaultLiabilityShares);
        return liability > _vaultTotalValue * (TOTAL_BASIS_POINTS - _thresholdBP) / TOTAL_BASIS_POINTS;
    }

    function _obligationsShortfall(
        address _vault,
        VaultConnection storage _connection,
        VaultRecord storage _record
    ) internal view returns (uint256) {
        uint256 sharesToCover = _sharesToRebalance(_connection, _record);
        if (sharesToCover == type(uint256).max) return type(uint256).max;

        // no need to cover fees if they are less than the minimum beacon deposit
        uint256 unsettledLidoFees = _unsettledLidoFeesValue(_record);
        uint256 feesToCover = unsettledLidoFees < MIN_BEACON_DEPOSIT ? 0 : unsettledLidoFees;

        uint256 amountToCover = _getPooledEthBySharesRoundUp(sharesToCover) + feesToCover;
        return amountToCover > _vault.balance ? amountToCover - _vault.balance : 0;
    }

    function _addVault(address _vault, VaultConnection memory _connection, VaultRecord memory _record) internal {
        Storage storage $ = _storage();
        $.vaults.push(_vault);

        $.connections[_vault] = _connection;
        $.records[_vault] = _record;
    }

    function _deleteVault(address _vault, VaultConnection storage _connection) internal {
        Storage storage $ = _storage();
        uint96 vaultIndex = _connection.vaultIndex;

        address lastVault = $.vaults[$.vaults.length - 1];
        $.connections[lastVault].vaultIndex = vaultIndex;
        $.vaults[vaultIndex] = lastVault;
        $.vaults.pop();

        delete $.connections[_vault];
        delete $.records[_vault];

        _lazyOracle().removeVaultQuarantine(_vault);
        _operatorGrid().resetVaultTier(_vault);
    }

    function _checkConnectionAndOwner(address _vault) internal view returns (VaultConnection storage connection) {
        connection = _checkConnection(_vault);
        _requireSender(connection.owner);
    }

    function _isPendingDisconnect(VaultConnection storage _connection) internal view returns (bool) {
        uint256 disconnectionTs = _connection.disconnectInitiatedTs;
        return disconnectionTs != 0 // vault is disconnected
            && disconnectionTs != DISCONNECT_NOT_INITIATED; // vault in connected but not pending for disconnect
    }

    function _checkConnection(address _vault) internal view returns (VaultConnection storage) {
        _requireNotZero(_vault);

        VaultConnection storage connection = _vaultConnection(_vault);
        _requireConnected(connection, _vault);
        if (_isPendingDisconnect(connection)) revert VaultIsDisconnecting(_vault);

        return connection;
    }

    /// @dev Caches the inOutDelta of the latest refSlot and updates the value
    function _updateInOutDelta(address _vault, VaultRecord storage _record, int104 _increment) internal {
        DoubleRefSlotCache.Int104WithCache[DOUBLE_CACHE_LENGTH] memory inOutDelta = _record.inOutDelta.withValueIncrease({
            _consensus: CONSENSUS_CONTRACT,
            _increment: _increment
        });
        _record.inOutDelta = inOutDelta;
        emit VaultInOutDeltaUpdated(_vault, inOutDelta.currentValue());
    }

    function _updateBeaconChainDepositsPause(
        address _vault,
        VaultRecord storage _record,
        VaultConnection storage _connection
    ) internal {
        IStakingVault vault_ = IStakingVault(_vault);

        // automatically pause beacon chain deposits:
        if (
            // if vault has unsettled redemptions
            _record.redemptionShares > 0 ||
            // if vault has unsettled lido fees to avoid indefinitely deferred fees
            _unsettledLidoFeesValue(_record) >= MIN_BEACON_DEPOSIT ||
            // if vault is not healthy, to disallow pushing funds to beacon chain instead of rebalancing
            !_isVaultHealthy(_connection, _record)
        ) {
            _pauseBeaconChainDepositsIfNotAlready(vault_);
        } else if (!_connection.isBeaconDepositsManuallyPaused) {
            _resumeBeaconChainDepositsIfNotAlready(vault_);
        }
    }

    function _settleLidoFees(
        address _vault,
        VaultRecord storage _record,
        VaultConnection storage _connection,
        uint256 _valueToSettle
    ) internal {
        uint256 settledLidoFees = _record.settledLidoFees + _valueToSettle;
        _record.settledLidoFees = uint128(settledLidoFees);

        _withdraw(_vault, _record, LIDO_LOCATOR.treasury(), _valueToSettle);
        _updateBeaconChainDepositsPause(_vault, _record, _connection);

        emit LidoFeesSettled({
            vault: _vault,
            transferred: _valueToSettle,
            cumulativeLidoFees: _record.cumulativeLidoFees,
            settledLidoFees: settledLidoFees
        });
    }

    /// @notice the amount of lido fees that can be settled on the vault based on the available balance
    /// @dev    this amount already accounts locked value
    function _settleableLidoFeesValue(
        address _vault,
        VaultRecord storage _record,
        uint256 _feesToSettle
    ) internal view returns (uint256) {
        uint256 unlocked = _unlocked(_record);
        return Math256.min(Math256.min(unlocked, _vault.balance), _feesToSettle);
    }

    /// @notice the amount of ether that can be instantly withdrawn from the vault based on the available balance,
    ///         locked value, vault redemption shares and unsettled Lido fees accrued on the vault
    function _withdrawableValue(address _vault, VaultRecord storage _record) internal view returns (uint256) {
        uint256 availableBalance = Math256.min(_vault.balance, _totalValue(_record));

        // 1. We can't withdraw funds that can be used to fulfill redemptions
        uint256 redemptionValue = _getPooledEthBySharesRoundUp(_record.redemptionShares);
        if (redemptionValue > availableBalance) return 0;
        availableBalance -= redemptionValue;

        // 2. We must account vaults locked value when calculating the withdrawable amount
        uint256 withdrawable = Math256.min(availableBalance, _unlocked(_record));

        // 3. We can't withdraw funds that are used to settle Lido fees
        uint256 feesValue = _unsettledLidoFeesValue(_record);
        return withdrawable > feesValue ? withdrawable - feesValue : 0;
    }

    function _unlocked(VaultRecord storage _record) internal view returns (uint256) {
        uint256 totalValue_ = _totalValue(_record);
        uint256 locked_ = _record.locked;
        return totalValue_ > locked_ ? totalValue_ - locked_ : 0;
    }

    function _updateVaultFees(
        address _vault,
        VaultConnection storage _connection,
        uint256 _infraFeeBP,
        uint256 _liquidityFeeBP,
        uint256 _reservationFeeBP
    ) internal {
        _requireLessThanBP(_infraFeeBP, MAX_FEE_BP);
        _requireLessThanBP(_liquidityFeeBP, MAX_FEE_BP);
        _requireLessThanBP(_reservationFeeBP, MAX_FEE_BP);

        uint16 preInfraFeeBP = _connection.infraFeeBP;
        uint16 preLiquidityFeeBP = _connection.liquidityFeeBP;
        uint16 preReservationFeeBP = _connection.reservationFeeBP;

        _connection.infraFeeBP = uint16(_infraFeeBP);
        _connection.liquidityFeeBP = uint16(_liquidityFeeBP);
        _connection.reservationFeeBP = uint16(_reservationFeeBP);

        emit VaultFeesUpdated({
            vault: _vault,
            preInfraFeeBP: preInfraFeeBP,
            preLiquidityFeeBP: preLiquidityFeeBP,
            preReservationFeeBP: preReservationFeeBP,
            infraFeeBP: _infraFeeBP,
            liquidityFeeBP: _liquidityFeeBP,
            reservationFeeBP: _reservationFeeBP
        });
    }

    function _unsettledLidoFeesValue(VaultRecord storage _record) internal view returns (uint256) {
        return _record.cumulativeLidoFees - _record.settledLidoFees;
    }

    function _sharesToRebalance(
        VaultConnection storage _connection,
        VaultRecord storage _record
    ) internal view returns (uint256) {
        return Math256.max(_rebalanceShortfallShares(_connection, _record), _record.redemptionShares);
    }

    function _storage() internal pure returns (Storage storage $) {
        assembly {
            $.slot := STORAGE_LOCATION
        }
    }

    function _vaultConnection(address _vault) internal view returns (VaultConnection storage) {
        return _storage().connections[_vault];
    }

    function _vaultRecord(address _vault) internal view returns (VaultRecord storage) {
        return _storage().records[_vault];
    }

    // -----------------------------
    //          EXTERNAL CALLS
    // -----------------------------
    // All external calls that is used more than once is wrapped in internal function to save bytecode

    function _operatorGrid() internal view returns (OperatorGrid) {
        return OperatorGrid(LIDO_LOCATOR.operatorGrid());
    }

    function _lazyOracle() internal view returns (LazyOracle) {
        return LazyOracle(LIDO_LOCATOR.lazyOracle());
    }

    function _predepositGuarantee() internal view returns (IPredepositGuarantee) {
        return IPredepositGuarantee(LIDO_LOCATOR.predepositGuarantee());
    }

    function _getSharesByPooledEth(uint256 _ether) internal view returns (uint256) {
        return LIDO.getSharesByPooledEth(_ether);
    }

    function _getPooledEthBySharesRoundUp(uint256 _shares) internal view returns (uint256) {
        return LIDO.getPooledEthBySharesRoundUp(_shares);
    }

    function _rebalanceExternalEtherToInternal(uint256 _ether) internal {
        LIDO.rebalanceExternalEtherToInternal{value: _ether}();
    }

    function _triggerVaultValidatorWithdrawals(
        address _vault,
        uint256 _value,
        bytes calldata _pubkeys,
        uint64[] memory _amountsInGwei,
        address _refundRecipient
    ) internal {
        IStakingVault(_vault).triggerValidatorWithdrawals{value: _value}(_pubkeys, _amountsInGwei, _refundRecipient);
    }

    function _withdrawFromVault(address _vault, address _recipient, uint256 _amount) internal {
        IStakingVault(_vault).withdraw(_recipient, _amount);
    }

    function _nodeOperator(address _vault) internal view returns (address) {
        return IStakingVault(_vault).nodeOperator();
    }

    function _requireNotZero(uint256 _value) internal pure {
        if (_value == 0) revert ZeroArgument();
    }

    function _requireNotZero(address _address) internal pure {
        if (_address == address(0)) revert ZeroAddress();
    }

    function _requireSender(address _sender) internal view {
        if (msg.sender != _sender) revert NotAuthorized();
    }

    function _requireLessThanBP(uint256 _valueBP, uint256 _maxValueBP) internal pure {
        if (_valueBP > _maxValueBP) revert InvalidBasisPoints(_valueBP, _maxValueBP);
    }

    function _requireSaneShareLimit(uint256 _shareLimit) internal view {
        uint256 maxSaneShareLimit = (LIDO.getTotalShares() * MAX_RELATIVE_SHARE_LIMIT_BP) / TOTAL_BASIS_POINTS;
        if (_shareLimit > maxSaneShareLimit) revert ShareLimitTooHigh(_shareLimit, maxSaneShareLimit);
    }

    function _requireConnected(VaultConnection storage _connection, address _vault) internal view {
        if (_connection.vaultIndex == 0) revert NotConnectedToHub(_vault);
    }

    function _requireFreshReport(address _vault, VaultRecord storage _record) internal view {
        if (!_isReportFresh(_record)) revert VaultReportStale(_vault);
    }

    function _isBeaconChainDepositsPaused(IStakingVault _vault) internal view returns (bool) {
        return _vault.beaconChainDepositsPaused();
    }

    function _pauseBeaconChainDepositsIfNotAlready(IStakingVault _vault) internal {
        if (!_isBeaconChainDepositsPaused(_vault)) {
            _vault.pauseBeaconChainDeposits();
        }
    }

    function _resumeBeaconChainDepositsIfNotAlready(IStakingVault _vault) internal {
        if (_isBeaconChainDepositsPaused(_vault)) {
            _vault.resumeBeaconChainDeposits();
        }
    }

    // -----------------------------
    //           EVENTS
    // -----------------------------

    event AllowedCodehashUpdated(bytes32 indexed codehash, bool allowed);

    event VaultConnected(
        address indexed vault,
        uint256 shareLimit,
        uint256 reserveRatioBP,
        uint256 forcedRebalanceThresholdBP,
        uint256 infraFeeBP,
        uint256 liquidityFeeBP,
        uint256 reservationFeeBP
    );

    event VaultConnectionUpdated(
        address indexed vault,
        uint256 shareLimit,
        uint256 reserveRatioBP,
        uint256 forcedRebalanceThresholdBP
    );
    event VaultFeesUpdated(
        address indexed vault,
        uint256 preInfraFeeBP,
        uint256 preLiquidityFeeBP,
        uint256 preReservationFeeBP,
        uint256 infraFeeBP,
        uint256 liquidityFeeBP,
        uint256 reservationFeeBP
    );
    event VaultDisconnectInitiated(address indexed vault);
    event VaultDisconnectCompleted(address indexed vault);
    event VaultDisconnectAborted(address indexed vault, uint256 slashingReserve);
    event VaultReportApplied(
        address indexed vault,
        uint256 reportTimestamp,
        uint256 reportTotalValue,
        int256 reportInOutDelta,
        uint256 reportCumulativeLidoFees,
        uint256 reportLiabilityShares,
        uint256 reportSlashingReserve
    );

    event MintedSharesOnVault(address indexed vault, uint256 amountOfShares, uint256 lockedAmount);
    event BurnedSharesOnVault(address indexed vault, uint256 amountOfShares);
    event VaultRebalanced(address indexed vault, uint256 sharesBurned, uint256 etherWithdrawn);
    event VaultInOutDeltaUpdated(address indexed vault, int256 inOutDelta);
    event ForcedValidatorExitTriggered(address indexed vault, bytes pubkeys, address refundRecipient);

    /**
     * @notice Emitted when the manager is set
     * @param vault The address of the vault
     * @param newOwner The address of the new owner
     * @param oldOwner The address of the old owner
     */
    event VaultOwnershipTransferred(address indexed vault, address indexed newOwner, address indexed oldOwner);

    event LidoFeesSettled(address indexed vault, uint256 transferred, uint256 cumulativeLidoFees, uint256 settledLidoFees);
    event VaultRedemptionSharesUpdated(address indexed vault, uint256 redemptionShares);

    event BeaconChainDepositsPausedByOwner(address indexed vault);
    event BeaconChainDepositsResumedByOwner(address indexed vault);

    event BadDebtSocialized(address indexed vaultDonor, address indexed vaultAcceptor, uint256 badDebtShares);
    event BadDebtWrittenOffToBeInternalized(address indexed vault, uint256 badDebtShares);

    // -----------------------------
    //           ERRORS
    // -----------------------------

    error AmountExceedsTotalValue(address vault, uint256 totalValue, uint256 withdrawAmount);
    error AmountExceedsWithdrawableValue(address vault, uint256 withdrawable, uint256 requested);

    error NoFundsForForceRebalance(address vault);
    error NoReasonForForceRebalance(address vault);

    error NoUnsettledLidoFeesToSettle(address vault);
    error NoFundsToSettleLidoFees(address vault, uint256 unsettledLidoFees);

    error VaultMintingCapacityExceeded(
        address vault,
        uint256 totalValue,
        uint256 liabilityShares,
        uint256 newRebalanceThresholdBP
    );
    error InsufficientSharesToBurn(address vault, uint256 amount);
    error ShareLimitExceeded(address vault, uint256 expectedSharesAfterMint, uint256 shareLimit);
    error AlreadyConnected(address vault, uint256 index);
    error NotConnectedToHub(address vault);
    error NotAuthorized();
    error ZeroAddress();
    error ZeroArgument();
    error InvalidBasisPoints(uint256 valueBP, uint256 maxValueBP);
    error ShareLimitTooHigh(uint256 shareLimit, uint256 maxShareLimit);
    error InsufficientValue(address vault, uint256 etherToLock, uint256 maxLockableValue);
    error NoLiabilitySharesShouldBeLeft(address vault, uint256 liabilityShares);
    error NoUnsettledLidoFeesShouldBeLeft(address vault, uint256 unsettledLidoFees);
    error CodehashNotAllowed(address vault, bytes32 codehash);
    error VaultOssified(address vault);
    error VaultInsufficientBalance(address vault, uint256 currentBalance, uint256 expectedBalance);
    error VaultReportStale(address vault);
    error PDGNotDepositor(address vault);
    error ZeroCodehash();
    error VaultHubNotPendingOwner(address vault);
    error HasRedemptionsCannotDeposit(address vault);
    error FeesTooHighCannotDeposit(address vault);
    error UnhealthyVaultCannotDeposit(address vault);
    error VaultIsDisconnecting(address vault);
    error PartialValidatorWithdrawalNotAllowed();
    error ForcedValidatorExitNotAllowed();
    error BadDebtSocializationNotAllowed();
}<|MERGE_RESOLUTION|>--- conflicted
+++ resolved
@@ -678,18 +678,8 @@
     /// @dev vault's `liabilityShares` should be zero
     function voluntaryDisconnect(address _vault) external whenResumed {
         VaultConnection storage connection = _checkConnectionAndOwner(_vault);
-        VaultRecord storage record = _vaultRecord(_vault);
-
-        uint256 unsettledLidoFees = _unsettledLidoFeesValue(record);
-        if (unsettledLidoFees > 0) {
-            revert NoUnsettledLidoFeesShouldBeLeft(_vault, unsettledLidoFees);
-        }
-
-<<<<<<< HEAD
-        _initiateDisconnection(_vault, connection, record);
-=======
+
         _initiateDisconnection(_vault, connection, _vaultRecord(_vault), true);
->>>>>>> 64e25803
 
         emit VaultDisconnectInitiated(_vault);
     }
@@ -715,6 +705,7 @@
     /// @dev msg.sender should be vault's owner
     function withdraw(address _vault, address _recipient, uint256 _ether) external whenResumed {
         _checkConnectionAndOwner(_vault);
+
         VaultRecord storage record = _vaultRecord(_vault);
         _requireFreshReport(_vault, record);
 
@@ -1016,9 +1007,6 @@
         uint256 liabilityShares_ = _record.liabilityShares;
         if (liabilityShares_ > 0) revert NoLiabilitySharesShouldBeLeft(_vault, liabilityShares_);
 
-<<<<<<< HEAD
-        _connection.disconnectInitiatedTs = uint48(block.timestamp);
-=======
         uint256 unsettledLidoFees = _unsettledLidoFeesValue(_record);
         if (unsettledLidoFees > 0) {
             uint256 _vaultBalance = _vault.balance;
@@ -1030,11 +1018,7 @@
             _settleLidoFees(_vault, _record, _connection, withdrawable);
         }
 
-        _record.locked = 0; // unlock the connection deposit to allow fees settlement
-        _connection.pendingDisconnect = true;
-
-        _operatorGrid().resetVaultTier(_vault);
->>>>>>> 64e25803
+        _connection.disconnectInitiatedTs = uint48(block.timestamp);
     }
 
     function _applyVaultReport(
