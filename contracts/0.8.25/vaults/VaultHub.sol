--- conflicted
+++ resolved
@@ -71,11 +71,6 @@
         uint64 reportTimestamp;
         /// @notice inOutDelta of the latest report
         int128 inOutDelta;
-<<<<<<< HEAD
-=======
-        /// @notice fee shares charged for the vault
-        uint96 feeSharesCharged;
->>>>>>> 348ff493
     }
 
     struct Report {
@@ -396,7 +391,6 @@
             _deleteVault(_vault, connection);
 
             emit VaultDisconnectCompleted(_vault);
-<<<<<<< HEAD
             return;
         }
 
@@ -417,34 +411,8 @@
         record.liabilityShares = uint96(newLiabilityShares);
 
         _processObligations(_vault, _reportFeeCharged);
-=======
-        } else {
-            uint256 currentFeeSharesCharged = record.feeSharesCharged;
-            if (_reportFeeSharesCharged < currentFeeSharesCharged) {
-                revert InvalidFees(_vault, _reportFeeSharesCharged, currentFeeSharesCharged);
-            }
-            record.liabilityShares += uint96(_reportFeeSharesCharged - currentFeeSharesCharged);
-            record.feeSharesCharged = uint96(_reportFeeSharesCharged);
-
-            uint256 newLiabilityShares = Math256.max(record.liabilityShares, _reportLiabilityShares);
-            // locked ether can only be increased asynchronously once the oracle settled the new floor value
-            // as of reference slot to prevent slashing upsides in between the report gathering and delivering
-            uint256 lockedEther = Math256.max(
-                LIDO.getPooledEthBySharesRoundUp(newLiabilityShares) * TOTAL_BASIS_POINTS / (TOTAL_BASIS_POINTS - connection.reserveRatioBP),
-                connection.pendingDisconnect ? 0 : CONNECT_DEPOSIT
-            );
-
-            record.report = Report(
-                uint128(_reportTotalValue),
-                int128(_reportInOutDelta)
-            );
-            record.reportTimestamp = _reportTimestamp;
-            record.locked = uint128(lockedEther);
-
-            emit VaultReportApplied(_vault, _reportTimestamp, _reportTotalValue, _reportInOutDelta, _reportFeeSharesCharged, _reportLiabilityShares);
-        }
-
->>>>>>> 348ff493
+
+        emit VaultReportApplied(_vault, _reportTimestamp, _reportTotalValue, _reportInOutDelta, _reportFeeCharged, _reportLiabilityShares);
     }
 
     function mintVaultsTreasuryFeeShares(uint256 _amountOfShares) external {
@@ -668,7 +636,6 @@
         IStakingVault(_vault).triggerValidatorWithdrawals{value: msg.value}(_pubkeys, _amounts, _refundRecipient);
     }
 
-<<<<<<< HEAD
     /// @notice Exits validators from the beacon chain when vault has outstanding withdrawal obligations
     /// @param _vault The address of the vault to exit validators from
     /// @param _pubkeys The public keys of the validators to exit
@@ -687,16 +654,10 @@
         emit ValidatorExitTriggered(_vault, _pubkeys, _refundRecipient, false);
     }
 
-    /// @notice Forces validator exit from the beacon chain when vault is unhealthy
-    /// @param _vault The address of the vault to exit validators from
-    /// @param _pubkeys The public keys of the validators to exit
-    /// @param _refundRecipient The address that will receive the refund for transaction costs
-=======
     /// @notice Triggers validator exit for the vault using EIP-7002 permissionlessly if the vault is unhealthy
     /// @param _vault address of the vault to exit validators from
     /// @param _pubkeys public keys of the validators to exit
     /// @param _refundRecipient address that will receive the refund for transaction costs
->>>>>>> 348ff493
     /// @dev    When the vault becomes unhealthy, anyone can force its validators to exit the beacon chain
     ///         This returns the vault's deposited ETH back to vault's balance and allows to rebalance the vault
     function forceValidatorExit(address _vault, bytes calldata _pubkeys, address _refundRecipient) external payable {
@@ -1036,13 +997,7 @@
     event MintedSharesOnVault(address indexed vault, uint256 amountOfShares);
     event BurnedSharesOnVault(address indexed vault, uint256 amountOfShares);
     event VaultRebalanced(address indexed vault, uint256 sharesBurned);
-<<<<<<< HEAD
-    event VaultProxyCodehashAdded(bytes32 indexed codehash);
-    event VaultProxyCodehashRemoved(bytes32 indexed codehash);
     event ValidatorExitTriggered(address indexed vault, bytes pubkeys, address refundRecipient, bool isForceExit);
-=======
-    event ForcedValidatorExitTriggered(address indexed vault, bytes pubkeys, address refundRecipient);
->>>>>>> 348ff493
 
     /**
      * @notice Emitted when `StakingVault` is funded with ether
