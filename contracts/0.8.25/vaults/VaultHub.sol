// SPDX-FileCopyrightText: 2025 Lido <info@lido.fi>
// SPDX-License-Identifier: GPL-3.0

// See contracts/COMPILERS.md
pragma solidity 0.8.25;

import {Math256} from "contracts/common/lib/Math256.sol";

import {ILidoLocator} from "contracts/common/interfaces/ILidoLocator.sol";
import {OperatorGrid} from "./OperatorGrid.sol";
import {IStakingVault} from "./interfaces/IStakingVault.sol";
import {ILido} from "../interfaces/ILido.sol";
import {PausableUntilWithRoles} from "../utils/PausableUntilWithRoles.sol";
import {LazyOracle} from "./LazyOracle.sol";
import {IStakingVault} from "./interfaces/IStakingVault.sol";

/// @notice VaultHub is a contract that manages StakingVaults connected to the Lido protocol
/// It allows to connect and disconnect vaults, mint and burn stETH using vaults as collateral
/// Also, it passes the report from the accounting oracle to the vaults and charges Lido fees
/// @author folkyatina
contract VaultHub is PausableUntilWithRoles {

    // -----------------------------
    //           STORAGE STRUCTS
    // -----------------------------
    /// @custom:storage-location erc7201:VaultHub
    struct Storage {
        /// @notice vault proxy contract codehashes allowed for connecting
        mapping(bytes32 codehash => bool allowed) codehashes;
        /// @notice accounting records for each vault
        mapping(address vault => VaultRecord) records;
        /// @notice connection parameters for each vault
        mapping(address vault => VaultConnection) connections;
        /// @notice obligations parameters for each vault
        mapping(address vault => VaultObligations) obligations;
        /// @notice 1-based array of vaults connected to the hub. index 0 is reserved for not connected vaults
        address[] vaults;
    }

    struct VaultConnection {
        // ### 1st slot
        /// @notice address of the vault owner
        address owner;
        /// @notice maximum number of stETH shares that can be minted by vault owner
        uint96 shareLimit;
        // ### 2th slot
        /// @notice index of the vault in the list of vaults. Indexes is guaranteed to be stable only if there was no deletions.
        /// @dev vaultIndex is always greater than 0
        uint96 vaultIndex;
        /// @notice if true, vault is disconnected and fee is not accrued
        bool pendingDisconnect;
        /// @notice share of ether that is locked on the vault as an additional reserve
        /// e.g RR=30% means that for 1stETH minted 1/(1-0.3)=1.428571428571428571 ETH is locked on the vault
        uint16 reserveRatioBP;
        /// @notice if vault's reserve decreases to this threshold, it should be force rebalanced
        uint16 forcedRebalanceThresholdBP;
        /// @notice infra fee in basis points
        uint16 infraFeeBP;
        /// @notice liquidity fee in basis points
        uint16 liquidityFeeBP;
        /// @notice reservation fee in basis points
        uint16 reservationFeeBP;
    }

    struct VaultRecord {
        // ### 1st slot
        /// @notice latest report for the vault
        Report report;
        // ### 2nd slot
        /// @notice amount of ether that is locked from withdrawal on the vault
        uint128 locked;
        /// @notice liability shares of the vault
        uint96 liabilityShares;
        // ### 3rd slot
        /// @notice timestamp of the latest report
        uint64 reportTimestamp;
        /// @notice current inOutDelta of the vault (all deposits - all withdrawals)
        int128 inOutDelta;
    }

    struct Report {
        /// @notice total value of the vault
        uint128 totalValue;
        /// @notice inOutDelta of the report
        int128 inOutDelta;
    }

    struct VaultObligations {
        /// @notice unsettled treasury fees
        uint128 unsettledTreasuryFees;
        /// @notice settled treasury fees
        uint128 settledTreasuryFees;
        /// @notice unsettled withdrawals
        uint128 unsettledWithdrawals;
    }

    // -----------------------------
    //           CONSTANTS
    // -----------------------------

    // keccak256(abi.encode(uint256(keccak256("VaultHub")) - 1)) & ~bytes32(uint256(0xff))
    bytes32 private constant STORAGE_LOCATION = 0xb158a1a9015c52036ff69e7937a7bb424e82a8c4cbec5c5309994af06d825300;

    /// @notice role that allows to connect vaults to the hub
    bytes32 public constant VAULT_MASTER_ROLE = keccak256("vaults.VaultHub.VaultMasterRole");
<<<<<<< HEAD
    /// @notice role that allows to add factories and vault implementations to hub
    bytes32 public constant VAULT_REGISTRY_ROLE = keccak256("vaults.VaultHub.VaultRegistryRole");
    /// @notice role that allows to accrue withdrawals obligation on the vault
    bytes32 public constant CORE_WITHDRAWAL_MANAGER_ROLE = keccak256("vaults.VaultHub.CoreWithdrawalManagerRole");
    /// @notice role that allows to fulfill withdrawal obligations by exiting validators
    bytes32 public constant CORE_WITHDRAWAL_EXECUTOR_ROLE = keccak256("vaults.VaultHub.CoreWithdrawalExecutorRole");
=======
    /// @notice role that allows to set allowed codehashes
    bytes32 public constant VAULT_CODEHASH_SET_ROLE = keccak256("vaults.VaultHub.VaultCodehashSetRole");
>>>>>>> 9a11b096
    /// @notice amount of ETH that is locked on the vault on connect and can be withdrawn on disconnect only
    uint256 public constant CONNECT_DEPOSIT = 1 ether;
    /// @notice The time delta for report freshness check
    uint256 public constant REPORT_FRESHNESS_DELTA = 2 days;

    /// @dev basis points base
    uint256 internal constant TOTAL_BASIS_POINTS = 100_00;
    /// @notice length of the validator pubkey in bytes
    uint256 internal constant PUBLIC_KEY_LENGTH = 48;

    /// @notice codehash of the account with no code
    bytes32 private constant EMPTY_CODEHASH = keccak256("");

    // -----------------------------
    //           IMMUTABLES
    // -----------------------------

    /// @notice limit for a single vault share limit relative to Lido TVL in basis points
    uint256 public immutable MAX_RELATIVE_SHARE_LIMIT_BP;

    ILido public immutable LIDO;
    ILidoLocator public immutable LIDO_LOCATOR;

    /// @param _locator Lido Locator contract
    /// @param _lido Lido stETH contract
    /// @param _maxRelativeShareLimitBP Maximum share limit relative to TVL in basis points
    constructor(ILidoLocator _locator, ILido _lido, uint256 _maxRelativeShareLimitBP) {
        if (_maxRelativeShareLimitBP == 0) revert ZeroArgument();
        if (_maxRelativeShareLimitBP > TOTAL_BASIS_POINTS)
            revert MaxRelativeShareLimitBPTooHigh(_maxRelativeShareLimitBP, TOTAL_BASIS_POINTS);

        MAX_RELATIVE_SHARE_LIMIT_BP = _maxRelativeShareLimitBP;

        LIDO_LOCATOR = _locator;
        LIDO = _lido;

        _disableInitializers();
    }

    /// @dev used to perform rebalance operations
    receive() external payable {}

    function initialize(address _admin, address _coreWithdrawalManager) external initializer {
        if (_admin == address(0)) revert ZeroArgument();
        if (_coreWithdrawalManager == address(0)) revert ZeroArgument();

         __AccessControlEnumerable_init();

        // the stone in the elevator. index 0 is reserved for not connected vaults
        _storage().vaults.push(address(0));

        _grantRole(DEFAULT_ADMIN_ROLE, _admin);
        _grantRole(CORE_WITHDRAWAL_MANAGER_ROLE, _coreWithdrawalManager);
    }

<<<<<<< HEAD
    /// @notice Set if a vault proxy codehash is allowed to be connected to the hub
    /// @param _codehash vault proxy codehash
    /// @param _allowed true to add, false to remove
    function setAllowedCodehash(bytes32 _codehash, bool _allowed) external onlyRole(VAULT_REGISTRY_ROLE) {
        if (_codehash == bytes32(0)) revert ZeroArgument();
        if (_codehash == EMPTY_CODEHASH) revert ZeroCodehash();

        _storage().codehashes[_codehash] = _allowed;

        emit AllowedCodehashUpdated(_codehash, _allowed);
    }

    /// @notice Sets the unsettled withdrawals obligation for the vault
    /// @param _vault The address of the vault
    /// @param _value The value of the unsettled withdrawals obligation
    function setUnsettledWithdrawals(address _vault, uint256 _value) external onlyRole(CORE_WITHDRAWAL_MANAGER_ROLE) {
        uint256 liability = _getPooledEthBySharesRoundUp(_vaultRecord(_vault).liabilityShares);
        if (_value > liability) revert WithdrawalsObligationValueTooHigh(_vault, _value);

        _vaultObligations(_vault).unsettledWithdrawals = uint128(_value);

        emit WithdrawalsObligationUpdated(_vault, _value);
    }

=======
>>>>>>> 9a11b096
    /// @notice returns the number of vaults connected to the hub
    /// @dev since index 0 is reserved for not connected vaults, it's always 1 less than the vaults array length
    function vaultsCount() external view returns (uint256) {
        return _storage().vaults.length - 1;
    }

    /// @notice returns the vault address by its index
    /// @param _index index of the vault in the 1-based list of vaults. possible range [1, vaultsCount()]
    /// @dev Indexes is guaranteed to be stable only in one transaction.
    function vaultByIndex(uint256 _index) external view returns (address) {
        if (_index == 0) revert ZeroIndex();
        return _storage().vaults[_index];
    }

    /// @return connection parameters struct for the given vault
    /// @dev it returns empty struct if the vault is not connected to the hub
    /// @dev it may return connection even if it's pending to be disconnected
    function vaultConnection(address _vault) external view returns (VaultConnection memory) {
        return _vaultConnection(_vault);
    }

    /// @return the accounting record struct for the given vault
    /// @dev it returns empty struct if the vault is not connected to the hub
    function vaultRecord(address _vault) external view returns (VaultRecord memory) {
        return _vaultRecord(_vault);
    }

    /// @notice obligations for the vault
    /// @return obligations obligations for the vault
    function vaultObligations(address _vault) external view returns (VaultObligations memory) {
        return _vaultObligations(_vault);
    }

    /// @return true if the vault is connected to the hub
    function isVaultConnected(address _vault) external view returns (bool) {
        return _storage().connections[_vault].vaultIndex != 0;
    }

    /// @return total value of the vault (as of the latest report received)
    /// @dev returns 0 if the vault is not connected
    function totalValue(address _vault) external view returns (uint256) {
        return _totalValue(_vaultRecord(_vault));
    }

    /// @return amount of ether that is available for the vault to withdraw
    function availableBalance(address _vault) external view returns (uint256) {
        return _availableBalance(_vault);
    }

    /// @return liability shares of the vault
    /// @dev returns 0 if the vault is not connected
    function liabilityShares(address _vault) external view returns (uint256) {
        return _vaultRecord(_vault).liabilityShares;
    }

    /// @return locked amount of ether for the vault
    /// @dev returns 0 if the vault is not connected
    function locked(address _vault) external view returns (uint256) {
        return _vaultRecord(_vault).locked;
    }

    /// @return amount of ether that is part of the vault's total value and is not locked as a collateral
    /// @dev returns 0 if the vault is not connected
    function unlocked(address _vault) external view returns (uint256) {
        return _unlocked(_vaultRecord(_vault));
    }

    /// @return latest report for the vault
    /// @dev returns empty struct if the vault is not connected
    function latestReport(address _vault) external view returns (Report memory) {
        return _vaultRecord(_vault).report;
    }

    /// @return total value of the vaults obligations
    function unsettledObligations(address _vault) public view returns (uint256) {
        return _unsettledObligations(_vault);
    }

    /// @return true if the report for the vault is fresh, false otherwise
    /// @dev returns false if the vault is not connected
    function isReportFresh(address _vault) external view returns (bool) {
        return _isReportFresh(_vaultRecord(_vault));
    }

    /// @notice checks if the vault is healthy by comparing its total value after applying rebalance threshold
    ///         against current liability shares
    /// @param _vault vault address
    /// @return true if vault is healthy, false otherwise
    /// @dev returns true if the vault is not connected
    function isVaultHealthy(address _vault) external view returns (bool) {
        return _isVaultHealthy(_vaultConnection(_vault), _vaultRecord(_vault));
    }

    /// @notice calculate ether amount to make the vault healthy using rebalance
    /// @param _vault vault address
    /// @return amount to rebalance or UINT256_MAX if it's impossible to make the vault healthy using rebalance
    /// @dev returns 0 if the vault is not connected
    function rebalanceShortfall(address _vault) external view returns (uint256) {
        return _rebalanceShortfall(_vaultConnection(_vault), _vaultRecord(_vault));
    }

    /// @notice Set if a vault proxy codehash is allowed to be connected to the hub
    /// @param _codehash vault proxy codehash
    /// @param _allowed true to add, false to remove
    function setAllowedCodehash(bytes32 _codehash, bool _allowed) external onlyRole(VAULT_CODEHASH_SET_ROLE) {
        if (_codehash == bytes32(0)) revert ZeroArgument();
        if (_codehash == EMPTY_CODEHASH) revert ZeroCodehash();

        Storage storage $ = _storage();
        $.codehashes[_codehash] = _allowed;

        emit AllowedCodehashUpdated(_codehash, _allowed);
    }

    /// @notice connects a vault to the hub in permissionless way, get limits from the Operator Grid
    /// @param _vault vault address
    /// @dev vault should have transferred ownership to the VaultHub contract
    function connectVault(address _vault) external whenResumed {
        if (_vault == address(0)) revert VaultZeroAddress();

        IStakingVault vault_ = IStakingVault(_vault);
        if (vault_.pendingOwner() != address(this)) revert VaultHubNotPendingOwner(_vault);
        if (vault_.isOssified()) revert VaultOssified(_vault);
        if (vault_.depositor() != LIDO_LOCATOR.predepositGuarantee()) revert PDGNotDepositor(_vault);

        (
            , // nodeOperatorInTier
            , // tierId
            uint256 shareLimit,
            uint256 reserveRatioBP,
            uint256 forcedRebalanceThresholdBP,
            uint256 infraFeeBP,
            uint256 liquidityFeeBP,
            uint256 reservationFeeBP
        ) = _operatorGrid().vaultInfo(_vault);

        _connectVault(_vault,
            shareLimit,
            reserveRatioBP,
            forcedRebalanceThresholdBP,
            infraFeeBP,
            liquidityFeeBP,
            reservationFeeBP
        );

        IStakingVault(_vault).acceptOwnership();

        emit VaultConnected(
            _vault,
            shareLimit,
            reserveRatioBP,
            forcedRebalanceThresholdBP,
            infraFeeBP,
            liquidityFeeBP,
            reservationFeeBP
        );
    }

    /// @notice updates share limit for the vault
    /// Setting share limit to zero actually pause the vault's ability to mint
    /// @param _vault vault address
    /// @param _shareLimit new share limit
    /// @dev msg.sender must have VAULT_MASTER_ROLE
    function updateShareLimit(address _vault, uint256 _shareLimit) external onlyRole(VAULT_MASTER_ROLE) {
        if (_vault == address(0)) revert ZeroArgument();
        if (_shareLimit > _maxSaneShareLimit()) revert ShareLimitTooHigh(_vault, _shareLimit, _maxSaneShareLimit());

        VaultConnection storage connection = _checkConnection(_vault);
        connection.shareLimit = uint96(_shareLimit);

        emit VaultShareLimitUpdated(_vault, _shareLimit);
    }

    /// @notice updates fees for the vault
    /// @param _vault vault address
    /// @param _infraFeeBP new infra fee in basis points
    /// @param _liquidityFeeBP new liquidity fee in basis points
    /// @param _reservationFeeBP new reservation fee in basis points
    /// @dev msg.sender must have VAULT_MASTER_ROLE
    function updateVaultFees(
        address _vault,
        uint256 _infraFeeBP,
        uint256 _liquidityFeeBP,
        uint256 _reservationFeeBP
    ) external onlyRole(VAULT_MASTER_ROLE) {
        if (_vault == address(0)) revert ZeroArgument();
        if (_infraFeeBP > TOTAL_BASIS_POINTS) revert InfraFeeTooHigh(_vault, _infraFeeBP, TOTAL_BASIS_POINTS);
        if (_liquidityFeeBP > TOTAL_BASIS_POINTS) revert LiquidityFeeTooHigh(_vault, _liquidityFeeBP, TOTAL_BASIS_POINTS);
        if (_reservationFeeBP > TOTAL_BASIS_POINTS) revert ReservationFeeTooHigh(_vault, _reservationFeeBP, TOTAL_BASIS_POINTS);

        VaultConnection storage connection = _checkConnection(_vault);
        connection.infraFeeBP = uint16(_infraFeeBP);
        connection.liquidityFeeBP = uint16(_liquidityFeeBP);
        connection.reservationFeeBP = uint16(_reservationFeeBP);

        emit VaultFeesUpdated(_vault, _infraFeeBP, _liquidityFeeBP, _reservationFeeBP);
    }

    /// @notice updates the vault's connection parameters
    /// @dev Reverts if the vault is not healthy as of latest report
    /// @param _vault vault address
    /// @param _shareLimit new share limit
    /// @param _reserveRatioBP new reserve ratio
    /// @param _forcedRebalanceThresholdBP new forced rebalance threshold
    /// @param _infraFeeBP new infra fee
    /// @param _liquidityFeeBP new liquidity fee
    /// @param _reservationFeeBP new reservation fee
    function updateConnection(
        address _vault,
        uint256 _shareLimit,
        uint256 _reserveRatioBP,
        uint256 _forcedRebalanceThresholdBP,
        uint256 _infraFeeBP,
        uint256 _liquidityFeeBP,
        uint256 _reservationFeeBP
    ) external {
        if (msg.sender != address(_operatorGrid())) revert NotAuthorized();
        if (_shareLimit > _maxSaneShareLimit()) revert ShareLimitTooHigh(_vault, _shareLimit, _maxSaneShareLimit());

        VaultConnection storage connection = _checkConnection(_vault);
        VaultRecord storage record = _vaultRecord(_vault);

        uint256 totalValue_ = _totalValue(record);
        uint256 liabilityShares_ = record.liabilityShares;

        if (_isThresholdBreached(totalValue_, liabilityShares_, _reserveRatioBP)) {
            revert VaultMintingCapacityExceeded(_vault, totalValue_, liabilityShares_, _reserveRatioBP);
        }

        connection.shareLimit = uint96(_shareLimit);
        connection.reserveRatioBP = uint16(_reserveRatioBP);
        connection.forcedRebalanceThresholdBP = uint16(_forcedRebalanceThresholdBP);
        connection.infraFeeBP = uint16(_infraFeeBP);
        connection.liquidityFeeBP = uint16(_liquidityFeeBP);
        connection.reservationFeeBP = uint16(_reservationFeeBP);

        emit VaultConnectionUpdated(
            _vault,
            _shareLimit,
            _reserveRatioBP,
            _forcedRebalanceThresholdBP,
            _infraFeeBP,
            _liquidityFeeBP,
            _reservationFeeBP
        );
    }

    /// @notice disconnect a vault from the hub
    /// @param _vault vault address
    /// @dev msg.sender must have VAULT_MASTER_ROLE
    /// @dev vault's `liabilityShares` should be zero
    function disconnect(address _vault) external onlyRole(VAULT_MASTER_ROLE) {
        _initiateDisconnection(_vault, _checkConnection(_vault), _vaultRecord(_vault));

        emit VaultDisconnectInitiated(_vault);
    }

    /// @notice update of the vault data by the lazy oracle report
    /// @param _vault the address of the vault
    /// @param _reportTimestamp the timestamp of the report
    /// @param _reportTotalValue the total value of the vault
    /// @param _reportInOutDelta the inOutDelta of the vault
    /// @param _reportFeeCharged the feeCharged of the vault
    /// @param _reportLiabilityShares the liabilityShares of the vault
    function applyVaultReport(
        address _vault,
        uint64 _reportTimestamp,
        uint256 _reportTotalValue,
        int256 _reportInOutDelta,
        uint256 _reportFeeCharged,
        uint256 _reportLiabilityShares
    ) external {
        if (msg.sender != LIDO_LOCATOR.lazyOracle()) revert NotAuthorized();

        VaultConnection storage connection = _vaultConnection(_vault);
        VaultRecord storage record = _vaultRecord(_vault);

        // here we don't check the reported values but rely on the oracle to preserve vault indexes
        if (connection.pendingDisconnect) {
            IStakingVault(_vault).transferOwnership(connection.owner);
            // we rely on the oracle to preserve vault index
            _deleteVault(_vault, connection);

            emit VaultDisconnectCompleted(_vault);
            return;
        }

        if (_reportFeeCharged < _vaultObligations(_vault).settledTreasuryFees) {
            revert InvalidFees(_vault, _reportFeeCharged, _vaultObligations(_vault).settledTreasuryFees);
        }

        uint256 newLiabilityShares = Math256.max(record.liabilityShares, _reportLiabilityShares);
        uint256 newLiability = _getPooledEthBySharesRoundUp(newLiabilityShares);

        // locked ether can only be increased asynchronously once the oracle settled the new floor value
        // as of reference slot to prevent slashing upsides in between the report gathering and delivering
        uint256 lockedEther = Math256.max(
            newLiability * TOTAL_BASIS_POINTS
                    / (TOTAL_BASIS_POINTS - connection.reserveRatioBP),
            connection.pendingDisconnect ? 0 : CONNECT_DEPOSIT
        );

        record.report = Report(
            uint128(_reportTotalValue),
            int128(_reportInOutDelta)
        );
        record.reportTimestamp = _reportTimestamp;
        record.locked = uint128(lockedEther);
        record.liabilityShares = uint96(newLiabilityShares);

        _settleObligations(_vault, record, _reportFeeCharged - _vaultObligations(_vault).settledTreasuryFees, newLiability);

        IStakingVault vault_ = IStakingVault(_vault);
        if (!_isVaultHealthy(connection, record) && !vault_.beaconChainDepositsPaused()) {
                vault_.pauseBeaconChainDeposits();
            }

        emit VaultReportApplied(_vault, _reportTimestamp, _reportTotalValue, _reportInOutDelta, _reportFeeCharged,
                _reportLiabilityShares
            );
    }

    /// @notice sets the owner of the vault
    /// @param _vault vault address
    /// @param _owner new owner address
    /// @dev msg.sender should be vault's owner
    function setVaultOwner(address _vault, address _owner) external {
        if (_owner == address(0)) revert ZeroArgument();
        VaultConnection storage connection = _checkConnectionAndOwner(_vault);

        connection.owner = _owner;

        emit VaultOwnerSet(_vault, _owner);
    }

    /// @notice disconnects a vault from the hub
    /// @param _vault vault address
    /// @dev msg.sender should be vault's owner
    /// @dev vault's `liabilityShares` should be zero
    function voluntaryDisconnect(address _vault) external whenResumed {
        VaultConnection storage connection = _checkConnectionAndOwner(_vault);

        _initiateDisconnection(_vault, connection, _vaultRecord(_vault));

        emit VaultDisconnectInitiated(_vault);
    }

    /// @notice funds the vault passing ether as msg.value
    /// @param _vault vault address
    /// @dev msg.sender should be vault's owner
    function fund(address _vault) external payable {
        _checkConnectionAndOwner(_vault);

<<<<<<< HEAD
        _vaultRecord(_vault).inOutDelta += int128(int256(msg.value));
=======
        VaultRecord storage record = _storage().records[_vault];

        int128 inOutDelta_ = record.inOutDelta + int128(int256(msg.value));
        record.inOutDelta = inOutDelta_;

        emit VaultInOutDeltaUpdated(_vault, inOutDelta_);
>>>>>>> 9a11b096

        IStakingVault(_vault).fund{value: msg.value}();
    }

    /// @notice withdraws ether from the vault to the recipient address
    /// @param _vault vault address
    /// @param _recipient recipient address
    /// @param _ether amount of ether to withdraw
    /// @dev msg.sender should be vault's owner
    function withdraw(address _vault, address _recipient, uint256 _ether) external {
        _checkConnectionAndOwner(_vault);

        VaultRecord storage record = _vaultRecord(_vault);
        if (!_isReportFresh(record)) revert VaultReportStale(_vault);

        uint256 unlocked_ = _unlocked(record);
        if (_ether > unlocked_) revert InsufficientUnlocked(unlocked_, _ether);

        _checkAvailableBalance(_vault, _ether);

        _withdrawFromVault(_vault, record, _recipient, _ether);

        if (_totalValue(record) < record.locked) revert TotalValueBelowLockedAmount();
    }

    /// @notice Rebalances StakingVault by withdrawing ether to VaultHub
    /// @param _vault vault address
    /// @param _ether amount of ether to rebalance
    /// @dev msg.sender should be vault's owner
    function rebalance(address _vault, uint256 _ether) external {
        _checkConnectionAndOwner(_vault);

        _rebalance(_vault, _vaultRecord(_vault), _ether);
    }

    /// @notice mint StETH shares backed by vault external balance to the receiver address
    /// @param _vault vault address
    /// @param _recipient address of the receiver
    /// @param _amountOfShares amount of stETH shares to mint
    function mintShares(address _vault, address _recipient, uint256 _amountOfShares) external whenResumed {
        if (_recipient == address(0)) revert ZeroArgument();
        if (_amountOfShares == 0) revert ZeroArgument();

        VaultConnection storage connection = _checkConnectionAndOwner(_vault);

        VaultRecord storage record = _vaultRecord(_vault);

        uint256 vaultSharesAfterMint = record.liabilityShares + _amountOfShares;
        if (vaultSharesAfterMint > connection.shareLimit) revert ShareLimitExceeded(_vault, connection.shareLimit);

        if (!_isReportFresh(record)) revert VaultReportStale(_vault);

        uint256 maxMintableRatioBP = TOTAL_BASIS_POINTS - connection.reserveRatioBP;
        uint256 maxMintableEther = (_totalValue(record) * maxMintableRatioBP) / TOTAL_BASIS_POINTS;
        uint256 stETHAfterMint = _getPooledEthBySharesRoundUp(vaultSharesAfterMint);
        if (stETHAfterMint > maxMintableEther) {
            revert InsufficientTotalValueToMint(_vault, _totalValue(record));
        }

        // Calculate the minimum ETH that needs to be locked in the vault to maintain the reserve ratio
        uint256 etherToLock = (stETHAfterMint * TOTAL_BASIS_POINTS) / maxMintableRatioBP;

        if (etherToLock > record.locked) {
            record.locked = uint128(etherToLock);
        }

        record.liabilityShares = uint96(vaultSharesAfterMint);
        _operatorGrid().onMintedShares(_vault, _amountOfShares);
        LIDO.mintExternalShares(_recipient, _amountOfShares);

        emit MintedSharesOnVault(_vault, _amountOfShares, record.locked);
    }

    /// @notice burn steth shares from the balance of the VaultHub contract
    /// @param _vault vault address
    /// @param _amountOfShares amount of shares to burn
    /// @dev msg.sender should be vault's owner
    /// @dev this function is designed to be used by the smart contract, for EOA see `transferAndBurnShares`
    function burnShares(address _vault, uint256 _amountOfShares) public whenResumed {
        if (_amountOfShares == 0) revert ZeroArgument();
        _checkConnectionAndOwner(_vault);

        VaultRecord storage record = _vaultRecord(_vault);

        uint256 liabilityShares_ = record.liabilityShares;
        if (liabilityShares_ < _amountOfShares) revert InsufficientSharesToBurn(_vault, liabilityShares_);

        record.liabilityShares = uint96(liabilityShares_ - _amountOfShares);

        LIDO.burnExternalShares(_amountOfShares);
        _operatorGrid().onBurnedShares(_vault, _amountOfShares);

        emit BurnedSharesOnVault(_vault, _amountOfShares);
    }

    /// @notice separate burn function for EOA vault owners; requires vaultHub to be approved to transfer stETH
    /// @dev msg.sender should be vault's owner
    function transferAndBurnShares(address _vault, uint256 _amountOfShares) external {
        LIDO.transferSharesFrom(msg.sender, address(this), _amountOfShares);

        burnShares(_vault, _amountOfShares);
    }

    /// @notice pauses beacon chain deposits for the vault
    /// @param _vault vault address
    /// @dev msg.sender should be vault's owner
    function pauseBeaconChainDeposits(address _vault) external {
        _checkConnectionAndOwner(_vault);

        IStakingVault(_vault).pauseBeaconChainDeposits();
    }

    /// @notice resumes beacon chain deposits for the vault
    /// @param _vault vault address
    /// @dev msg.sender should be vault's owner
    function resumeBeaconChainDeposits(address _vault) external {
        VaultConnection storage connection = _checkConnectionAndOwner(_vault);
        if (!_isVaultHealthy(connection, _vaultRecord(_vault))) revert UnhealthyVaultCannotDeposit(_vault);

        IStakingVault(_vault).resumeBeaconChainDeposits();
    }

    /// @notice Emits a request event for the node operator to perform validator exit
    /// @param _vault vault address
    /// @param _pubkeys array of public keys of the validators to exit
    /// @dev msg.sender should be vault's owner
    function requestValidatorExit(address _vault, bytes calldata _pubkeys) external {
        _checkConnectionAndOwner(_vault);

        IStakingVault(_vault).requestValidatorExit(_pubkeys);
    }

    /// @notice Triggers validator exit for the vault using EIP-7002
    /// @param _vault vault address
    /// @param _pubkeys array of public keys of the validators to exit
    /// @dev msg.sender should be vault's owner
    function triggerValidatorWithdrawals(
        address _vault,
        bytes calldata _pubkeys,
        uint64[] calldata _amounts,
        address _refundRecipient
    ) external payable {
        VaultConnection storage connection = _checkConnection(_vault);

        bool isWithdrawalExecutor = hasRole(CORE_WITHDRAWAL_EXECUTOR_ROLE, msg.sender);
        if (msg.sender != connection.owner && !isWithdrawalExecutor) revert NotAuthorized();
        if (isWithdrawalExecutor && _vaultObligations(_vault).unsettledWithdrawals == 0) revert NotAuthorized();

        VaultRecord storage record = _vaultRecord(_vault);

        // disallow partial validator withdrawals when the vault is unhealthy,
        // in order to prevent the vault owner from jamming the consensus layer withdrawal queue
        // delaying the forceful validator exits required for rebalancing the vault
        if (!_isVaultHealthy(connection, record)) {
            for (uint256 i = 0; i < _amounts.length; i++) {
                if (_amounts[i] > 0) revert PartialValidatorWithdrawalNotAllowed();
            }
        }

        IStakingVault(_vault).triggerValidatorWithdrawals{value: msg.value}(_pubkeys, _amounts, _refundRecipient);
    }

    /// @notice Triggers validator exit for the vault using EIP-7002 permissionlessly if the vault is unhealthy
    /// @param _vault address of the vault to exit validators from
    /// @param _pubkeys public keys of the validators to exit
    /// @param _refundRecipient address that will receive the refund for transaction costs
    /// @dev    When the vault becomes unhealthy, anyone can force its validators to exit the beacon chain
    ///         This returns the vault's deposited ETH back to vault's balance and allows to rebalance the vault
    function forceValidatorExit(address _vault, bytes calldata _pubkeys, address _refundRecipient) external payable {
        VaultConnection storage connection = _checkConnectionAndOwner(_vault);
        VaultRecord storage record = _vaultRecord(_vault);

        if (_isVaultHealthy(connection, record)) revert AlreadyHealthy(_vault);

        uint64[] memory amounts = new uint64[](0);

        IStakingVault(_vault).triggerValidatorWithdrawals{value: msg.value}(_pubkeys, amounts, _refundRecipient);

        emit ValidatorExitTriggered(_vault, _pubkeys, _refundRecipient, true);
    }

    /// @notice Permissionless rebalance for unhealthy vaults
    /// @param _vault vault address
    /// @dev rebalance all available amount of ether until the vault is healthy
    function forceRebalance(address _vault) external {
        VaultConnection storage connection = _checkConnection(_vault);
        VaultRecord storage record = _vaultRecord(_vault);

        uint256 fullRebalanceAmount = _rebalanceShortfall(connection, record);
        if (fullRebalanceAmount == 0) revert AlreadyHealthy(_vault);

        // TODO: add some gas compensation here
        _rebalance(_vault, record, Math256.min(fullRebalanceAmount, _vault.balance));
    }

    /// @notice Allows a vault owner to repay all outstanding obligations
    /// @param _vault The address of the vault
    /// @dev msg.sender should be vault's owner
    function settleObligations(address _vault) external {
        VaultConnection storage connection = _checkConnection(_vault);
        if (msg.sender != connection.owner) revert NotAuthorized();

        VaultRecord storage record = _vaultRecord(_vault);
        _settleObligations(
            _vault,
            record,
            _vaultObligations(_vault).unsettledTreasuryFees,
            _getPooledEthBySharesRoundUp(record.liabilityShares)
        );
    }

    function _unsettledObligations(address _vault) internal view returns (uint256) {
        VaultObligations storage o = _vaultObligations(_vault);
        return o.unsettledWithdrawals + o.unsettledTreasuryFees - o.settledTreasuryFees;
    }

    function _settleObligations(
        address _vault,
        VaultRecord storage _record,
        uint256 _outstandingFees,
        uint256 _liability
    ) internal {
        (uint256 valueToRebalance, uint256 valueToTransfer) = _calculateSettlementOnReport(_vault, _outstandingFees, _liability);

        if (valueToRebalance > 0) _rebalance(_vault, _record, valueToRebalance);
        if (valueToTransfer > 0) {
            _withdrawFromVault(_vault, _record, LIDO_LOCATOR.treasury(), valueToTransfer);
            _vaultObligations(_vault).settledTreasuryFees += uint128(valueToTransfer);
        }
    }

    function _connectVault(
        address _vault,
        uint256 _shareLimit,
        uint256 _reserveRatioBP,
        uint256 _forcedRebalanceThresholdBP,
        uint256 _infraFeeBP,
        uint256 _liquidityFeeBP,
        uint256 _reservationFeeBP
    ) internal {
        if (_reserveRatioBP == 0) revert ZeroArgument();
        if (_reserveRatioBP > TOTAL_BASIS_POINTS)
            revert ReserveRatioTooHigh(_vault, _reserveRatioBP, TOTAL_BASIS_POINTS);
        if (_forcedRebalanceThresholdBP == 0) revert ZeroArgument();
        if (_forcedRebalanceThresholdBP > _reserveRatioBP)
            revert ForcedRebalanceThresholdTooHigh(_vault, _forcedRebalanceThresholdBP, _reserveRatioBP);
        if (_infraFeeBP > TOTAL_BASIS_POINTS) revert InfraFeeTooHigh(_vault, _infraFeeBP, TOTAL_BASIS_POINTS);
        if (_liquidityFeeBP > TOTAL_BASIS_POINTS) revert LiquidityFeeTooHigh(_vault, _liquidityFeeBP, TOTAL_BASIS_POINTS);
        if (_reservationFeeBP > TOTAL_BASIS_POINTS) revert ReservationFeeTooHigh(_vault, _reservationFeeBP, TOTAL_BASIS_POINTS);
        if (_shareLimit > _maxSaneShareLimit()) revert ShareLimitTooHigh(_vault, _shareLimit, _maxSaneShareLimit());

        uint256 vaultIndex = _vaultConnection(_vault).vaultIndex;
        if (vaultIndex != 0) revert AlreadyConnected(_vault, vaultIndex);
        bytes32 codehash = address(_vault).codehash;
        if (!_storage().codehashes[codehash]) revert CodehashNotAllowed(_vault, codehash);
        uint256 vaultBalance = _vault.balance;
        if (vaultBalance < CONNECT_DEPOSIT) revert VaultInsufficientBalance(_vault, vaultBalance, CONNECT_DEPOSIT);

<<<<<<< HEAD
        Report memory report = Report(
            uint128(vaultBalance), // totalValue
            int128(int256(vaultBalance)) // inOutDelta
        );

        VaultObligations memory obligations = VaultObligations(
            uint128(0), // unsettledWithdrawals
            uint128(0), // unsettledTreasuryFees
            uint128(0) // settledTreasuryFees
        );

        VaultConnection memory connection = VaultConnection(
            IStakingVault(_vault).owner(),
            uint96(_shareLimit),
            0, // vaultIndex
            false, // pendingDisconnect
            uint16(_reserveRatioBP),
            uint16(_forcedRebalanceThresholdBP),
            uint16(_infraFeeBP),
            uint16(_liquidityFeeBP),
            uint16(_reservationFeeBP)
        );

        VaultRecord memory record = VaultRecord(
            report,
            uint128(CONNECT_DEPOSIT), // locked
            0, // liabilityShares
            uint64(block.timestamp), // reportTimestamp
            report.inOutDelta // inOutDelta
        );
=======
        Report memory report = Report({
            totalValue: uint128(vaultBalance),
            inOutDelta: int128(int256(vaultBalance))
        });

        VaultConnection memory connection = VaultConnection({
            owner: IStakingVault(_vault).owner(),
            shareLimit: uint96(_shareLimit),
            vaultIndex: uint96($.vaults.length),
            pendingDisconnect: false,
            reserveRatioBP: uint16(_reserveRatioBP),
            forcedRebalanceThresholdBP: uint16(_forcedRebalanceThresholdBP),
            treasuryFeeBP: uint16(_treasuryFeeBP)
        });

        VaultRecord memory record = VaultRecord({
            report: report,
            locked: uint128(CONNECT_DEPOSIT),
            liabilityShares: 0,
            reportTimestamp: uint64(block.timestamp),
            inOutDelta: report.inOutDelta,
            feeSharesCharged: uint96(0)
        });
>>>>>>> 9a11b096

        _addVault(_vault, connection, record, obligations);
    }

    function _initiateDisconnection(
        address _vault,
        VaultConnection storage _connection,
        VaultRecord storage _record
    ) internal {
        uint256 liabilityShares_ = _record.liabilityShares;
        if (liabilityShares_ > 0) {
            revert NoLiabilitySharesShouldBeLeft(_vault, liabilityShares_);
        }

        uint256 unsettledObligations_ = unsettledObligations(_vault);
        if (unsettledObligations_ > 0) {
            revert OutstandingObligationsExist(_vault, unsettledObligations_);
        }

        _connection.pendingDisconnect = true;
    }

    function _rebalance(address _vault, VaultRecord storage _record, uint256 _ether) internal {
        if (_ether == 0) revert ZeroArgument();
        if (_ether > _vault.balance) revert InsufficientBalance(_vault.balance, _ether);

        uint256 totalValue_ = _totalValue(_record);
        if (_ether > totalValue_) revert RebalanceAmountExceedsTotalValue(totalValue_, _ether);

        uint256 sharesToBurn = LIDO.getSharesByPooledEth(_ether);
        uint256 liabilityShares_ = _record.liabilityShares;
        if (liabilityShares_ < sharesToBurn) revert InsufficientSharesToBurn(msg.sender, liabilityShares_);

        _record.liabilityShares = uint96(liabilityShares_ - sharesToBurn);
        _withdrawFromVault(_vault, _record, address(this), _ether);
        LIDO.rebalanceExternalEtherToInternal{value: _ether}();

        emit VaultRebalanced(_vault, sharesToBurn);
    }

    function _withdrawFromVault(
        address _vault,
        VaultRecord storage _record,
        address _recipient,
        uint256 _amount
    ) internal {
        int128 inOutDelta_ = _record.inOutDelta - int128(int256(_amount));
        _record.inOutDelta = inOutDelta_;

        emit VaultInOutDeltaUpdated(_vault, inOutDelta_);

        IStakingVault(_vault).withdraw(_recipient, _amount);
    }

    function _rebalanceShortfall(
        VaultConnection storage _connection,
        VaultRecord storage _record
    ) internal view returns (uint256) {
        uint256 totalValue_ = _totalValue(_record);
        bool isHealthy = _isVaultHealthy(_connection, _record);

        // Health vault do not need to rebalance
        if (isHealthy) {
            return 0;
        }

        uint256 liabilityStETH = _getPooledEthBySharesRoundUp(_record.liabilityShares);
        uint256 reserveRatioBP = _connection.reserveRatioBP;
        uint256 maxMintableRatio = (TOTAL_BASIS_POINTS - reserveRatioBP);

        // Impossible to rebalance a vault with deficit
        if (liabilityStETH >= totalValue_) {
            // return MAX_UINT_256
            return type(uint256).max;
        }

        // (liabilityStETH - X) / (vault.totalValue() - X) = maxMintableRatio / TOTAL_BASIS_POINTS
        // (liabilityStETH - X) * TOTAL_BASIS_POINTS = (vault.totalValue() - X) * maxMintableRatio
        // liabilityStETH * TOTAL_BASIS_POINTS - X * TOTAL_BASIS_POINTS = totalValue * maxMintableRatio - X * maxMintableRatio
        // X * maxMintableRatio - X * TOTAL_BASIS_POINTS = totalValue * maxMintableRatio - liabilityStETH * TOTAL_BASIS_POINTS
        // X * (maxMintableRatio - TOTAL_BASIS_POINTS) = vault.totalValue() * maxMintableRatio - liabilityStETH * TOTAL_BASIS_POINTS
        // X = (vault.totalValue() * maxMintableRatio - liabilityStETH * TOTAL_BASIS_POINTS) / (maxMintableRatio - TOTAL_BASIS_POINTS)
        // X = (liabilityStETH * TOTAL_BASIS_POINTS - vault.totalValue() * maxMintableRatio) / (TOTAL_BASIS_POINTS - maxMintableRatio)
        // reserveRatio = TOTAL_BASIS_POINTS - maxMintableRatio
        // X = (liabilityStETH * TOTAL_BASIS_POINTS - totalValue * maxMintableRatio) / reserveRatio

        return (liabilityStETH * TOTAL_BASIS_POINTS - totalValue_ * maxMintableRatio) / reserveRatioBP;
    }

    /// @dev check if the share limit is within the upper bound set by MAX_RELATIVE_SHARE_LIMIT_BP
    function _maxSaneShareLimit() internal view returns (uint256) {
        return (LIDO.getTotalShares() * MAX_RELATIVE_SHARE_LIMIT_BP) / TOTAL_BASIS_POINTS;
    }

    function _unlocked(VaultRecord storage _record) internal view returns (uint256) {
        uint256 totalValue_ = _totalValue(_record);
        uint256 locked_ = _record.locked;

        if (locked_ > totalValue_) return 0;

        return totalValue_ - locked_;
    }

    function _totalValue(VaultRecord storage _record) internal view returns (uint256) {
        Report memory report = _record.report;
        return uint256(int256(uint256(report.totalValue)) + _record.inOutDelta - report.inOutDelta);
    }

    function _isReportFresh(VaultRecord storage _record) internal view returns (bool) {
        uint256 latestReportTimestamp = LazyOracle(LIDO_LOCATOR.lazyOracle()).latestReportTimestamp();
        return
            latestReportTimestamp <= _record.reportTimestamp &&
            block.timestamp - latestReportTimestamp < REPORT_FRESHNESS_DELTA;
    }

    function _isVaultHealthy(VaultConnection storage _connection, VaultRecord storage _record) internal view returns (bool) {
        return !_isThresholdBreached(
            _totalValue(_record),
            _record.liabilityShares,
            _connection.forcedRebalanceThresholdBP
        );
    }

    /// @dev Returns true if the vault liability breached the given threshold (inverted)
    function _isThresholdBreached(
        uint256 _vaultTotalValue,
        uint256 _vaultLiabilityShares,
        uint256 _thresholdBP
    ) internal view returns (bool) {
        uint256 liability = _getPooledEthBySharesRoundUp(_vaultLiabilityShares);
        return liability > _vaultTotalValue * (TOTAL_BASIS_POINTS - _thresholdBP) / TOTAL_BASIS_POINTS;
    }

    function _availableBalance(address _vault) internal view returns (uint256) {
        uint256 vaultBalance = _vault.balance;
        uint256 outstandingObligations = unsettledObligations(_vault);

        return outstandingObligations > vaultBalance ? 0 : vaultBalance - outstandingObligations;
    }

    function _checkConnection(address _vault) internal view returns (VaultConnection storage) {
        if (_vault == address(0)) revert VaultZeroAddress();

        VaultConnection storage connection = _vaultConnection(_vault);

        if (connection.vaultIndex == 0) revert NotConnectedToHub(_vault);
        if (connection.pendingDisconnect) revert VaultIsDisconnecting(_vault);

        return connection;
    }

    function _checkAvailableBalance(address _vault, uint256 _requiredBalance) internal view {
        uint256 available = _availableBalance(_vault);
        if (_requiredBalance > available) {
            revert VaultInsufficientBalance(_vault, available, _requiredBalance);
        }
    }

    function _addVault(
        address _vault,
        VaultConnection memory _connection,
        VaultRecord memory _record,
        VaultObligations memory _obligations
    ) internal {
        Storage storage $ = _storage();
        $.vaults.push(_vault);

        $.connections[_vault] = _connection;
        $.records[_vault] = _record;
        $.obligations[_vault] = _obligations;
    }

    function _deleteVault(address _vault, VaultConnection storage _connection) internal {
        Storage storage $ = _storage();
        uint96 vaultIndex = _connection.vaultIndex;

        address lastVault = $.vaults[$.vaults.length - 1];
        $.connections[lastVault].vaultIndex = vaultIndex;
        $.vaults[vaultIndex] = lastVault;
        $.vaults.pop();

        delete $.connections[_vault];
        delete $.records[_vault];
        delete $.obligations[_vault];
    }

    function _checkConnectionAndOwner(address _vault) internal view returns (VaultConnection storage connection) {
        connection = _checkConnection(_vault);
        if (msg.sender != connection.owner) revert NotAuthorized();
    }

    function _getPooledEthBySharesRoundUp(uint256 _shares) internal view returns (uint256) {
        return LIDO.getPooledEthBySharesRoundUp(_shares);
    }

    function _calculateSettlement(
        address _vault,
        uint256 _maxAvailableWithdrawals
    ) internal returns (uint256 valueToRebalance, uint256 valueToTransferToTreasury) {
        return _getSettlementValues(
            _vault,
            _vaultObligations(_vault),
            _vaultObligations(_vault).unsettledTreasuryFees,
            _maxAvailableWithdrawals
        );
    }

    function _calculateSettlementOnReport(
        address _vault,
        uint256 _newUnsettledTreasuryFees,
        uint256 _maxAvailableWithdrawals
    ) internal returns (uint256 valueToRebalance, uint256 valueToTransferToTreasury) {
        return _getSettlementValues(
            _vault,
            _vaultObligations(_vault),
            _newUnsettledTreasuryFees,
            _maxAvailableWithdrawals
        );
    }

    function _getSettlementValues(
        address _vault,
        VaultObligations storage _obligations,
        uint256 _newUnsettledTreasuryFees,
        uint256 _maxWithdrawals
    ) internal returns (uint256 valueToRebalance, uint256 valueToTransferToTreasury) {
        uint256 _vaultBalance = _vault.balance;
        uint256 _newUnsettledWithdrawals = _obligations.unsettledWithdrawals;

        if (_maxWithdrawals < _newUnsettledWithdrawals) {
            _newUnsettledWithdrawals = _maxWithdrawals;
        }

        valueToRebalance = Math256.min(_newUnsettledWithdrawals, _vaultBalance);
        valueToTransferToTreasury = Math256.min(_newUnsettledTreasuryFees, _vaultBalance - valueToRebalance);

        if (valueToRebalance > 0) {
            _obligations.unsettledWithdrawals = uint128(_newUnsettledWithdrawals - valueToRebalance);
            emit WithdrawalsObligationSettled(_vault, valueToRebalance, _obligations.unsettledWithdrawals);
        } else {
            if (_newUnsettledWithdrawals != _obligations.unsettledWithdrawals) {
                _obligations.unsettledWithdrawals = uint128(_newUnsettledWithdrawals);
                emit WithdrawalsObligationUpdated(_vault, _obligations.unsettledWithdrawals);
            }
        }

        if (valueToTransferToTreasury > 0) {
            _obligations.unsettledTreasuryFees = uint128(_newUnsettledTreasuryFees - valueToTransferToTreasury);
            emit TreasuryFeesObligationSettled(_vault, valueToTransferToTreasury, _obligations.unsettledTreasuryFees);
        } else {
            if (_newUnsettledTreasuryFees != _obligations.unsettledTreasuryFees) {
                _obligations.unsettledTreasuryFees = uint128(_newUnsettledTreasuryFees);
                emit TreasuryFeesObligationUpdated(_vault, _obligations.unsettledTreasuryFees);
            }
        }
    }

    function _storage() internal pure returns (Storage storage $) {
        assembly {
            $.slot := STORAGE_LOCATION
        }
    }

    function _vaultConnection(address _vault) internal view returns (VaultConnection storage) {
        return _storage().connections[_vault];
    }

    function _vaultRecord(address _vault) internal view returns (VaultRecord storage) {
        return _storage().records[_vault];
    }

    function _vaultObligations(address _vault) internal view returns (VaultObligations storage) {
        return _storage().obligations[_vault];
    }

    function _operatorGrid() internal view returns (OperatorGrid) {
        return OperatorGrid(LIDO_LOCATOR.operatorGrid());
    }

    event AllowedCodehashUpdated(bytes32 indexed codehash, bool allowed);

    event VaultConnected(
        address indexed vault,
        uint256 shareLimit,
        uint256 reserveRatioBP,
        uint256 forcedRebalanceThresholdBP,
        uint256 infraFeeBP,
        uint256 liquidityFeeBP,
        uint256 reservationFeeBP
    );

    event VaultConnectionUpdated(
        address indexed vault,
        uint256 shareLimit,
        uint256 reserveRatioBP,
        uint256 forcedRebalanceThresholdBP,
        uint256 infraFeeBP,
        uint256 liquidityFeeBP,
        uint256 reservationFeeBP
    );
    event VaultShareLimitUpdated(address indexed vault, uint256 newShareLimit);
    event VaultFeesUpdated(address indexed vault, uint256 infraFeeBP, uint256 liquidityFeeBP, uint256 reservationFeeBP);
    event VaultDisconnectInitiated(address indexed vault);
    event VaultDisconnectCompleted(address indexed vault);
    event VaultReportApplied(
        address indexed vault,
        uint256 reportTimestamp,
        uint256 reportTotalValue,
        int256 reportInOutDelta,
        uint256 reportFeeSharesCharged,
        uint256 reportLiabilityShares
    );

    event MintedSharesOnVault(address indexed vault, uint256 amountOfShares, uint256 lockedAmount);
    event BurnedSharesOnVault(address indexed vault, uint256 amountOfShares);
    event VaultRebalanced(address indexed vault, uint256 sharesBurned);
<<<<<<< HEAD
    event ValidatorExitTriggered(address indexed vault, bytes pubkeys, address refundRecipient, bool isForceExit);
=======
    event VaultInOutDeltaUpdated(address indexed vault, int128 inOutDelta);
    event ForcedValidatorExitTriggered(address indexed vault, bytes pubkeys, address refundRecipient);
>>>>>>> 9a11b096

    /**
     * @notice Emitted when the manager is set
     * @param vault The address of the vault
     * @param owner The address of the owner
     */
    event VaultOwnerSet(address indexed vault, address indexed owner);

    event WithdrawalsObligationUpdated(address indexed vault, uint256 amount);
    event TreasuryFeesObligationUpdated(address indexed vault, uint256 amount);

    event WithdrawalsObligationSettled(address indexed vault, uint256 amount, uint256 total);
    event TreasuryFeesObligationSettled(address indexed vault, uint256 amount, uint256 total);

    error WithdrawalsObligationValueTooHigh(address vault, uint256 value);

    error ZeroIndex();

    /**
     * @notice Thrown when attempting to decrease the locked amount outside of a report
     */
    error NewLockedNotGreaterThanCurrent();

    /**
     * @notice Thrown when the locked amount exceeds the total value
     */
    error NewLockedExceedsTotalValue();

    /**
     * @notice Thrown when the transfer of ether to a recipient fails
     * @param recipient Address that was supposed to receive the transfer
     * @param amount Amount that failed to transfer
     */
    error TransferFailed(address recipient, uint256 amount);

    /**
     * @notice Thrown when trying to withdraw more ether than the balance of `StakingVault`
     * @param balance Current balance
     */
    error InsufficientBalance(uint256 balance, uint256 expectedBalance);

    /**
     * @notice Thrown when trying to withdraw more than the unlocked amount
     * @param unlocked Current unlocked amount
     */
    error InsufficientUnlocked(uint256 unlocked, uint256 expectedUnlocked);

    error TotalValueBelowLockedAmount();

    /**
     * @notice Thrown when attempting to rebalance more ether than the current total value of the vault
     * @param totalValue Current total value of the vault
     * @param rebalanceAmount Amount attempting to rebalance
     */
    error RebalanceAmountExceedsTotalValue(uint256 totalValue, uint256 rebalanceAmount);
    error AlreadyHealthy(address vault);
    error VaultMintingCapacityExceeded(
        address vault,
        uint256 totalValue,
        uint256 liabilityShares,
        uint256 newRebalanceThresholdBP
    );
    error InsufficientSharesToBurn(address vault, uint256 amount);
    error ShareLimitExceeded(address vault, uint256 shareLimit);
    error AlreadyConnected(address vault, uint256 index);
    error NotConnectedToHub(address vault);
    error NotAuthorized();
    error VaultZeroAddress();
    error ZeroArgument();
    error ShareLimitTooHigh(address vault, uint256 shareLimit, uint256 maxShareLimit);
    error ReserveRatioTooHigh(address vault, uint256 reserveRatioBP, uint256 maxReserveRatioBP);
    error ForcedRebalanceThresholdTooHigh(
        address vault,
        uint256 forcedRebalanceThresholdBP,
        uint256 maxForcedRebalanceThresholdBP
    );
    error InfraFeeTooHigh(address vault, uint256 infraFeeBP, uint256 maxInfraFeeBP);
    error LiquidityFeeTooHigh(address vault, uint256 liquidityFeeBP, uint256 maxLiquidityFeeBP);
    error ReservationFeeTooHigh(address vault, uint256 reservationFeeBP, uint256 maxReservationFeeBP);
    error InsufficientTotalValueToMint(address vault, uint256 totalValue);
    error AlreadyExists(bytes32 codehash);
    error NotFound(bytes32 codehash);
    error NoLiabilitySharesShouldBeLeft(address vault, uint256 liabilityShares);
    error CodehashNotAllowed(address vault, bytes32 codehash);
    error MaxRelativeShareLimitBPTooHigh(uint256 maxRelativeShareLimitBP, uint256 totalBasisPoints);
    error InvalidFees(address vault, uint256 newFees, uint256 oldFees);
    error VaultOssified(address vault);
    error VaultInsufficientBalance(address vault, uint256 currentBalance, uint256 expectedBalance);
    error VaultReportStale(address vault);
    error PDGNotDepositor(address vault);
    error ZeroCodehash();
    error VaultHubNotPendingOwner(address vault);
    error UnhealthyVaultCannotDeposit(address vault);
    error VaultIsDisconnecting(address vault);
    error NoOutstandingWithdrawalObligation(address vault);
    error OutstandingObligationsExist(address vault, uint256 totalObligations);
    error ArrayLengthMismatch();
    error PartialValidatorWithdrawalNotAllowed();
}<|MERGE_RESOLUTION|>--- conflicted
+++ resolved
@@ -103,17 +103,12 @@
 
     /// @notice role that allows to connect vaults to the hub
     bytes32 public constant VAULT_MASTER_ROLE = keccak256("vaults.VaultHub.VaultMasterRole");
-<<<<<<< HEAD
-    /// @notice role that allows to add factories and vault implementations to hub
-    bytes32 public constant VAULT_REGISTRY_ROLE = keccak256("vaults.VaultHub.VaultRegistryRole");
+    /// @notice role that allows to set allowed codehashes
+    bytes32 public constant VAULT_CODEHASH_SET_ROLE = keccak256("vaults.VaultHub.VaultCodehashSetRole");
     /// @notice role that allows to accrue withdrawals obligation on the vault
     bytes32 public constant CORE_WITHDRAWAL_MANAGER_ROLE = keccak256("vaults.VaultHub.CoreWithdrawalManagerRole");
     /// @notice role that allows to fulfill withdrawal obligations by exiting validators
     bytes32 public constant CORE_WITHDRAWAL_EXECUTOR_ROLE = keccak256("vaults.VaultHub.CoreWithdrawalExecutorRole");
-=======
-    /// @notice role that allows to set allowed codehashes
-    bytes32 public constant VAULT_CODEHASH_SET_ROLE = keccak256("vaults.VaultHub.VaultCodehashSetRole");
->>>>>>> 9a11b096
     /// @notice amount of ETH that is locked on the vault on connect and can be withdrawn on disconnect only
     uint256 public constant CONNECT_DEPOSIT = 1 ether;
     /// @notice The time delta for report freshness check
@@ -168,34 +163,6 @@
         _grantRole(DEFAULT_ADMIN_ROLE, _admin);
         _grantRole(CORE_WITHDRAWAL_MANAGER_ROLE, _coreWithdrawalManager);
     }
-
-<<<<<<< HEAD
-    /// @notice Set if a vault proxy codehash is allowed to be connected to the hub
-    /// @param _codehash vault proxy codehash
-    /// @param _allowed true to add, false to remove
-    function setAllowedCodehash(bytes32 _codehash, bool _allowed) external onlyRole(VAULT_REGISTRY_ROLE) {
-        if (_codehash == bytes32(0)) revert ZeroArgument();
-        if (_codehash == EMPTY_CODEHASH) revert ZeroCodehash();
-
-        _storage().codehashes[_codehash] = _allowed;
-
-        emit AllowedCodehashUpdated(_codehash, _allowed);
-    }
-
-    /// @notice Sets the unsettled withdrawals obligation for the vault
-    /// @param _vault The address of the vault
-    /// @param _value The value of the unsettled withdrawals obligation
-    function setUnsettledWithdrawals(address _vault, uint256 _value) external onlyRole(CORE_WITHDRAWAL_MANAGER_ROLE) {
-        uint256 liability = _getPooledEthBySharesRoundUp(_vaultRecord(_vault).liabilityShares);
-        if (_value > liability) revert WithdrawalsObligationValueTooHigh(_vault, _value);
-
-        _vaultObligations(_vault).unsettledWithdrawals = uint128(_value);
-
-        emit WithdrawalsObligationUpdated(_vault, _value);
-    }
-
-=======
->>>>>>> 9a11b096
     /// @notice returns the number of vaults connected to the hub
     /// @dev since index 0 is reserved for not connected vaults, it's always 1 less than the vaults array length
     function vaultsCount() external view returns (uint256) {
@@ -304,8 +271,7 @@
         if (_codehash == bytes32(0)) revert ZeroArgument();
         if (_codehash == EMPTY_CODEHASH) revert ZeroCodehash();
 
-        Storage storage $ = _storage();
-        $.codehashes[_codehash] = _allowed;
+        _storage().codehashes[_codehash] = _allowed;
 
         emit AllowedCodehashUpdated(_codehash, _allowed);
     }
@@ -518,6 +484,18 @@
             );
     }
 
+    /// @notice Sets the unsettled withdrawals obligation for the vault
+    /// @param _vault The address of the vault
+    /// @param _value The value of the unsettled withdrawals obligation
+    function setUnsettledWithdrawals(address _vault, uint256 _value) external onlyRole(CORE_WITHDRAWAL_MANAGER_ROLE) {
+        uint256 liability = _getPooledEthBySharesRoundUp(_vaultRecord(_vault).liabilityShares);
+        if (_value > liability) revert WithdrawalsObligationValueTooHigh(_vault, _value);
+
+        _vaultObligations(_vault).unsettledWithdrawals = uint128(_value);
+
+        emit WithdrawalsObligationUpdated(_vault, _value);
+    }
+
     /// @notice sets the owner of the vault
     /// @param _vault vault address
     /// @param _owner new owner address
@@ -549,16 +527,12 @@
     function fund(address _vault) external payable {
         _checkConnectionAndOwner(_vault);
 
-<<<<<<< HEAD
-        _vaultRecord(_vault).inOutDelta += int128(int256(msg.value));
-=======
-        VaultRecord storage record = _storage().records[_vault];
+        VaultRecord storage record = _vaultRecord(_vault);
 
         int128 inOutDelta_ = record.inOutDelta + int128(int256(msg.value));
         record.inOutDelta = inOutDelta_;
 
         emit VaultInOutDeltaUpdated(_vault, inOutDelta_);
->>>>>>> 9a11b096
 
         IStakingVault(_vault).fund{value: msg.value}();
     }
@@ -817,42 +791,12 @@
         uint256 vaultBalance = _vault.balance;
         if (vaultBalance < CONNECT_DEPOSIT) revert VaultInsufficientBalance(_vault, vaultBalance, CONNECT_DEPOSIT);
 
-<<<<<<< HEAD
-        Report memory report = Report(
-            uint128(vaultBalance), // totalValue
-            int128(int256(vaultBalance)) // inOutDelta
-        );
-
-        VaultObligations memory obligations = VaultObligations(
-            uint128(0), // unsettledWithdrawals
-            uint128(0), // unsettledTreasuryFees
-            uint128(0) // settledTreasuryFees
-        );
-
-        VaultConnection memory connection = VaultConnection(
-            IStakingVault(_vault).owner(),
-            uint96(_shareLimit),
-            0, // vaultIndex
-            false, // pendingDisconnect
-            uint16(_reserveRatioBP),
-            uint16(_forcedRebalanceThresholdBP),
-            uint16(_infraFeeBP),
-            uint16(_liquidityFeeBP),
-            uint16(_reservationFeeBP)
-        );
-
-        VaultRecord memory record = VaultRecord(
-            report,
-            uint128(CONNECT_DEPOSIT), // locked
-            0, // liabilityShares
-            uint64(block.timestamp), // reportTimestamp
-            report.inOutDelta // inOutDelta
-        );
-=======
         Report memory report = Report({
             totalValue: uint128(vaultBalance),
             inOutDelta: int128(int256(vaultBalance))
         });
+
+        VaultObligations memory obligations = VaultObligations();
 
         VaultConnection memory connection = VaultConnection({
             owner: IStakingVault(_vault).owner(),
@@ -861,7 +805,9 @@
             pendingDisconnect: false,
             reserveRatioBP: uint16(_reserveRatioBP),
             forcedRebalanceThresholdBP: uint16(_forcedRebalanceThresholdBP),
-            treasuryFeeBP: uint16(_treasuryFeeBP)
+            infraFeeBP: uint16(_infraFeeBP),
+            liquidityFeeBP: uint16(_liquidityFeeBP),
+            reservationFeeBP: uint16(_reservationFeeBP)
         });
 
         VaultRecord memory record = VaultRecord({
@@ -869,10 +815,8 @@
             locked: uint128(CONNECT_DEPOSIT),
             liabilityShares: 0,
             reportTimestamp: uint64(block.timestamp),
-            inOutDelta: report.inOutDelta,
-            feeSharesCharged: uint96(0)
+            inOutDelta: report.inOutDelta
         });
->>>>>>> 9a11b096
 
         _addVault(_vault, connection, record, obligations);
     }
@@ -1189,12 +1133,8 @@
     event MintedSharesOnVault(address indexed vault, uint256 amountOfShares, uint256 lockedAmount);
     event BurnedSharesOnVault(address indexed vault, uint256 amountOfShares);
     event VaultRebalanced(address indexed vault, uint256 sharesBurned);
-<<<<<<< HEAD
+    event VaultInOutDeltaUpdated(address indexed vault, int128 inOutDelta);
     event ValidatorExitTriggered(address indexed vault, bytes pubkeys, address refundRecipient, bool isForceExit);
-=======
-    event VaultInOutDeltaUpdated(address indexed vault, int128 inOutDelta);
-    event ForcedValidatorExitTriggered(address indexed vault, bytes pubkeys, address refundRecipient);
->>>>>>> 9a11b096
 
     /**
      * @notice Emitted when the manager is set
