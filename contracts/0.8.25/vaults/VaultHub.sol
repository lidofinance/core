// SPDX-FileCopyrightText: 2025 Lido <info@lido.fi>
// SPDX-License-Identifier: GPL-3.0

// See contracts/COMPILERS.md
pragma solidity 0.8.25;

import {Math256} from "contracts/common/lib/Math256.sol";
import {ILidoLocator} from "contracts/common/interfaces/ILidoLocator.sol";
import {ILido} from "contracts/common/interfaces/ILido.sol";
import {IHashConsensus} from "contracts/common/interfaces/IHashConsensus.sol";

import {IStakingVault} from "./interfaces/IStakingVault.sol";
import {IPredepositGuarantee} from "./interfaces/IPredepositGuarantee.sol";

import {OperatorGrid} from "./OperatorGrid.sol";
import {LazyOracle} from "./LazyOracle.sol";

import {PausableUntilWithRoles} from "../utils/PausableUntilWithRoles.sol";
import {RefSlotCache, DoubleRefSlotCache, DOUBLE_CACHE_LENGTH} from "./lib/RefSlotCache.sol";

/// @notice VaultHub is a contract that manages StakingVaults connected to the Lido protocol
/// It allows to connect and disconnect vaults, mint and burn stETH using vaults as collateral
/// Also, it facilitates the individual per-vault reports from the lazy oracle to the vaults and charges Lido fees
/// @author folkyatina
contract VaultHub is PausableUntilWithRoles {
    using RefSlotCache for RefSlotCache.Uint104WithCache;
    using DoubleRefSlotCache for DoubleRefSlotCache.Int104WithCache[DOUBLE_CACHE_LENGTH];

    // -----------------------------
    //           STORAGE STRUCTS
    // -----------------------------
    /// @custom:storage-location erc7201:VaultHub
    struct Storage {
        /// @notice vault proxy contract codehashes allowed for connecting
        mapping(bytes32 codehash => bool allowed) codehashes;
        /// @notice accounting records for each vault
        mapping(address vault => VaultRecord) records;
        /// @notice connection parameters for each vault
        mapping(address vault => VaultConnection) connections;
        /// @notice obligation values for each vault
        mapping(address vault => VaultObligations) obligations;
        /// @notice 1-based array of vaults connected to the hub. index 0 is reserved for not connected vaults
        address[] vaults;
        /// @notice amount of bad debt that was internalized from the vault to become the protocol loss
        RefSlotCache.Uint104WithCache badDebtToInternalize;
    }

    struct VaultConnection {
        // ### 1st slot
        /// @notice address of the vault owner
        address owner;
        /// @notice maximum number of stETH shares that can be minted by vault owner
        uint96 shareLimit;
        // ### 2nd slot
        /// @notice index of the vault in the list of vaults. Indexes is guaranteed to be stable only if there was no deletions.
        /// @dev vaultIndex is always greater than 0
        uint96 vaultIndex;
        /// @notice if true, vault is disconnected and fee is not accrued
        bool pendingDisconnect;
        /// @notice share of ether that is locked on the vault as an additional reserve
        /// e.g RR=30% means that for 1stETH minted 1/(1-0.3)=1.428571428571428571 ETH is locked on the vault
        uint16 reserveRatioBP;
        /// @notice if vault's reserve decreases to this threshold, it should be force rebalanced
        uint16 forcedRebalanceThresholdBP;
        /// @notice infra fee in basis points
        uint16 infraFeeBP;
        /// @notice liquidity fee in basis points
        uint16 liquidityFeeBP;
        /// @notice reservation fee in basis points
        uint16 reservationFeeBP;
        /// @notice if true, vault owner manually paused the beacon chain deposits
        bool isBeaconDepositsManuallyPaused;
        /// 64 bits gap
    }

    struct VaultRecord {
        // ### 1st slot
        /// @notice latest report for the vault
        Report report;
        // ### 2nd slot
        /// @notice amount of ether that is locked from withdrawal on the vault
        /// consists of ether that back minted stETH plus reserve determined by reserve ratio and minimal reserve
        uint128 locked;
        /// @notice liability shares of the vault
        uint96 liabilityShares;
        // ### 3rd and 4th slots
        /// @notice inOutDelta of the vault (all deposits - all withdrawals)
        DoubleRefSlotCache.Int104WithCache[DOUBLE_CACHE_LENGTH] inOutDelta;
        // ### 5th slot
        /// @notice the minimal value that the reserve part of the locked can be
        uint128 minimalReserve;
    }

    struct Report {
        /// @notice total value of the vault
        uint104 totalValue;
        /// @notice inOutDelta of the report
        int104 inOutDelta;
        /// @notice timestamp (in seconds)
        uint48 timestamp;
    }

    /**
     *  Obligations of the vaults towards the Lido protocol.
     *  While any part of those obligations remains unsettled, VaultHub may want to limit what the vault can do.
     *
     *  Obligations have two types:
     *  1. Redemptions. Under extreme conditions Lido protocol may rebalance the part of the vault's liability to serve
     *     the Lido Core withdrawal queue requests to guarantee that every stETH is redeemable. Calculated in ether.
     *  2. Lido fees. Record of infra, liquidity and reservation fees charged to the vault. Charged in ether on every
     *     oracle report.
     *
     *  Obligations settlement:
     *  - Lido fees are settled by transferring ether to the Lido protocol treasury
     *  - Redemptions are settled by rebalancing the vault or by burning stETH on the vault
     *  - Obligations may be settled manually using the `settleVaultObligations` function
     *  - Obligations try to automatically settle:
     *    - every time oracle report is applied to the vault
     *    - on resume of the beacon chain deposits
     *    - on disconnect initiation
     *  - Lido fees are automatically settled on the final report that completes the disconnection process
     *
     *  Constraints until obligations settled:
     *  - Beacon chain deposits are paused while unsettled obligations ≥ OBLIGATIONS_THRESHOLD (1 ETH)
     *  - Unsettled obligations can't be withdrawn
     *  - Minting new stETH is limited by unsettled Lido fees (NB: redemptions do not affect minting capacity)
     *  - Vault disconnect is refused until both unsettled redemptions and Lido fees obligations hit zero
     *
     * @dev NB: Under extreme conditions, Lido protocol may trigger validator exits to withdraw ether to the vault and
     *          rebalance it to settle redemptions.
     */
    struct VaultObligations {
        /// @notice cumulative value for Lido fees that were settled on the vault
        uint128 settledLidoFees;
        /// @notice current unsettled Lido fees amount
        uint128 unsettledLidoFees;
        /// @notice current unsettled redemptions amount
        uint128 redemptions;
    }

    // -----------------------------
    //           CONSTANTS
    // -----------------------------

    // keccak256(abi.encode(uint256(keccak256("VaultHub")) - 1)) & ~bytes32(uint256(0xff))
    bytes32 private constant STORAGE_LOCATION = 0xb158a1a9015c52036ff69e7937a7bb424e82a8c4cbec5c5309994af06d825300;

    /// @notice role that allows to connect vaults to the hub
    /// @dev 0x479bc4a51d27fbdc8e51b5b1ebd3dcd58bd229090980bff226f8930587e69ce3
    bytes32 public immutable VAULT_MASTER_ROLE = keccak256("vaults.VaultHub.VaultMasterRole");

    /// @notice role that allows to set allowed codehashes
    /// @dev 0x712bc47e8f21e3271b5614025535450b46e67d6db1aeb3b0b1a9b76e7eaa7568
    bytes32 public immutable VAULT_CODEHASH_SET_ROLE = keccak256("vaults.VaultHub.VaultCodehashSetRole");

    /// @notice role that allows to accrue Lido Core redemptions on the vault
    /// @dev 0x44f007e8cc2a08047a03d8d9c295057454942eb49ee3ced9c87e9b9406f21174
    bytes32 public immutable REDEMPTION_MASTER_ROLE = keccak256("vaults.VaultHub.RedemptionMasterRole");

    /// @notice role that allows to trigger validator exits under extreme conditions
    /// @dev 0x2159c5943234d9f3a7225b9a743ea06e4a0d0ba5ed82889e867759a8a9eb7883
    bytes32 public immutable VALIDATOR_EXIT_ROLE = keccak256("vaults.VaultHub.ValidatorExitRole");

    /// @notice role that allows to bail out vaults with bad debt
    /// @dev 0xa85bab4b576ca359fa6ae02ab8744b5c85c7e7ed4d7e0bca7b5b64580ac5d17d
    bytes32 public immutable BAD_DEBT_MASTER_ROLE = keccak256("vaults.VaultHub.BadDebtMasterRole");

    /// @notice amount of ETH that is locked on the vault on connect and can be withdrawn on disconnect only
    uint256 public constant CONNECT_DEPOSIT = 1 ether;

    /// @notice The time delta for report freshness check
    uint256 public constant REPORT_FRESHNESS_DELTA = 2 days;

    /// @dev basis points base
    uint256 internal immutable TOTAL_BASIS_POINTS = 100_00;
    /// @notice length of the validator pubkey in bytes
    uint256 internal immutable PUBLIC_KEY_LENGTH = 48;
    /// @dev max value for fees in basis points - it's about 650%
    uint256 internal immutable MAX_FEE_BP = type(uint16).max;

    /// @notice codehash of the account with no code
    bytes32 private immutable EMPTY_CODEHASH = keccak256("");

    /// @notice no limit for the unsettled obligations on settlement
    uint256 internal immutable MAX_UNSETTLED_ALLOWED = type(uint256).max;
    /// @notice threshold for the unsettled obligations that will activate the beacon chain deposits pause
    uint256 internal immutable UNSETTLED_THRESHOLD = 1 ether;
    /// @notice no unsettled obligations allowed on settlement
    uint256 internal immutable NO_UNSETTLED_ALLOWED = 0;

    // -----------------------------
    //           IMMUTABLES
    // -----------------------------

    /// @notice limit for a single vault share limit relative to Lido TVL in basis points
    uint256 public immutable MAX_RELATIVE_SHARE_LIMIT_BP;

    ILido public immutable LIDO;
    ILidoLocator public immutable LIDO_LOCATOR;
    IHashConsensus public immutable CONSENSUS_CONTRACT;

    /// @param _locator Lido Locator contract
    /// @param _lido Lido stETH contract
    /// @param _consensusContract Hash consensus contract
    /// @param _maxRelativeShareLimitBP Maximum share limit relative to TVL in basis points
    constructor(ILidoLocator _locator, ILido _lido, IHashConsensus _consensusContract, uint256 _maxRelativeShareLimitBP) {
        _requireNotZero(_maxRelativeShareLimitBP);
        _requireLessThanBP(_maxRelativeShareLimitBP, TOTAL_BASIS_POINTS);

        MAX_RELATIVE_SHARE_LIMIT_BP = _maxRelativeShareLimitBP;

        LIDO_LOCATOR = _locator;
        LIDO = _lido;
        CONSENSUS_CONTRACT = _consensusContract;

        _disableInitializers();
    }

    /// @dev used to perform rebalance operations
    receive() external payable {}

    /// @notice initialize the vault hub
    /// @param _admin default admin address
    function initialize(address _admin) external initializer {
        _requireNotZero(_admin);

        __AccessControlEnumerable_init();

        // the stone in the elevator. index 0 is reserved for not connected vaults
        _storage().vaults.push(address(0));

        _grantRole(DEFAULT_ADMIN_ROLE, _admin);
    }

    /// @notice returns the number of vaults connected to the hub
    /// @dev since index 0 is reserved for not connected vaults, it's always 1 less than the vaults array length
    function vaultsCount() external view returns (uint256) {
        return _storage().vaults.length - 1;
    }

    /// @notice returns the vault address by its index
    /// @param _index index of the vault in the 1-based list of vaults. possible range [1, vaultsCount()]
    /// @dev Indexes is guaranteed to be stable only in one transaction.
    function vaultByIndex(uint256 _index) external view returns (address) {
        _requireNotZero(_index);
        return _storage().vaults[_index];
    }

    /// @return connection parameters struct for the given vault
    /// @dev it returns empty struct if the vault is not connected to the hub
    /// @dev it may return connection even if it's pending to be disconnected
    function vaultConnection(address _vault) external view returns (VaultConnection memory) {
        return _vaultConnection(_vault);
    }

    /// @return the accounting record struct for the given vault
    /// @dev it returns empty struct if the vault is not connected to the hub
    function vaultRecord(address _vault) external view returns (VaultRecord memory) {
        return _vaultRecord(_vault);
    }

    /// @return the obligations struct for the given vault
    /// @dev returns empty struct if the vault is not connected to the hub
    function vaultObligations(address _vault) external view returns (VaultObligations memory) {
        return _vaultObligations(_vault);
    }

    /// @return true if the vault is connected to the hub
    function isVaultConnected(address _vault) external view returns (bool) {
        return _vaultConnection(_vault).vaultIndex != 0;
    }

    /// @return total value of the vault
    /// @dev returns 0 if the vault is not connected
    function totalValue(address _vault) external view returns (uint256) {
        return _totalValue(_vaultRecord(_vault));
    }

    /// @return liability shares of the vault
    /// @dev returns 0 if the vault is not connected
    function liabilityShares(address _vault) external view returns (uint256) {
        return _vaultRecord(_vault).liabilityShares;
    }

    /// @return locked amount of ether for the vault
    /// @dev returns 0 if the vault is not connected
    function locked(address _vault) external view returns (uint256) {
        return _vaultRecord(_vault).locked;
    }

    /// @return the amount of ether that can be locked in the vault given the current total value
    /// @dev returns 0 if the vault is not connected
    function maxLockableValue(address _vault) external view returns (uint256) {
        return _totalValueWithoutUnsettledFees(_vaultRecord(_vault), _vaultObligations(_vault));
    }

    /// @return the amount of ether that can be instantly withdrawn from the staking vault
    /// @dev returns 0 if the vault is not connected
    /// @dev check for `pendingDisconnect = false` before using this function to avoid reverts
    function withdrawableValue(address _vault) external view returns (uint256) {
        return _withdrawableValue(_vault, _vaultRecord(_vault));
    }

    /// @return latest report for the vault
    /// @dev returns empty struct if the vault is not connected
    function latestReport(address _vault) external view returns (Report memory) {
        return _vaultRecord(_vault).report;
    }

    /// @return true if the report for the vault is fresh, false otherwise
    /// @dev returns false if the vault is not connected
    function isReportFresh(address _vault) external view returns (bool) {
        return _isReportFresh(_vaultRecord(_vault));
    }

    /// @notice checks if the vault is healthy by comparing its total value after applying forced rebalance threshold
    ///         against current liability shares
    /// @param _vault vault address
    /// @return true if vault is healthy, false otherwise
    /// @dev returns true if the vault is not connected
    function isVaultHealthy(address _vault) external view returns (bool) {
        return _isVaultHealthy(_vaultConnection(_vault), _vaultRecord(_vault));
    }

    /// @notice calculate shares amount to make the vault healthy using rebalance
    /// @param _vault vault address
    /// @return amount of shares to rebalance or UINT256_MAX if it's impossible to make the vault healthy using rebalance
    /// @dev returns 0 if the vault is not connected
    function rebalanceShortfall(address _vault) external view returns (uint256) {
        return _rebalanceShortfall(_vaultConnection(_vault), _vaultRecord(_vault));
    }

    /// @notice amount of bad debt to be internalized to become the protocol loss
    function badDebtToInternalizeAsOfLastRefSlot() external view returns (uint256) {
        return _storage().badDebtToInternalize.getValueForLastRefSlot(CONSENSUS_CONTRACT);
    }

    /// @notice Set if a vault proxy codehash is allowed to be connected to the hub
    /// @param _codehash vault proxy codehash
    /// @param _allowed true to add, false to remove
    /// @dev msg.sender must have VAULT_CODEHASH_SET_ROLE
    function setAllowedCodehash(bytes32 _codehash, bool _allowed) external onlyRole(VAULT_CODEHASH_SET_ROLE) {
        _requireNotZero(uint256(_codehash));
        if (_codehash == EMPTY_CODEHASH) revert ZeroCodehash();

        _storage().codehashes[_codehash] = _allowed;

        emit AllowedCodehashUpdated(_codehash, _allowed);
    }

    /// @notice connects a vault to the hub in permissionless way, get limits from the Operator Grid
    /// @param _vault vault address
    /// @dev vault should have transferred ownership to the VaultHub contract
    function connectVault(address _vault) external whenResumed {
        _requireNotZero(_vault);

        IStakingVault vault_ = IStakingVault(_vault);
        if (vault_.pendingOwner() != address(this)) revert VaultHubNotPendingOwner(_vault);
        if (vault_.isOssified()) revert VaultOssified(_vault);
        if (vault_.depositor() != address(_predepositGuarantee())) revert PDGNotDepositor(_vault);

        (
            , // nodeOperatorInTier
            , // tierId
            uint256 shareLimit,
            uint256 reserveRatioBP,
            uint256 forcedRebalanceThresholdBP,
            uint256 infraFeeBP,
            uint256 liquidityFeeBP,
            uint256 reservationFeeBP
        ) = _operatorGrid().vaultInfo(_vault);

        _connectVault(_vault,
            shareLimit,
            reserveRatioBP,
            forcedRebalanceThresholdBP,
            infraFeeBP,
            liquidityFeeBP,
            reservationFeeBP
        );

        IStakingVault(_vault).acceptOwnership();

        emit VaultConnected({
            vault: _vault,
            shareLimit: shareLimit,
            reserveRatioBP: reserveRatioBP,
            forcedRebalanceThresholdBP: forcedRebalanceThresholdBP,
            infraFeeBP: infraFeeBP,
            liquidityFeeBP: liquidityFeeBP,
            reservationFeeBP: reservationFeeBP
        });
    }

    /// @notice updates fees for the vault
    /// @param _vault vault address
    /// @param _infraFeeBP new infra fee in basis points
    /// @param _liquidityFeeBP new liquidity fee in basis points
    /// @param _reservationFeeBP new reservation fee in basis points
    /// @dev msg.sender must have VAULT_MASTER_ROLE
    function updateVaultFees(
        address _vault,
        uint256 _infraFeeBP,
        uint256 _liquidityFeeBP,
        uint256 _reservationFeeBP
    ) external onlyRole(VAULT_MASTER_ROLE) {
        _requireNotZero(_vault);
        VaultConnection storage connection = _checkConnection(_vault);
        _updateVaultFees(_vault, connection, _infraFeeBP, _liquidityFeeBP, _reservationFeeBP);
    }

    /// @notice updates the vault's connection parameters
    /// @dev Reverts if the vault is not healthy as of latest report
    /// @param _vault vault address
    /// @param _shareLimit new share limit
    /// @param _reserveRatioBP new reserve ratio
    /// @param _forcedRebalanceThresholdBP new forced rebalance threshold
    /// @param _infraFeeBP new infra fee
    /// @param _liquidityFeeBP new liquidity fee
    /// @param _reservationFeeBP new reservation fee
    function updateConnection(
        address _vault,
        uint256 _shareLimit,
        uint256 _reserveRatioBP,
        uint256 _forcedRebalanceThresholdBP,
        uint256 _infraFeeBP,
        uint256 _liquidityFeeBP,
        uint256 _reservationFeeBP
    ) external {
        _requireSender(address(_operatorGrid()));
        _requireSaneShareLimit(_shareLimit);

        VaultConnection storage connection = _checkConnection(_vault);
        VaultRecord storage record = _vaultRecord(_vault);

        uint256 totalValue_ = _totalValue(record);
        uint256 liabilityShares_ = record.liabilityShares;

        if (_isThresholdBreached(totalValue_, liabilityShares_, _reserveRatioBP)) {
            revert VaultMintingCapacityExceeded(_vault, totalValue_, liabilityShares_, _reserveRatioBP);
        }

        connection.shareLimit = uint96(_shareLimit);
        connection.reserveRatioBP = uint16(_reserveRatioBP);
        connection.forcedRebalanceThresholdBP = uint16(_forcedRebalanceThresholdBP);
        _updateVaultFees(_vault, connection, _infraFeeBP, _liquidityFeeBP, _reservationFeeBP);

        emit VaultConnectionUpdated({
            vault: _vault,
            shareLimit: _shareLimit,
            reserveRatioBP: _reserveRatioBP,
            forcedRebalanceThresholdBP: _forcedRebalanceThresholdBP
        });
    }

    /// @notice disconnect a vault from the hub
    /// @param _vault vault address
    /// @dev msg.sender must have VAULT_MASTER_ROLE
    /// @dev vault's `liabilityShares` should be zero
    function disconnect(address _vault) external onlyRole(VAULT_MASTER_ROLE) {
        _initiateDisconnection(_vault, _checkConnection(_vault), _vaultRecord(_vault));

        emit VaultDisconnectInitiated(_vault);
    }

    /// @notice update of the vault data by the lazy oracle report
    /// @param _vault the address of the vault
    /// @param _reportTimestamp the timestamp of the report (last 32 bits of it)
    /// @param _reportTotalValue the total value of the vault
    /// @param _reportInOutDelta the inOutDelta of the vault
    /// @param _reportCumulativeLidoFees the cumulative Lido fees of the vault
    /// @param _reportLiabilityShares the liabilityShares of the vault
    /// @param _reportSlashingReserve the slashingReserve of the vault
    function applyVaultReport(
        address _vault,
        uint256 _reportTimestamp,
        uint256 _reportTotalValue,
        int256 _reportInOutDelta,
        uint256 _reportCumulativeLidoFees,
        uint256 _reportLiabilityShares,
        uint256 _reportSlashingReserve
    ) external whenResumed {
        _requireSender(address(_lazyOracle()));

        VaultConnection storage connection = _vaultConnection(_vault);
        _requireConnected(connection, _vault);
        VaultRecord storage record = _vaultRecord(_vault);
        VaultObligations storage obligations = _vaultObligations(_vault);

        _checkAndUpdateLidoFeesObligations(_vault, obligations, _reportCumulativeLidoFees);

        if (connection.pendingDisconnect) {
            if (_reportSlashingReserve == 0 && record.liabilityShares == 0) {
                _settleObligations(_vault, record, obligations, NO_UNSETTLED_ALLOWED);

                IStakingVault(_vault).transferOwnership(connection.owner);
                _deleteVault(_vault, connection);

                emit VaultDisconnectCompleted(_vault);
                return;
            } else {
                // we abort the disconnect process as there is a slashing conflict yet to be resolved
                connection.pendingDisconnect = false;
                emit VaultDisconnectAborted(_vault, _reportSlashingReserve);
            }
        }

        _applyVaultReport(
            record,
            connection,
            _reportTimestamp,
            _reportTotalValue,
            _reportLiabilityShares,
            _reportInOutDelta,
            _reportSlashingReserve
        );

        emit VaultReportApplied({
            vault: _vault,
            reportTimestamp: _reportTimestamp,
            reportTotalValue: _reportTotalValue,
            reportInOutDelta: _reportInOutDelta,
            reportCumulativeLidoFees: _reportCumulativeLidoFees,
            reportLiabilityShares: _reportLiabilityShares,
            reportSlashingReserve: _reportSlashingReserve
        });

        _settleObligations(_vault, record, obligations, MAX_UNSETTLED_ALLOWED);
        _checkAndUpdateBeaconChainDepositsPause(_vault, connection, record);
    }

    /// @notice Transfer the bad debt from the donor vault to the acceptor vault
    /// @param _badDebtVault address of the vault that has the bad debt
    /// @param _vaultAcceptor address of the vault that will accept the bad debt
    /// @param _maxSharesToSocialize maximum amount of shares to socialize
    /// @dev msg.sender must have BAD_DEBT_MASTER_ROLE
    function socializeBadDebt(
        address _badDebtVault,
        address _vaultAcceptor,
        uint256 _maxSharesToSocialize
    ) external onlyRole(BAD_DEBT_MASTER_ROLE) {
        _requireNotZero(_badDebtVault);
        _requireNotZero(_vaultAcceptor);
        _requireNotZero(_maxSharesToSocialize);
        if (_nodeOperator(_vaultAcceptor) != _nodeOperator(_badDebtVault)) revert BadDebtSocializationNotAllowed();

        VaultConnection storage badDebtConnection = _vaultConnection(_badDebtVault);
        _requireConnected(badDebtConnection, _badDebtVault); // require connected but may be pending disconnect

        uint256 badDebtToSocialize = _writeOffBadDebt({
            _vault: _badDebtVault,
            _record: _vaultRecord(_badDebtVault),
            _maxSharesToWriteOff: _maxSharesToSocialize
        });

        VaultConnection storage connectionAcceptor = _vaultConnection(_vaultAcceptor);
        _requireConnected(connectionAcceptor, _vaultAcceptor);

        VaultRecord storage recordAcceptor = _vaultRecord(_vaultAcceptor);
        _increaseLiability({
            _vault: _vaultAcceptor,
            _record: recordAcceptor,
            _amountOfShares: badDebtToSocialize,
            _reserveRatioBP: connectionAcceptor.reserveRatioBP,
<<<<<<< HEAD
            _maxMintableRatioBP: TOTAL_BASIS_POINTS, // maxMintableRatio up to 100% of total value
            _shareLimit: _getSharesByPooledEth(recordAcceptor.locked), // we can occupy all the locked amount
            _bypassLimits: true
=======
            _maxLockableValue: _totalValue(recordAcceptor) * TOTAL_BASIS_POINTS
                / (TOTAL_BASIS_POINTS - connectionAcceptor.reserveRatioBP),
            _shareLimit: type(uint256).max
>>>>>>> f3c1eec7
        });

        emit BadDebtSocialized(_badDebtVault, _vaultAcceptor, badDebtToSocialize);
    }

    /// @notice Internalize the bad debt to the protocol
    /// @param _badDebtVault address of the vault that has the bad debt
    /// @param _maxSharesToInternalize maximum amount of shares to internalize
    /// @dev msg.sender must have BAD_DEBT_MASTER_ROLE
    function internalizeBadDebt(
        address _badDebtVault,
        uint256 _maxSharesToInternalize
    ) external onlyRole(BAD_DEBT_MASTER_ROLE) {
        _requireNotZero(_badDebtVault);
        _requireNotZero(_maxSharesToInternalize);

        VaultConnection storage badDebtConnection = _vaultConnection(_badDebtVault);
        _requireConnected(badDebtConnection, _badDebtVault);

        uint256 badDebtToInternalize = _writeOffBadDebt({
            _vault: _badDebtVault,
            _record: _vaultRecord(_badDebtVault),
            _maxSharesToWriteOff: _maxSharesToInternalize
        });

        // internalize the bad debt to the protocol
        _storage().badDebtToInternalize = _storage().badDebtToInternalize.withValueIncrease({
            _consensus: CONSENSUS_CONTRACT,
            _increment: uint104(badDebtToInternalize)
        });

        emit BadDebtWrittenOffToBeInternalized(_badDebtVault, badDebtToInternalize);
    }

    /// @notice Reset the internalized bad debt to zero
    /// @dev msg.sender must be the accounting contract
    function decreaseInternalizedBadDebt(uint256 _amountOfShares) external {
        _requireSender(LIDO_LOCATOR.accounting());

        // don't cache previous value, we don't need it for sure
        _storage().badDebtToInternalize.value -= uint104(_amountOfShares);
    }

    /// @notice transfer the ownership of the vault to a new owner without disconnecting it from the hub
    /// @param _vault vault address
    /// @param _newOwner new owner address
    /// @dev msg.sender should be vault's owner
    function transferVaultOwnership(address _vault, address _newOwner) external {
        _requireNotZero(_newOwner);
        VaultConnection storage connection = _checkConnection(_vault);
        address oldOwner = connection.owner;

        _requireSender(oldOwner);

        connection.owner = _newOwner;

        emit VaultOwnershipTransferred({
            vault: _vault,
            newOwner: _newOwner,
            oldOwner: oldOwner
        });
    }

    /// @notice disconnects a vault from the hub
    /// @param _vault vault address
    /// @dev msg.sender should be vault's owner
    /// @dev vault's `liabilityShares` should be zero
    function voluntaryDisconnect(address _vault) external whenResumed {
        VaultConnection storage connection = _checkConnectionAndOwner(_vault);

        _initiateDisconnection(_vault, connection, _vaultRecord(_vault));

        emit VaultDisconnectInitiated(_vault);
    }

    /// @notice funds the vault passing ether as msg.value
    /// @param _vault vault address
    /// @dev msg.sender should be vault's owner
    function fund(address _vault) external payable whenResumed {
        _requireNotZero(_vault);
        VaultConnection storage connection = _vaultConnection(_vault);
        _requireConnected(connection, _vault);
        _requireSender(connection.owner);

        _updateInOutDelta(_vault, _vaultRecord(_vault), int104(int256(msg.value)));

        IStakingVault(_vault).fund{value: msg.value}();
    }

    /// @notice withdraws ether from the vault to the recipient address
    /// @param _vault vault address
    /// @param _recipient recipient address
    /// @param _ether amount of ether to withdraw
    /// @dev msg.sender should be vault's owner
    function withdraw(address _vault, address _recipient, uint256 _ether) external whenResumed {
        _checkConnectionAndOwner(_vault);

        VaultRecord storage record = _vaultRecord(_vault);
        _requireFreshReport(_vault, record);

        uint256 withdrawable = _withdrawableValue(_vault, record);
        if (_ether > withdrawable) revert AmountExceedsWithdrawableValue(_vault, withdrawable, _ether);

        _withdraw(_vault, record, _recipient, _ether);
    }

    /// @notice Rebalances StakingVault by withdrawing ether to VaultHub
    /// @param _vault vault address
    /// @param _shares amount of shares to rebalance
    /// @dev msg.sender should be vault's owner
    function rebalance(address _vault, uint256 _shares) external whenResumed {
        _requireNotZero(_shares);
        _checkConnectionAndOwner(_vault);

        _rebalance(_vault, _vaultRecord(_vault), _shares);
    }

    /// @notice mint StETH shares backed by vault external balance to the receiver address
    /// @param _vault vault address
    /// @param _recipient address of the receiver
    /// @param _amountOfShares amount of stETH shares to mint
    function mintShares(address _vault, address _recipient, uint256 _amountOfShares) external whenResumed {
        _requireNotZero(_recipient);
        _requireNotZero(_amountOfShares);

        VaultConnection storage connection = _checkConnectionAndOwner(_vault);
        VaultRecord storage record = _vaultRecord(_vault);

        _requireFreshReport(_vault, record);

        _increaseLiability({
            _vault: _vault,
            _record: record,
            _amountOfShares: _amountOfShares,
<<<<<<< HEAD
            _reserveRatioBP: reserveRatioBP,
            _maxMintableRatioBP: TOTAL_BASIS_POINTS - reserveRatioBP,
            _shareLimit: connection.shareLimit,
            _bypassLimits: false
=======
            _reserveRatioBP: connection.reserveRatioBP,
            _maxLockableValue: _totalValueWithoutUnsettledFees(record, _vaultObligations(_vault)),
            _shareLimit: connection.shareLimit
>>>>>>> f3c1eec7
        });

        LIDO.mintExternalShares(_recipient, _amountOfShares);

        emit MintedSharesOnVault(_vault, _amountOfShares, record.locked);
    }

    /// @notice burn steth shares from the balance of the VaultHub contract
    /// @param _vault vault address
    /// @param _amountOfShares amount of shares to burn
    /// @dev msg.sender should be vault's owner
    /// @dev this function is designed to be used by the smart contract, for EOA see `transferAndBurnShares`
    function burnShares(address _vault, uint256 _amountOfShares) public whenResumed {
        _requireNotZero(_amountOfShares);
        _checkConnectionAndOwner(_vault);

        VaultRecord storage record = _vaultRecord(_vault);

        _decreaseLiability(_vault, record, _amountOfShares);

        LIDO.burnExternalShares(_amountOfShares);

        emit BurnedSharesOnVault(_vault, _amountOfShares);
    }

    /// @notice separate burn function for EOA vault owners; requires vaultHub to be approved to transfer stETH
    /// @param _vault vault address
    /// @param _amountOfShares amount of shares to transfer and burn
    /// @dev msg.sender should be vault's owner
    function transferAndBurnShares(address _vault, uint256 _amountOfShares) external {
        LIDO.transferSharesFrom(msg.sender, address(this), _amountOfShares);

        burnShares(_vault, _amountOfShares);
    }

    /// @notice pauses beacon chain deposits for the vault
    /// @param _vault vault address
    /// @dev msg.sender should be vault's owner
    /// @dev intentionally no-ops when the vault is already paused, allowing to flag the pause as manually triggered
    function pauseBeaconChainDeposits(address _vault) external {
        VaultConnection storage connection = _checkConnectionAndOwner(_vault);

        if (!connection.isBeaconDepositsManuallyPaused) {
            connection.isBeaconDepositsManuallyPaused = true;
            _pauseBeaconChainDepositsIfNotAlready(IStakingVault(_vault));

            emit BeaconChainDepositsPausedByOwner(_vault);
        }
    }

    /// @notice resumes beacon chain deposits for the vault
    /// @param _vault vault address
    /// @dev msg.sender should be vault's owner
    /// @dev intentionally no-ops when the vault is already resumed, allowing to remove the manual pause flag
    function resumeBeaconChainDeposits(address _vault) external {
        VaultConnection storage connection = _checkConnectionAndOwner(_vault);
        VaultRecord storage record = _vaultRecord(_vault);

        if (!_isVaultHealthy(connection, record)) {
            revert UnhealthyVaultCannotDeposit(_vault);
        }

        _settleObligations(_vault, record, _vaultObligations(_vault), UNSETTLED_THRESHOLD);

        if (connection.isBeaconDepositsManuallyPaused) {
            connection.isBeaconDepositsManuallyPaused = false;
            _resumeBeaconChainDepositsIfNotAlready(IStakingVault(_vault));

            emit BeaconChainDepositsResumedByOwner(_vault);
        }
    }

    /// @notice Emits a request event for the node operator to perform validator exit
    /// @param _vault vault address
    /// @param _pubkeys array of public keys of the validators to exit
    /// @dev msg.sender should be vault's owner
    function requestValidatorExit(address _vault, bytes calldata _pubkeys) external {
        _checkConnectionAndOwner(_vault);

        IStakingVault(_vault).requestValidatorExit(_pubkeys);
    }

    /// @notice Triggers validator withdrawals for the vault using EIP-7002
    /// @param _vault vault address
    /// @param _pubkeys array of public keys of the validators to withdraw from
    /// @param _amounts array of amounts to withdraw from each validator (0 for full withdrawal)
    /// @param _refundRecipient address that will receive the refund for transaction costs
    /// @dev msg.sender should be vault's owner
    function triggerValidatorWithdrawals(
        address _vault,
        bytes calldata _pubkeys,
        uint64[] calldata _amounts,
        address _refundRecipient
    ) external payable {
        VaultConnection storage connection = _checkConnectionAndOwner(_vault);
        VaultRecord storage record = _vaultRecord(_vault);
        VaultObligations storage obligations = _vaultObligations(_vault);

        /// @dev NB: Disallow partial withdrawals when the vault is unhealthy or has redemptions over the threshold
        ///          in order to prevent the vault owner from clogging the consensus layer withdrawal queue
        ///          front-running and delaying the forceful validator exits required for rebalancing the vault,
        ///          unless the requested amount of withdrawals is enough to recover the vault to healthy state and
        ///          settle the unsettled obligations
        if (!_isVaultHealthy(connection, record) || obligations.redemptions >= UNSETTLED_THRESHOLD) {
            uint256 minPartialAmount = type(uint256).max;
            for (uint256 i = 0; i < _amounts.length; i++) {
                if (_amounts[i] > 0 && _amounts[i] < minPartialAmount) minPartialAmount = _amounts[i];
            }

            if (minPartialAmount < type(uint256).max) {
                uint256 currentVaultBalance = _vault.balance;
                uint256 required = _totalUnsettledObligations(obligations) + _rebalanceShortfall(connection, record);
                uint256 amountToCover = required > currentVaultBalance ? required - currentVaultBalance : 0;

                if (minPartialAmount < amountToCover) revert PartialValidatorWithdrawalNotAllowed();
            }
        }

        IStakingVault(_vault).triggerValidatorWithdrawals{value: msg.value}(_pubkeys, _amounts, _refundRecipient);
    }

    /// @notice Triggers validator full withdrawals for the vault using EIP-7002 permissionlessly if the vault is
    ///         unhealthy or has redemptions obligation over the threshold
    /// @param _vault address of the vault to exit validators from
    /// @param _pubkeys array of public keys of the validators to exit
    /// @param _refundRecipient address that will receive the refund for transaction costs
    /// @dev    When the vault becomes unhealthy, trusted actor with the role can force its validators to exit the beacon chain
    ///         This returns the vault's deposited ETH back to vault's balance and allows to rebalance the vault
    function forceValidatorExit(
        address _vault,
        bytes calldata _pubkeys,
        address _refundRecipient
    ) external payable onlyRole(VALIDATOR_EXIT_ROLE) {
        VaultConnection storage connection = _checkConnection(_vault);
        VaultRecord storage record = _vaultRecord(_vault);

        if (
            _isVaultHealthy(connection, record) &&
            // Check if the vault has redemptions under the threshold, or enough balance to cover the redemptions fully
            _vaultObligations(_vault).redemptions < Math256.max(UNSETTLED_THRESHOLD, _vault.balance)
        ) {
            revert ForcedValidatorExitNotAllowed();
        }

        uint64[] memory amounts = new uint64[](0);
        IStakingVault(_vault).triggerValidatorWithdrawals{value: msg.value}(_pubkeys, amounts, _refundRecipient);

        emit ForcedValidatorExitTriggered(_vault, _pubkeys, _refundRecipient);
    }

    /// @notice Permissionless rebalance for unhealthy vaults
    /// @param _vault vault address
    /// @dev rebalance all available amount of ether until the vault is healthy
    function forceRebalance(address _vault) external {
        VaultConnection storage connection = _checkConnection(_vault);
        VaultRecord storage record = _vaultRecord(_vault);

        uint256 sharesToRebalance = Math256.min(
            _rebalanceShortfall(connection, record),
            _getSharesByPooledEth(_vault.balance)
        );
        if (sharesToRebalance == 0) revert AlreadyHealthy(_vault);

        _rebalance(_vault, record, sharesToRebalance);
    }

    /// @notice Accrues a redemption obligation on the vault under extreme conditions
    /// @param _vault The address of the vault
    /// @param _redemptionsValue The value of the redemptions obligation
    function setVaultRedemptions(address _vault, uint256 _redemptionsValue) external onlyRole(REDEMPTION_MASTER_ROLE) {
        VaultRecord storage record = _vaultRecord(_vault);

        uint256 liabilityShares_ = record.liabilityShares;

        // This function may intentionally perform no action in some cases, as these are EasyTrack motions
        if (liabilityShares_ > 0) {
            uint256 newRedemptions = Math256.min(_redemptionsValue, _getPooledEthBySharesRoundUp(liabilityShares_));
            _vaultObligations(_vault).redemptions = uint128(newRedemptions);
            emit RedemptionsUpdated(_vault, newRedemptions);

            _checkAndUpdateBeaconChainDepositsPause(_vault, _vaultConnection(_vault), record);
        } else {
            emit RedemptionsNotSet(_vault, _redemptionsValue);
        }
    }

    /// @notice Allows permissionless full or partial settlement of unsettled obligations on the vault
    /// @param _vault The address of the vault
    function settleVaultObligations(address _vault) external whenResumed {
        if (_vault.balance == 0) revert ZeroBalance();

        VaultRecord storage record = _vaultRecord(_vault);
        _settleObligations(_vault, record, _vaultObligations(_vault), MAX_UNSETTLED_ALLOWED);

        _checkAndUpdateBeaconChainDepositsPause(_vault, _vaultConnection(_vault), record);
    }

    /// @notice Proves that validators unknown to PDG have correct WC to participate in the vault
    /// @param _vault vault address
    /// @param _witness ValidatorWitness struct proving validator WC belonging to staking vault
    function proveUnknownValidatorToPDG(
        address _vault,
        IPredepositGuarantee.ValidatorWitness calldata _witness
    ) external {
        _checkConnectionAndOwner(_vault);

        _predepositGuarantee().proveUnknownValidator(_witness, IStakingVault(_vault));
    }

    function _connectVault(
        address _vault,
        uint256 _shareLimit,
        uint256 _reserveRatioBP,
        uint256 _forcedRebalanceThresholdBP,
        uint256 _infraFeeBP,
        uint256 _liquidityFeeBP,
        uint256 _reservationFeeBP
    ) internal {
        _requireSaneShareLimit(_shareLimit);

        VaultConnection memory connection = _vaultConnection(_vault);
        if (connection.vaultIndex != 0) revert AlreadyConnected(_vault, connection.vaultIndex);

        bytes32 codehash = address(_vault).codehash;
        if (!_storage().codehashes[codehash]) revert CodehashNotAllowed(_vault, codehash);

        uint256 vaultBalance = _vault.balance;
        if (vaultBalance < CONNECT_DEPOSIT) revert VaultInsufficientBalance(_vault, vaultBalance, CONNECT_DEPOSIT);

        // Connecting a new vault with totalValue == balance
        VaultRecord memory record = VaultRecord({
            report: Report({
                totalValue: uint104(vaultBalance),
                inOutDelta: int104(int256(vaultBalance)),
                timestamp: uint48(block.timestamp)
            }),
            locked: uint128(CONNECT_DEPOSIT),
            liabilityShares: 0,
            inOutDelta: DoubleRefSlotCache.InitializeInt104DoubleCache(int104(int256(vaultBalance))),
            minimalReserve: uint128(CONNECT_DEPOSIT)
        });

        connection = VaultConnection({
            owner: IStakingVault(_vault).owner(),
            shareLimit: uint96(_shareLimit),
            vaultIndex: uint96(_storage().vaults.length),
            pendingDisconnect: false,
            reserveRatioBP: uint16(_reserveRatioBP),
            forcedRebalanceThresholdBP: uint16(_forcedRebalanceThresholdBP),
            infraFeeBP: uint16(_infraFeeBP),
            liquidityFeeBP: uint16(_liquidityFeeBP),
            reservationFeeBP: uint16(_reservationFeeBP),
            isBeaconDepositsManuallyPaused: false
        });

        _addVault(_vault, connection, record);
    }

    function _initiateDisconnection(
        address _vault,
        VaultConnection storage _connection,
        VaultRecord storage _record
    ) internal {
        _requireFreshReport(_vault, _record);
        uint256 liabilityShares_ = _record.liabilityShares;
        if (liabilityShares_ > 0) {
            revert NoLiabilitySharesShouldBeLeft(_vault, liabilityShares_);
        }

        _record.locked = 0; // unlock the connection deposit to allow fees settlement
        _settleObligations(_vault, _record, _vaultObligations(_vault), NO_UNSETTLED_ALLOWED);

        _connection.pendingDisconnect = true;

        _operatorGrid().resetVaultTier(_vault);
    }

    function _applyVaultReport(
        VaultRecord storage _record,
        VaultConnection storage _connection,
        uint256 _reportTimestamp,
        uint256 _reportTotalValue,
        uint256 _reportLiabilityShares,
        int256 _reportInOutDelta,
        uint256 _reportSlashingReserve
    ) internal {
        uint256 minimalReserve = Math256.max(CONNECT_DEPOSIT, _reportSlashingReserve);

        _record.minimalReserve = uint128(minimalReserve);
        _record.locked = uint128(_locked({
            _liabilityShares: Math256.max(_record.liabilityShares, _reportLiabilityShares), // better way to track liability?
            _minimalReserve: minimalReserve,
            _reserveRatioBP: _connection.reserveRatioBP
        }));
        _record.report = Report({
            totalValue: uint104(_reportTotalValue),
            inOutDelta: int104(_reportInOutDelta),
            timestamp: uint48(_reportTimestamp)
        });
    }

    function _rebalance(address _vault, VaultRecord storage _record, uint256 _shares) internal {
        uint256 valueToRebalance = _getPooledEthBySharesRoundUp(_shares);

        uint256 totalValue_ = _totalValue(_record);
        if (valueToRebalance > totalValue_) revert RebalanceAmountExceedsTotalValue(totalValue_, valueToRebalance);

        _decreaseLiability(_vault, _record, _shares);
        _withdraw(_vault, _record, address(this), valueToRebalance);
        _rebalanceExternalEtherToInternal(valueToRebalance);

        emit VaultRebalanced(_vault, _shares, valueToRebalance);
    }

    function _withdraw(
        address _vault,
        VaultRecord storage _record,
        address _recipient,
        uint256 _amount
    ) internal {
        _updateInOutDelta(_vault, _record, -int104(int256(_amount)));

        IStakingVault(_vault).withdraw(_recipient, _amount);
    }

    /// @dev Increases liabilityShares of the vault and updates the locked amount
    function _increaseLiability(
        address _vault,
        VaultRecord storage _record,
        uint256 _amountOfShares,
        uint256 _reserveRatioBP,
<<<<<<< HEAD
        uint256 _maxMintableRatioBP,
        uint256 _shareLimit,
        bool _bypassLimits
=======
        uint256 _maxLockableValue,
        uint256 _shareLimit
>>>>>>> f3c1eec7
    ) internal {
        uint256 sharesAfterMint = _record.liabilityShares + _amountOfShares;
        if (sharesAfterMint > _shareLimit) revert ShareLimitExceeded(_vault, sharesAfterMint, _shareLimit);

        // Calculate the minimum ETH that needs to be locked in the vault to maintain the reserve ratio
        uint256 etherToLock = _locked(sharesAfterMint, _record.minimalReserve, _reserveRatioBP);
        if (etherToLock > _maxLockableValue) {
            revert InsufficientValue(_vault, etherToLock, _maxLockableValue);
        }

        if (etherToLock > _record.locked) {
            _record.locked = uint128(etherToLock);
        }

        _record.liabilityShares = uint96(sharesAfterMint);

        _operatorGrid().onMintedShares(_vault, _amountOfShares, _bypassLimits);
    }

    function _decreaseLiability(address _vault, VaultRecord storage _record, uint256 _amountOfShares) internal {
        uint256 liabilityShares_ = _record.liabilityShares;
        if (liabilityShares_ < _amountOfShares) revert InsufficientSharesToBurn(_vault, liabilityShares_);

        _record.liabilityShares = uint96(liabilityShares_ - _amountOfShares);

        _decreaseRedemptions(_vault, _amountOfShares);
        _operatorGrid().onBurnedShares(_vault, _amountOfShares);
    }

    function _writeOffBadDebt(
        address _vault,
        VaultRecord storage _record,
        uint256 _maxSharesToWriteOff
    ) internal returns (uint256 badDebtWrittenOff) {
        uint256 liabilityShares_ = _record.liabilityShares;
        uint256 totalValueShares = _getSharesByPooledEth(_totalValue(_record));
        if (totalValueShares > liabilityShares_) {
            revert NoBadDebtToWriteOff(_vault, totalValueShares, liabilityShares_);
        }

        badDebtWrittenOff = Math256.min(liabilityShares_ - totalValueShares, _maxSharesToWriteOff);

        _decreaseLiability(_vault, _record, badDebtWrittenOff);
    }

    function _rebalanceShortfall(
        VaultConnection storage _connection,
        VaultRecord storage _record
    ) internal view returns (uint256) {
        uint256 totalValue_ = _totalValue(_record);
        uint256 liabilityShares_ = _record.liabilityShares;

        bool isHealthy = !_isThresholdBreached(
            totalValue_,
            liabilityShares_,
            _connection.forcedRebalanceThresholdBP
        );

        // Health vault do not need to rebalance
        if (isHealthy) {
            return 0;
        }

        uint256 reserveRatioBP = _connection.reserveRatioBP;
        uint256 maxMintableRatio = (TOTAL_BASIS_POINTS - reserveRatioBP);
        uint256 sharesByTotalValue = _getSharesByPooledEth(totalValue_);

        // Impossible to rebalance a vault with bad debt
        if (liabilityShares_ >= sharesByTotalValue) {
            return type(uint256).max;
        }

        // Solve the equation for X:
        // LS - liabilityShares, TV - sharesByTotalValue
        // MR - maxMintableRatio, 100 - TOTAL_BASIS_POINTS, RR - reserveRatio
        // X - amount of shares that should be withdrawn (TV - X) and used to repay the debt (LS - X)
        // to reduce the LS/TVS ratio back to MR

        // (LS - X) / (TV - X) = MR / 100
        // (LS - X) * 100 = (TV - X) * MR
        // LS * 100 - X * 100 = TV * MR - X * MR
        // X * MR - X * 100 = TV * MR - LS * 100
        // X * (MR - 100) = TV * MR - LS * 100
        // X = (TV * MR - LS * 100) / (MR - 100)
        // X = (LS * 100 - TV * MR) / (100 - MR)
        // RR = 100 - MR
        // X = (LS * 100 - TV * MR) / RR

        return (liabilityShares_ * TOTAL_BASIS_POINTS - sharesByTotalValue * maxMintableRatio) / reserveRatioBP;
    }

    function _totalValue(VaultRecord storage _record) internal view returns (uint256) {
        Report memory report = _record.report;
        DoubleRefSlotCache.Int104WithCache[DOUBLE_CACHE_LENGTH] memory inOutDelta = _record.inOutDelta;
        return uint256(int256(uint256(report.totalValue)) + inOutDelta.currentValue() - report.inOutDelta);
    }

    function _totalValueWithoutUnsettledFees(
        VaultRecord storage _record,
        VaultObligations storage _obligations
    ) internal view returns (uint256) {
        return _totalValue(_record) - _obligations.unsettledLidoFees;
    }

    /// @param _liabilityShares amount of shares that the vault is minted
    /// @param _minimalReserve minimal amount of additional reserve to be locked
    /// @param _reserveRatioBP the reserve ratio of the vault
    /// @return the amount of collateral to be locked on the vault
    function _locked(
        uint256 _liabilityShares,
        uint256 _minimalReserve,
        uint256 _reserveRatioBP
    ) internal view returns (uint256) {
        uint256 liability = _getPooledEthBySharesRoundUp(_liabilityShares);

        // uint256 reserve = liability * TOTAL_BASIS_POINTS / (TOTAL_BASIS_POINTS - _reserveRatioBP) - liability;
        // simplified to:
        uint256 reserve = Math256.ceilDiv(liability * _reserveRatioBP, TOTAL_BASIS_POINTS - _reserveRatioBP);

        return liability + Math256.max(reserve, _minimalReserve);
    }

    function _isReportFresh(VaultRecord storage _record) internal view returns (bool) {
        uint256 latestReportTimestamp = _lazyOracle().latestReportTimestamp();
        return
            // check if AccountingOracle brought fresh report
            uint48(latestReportTimestamp) <= _record.report.timestamp &&
            // if Accounting Oracle stop bringing the report, last report is fresh during this time
            block.timestamp - latestReportTimestamp < REPORT_FRESHNESS_DELTA;
    }

    function _isVaultHealthy(
        VaultConnection storage _connection,
        VaultRecord storage _record
    ) internal view returns (bool) {
        return !_isThresholdBreached(
            _totalValue(_record),
            _record.liabilityShares,
            _connection.forcedRebalanceThresholdBP
        );
    }

    /// @dev Returns true if the vault liability breached the given threshold (inverted)
    function _isThresholdBreached(
        uint256 _vaultTotalValue,
        uint256 _vaultLiabilityShares,
        uint256 _thresholdBP
    ) internal view returns (bool) {
        uint256 liability = _getPooledEthBySharesRoundUp(_vaultLiabilityShares);
        return liability > _vaultTotalValue * (TOTAL_BASIS_POINTS - _thresholdBP) / TOTAL_BASIS_POINTS;
    }

    function _addVault(address _vault, VaultConnection memory _connection, VaultRecord memory _record) internal {
        Storage storage $ = _storage();
        $.vaults.push(_vault);

        $.connections[_vault] = _connection;
        $.records[_vault] = _record;
    }

    function _deleteVault(address _vault, VaultConnection storage _connection) internal {
        Storage storage $ = _storage();
        uint96 vaultIndex = _connection.vaultIndex;

        address lastVault = $.vaults[$.vaults.length - 1];
        $.connections[lastVault].vaultIndex = vaultIndex;
        $.vaults[vaultIndex] = lastVault;
        $.vaults.pop();

        delete $.connections[_vault];
        delete $.records[_vault];
        delete $.obligations[_vault];

        _lazyOracle().removeVaultQuarantine(_vault);
    }

    function _checkConnectionAndOwner(address _vault) internal view returns (VaultConnection storage connection) {
        connection = _checkConnection(_vault);
        _requireSender(connection.owner);
    }

    function _checkConnection(address _vault) internal view returns (VaultConnection storage) {
        _requireNotZero(_vault);

        VaultConnection storage connection = _vaultConnection(_vault);
        _requireConnected(connection, _vault);
        if (connection.pendingDisconnect) revert VaultIsDisconnecting(_vault);

        return connection;
    }

    /// @dev Caches the inOutDelta of the latest refSlot and updates the value
    function _updateInOutDelta(address _vault, VaultRecord storage _record, int104 _increment) internal {
        DoubleRefSlotCache.Int104WithCache[DOUBLE_CACHE_LENGTH] memory inOutDelta = _record.inOutDelta.withValueIncrease({
            _consensus: CONSENSUS_CONTRACT,
            _increment: _increment
        });
        _record.inOutDelta = inOutDelta;
        emit VaultInOutDeltaUpdated(_vault, inOutDelta.currentValue());
    }

    /**
     * @notice Updates the unsettled Lido fees obligations based on the report cumulative Lido fees
     * @param _vault The address of the vault
     * @param _reportCumulativeLidoFees The cumulative Lido fees reported in the report
     */
    function _checkAndUpdateLidoFeesObligations(
        address _vault,
        VaultObligations storage _obligations,
        uint256 _reportCumulativeLidoFees
    ) internal {
        /// @dev NB: LazyOracle sanity checks already verify that the fee can only increase
        // update unsettled lido fees
        uint256 cumulativeSettledLidoFees = _obligations.settledLidoFees;
        uint256 unsettledLidoFees = _reportCumulativeLidoFees - cumulativeSettledLidoFees;
        if (unsettledLidoFees != _obligations.unsettledLidoFees) {
            _obligations.unsettledLidoFees = uint128(unsettledLidoFees);
            emit LidoFeesUpdated(_vault, unsettledLidoFees, cumulativeSettledLidoFees);
        }
    }

    /**
     * @notice Calculates a settlement plan based on vault balance and obligations
     * @param _vault The address of the vault
     * @param _record The record of the vault
     * @param _obligations The obligations of the vault to be settled
     * @return valueToRebalance The ETH amount to be rebalanced for redemptions
     * @return sharesToRebalance The shares to be rebalanced for redemptions
     * @return valueToTransferToLido The ETH amount to be sent to the Lido
     * @return unsettledRedemptions The remaining redemptions after the planned settlement
     * @return unsettledLidoFees The remaining Lido fees after the planned settlement
     * @return totalUnsettled The total ETH value of obligations remaining after the planned settlement
     */
    function _planSettlement(
        address _vault,
        VaultRecord storage _record,
        VaultObligations storage _obligations
    ) internal view returns (
        uint256 valueToRebalance,
        uint256 sharesToRebalance,
        uint256 valueToTransferToLido,
        uint256 unsettledRedemptions,
        uint256 unsettledLidoFees,
        uint256 totalUnsettled
    ) {
        (valueToRebalance, sharesToRebalance, unsettledRedemptions) = _planRebalance(_vault, _record, _obligations);
        (valueToTransferToLido, unsettledLidoFees) = _planLidoTransfer(_vault, _record, _obligations, valueToRebalance);
        totalUnsettled = unsettledRedemptions + unsettledLidoFees;
    }

    /**
     * @notice Plans the amounts and shares to rebalance for redemptions
     * @param _vault The address of the vault
     * @param _record The record of the vault
     * @param _obligations The obligations of the vault
     * @return valueToRebalance The ETH amount to be rebalanced for redemptions
     * @return sharesToRebalance The shares to be rebalanced for redemptions
     * @return unsettledRedemptions The remaining redemptions after the planned settlement
     */
    function _planRebalance(
        address _vault,
        VaultRecord storage _record,
        VaultObligations storage _obligations
    ) internal view returns (uint256 valueToRebalance, uint256 sharesToRebalance, uint256 unsettledRedemptions) {
        uint256 redemptionShares = _getSharesByPooledEth(_obligations.redemptions);
        uint256 maxRedemptionsValue = _getPooledEthBySharesRoundUp(redemptionShares);
        // if the max redemptions value is less than the redemptions, we need to round up the redemptions shares
        if (maxRedemptionsValue < _obligations.redemptions) redemptionShares += 1;

        uint256 cappedRedemptionsShares = Math256.min(_record.liabilityShares, redemptionShares);
        sharesToRebalance = Math256.min(cappedRedemptionsShares, _getSharesByPooledEth(_vault.balance));
        valueToRebalance = _getPooledEthBySharesRoundUp(sharesToRebalance);
        unsettledRedemptions = _getPooledEthBySharesRoundUp(redemptionShares - sharesToRebalance);
    }

    /**
     * @notice Plans the amount to transfer to Lido for fees
     * @param _vault The address of the vault
     * @param _record The record of the vault
     * @param _obligations The obligations of the vault
     * @param _valueToRebalance The ETH amount already allocated for rebalancing
     * @return valueToTransferToLido The ETH amount to be sent to the Lido
     * @return unsettledLidoFees The remaining Lido fees after the planned settlement
     */
    function _planLidoTransfer(
        address _vault,
        VaultRecord storage _record,
        VaultObligations storage _obligations,
        uint256 _valueToRebalance
    ) internal view returns (uint256 valueToTransferToLido, uint256 unsettledLidoFees) {
        uint256 vaultBalance = _vault.balance;
        uint256 remainingBalance = vaultBalance - _valueToRebalance;

        if (_vaultConnection(_vault).pendingDisconnect) {
            /// @dev connection deposit is unlocked, so it's available for fees
            valueToTransferToLido = Math256.min(_obligations.unsettledLidoFees, remainingBalance);
        } else {
            /// @dev connection deposit is permanently locked, so it's not available for fees
            /// @dev NB: Fees are deducted from the vault's current balance, which reduces the total value, so the
            ///          current locked value must be considered to prevent the vault from entering an unhealthy state
            uint256 lockedValue = _record.locked;
            uint256 totalValue_ = _totalValue(_record);
            uint256 unlockedValue = totalValue_ > lockedValue ? totalValue_ - lockedValue : 0;
            uint256 availableForFees = Math256.min(
                unlockedValue > _valueToRebalance ? unlockedValue - _valueToRebalance : 0,
                remainingBalance
            );
            valueToTransferToLido = Math256.min(_obligations.unsettledLidoFees, availableForFees);
        }

        unsettledLidoFees = _obligations.unsettledLidoFees - valueToTransferToLido;
    }

    /**
     * @notice Settles redemptions and Lido fee obligations for a vault
     * @param _vault The address of the vault to settle obligations for
     * @param _record The record of the vault to settle obligations for
     * @param _obligations The obligations of the vault to be settled
     * @param _allowedUnsettled The maximum allowable unsettled obligations post-settlement (triggers reverts)
     */
    function _settleObligations(
        address _vault,
        VaultRecord storage _record,
        VaultObligations storage _obligations,
        uint256 _allowedUnsettled
    ) internal {
        (
            uint256 valueToRebalance,
            uint256 sharesToRebalance,
            uint256 valueToTransferToLido,
            uint256 unsettledRedemptions,
            uint256 unsettledLidoFees,
            uint256 totalUnsettled
        ) = _planSettlement(_vault, _record, _obligations);

        // Enforce requirement for settlement completeness
        if (totalUnsettled > _allowedUnsettled) {
            revert VaultHasUnsettledObligations(_vault, totalUnsettled, _allowedUnsettled);
        }

        // Skip if no changes to obligations
        if (valueToTransferToLido == 0 && valueToRebalance == 0) {
            return;
        }

        if (valueToRebalance > 0) {
            _decreaseLiability(_vault, _record, sharesToRebalance);
            _withdraw(_vault, _record, address(this), valueToRebalance);
            _rebalanceExternalEtherToInternal(valueToRebalance);
        }

        if (valueToTransferToLido > 0) {
            _withdraw(_vault, _record, LIDO_LOCATOR.treasury(), valueToTransferToLido);
            _obligations.settledLidoFees += uint128(valueToTransferToLido);
        }

        _obligations.redemptions = uint128(unsettledRedemptions);
        _obligations.unsettledLidoFees = uint128(unsettledLidoFees);

        emit VaultObligationsSettled({
            vault: _vault,
            rebalanced: valueToRebalance,
            transferredToLido: valueToTransferToLido,
            unsettledRedemptions: unsettledRedemptions,
            unsettledLidoFees: unsettledLidoFees,
            settledLidoFees: _obligations.settledLidoFees
        });
    }

    function _decreaseRedemptions(address _vault, uint256 _shares) internal {
        VaultObligations storage obligations = _vaultObligations(_vault);

        if (obligations.redemptions > 0) {
            uint256 redemptionsValue = _getPooledEthBySharesRoundUp(_shares);
            uint256 decrease = Math256.min(obligations.redemptions, redemptionsValue);
            if (decrease > 0) {
                obligations.redemptions -= uint128(decrease);
                emit RedemptionsUpdated(_vault, obligations.redemptions);
            }
        }
    }

    function _totalUnsettledObligations(VaultObligations storage _obligations) internal view returns (uint256) {
        return _obligations.unsettledLidoFees + _obligations.redemptions;
    }

    function _checkAndUpdateBeaconChainDepositsPause(
        address _vault,
        VaultConnection storage _connection,
        VaultRecord storage _record
    ) internal {
        bool isHealthy = _isVaultHealthy(_connection, _record);

        IStakingVault vault_ = IStakingVault(_vault);
        if (_totalUnsettledObligations(_vaultObligations(_vault)) >= UNSETTLED_THRESHOLD || !isHealthy) {
            _pauseBeaconChainDepositsIfNotAlready(vault_);
        } else if (!_connection.isBeaconDepositsManuallyPaused) {
            _resumeBeaconChainDepositsIfNotAlready(vault_);
        }
    }

    /// @return the amount of ether that can be instantly withdrawn from the staking vault
    /// @dev this amount already accounts locked value and unsettled obligations
    function _withdrawableValue(
        address _vault,
        VaultRecord storage _record
    ) internal view returns (uint256) {
        uint256 totalValue_ = _totalValue(_record);
        uint256 lockedPlusUnsettled = _record.locked + _totalUnsettledObligations(_vaultObligations(_vault));

        return Math256.min(
            _vault.balance,
            totalValue_ > lockedPlusUnsettled ? totalValue_ - lockedPlusUnsettled : 0
        );
    }

    function _updateVaultFees(
        address _vault,
        VaultConnection storage _connection,
        uint256 _infraFeeBP,
        uint256 _liquidityFeeBP,
        uint256 _reservationFeeBP
    ) internal {
        _requireLessThanBP(_infraFeeBP, MAX_FEE_BP);
        _requireLessThanBP(_liquidityFeeBP, MAX_FEE_BP);
        _requireLessThanBP(_reservationFeeBP, MAX_FEE_BP);

        uint16 preInfraFeeBP = _connection.infraFeeBP;
        uint16 preLiquidityFeeBP = _connection.liquidityFeeBP;
        uint16 preReservationFeeBP = _connection.reservationFeeBP;

        _connection.infraFeeBP = uint16(_infraFeeBP);
        _connection.liquidityFeeBP = uint16(_liquidityFeeBP);
        _connection.reservationFeeBP = uint16(_reservationFeeBP);

        emit VaultFeesUpdated({
            vault: _vault,
            preInfraFeeBP: preInfraFeeBP,
            preLiquidityFeeBP: preLiquidityFeeBP,
            preReservationFeeBP: preReservationFeeBP,
            infraFeeBP: _infraFeeBP,
            liquidityFeeBP: _liquidityFeeBP,
            reservationFeeBP: _reservationFeeBP
        });
    }

    function _storage() internal pure returns (Storage storage $) {
        assembly {
            $.slot := STORAGE_LOCATION
        }
    }

    function _vaultConnection(address _vault) internal view returns (VaultConnection storage) {
        return _storage().connections[_vault];
    }

    function _vaultRecord(address _vault) internal view returns (VaultRecord storage) {
        return _storage().records[_vault];
    }

    function _vaultObligations(address _vault) internal view returns (VaultObligations storage) {
        return _storage().obligations[_vault];
    }

    function _operatorGrid() internal view returns (OperatorGrid) {
        return OperatorGrid(LIDO_LOCATOR.operatorGrid());
    }

    function _lazyOracle() internal view returns (LazyOracle) {
        return LazyOracle(LIDO_LOCATOR.lazyOracle());
    }

    function _predepositGuarantee() internal view returns (IPredepositGuarantee) {
        return IPredepositGuarantee(LIDO_LOCATOR.predepositGuarantee());
    }

    function _getSharesByPooledEth(uint256 _ether) internal view returns (uint256) {
        return LIDO.getSharesByPooledEth(_ether);
    }

    function _getPooledEthBySharesRoundUp(uint256 _shares) internal view returns (uint256) {
        return LIDO.getPooledEthBySharesRoundUp(_shares);
    }

    function _rebalanceExternalEtherToInternal(uint256 _ether) internal {
        LIDO.rebalanceExternalEtherToInternal{value: _ether}();
    }

    function _nodeOperator(address _vault) internal view returns (address) {
        return IStakingVault(_vault).nodeOperator();
    }

    function _requireNotZero(uint256 _value) internal pure {
        if (_value == 0) revert ZeroArgument();
    }

    function _requireNotZero(address _address) internal pure {
        if (_address == address(0)) revert ZeroAddress();
    }

    function _requireSender(address _sender) internal view {
        if (msg.sender != _sender) revert NotAuthorized();
    }

    function _requireLessThanBP(uint256 _valueBP, uint256 _maxValueBP) internal pure {
        if (_valueBP > _maxValueBP) revert InvalidBasisPoints(_valueBP, _maxValueBP);
    }

    function _requireSaneShareLimit(uint256 _shareLimit) internal view {
        uint256 maxSaneShareLimit = (LIDO.getTotalShares() * MAX_RELATIVE_SHARE_LIMIT_BP) / TOTAL_BASIS_POINTS;
        if (_shareLimit > maxSaneShareLimit) revert ShareLimitTooHigh(_shareLimit, maxSaneShareLimit);
    }

    function _requireConnected(VaultConnection storage _connection, address _vault) internal view {
        if (_connection.vaultIndex == 0) revert NotConnectedToHub(_vault);
    }

    function _requireFreshReport(address _vault, VaultRecord storage _record) internal view {
        if (!_isReportFresh(_record)) revert VaultReportStale(_vault);
    }

    function _isBeaconChainDepositsPaused(IStakingVault _vault) internal view returns (bool) {
        return _vault.beaconChainDepositsPaused();
    }

    function _pauseBeaconChainDepositsIfNotAlready(IStakingVault _vault) internal {
        if (!_isBeaconChainDepositsPaused(_vault)) {
            _vault.pauseBeaconChainDeposits();
        }
    }

    function _resumeBeaconChainDepositsIfNotAlready(IStakingVault _vault) internal {
        if (_isBeaconChainDepositsPaused(_vault)) {
            _vault.resumeBeaconChainDeposits();
        }
    }

    // -----------------------------
    //           EVENTS
    // -----------------------------

    event AllowedCodehashUpdated(bytes32 indexed codehash, bool allowed);

    event VaultConnected(
        address indexed vault,
        uint256 shareLimit,
        uint256 reserveRatioBP,
        uint256 forcedRebalanceThresholdBP,
        uint256 infraFeeBP,
        uint256 liquidityFeeBP,
        uint256 reservationFeeBP
    );

    event VaultConnectionUpdated(
        address indexed vault,
        uint256 shareLimit,
        uint256 reserveRatioBP,
        uint256 forcedRebalanceThresholdBP
    );
    event VaultFeesUpdated(
        address indexed vault,
        uint256 preInfraFeeBP,
        uint256 preLiquidityFeeBP,
        uint256 preReservationFeeBP,
        uint256 infraFeeBP,
        uint256 liquidityFeeBP,
        uint256 reservationFeeBP
    );
    event VaultDisconnectInitiated(address indexed vault);
    event VaultDisconnectCompleted(address indexed vault);
    event VaultDisconnectAborted(address indexed vault, uint256 slashingReserve);
    event VaultReportApplied(
        address indexed vault,
        uint256 reportTimestamp,
        uint256 reportTotalValue,
        int256 reportInOutDelta,
        uint256 reportCumulativeLidoFees,
        uint256 reportLiabilityShares,
        uint256 reportSlashingReserve
    );

    event MintedSharesOnVault(address indexed vault, uint256 amountOfShares, uint256 lockedAmount);
    event BurnedSharesOnVault(address indexed vault, uint256 amountOfShares);
    event VaultRebalanced(address indexed vault, uint256 sharesBurned, uint256 etherWithdrawn);
    event VaultInOutDeltaUpdated(address indexed vault, int256 inOutDelta);
    event ForcedValidatorExitTriggered(address indexed vault, bytes pubkeys, address refundRecipient);

    /**
     * @notice Emitted when the manager is set
     * @param vault The address of the vault
     * @param newOwner The address of the new owner
     * @param oldOwner The address of the old owner
     */
    event VaultOwnershipTransferred(address indexed vault, address indexed newOwner, address indexed oldOwner);

    event LidoFeesUpdated(address indexed vault, uint256 unsettledLidoFees, uint256 settledLidoFees);
    event RedemptionsUpdated(address indexed vault, uint256 unsettledRedemptions);
    event RedemptionsNotSet(address indexed vault, uint256 redemptionsValue);
    event VaultObligationsSettled(
        address indexed vault,
        uint256 rebalanced,
        uint256 transferredToLido,
        uint256 unsettledRedemptions,
        uint256 unsettledLidoFees,
        uint256 settledLidoFees
    );

    event BeaconChainDepositsPausedByOwner(address indexed vault);
    event BeaconChainDepositsResumedByOwner(address indexed vault);

    // -----------------------------
    //           ERRORS
    // -----------------------------

    event BadDebtSocialized(address indexed vaultDonor, address indexed vaultAcceptor, uint256 badDebtShares);
    event BadDebtWrittenOffToBeInternalized(address indexed vault, uint256 badDebtShares);

    error ZeroBalance();

    /**
     * @notice Thrown when attempting to rebalance more ether than the current total value of the vault
     * @param totalValue Current total value of the vault
     * @param rebalanceAmount Amount attempting to rebalance (in ether)
     */
    error RebalanceAmountExceedsTotalValue(uint256 totalValue, uint256 rebalanceAmount);

    /**
     * @notice Thrown when attempting to withdraw more ether than the available value of the vault
     * @param vault The address of the vault
     * @param withdrawable The available value of the vault
     * @param requested The amount attempting to withdraw
     */
    error AmountExceedsWithdrawableValue(address vault, uint256 withdrawable, uint256 requested);

    error AlreadyHealthy(address vault);
    error VaultMintingCapacityExceeded(
        address vault,
        uint256 totalValue,
        uint256 liabilityShares,
        uint256 newRebalanceThresholdBP
    );
    error InsufficientSharesToBurn(address vault, uint256 amount);
    error ShareLimitExceeded(address vault, uint256 expectedSharesAfterMint, uint256 shareLimit);
    error AlreadyConnected(address vault, uint256 index);
    error NotConnectedToHub(address vault);
    error NotAuthorized();
    error ZeroAddress();
    error ZeroArgument();
    error InvalidBasisPoints(uint256 valueBP, uint256 maxValueBP);
    error ShareLimitTooHigh(uint256 shareLimit, uint256 maxShareLimit);
    error InsufficientValue(address vault, uint256 etherToLock, uint256 maxLockableValue);
    error NoLiabilitySharesShouldBeLeft(address vault, uint256 liabilityShares);
    error CodehashNotAllowed(address vault, bytes32 codehash);
    error InvalidFees(address vault, uint256 newFees, uint256 oldFees);
    error VaultOssified(address vault);
    error VaultInsufficientBalance(address vault, uint256 currentBalance, uint256 expectedBalance);
    error VaultReportStale(address vault);
    error PDGNotDepositor(address vault);
    error ZeroCodehash();
    error VaultHubNotPendingOwner(address vault);
    error UnhealthyVaultCannotDeposit(address vault);
    error VaultIsDisconnecting(address vault);
    error VaultHasUnsettledObligations(address vault, uint256 unsettledObligations, uint256 allowedUnsettled);
    error PartialValidatorWithdrawalNotAllowed();
    error ForcedValidatorExitNotAllowed();
    error NoBadDebtToWriteOff(address vault, uint256 totalValueShares, uint256 liabilityShares);
    error BadDebtSocializationNotAllowed();
}<|MERGE_RESOLUTION|>--- conflicted
+++ resolved
@@ -562,15 +562,10 @@
             _record: recordAcceptor,
             _amountOfShares: badDebtToSocialize,
             _reserveRatioBP: connectionAcceptor.reserveRatioBP,
-<<<<<<< HEAD
-            _maxMintableRatioBP: TOTAL_BASIS_POINTS, // maxMintableRatio up to 100% of total value
-            _shareLimit: _getSharesByPooledEth(recordAcceptor.locked), // we can occupy all the locked amount
-            _bypassLimits: true
-=======
             _maxLockableValue: _totalValue(recordAcceptor) * TOTAL_BASIS_POINTS
                 / (TOTAL_BASIS_POINTS - connectionAcceptor.reserveRatioBP),
-            _shareLimit: type(uint256).max
->>>>>>> f3c1eec7
+            _shareLimit: type(uint256).max,
+            _bypassLimits: true
         });
 
         emit BadDebtSocialized(_badDebtVault, _vaultAcceptor, badDebtToSocialize);
@@ -705,16 +700,10 @@
             _vault: _vault,
             _record: record,
             _amountOfShares: _amountOfShares,
-<<<<<<< HEAD
-            _reserveRatioBP: reserveRatioBP,
-            _maxMintableRatioBP: TOTAL_BASIS_POINTS - reserveRatioBP,
+            _reserveRatioBP: connection.reserveRatioBP,
+            _maxLockableValue: _totalValueWithoutUnsettledFees(record, _vaultObligations(_vault)),
             _shareLimit: connection.shareLimit,
             _bypassLimits: false
-=======
-            _reserveRatioBP: connection.reserveRatioBP,
-            _maxLockableValue: _totalValueWithoutUnsettledFees(record, _vaultObligations(_vault)),
-            _shareLimit: connection.shareLimit
->>>>>>> f3c1eec7
         });
 
         LIDO.mintExternalShares(_recipient, _amountOfShares);
@@ -1046,14 +1035,9 @@
         VaultRecord storage _record,
         uint256 _amountOfShares,
         uint256 _reserveRatioBP,
-<<<<<<< HEAD
-        uint256 _maxMintableRatioBP,
+        uint256 _maxLockableValue,
         uint256 _shareLimit,
         bool _bypassLimits
-=======
-        uint256 _maxLockableValue,
-        uint256 _shareLimit
->>>>>>> f3c1eec7
     ) internal {
         uint256 sharesAfterMint = _record.liabilityShares + _amountOfShares;
         if (sharesAfterMint > _shareLimit) revert ShareLimitExceeded(_vault, sharesAfterMint, _shareLimit);
