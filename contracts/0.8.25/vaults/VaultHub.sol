// SPDX-FileCopyrightText: 2025 Lido <info@lido.fi>
// SPDX-License-Identifier: GPL-3.0

// See contracts/COMPILERS.md
pragma solidity 0.8.25;

import {Math256} from "contracts/common/lib/Math256.sol";
import {ILidoLocator} from "contracts/common/interfaces/ILidoLocator.sol";
import {ILido} from "contracts/common/interfaces/ILido.sol";
import {IHashConsensus} from "contracts/common/interfaces/IHashConsensus.sol";

import {IStakingVault} from "./interfaces/IStakingVault.sol";
import {IPredepositGuarantee} from "./interfaces/IPredepositGuarantee.sol";

import {OperatorGrid} from "./OperatorGrid.sol";
import {LazyOracle} from "./LazyOracle.sol";

import {PausableUntilWithRoles} from "../utils/PausableUntilWithRoles.sol";
import {RefSlotCache, DoubleRefSlotCache, DOUBLE_CACHE_LENGTH} from "./lib/RefSlotCache.sol";

/// @notice VaultHub is a contract that manages StakingVaults connected to the Lido protocol
/// It allows to connect and disconnect vaults, mint and burn stETH using vaults as collateral
/// Also, it facilitates the individual per-vault reports from the lazy oracle to the vaults and charges Lido fees
/// @author folkyatina
contract VaultHub is PausableUntilWithRoles {
    using RefSlotCache for RefSlotCache.Uint104WithCache;
    using DoubleRefSlotCache for DoubleRefSlotCache.Int104WithCache[DOUBLE_CACHE_LENGTH];

    // -----------------------------
    //           STORAGE STRUCTS
    // -----------------------------
    /// @custom:storage-location erc7201:VaultHub
    struct Storage {
        /// @notice vault proxy contract codehashes allowed for connecting
        mapping(bytes32 codehash => bool allowed) codehashes;
        /// @notice accounting records for each vault
        mapping(address vault => VaultRecord) records;
        /// @notice connection parameters for each vault
        mapping(address vault => VaultConnection) connections;
        /// @notice 1-based array of vaults connected to the hub. index 0 is reserved for not connected vaults
        address[] vaults;
        /// @notice amount of bad debt that was internalized from the vault to become the protocol loss
        RefSlotCache.Uint104WithCache badDebtToInternalize;
    }

    struct VaultConnection {
        // ### 1st slot
        /// @notice address of the vault owner
        address owner;
        /// @notice maximum number of stETH shares that can be minted by vault owner
        uint96 shareLimit;
        // ### 2nd slot
        /// @notice index of the vault in the list of vaults. Indexes is guaranteed to be stable only if there was no deletions.
        /// @dev vaultIndex is always greater than 0
        uint96 vaultIndex;
        /// @notice if true, vault is disconnected and fee is not accrued
        bool pendingDisconnect;
        /// @notice share of ether that is locked on the vault as an additional reserve
        /// e.g RR=30% means that for 1stETH minted 1/(1-0.3)=1.428571428571428571 ETH is locked on the vault
        uint16 reserveRatioBP;
        /// @notice if vault's reserve decreases to this threshold, it should be force rebalanced
        uint16 forcedRebalanceThresholdBP;
        /// @notice infra fee in basis points
        uint16 infraFeeBP;
        /// @notice liquidity fee in basis points
        uint16 liquidityFeeBP;
        /// @notice reservation fee in basis points
        uint16 reservationFeeBP;
        /// @notice if true, vault owner manually paused the beacon chain deposits
        bool isBeaconDepositsManuallyPaused;
        /// 64 bits gap
    }

    struct VaultRecord {
        // ### 1st slot
        /// @notice latest report for the vault
        Report report;
        // ### 2nd slot
        /// @notice amount of ether that is locked from withdrawal on the vault
        /// consists of ether that back minted stETH plus reserve determined by reserve ratio and minimal reserve
        uint128 locked;
        /// @notice liability shares of the vault
        uint96 liabilityShares;
        // ### 3rd and 4th slots
        /// @notice inOutDelta of the vault (all deposits - all withdrawals)
        DoubleRefSlotCache.Int104WithCache[DOUBLE_CACHE_LENGTH] inOutDelta;
        // ### 5th slot
        /// @notice the minimal value that the reserve part of the locked can be
        uint128 minimalReserve;
        /// @notice amount of liability shares that are set as the Lido Core redemptions
        uint128 redemptionShares;
        // ### 6th slot
        /// @notice cumulative value for Lido fees that accrued on the vault
        uint128 cumulativeLidoFees;
        /// @notice cumulative value for Lido fees that were settled on the vault
        uint128 settledLidoFees;
    }

    struct Report {
        /// @notice total value of the vault
        uint104 totalValue;
        /// @notice inOutDelta of the report
        int104 inOutDelta;
        /// @notice timestamp (in seconds)
        uint48 timestamp;
    }

    // -----------------------------
    //           CONSTANTS
    // -----------------------------

    // keccak256(abi.encode(uint256(keccak256("VaultHub")) - 1)) & ~bytes32(uint256(0xff))
    bytes32 private constant STORAGE_LOCATION = 0xb158a1a9015c52036ff69e7937a7bb424e82a8c4cbec5c5309994af06d825300;

    /// @notice role that allows to connect vaults to the hub
    /// @dev 0x479bc4a51d27fbdc8e51b5b1ebd3dcd58bd229090980bff226f8930587e69ce3
    bytes32 public immutable VAULT_MASTER_ROLE = keccak256("vaults.VaultHub.VaultMasterRole");

    /// @notice role that allows to set allowed codehashes
    /// @dev 0x712bc47e8f21e3271b5614025535450b46e67d6db1aeb3b0b1a9b76e7eaa7568
    bytes32 public immutable VAULT_CODEHASH_SET_ROLE = keccak256("vaults.VaultHub.VaultCodehashSetRole");

    /// @notice role that allows to accrue Lido Core redemptions on the vault
    /// @dev 0x44f007e8cc2a08047a03d8d9c295057454942eb49ee3ced9c87e9b9406f21174
    bytes32 public immutable REDEMPTION_MASTER_ROLE = keccak256("vaults.VaultHub.RedemptionMasterRole");

    /// @notice role that allows to trigger validator exits under extreme conditions
    /// @dev 0x2159c5943234d9f3a7225b9a743ea06e4a0d0ba5ed82889e867759a8a9eb7883
    bytes32 public immutable VALIDATOR_EXIT_ROLE = keccak256("vaults.VaultHub.ValidatorExitRole");

    /// @notice role that allows to bail out vaults with bad debt
    /// @dev 0xa85bab4b576ca359fa6ae02ab8744b5c85c7e7ed4d7e0bca7b5b64580ac5d17d
    bytes32 public immutable BAD_DEBT_MASTER_ROLE = keccak256("vaults.VaultHub.BadDebtMasterRole");

    /// @notice amount of ETH that is locked on the vault on connect and can be withdrawn on disconnect only
    uint256 public constant CONNECT_DEPOSIT = 1 ether;

    /// @notice The time delta for report freshness check
    uint256 public constant REPORT_FRESHNESS_DELTA = 2 days;

    /// @dev basis points base
    uint256 internal immutable TOTAL_BASIS_POINTS = 100_00;
    /// @notice length of the validator pubkey in bytes
    uint256 internal immutable PUBLIC_KEY_LENGTH = 48;
    /// @dev max value for fees in basis points - it's about 650%
    uint256 internal immutable MAX_FEE_BP = type(uint16).max;

    /// @notice codehash of the account with no code
    bytes32 private immutable EMPTY_CODEHASH = keccak256("");

    /// @notice minimum amount of ether that is required for the beacon chain deposit
    /// @dev used as a threshold for the beacon chain deposits pause
    uint256 internal immutable MIN_BEACON_DEPOSIT = 1 ether;

    // -----------------------------
    //           IMMUTABLES
    // -----------------------------

    /// @notice limit for a single vault share limit relative to Lido TVL in basis points
    uint256 public immutable MAX_RELATIVE_SHARE_LIMIT_BP;

    ILido public immutable LIDO;
    ILidoLocator public immutable LIDO_LOCATOR;
    IHashConsensus public immutable CONSENSUS_CONTRACT;

    /// @param _locator Lido Locator contract
    /// @param _lido Lido stETH contract
    /// @param _consensusContract Hash consensus contract
    /// @param _maxRelativeShareLimitBP Maximum share limit relative to TVL in basis points
    constructor(ILidoLocator _locator, ILido _lido, IHashConsensus _consensusContract, uint256 _maxRelativeShareLimitBP) {
        _requireNotZero(_maxRelativeShareLimitBP);
        _requireLessThanBP(_maxRelativeShareLimitBP, TOTAL_BASIS_POINTS);

        MAX_RELATIVE_SHARE_LIMIT_BP = _maxRelativeShareLimitBP;

        LIDO_LOCATOR = _locator;
        LIDO = _lido;
        CONSENSUS_CONTRACT = _consensusContract;

        _disableInitializers();
    }

    /// @dev used to perform rebalance operations
    receive() external payable {}

    /// @notice initialize the vault hub
    /// @param _admin default admin address
    function initialize(address _admin) external initializer {
        _requireNotZero(_admin);

        __AccessControlEnumerable_init();

        // the stone in the elevator. index 0 is reserved for not connected vaults
        _storage().vaults.push(address(0));

        _grantRole(DEFAULT_ADMIN_ROLE, _admin);
    }

    /// @notice returns the number of vaults connected to the hub
    /// @dev since index 0 is reserved for not connected vaults, it's always 1 less than the vaults array length
    function vaultsCount() external view returns (uint256) {
        return _storage().vaults.length - 1;
    }

    /// @notice returns the vault address by its index
    /// @param _index index of the vault in the 1-based list of vaults. possible range [1, vaultsCount()]
    /// @dev Indexes is guaranteed to be stable only in one transaction.
    function vaultByIndex(uint256 _index) external view returns (address) {
        _requireNotZero(_index);
        return _storage().vaults[_index];
    }

    /// @return connection parameters struct for the given vault
    /// @dev it returns empty struct if the vault is not connected to the hub
    /// @dev it may return connection even if it's pending to be disconnected
    function vaultConnection(address _vault) external view returns (VaultConnection memory) {
        return _vaultConnection(_vault);
    }

    /// @return the accounting record struct for the given vault
    /// @dev it returns empty struct if the vault is not connected to the hub
    function vaultRecord(address _vault) external view returns (VaultRecord memory) {
        return _vaultRecord(_vault);
    }

    /// @return true if the vault is connected to the hub
    function isVaultConnected(address _vault) external view returns (bool) {
        return _vaultConnection(_vault).vaultIndex != 0;
    }

    /// @return total value of the vault
    /// @dev returns 0 if the vault is not connected
    function totalValue(address _vault) external view returns (uint256) {
        return _totalValue(_vaultRecord(_vault));
    }

    /// @return liability shares of the vault
    /// @dev returns 0 if the vault is not connected
    function liabilityShares(address _vault) external view returns (uint256) {
        return _vaultRecord(_vault).liabilityShares;
    }

    /// @return locked amount of ether for the vault
    /// @dev returns 0 if the vault is not connected
    function locked(address _vault) external view returns (uint256) {
        return _vaultRecord(_vault).locked;
    }

    /// @return the amount of ether that can be locked in the vault given the current total value
    /// @dev returns 0 if the vault is not connected
    function maxLockableValue(address _vault) external view returns (uint256) {
        return _totalValueWithoutUnsettledFees(_vaultRecord(_vault));
    }

    /// @return the amount of ether that can be instantly withdrawn from the staking vault
    /// @dev returns 0 if the vault is not connected or disconnect pending
    function withdrawableValue(address _vault) external view returns (uint256) {
        if (_vaultConnection(_vault).pendingDisconnect) return 0;

        return _withdrawableValue(_vault, _vaultRecord(_vault));
    }

    /// @return the amount of Lido fees that currently can be settled.
    ///         Even if vault's balance is sufficient to cover the fees, some amount may be blocked for redemptions,
    ///         locked ether, or some amount may be non-transferable to not to make the vault unhealthy
    /// @dev returns 0 if the vault is not connected
    function settleableLidoFeesValue(address _vault) external view returns (uint256) {
        return _settleableLidoFeesValue(_vault, _vaultRecord(_vault));
    }

    /// @return latest report for the vault
    /// @dev returns empty struct if the vault is not connected
    function latestReport(address _vault) external view returns (Report memory) {
        return _vaultRecord(_vault).report;
    }

    /// @return true if the report for the vault is fresh, false otherwise
    /// @dev returns false if the vault is not connected
    function isReportFresh(address _vault) external view returns (bool) {
        return _isReportFresh(_vaultRecord(_vault));
    }

    /// @notice checks if the vault is healthy by comparing its total value after applying forced rebalance threshold
    ///         against current liability shares
    /// @param _vault vault address
    /// @return true if vault is healthy, false otherwise
    /// @dev returns true if the vault is not connected
    function isVaultHealthy(address _vault) external view returns (bool) {
        return _isVaultHealthy(_vaultConnection(_vault), _vaultRecord(_vault));
    }

    /// @notice calculate shares amount to make the vault healthy using rebalance
    /// @param _vault vault address
    /// @return amount of shares to rebalance or UINT256_MAX if it's impossible to make the vault healthy using rebalance
    /// @dev returns 0 if the vault is not connected
    function rebalanceShortfallShares(address _vault) external view returns (uint256) {
        return _rebalanceShortfallShares(_vaultConnection(_vault), _vaultRecord(_vault));
    }

    /// @notice amount of bad debt to be internalized to become the protocol loss
    /// @return the number of shares to internalize as bad debt during the oracle report
    /// @dev the value is lagging increases that was done after the current refSlot to the next one
    function badDebtToInternalize() external view returns (uint256) {
        return _storage().badDebtToInternalize.getValueForLastRefSlot(CONSENSUS_CONTRACT);
    }

    /// @notice Set if a vault proxy codehash is allowed to be connected to the hub
    /// @param _codehash vault proxy codehash
    /// @param _allowed true to add, false to remove
    /// @dev msg.sender must have VAULT_CODEHASH_SET_ROLE
    function setAllowedCodehash(bytes32 _codehash, bool _allowed) external onlyRole(VAULT_CODEHASH_SET_ROLE) {
        _requireNotZero(uint256(_codehash));
        if (_codehash == EMPTY_CODEHASH) revert ZeroCodehash();

        _storage().codehashes[_codehash] = _allowed;

        emit AllowedCodehashUpdated(_codehash, _allowed);
    }

    /// @notice connects a vault to the hub in permissionless way, get limits from the Operator Grid
    /// @param _vault vault address
    /// @dev vault should have transferred ownership to the VaultHub contract
    function connectVault(address _vault) external whenResumed {
        _requireNotZero(_vault);

        IStakingVault vault_ = IStakingVault(_vault);
        if (vault_.pendingOwner() != address(this)) revert VaultHubNotPendingOwner(_vault);
        if (vault_.isOssified()) revert VaultOssified(_vault);
        if (vault_.depositor() != address(_predepositGuarantee())) revert PDGNotDepositor(_vault);

        (
            , // nodeOperatorInTier
            , // tierId
            uint256 shareLimit,
            uint256 reserveRatioBP,
            uint256 forcedRebalanceThresholdBP,
            uint256 infraFeeBP,
            uint256 liquidityFeeBP,
            uint256 reservationFeeBP
        ) = _operatorGrid().vaultInfo(_vault);

        _connectVault(_vault,
            shareLimit,
            reserveRatioBP,
            forcedRebalanceThresholdBP,
            infraFeeBP,
            liquidityFeeBP,
            reservationFeeBP
        );

        IStakingVault(_vault).acceptOwnership();

        emit VaultConnected({
            vault: _vault,
            shareLimit: shareLimit,
            reserveRatioBP: reserveRatioBP,
            forcedRebalanceThresholdBP: forcedRebalanceThresholdBP,
            infraFeeBP: infraFeeBP,
            liquidityFeeBP: liquidityFeeBP,
            reservationFeeBP: reservationFeeBP
        });
    }

<<<<<<< HEAD
    /// @notice updates share limit for the vault
    /// Setting share limit to zero actually pause the vault's ability to mint
    /// @param _vault vault address
    /// @param _shareLimit new share limit
    /// @dev msg.sender must have VAULT_MASTER_ROLE
    function updateShareLimit(address _vault, uint256 _shareLimit) external onlyRole(VAULT_MASTER_ROLE) {
        _requireSaneShareLimit(_shareLimit);

        VaultConnection storage connection = _checkConnection(_vault);
        connection.shareLimit = uint96(_shareLimit);

        emit VaultShareLimitUpdated(_vault, _shareLimit);
    }

    /// @notice updates a redemption shares on the vault to force liability rebalance under extreme conditions
    /// @param _vault The address of the vault
    /// @param _liabilitySharesTarget maximum amount of liability shares that will be preserved, the rest will be
    ///                               marked as redemption shares
    function setLiabilitySharesTarget(address _vault, uint256 _liabilitySharesTarget) external onlyRole(REDEMPTION_MASTER_ROLE) {
        VaultConnection storage connection = _checkConnection(_vault);
        VaultRecord storage record = _vaultRecord(_vault);

        uint256 liabilityShares_ = record.liabilityShares;
        uint256 redemptionShares = liabilityShares_ > _liabilitySharesTarget ? liabilityShares_ - _liabilitySharesTarget : 0;
        record.redemptionShares = uint128(redemptionShares);

        _updateBeaconChainDepositsPause(_vault, record, connection);

        emit VaultRedemptionSharesUpdated(_vault, record.redemptionShares);
    }

=======
>>>>>>> a87454df
    /// @notice updates fees for the vault
    /// @param _vault vault address
    /// @param _infraFeeBP new infra fee in basis points
    /// @param _liquidityFeeBP new liquidity fee in basis points
    /// @param _reservationFeeBP new reservation fee in basis points
    /// @dev msg.sender must have VAULT_MASTER_ROLE
    function updateVaultFees(
        address _vault,
        uint256 _infraFeeBP,
        uint256 _liquidityFeeBP,
        uint256 _reservationFeeBP
    ) external onlyRole(VAULT_MASTER_ROLE) {
        VaultConnection storage connection = _checkConnection(_vault);
        _updateVaultFees(_vault, connection, _infraFeeBP, _liquidityFeeBP, _reservationFeeBP);
    }

    /// @notice updates the vault's connection parameters
    /// @dev Reverts if the vault is not healthy as of latest report
    /// @param _vault vault address
    /// @param _shareLimit new share limit
    /// @param _reserveRatioBP new reserve ratio
    /// @param _forcedRebalanceThresholdBP new forced rebalance threshold
    /// @param _infraFeeBP new infra fee
    /// @param _liquidityFeeBP new liquidity fee
    /// @param _reservationFeeBP new reservation fee
    function updateConnection(
        address _vault,
        uint256 _shareLimit,
        uint256 _reserveRatioBP,
        uint256 _forcedRebalanceThresholdBP,
        uint256 _infraFeeBP,
        uint256 _liquidityFeeBP,
        uint256 _reservationFeeBP
    ) external {
        _requireSender(address(_operatorGrid()));
        _requireSaneShareLimit(_shareLimit);

        VaultConnection storage connection = _checkConnection(_vault);
        VaultRecord storage record = _vaultRecord(_vault);

        uint256 totalValue_ = _totalValue(record);
        uint256 liabilityShares_ = record.liabilityShares;

        if (_isThresholdBreached(totalValue_, liabilityShares_, _reserveRatioBP)) {
            revert VaultMintingCapacityExceeded(_vault, totalValue_, liabilityShares_, _reserveRatioBP);
        }

        connection.shareLimit = uint96(_shareLimit);
        connection.reserveRatioBP = uint16(_reserveRatioBP);
        connection.forcedRebalanceThresholdBP = uint16(_forcedRebalanceThresholdBP);
        _updateVaultFees(_vault, connection, _infraFeeBP, _liquidityFeeBP, _reservationFeeBP);

        emit VaultConnectionUpdated({
            vault: _vault,
            shareLimit: _shareLimit,
            reserveRatioBP: _reserveRatioBP,
            forcedRebalanceThresholdBP: _forcedRebalanceThresholdBP
        });
    }

    /// @notice disconnect a vault from the hub
    /// @param _vault vault address
    /// @dev msg.sender must have VAULT_MASTER_ROLE
    /// @dev vault's `liabilityShares` should be zero
    function disconnect(address _vault) external onlyRole(VAULT_MASTER_ROLE) {
        VaultRecord storage record = _vaultRecord(_vault);

        uint256 unsettledLidoFees = _unsettledLidoFeesValue(record);
        if (unsettledLidoFees > 0) {
            uint256 withdrawable = Math256.min(unsettledLidoFees, _vault.balance);
            _withdrawFromVault(_vault, LIDO_LOCATOR.treasury(), withdrawable);

            emit LidoFeesSettled({
                vault: _vault,
                transferred: withdrawable,
                cumulativeLidoFees: record.cumulativeLidoFees,
                settledLidoFees: record.settledLidoFees + withdrawable
            });
        }

        _initiateDisconnection(_vault, _checkConnection(_vault), _vaultRecord(_vault));

        emit VaultDisconnectInitiated(_vault);
    }

    /// @notice update of the vault data by the lazy oracle report
    /// @param _vault the address of the vault
    /// @param _reportTimestamp the timestamp of the report (last 32 bits of it)
    /// @param _reportTotalValue the total value of the vault
    /// @param _reportInOutDelta the inOutDelta of the vault
    /// @param _reportCumulativeLidoFees the cumulative Lido fees of the vault
    /// @param _reportLiabilityShares the liabilityShares of the vault
    /// @param _reportSlashingReserve the slashingReserve of the vault
    /// @dev NB: LazyOracle sanity checks already verify that the fee can only increase
    function applyVaultReport(
        address _vault,
        uint256 _reportTimestamp,
        uint256 _reportTotalValue,
        int256 _reportInOutDelta,
        uint256 _reportCumulativeLidoFees,
        uint256 _reportLiabilityShares,
        uint256 _reportSlashingReserve
    ) external whenResumed {
        _requireSender(address(_lazyOracle()));

        VaultConnection storage connection = _vaultConnection(_vault);
        _requireConnected(connection, _vault);

        VaultRecord storage record = _vaultRecord(_vault);

        if (connection.pendingDisconnect) {
            if (_reportSlashingReserve == 0 && record.liabilityShares == 0) {
                IStakingVault(_vault).transferOwnership(connection.owner);
                _deleteVault(_vault, connection);

                emit VaultDisconnectCompleted(_vault);
                return;
            } else {
                // we abort the disconnect process as there is a slashing conflict yet to be resolved
                connection.pendingDisconnect = false;
                emit VaultDisconnectAborted(_vault, _reportSlashingReserve);
            }
        }

        _applyVaultReport(
            record,
            connection,
            _reportTimestamp,
            _reportTotalValue,
            _reportInOutDelta,
            _reportCumulativeLidoFees,
            _reportLiabilityShares,
            _reportSlashingReserve
        );

        emit VaultReportApplied({
            vault: _vault,
            reportTimestamp: _reportTimestamp,
            reportTotalValue: _reportTotalValue,
            reportInOutDelta: _reportInOutDelta,
            reportCumulativeLidoFees: _reportCumulativeLidoFees,
            reportLiabilityShares: _reportLiabilityShares,
            reportSlashingReserve: _reportSlashingReserve
        });

        _updateBeaconChainDepositsPause(_vault, record, connection);
    }

    /// @notice Transfer the bad debt from the donor vault to the acceptor vault
    /// @param _badDebtVault address of the vault that has the bad debt
    /// @param _vaultAcceptor address of the vault that will accept the bad debt
    /// @param _maxSharesToSocialize maximum amount of shares to socialize
    /// @return number of shares that was socialized
    ///         (it's limited by acceptor vault capacity and bad debt actual size)
    /// @dev msg.sender must have BAD_DEBT_MASTER_ROLE
    function socializeBadDebt(
        address _badDebtVault,
        address _vaultAcceptor,
        uint256 _maxSharesToSocialize
    ) external onlyRole(BAD_DEBT_MASTER_ROLE) returns (uint256) {
        _requireNotZero(_badDebtVault);
        _requireNotZero(_vaultAcceptor);
        _requireNotZero(_maxSharesToSocialize);
        if (_nodeOperator(_vaultAcceptor) != _nodeOperator(_badDebtVault)) {
            revert BadDebtSocializationNotAllowed();
        }

        VaultConnection storage badDebtConnection = _vaultConnection(_badDebtVault);
        VaultRecord storage badDebtRecord = _vaultRecord(_badDebtVault);
        VaultConnection storage acceptorConnection = _vaultConnection(_vaultAcceptor);
        VaultRecord storage acceptorRecord = _vaultRecord(_vaultAcceptor);

        _requireConnected(badDebtConnection, _badDebtVault);
        _requireConnected(acceptorConnection, _vaultAcceptor);
        _requireFreshReport(_badDebtVault, badDebtRecord);
        _requireFreshReport(_vaultAcceptor, acceptorRecord);

        uint256 badDebtShares = _badDebtShares(badDebtRecord);
        uint256 badDebtToSocialize = Math256.min(badDebtShares, _maxSharesToSocialize);

        uint256 acceptorTotalValueShares = _getSharesByPooledEth(_totalValue(acceptorRecord));
        uint256 acceptorLiabilityShares = acceptorRecord.liabilityShares;

        // it's possible to socialize up to bad debt:
        uint256 acceptorCapacity = acceptorTotalValueShares < acceptorLiabilityShares ? 0
            : acceptorTotalValueShares - acceptorLiabilityShares;

        uint256 badDebtSharesToAccept = Math256.min(badDebtToSocialize, acceptorCapacity);

        if (badDebtSharesToAccept > 0) {
            _decreaseLiability(_badDebtVault, badDebtRecord, badDebtSharesToAccept);
            _increaseLiability({
                _vault: _vaultAcceptor,
                _record: acceptorRecord,
                _amountOfShares: badDebtSharesToAccept,
                _reserveRatioBP: acceptorConnection.reserveRatioBP,
                // don't check any limits
                _maxLockableValue: type(uint256).max,
                _shareLimit: type(uint256).max,
                _overrideOperatorLimits: true
            });

            emit BadDebtSocialized(_badDebtVault, _vaultAcceptor, badDebtSharesToAccept);
        }

        return badDebtSharesToAccept;
    }

    /// @notice Internalize the bad debt to the protocol
    /// @param _badDebtVault address of the vault that has the bad debt
    /// @param _maxSharesToInternalize maximum amount of shares to internalize
    /// @return number of shares that was internalized (limited by actual size of the bad debt)
    /// @dev msg.sender must have BAD_DEBT_MASTER_ROLE
    function internalizeBadDebt(
        address _badDebtVault,
        uint256 _maxSharesToInternalize
    ) external onlyRole(BAD_DEBT_MASTER_ROLE) returns (uint256) {
        _requireNotZero(_badDebtVault);
        _requireNotZero(_maxSharesToInternalize);

        VaultConnection storage badDebtConnection = _vaultConnection(_badDebtVault);
        VaultRecord storage badDebtRecord = _vaultRecord(_badDebtVault);
        _requireConnected(badDebtConnection, _badDebtVault);
        _requireFreshReport(_badDebtVault, badDebtRecord);

        uint256 badDebtShares = _badDebtShares(badDebtRecord);
        uint256 badDebtToInternalize_ = Math256.min(badDebtShares, _maxSharesToInternalize);

        if (badDebtToInternalize_ > 0) {
            _decreaseLiability(_badDebtVault, badDebtRecord, badDebtToInternalize_);

            // store internalization in a separate counter that will be settled
            // by the Accounting Oracle during the report
            _storage().badDebtToInternalize = _storage().badDebtToInternalize.withValueIncrease({
                _consensus: CONSENSUS_CONTRACT,
                _increment: uint104(badDebtToInternalize_)
            });

            emit BadDebtWrittenOffToBeInternalized(_badDebtVault, badDebtToInternalize_);
        }

        return badDebtToInternalize_;
    }

    /// @notice Reset the internalized bad debt to zero
    /// @dev msg.sender must be the accounting contract
    function decreaseInternalizedBadDebt(uint256 _amountOfShares) external {
        _requireSender(LIDO_LOCATOR.accounting());

        // don't cache previous value, we don't need it for sure
        _storage().badDebtToInternalize.value -= uint104(_amountOfShares);
    }

    /// @notice transfer the ownership of the vault to a new owner without disconnecting it from the hub
    /// @param _vault vault address
    /// @param _newOwner new owner address
    /// @dev msg.sender should be vault's owner
    function transferVaultOwnership(address _vault, address _newOwner) external {
        _requireNotZero(_newOwner);
        VaultConnection storage connection = _checkConnection(_vault);
        address oldOwner = connection.owner;

        _requireSender(oldOwner);

        connection.owner = _newOwner;

        emit VaultOwnershipTransferred({
            vault: _vault,
            newOwner: _newOwner,
            oldOwner: oldOwner
        });
    }

    /// @notice disconnects a vault from the hub
    /// @param _vault vault address
    /// @dev msg.sender should be vault's owner
    /// @dev vault's `liabilityShares` should be zero
    function voluntaryDisconnect(address _vault) external whenResumed {
        VaultConnection storage connection = _checkConnectionAndOwner(_vault);
        VaultRecord storage record = _vaultRecord(_vault);

        uint256 unsettledLidoFees = _unsettledLidoFeesValue(record);
        if (unsettledLidoFees > 0) {
            revert NoUnsettledLidoFeesShouldBeLeft(_vault, unsettledLidoFees);
        }

        _initiateDisconnection(_vault, connection, record);

        emit VaultDisconnectInitiated(_vault);
    }

    /// @notice funds the vault passing ether as msg.value
    /// @param _vault vault address
    /// @dev msg.sender should be vault's owner
    function fund(address _vault) external payable whenResumed {
        _requireNotZero(_vault);
        VaultConnection storage connection = _vaultConnection(_vault);
        _requireConnected(connection, _vault);
        _requireSender(connection.owner);

        _updateInOutDelta(_vault, _vaultRecord(_vault), int104(int256(msg.value)));

        IStakingVault(_vault).fund{value: msg.value}();
    }

    /// @notice withdraws ether from the vault to the recipient address
    /// @param _vault vault address
    /// @param _recipient recipient address
    /// @param _ether amount of ether to withdraw
    /// @dev msg.sender should be vault's owner
    function withdraw(address _vault, address _recipient, uint256 _ether) external whenResumed {
        _checkConnectionAndOwner(_vault);

        VaultRecord storage record = _vaultRecord(_vault);
        _requireFreshReport(_vault, record);

        uint256 withdrawable = _withdrawableValue(_vault, record);
        if (_ether > withdrawable) revert AmountExceedsWithdrawableValue(withdrawable, _ether);

        _withdraw(_vault, record, _recipient, _ether);
    }

    /// @notice Rebalances StakingVault by withdrawing ether to VaultHub
    /// @param _vault vault address
    /// @param _shares amount of shares to rebalance
    /// @dev msg.sender should be vault's owner
    function rebalance(address _vault, uint256 _shares) external whenResumed {
        _requireNotZero(_shares);
        _checkConnectionAndOwner(_vault);

        _rebalance(_vault, _vaultRecord(_vault), _shares);
    }

    /// @notice mint StETH shares backed by vault external balance to the receiver address
    /// @param _vault vault address
    /// @param _recipient address of the receiver
    /// @param _amountOfShares amount of stETH shares to mint
    function mintShares(address _vault, address _recipient, uint256 _amountOfShares) external whenResumed {
        _requireNotZero(_recipient);
        _requireNotZero(_amountOfShares);

        VaultConnection storage connection = _checkConnectionAndOwner(_vault);
        VaultRecord storage record = _vaultRecord(_vault);

        _requireFreshReport(_vault, record);

        _increaseLiability({
            _vault: _vault,
            _record: record,
            _amountOfShares: _amountOfShares,
            _reserveRatioBP: connection.reserveRatioBP,
            _maxLockableValue: _totalValueWithoutUnsettledFees(record),
            _shareLimit: connection.shareLimit,
            _overrideOperatorLimits: false
        });

        LIDO.mintExternalShares(_recipient, _amountOfShares);

        emit MintedSharesOnVault(_vault, _amountOfShares, record.locked);
    }

    /// @notice burn steth shares from the balance of the VaultHub contract
    /// @param _vault vault address
    /// @param _amountOfShares amount of shares to burn
    /// @dev msg.sender should be vault's owner
    /// @dev this function is designed to be used by the smart contract, for EOA see `transferAndBurnShares`
    function burnShares(address _vault, uint256 _amountOfShares) public whenResumed {
        _requireNotZero(_amountOfShares);
        _checkConnectionAndOwner(_vault);

        VaultRecord storage record = _vaultRecord(_vault);

        _decreaseLiability(_vault, record, _amountOfShares);

        LIDO.burnExternalShares(_amountOfShares);

        emit BurnedSharesOnVault(_vault, _amountOfShares);
    }

    /// @notice separate burn function for EOA vault owners; requires vaultHub to be approved to transfer stETH
    /// @param _vault vault address
    /// @param _amountOfShares amount of shares to transfer and burn
    /// @dev msg.sender should be vault's owner
    function transferAndBurnShares(address _vault, uint256 _amountOfShares) external {
        LIDO.transferSharesFrom(msg.sender, address(this), _amountOfShares);

        burnShares(_vault, _amountOfShares);
    }

    /// @notice pauses beacon chain deposits for the vault
    /// @param _vault vault address
    /// @dev msg.sender should be vault's owner
    function pauseBeaconChainDeposits(address _vault) external {
        VaultConnection storage connection = _checkConnectionAndOwner(_vault);
        if (connection.isBeaconDepositsManuallyPaused) revert ResumedExpected();

        connection.isBeaconDepositsManuallyPaused = true;
        emit BeaconChainDepositsPausedByOwner(_vault);

        _pauseBeaconChainDepositsIfNotAlready(IStakingVault(_vault));
    }

    /// @notice resumes beacon chain deposits for the vault
    /// @param _vault vault address
    /// @dev msg.sender should be vault's owner
    function resumeBeaconChainDeposits(address _vault) external {
        VaultConnection storage connection = _checkConnectionAndOwner(_vault);
        if (!connection.isBeaconDepositsManuallyPaused) revert PausedExpected();

        VaultRecord storage record = _vaultRecord(_vault);
        if (!_isVaultHealthy(connection, record)) revert UnhealthyVaultCannotDeposit(_vault);
        if (_obligationsTooHigh(record)) revert ObligationsTooHighCannotDeposit(_vault, _obligations(record));

        connection.isBeaconDepositsManuallyPaused = false;
        emit BeaconChainDepositsResumedByOwner(_vault);

        _resumeBeaconChainDepositsIfNotAlready(IStakingVault(_vault));
    }

    /// @notice Emits a request event for the node operator to perform validator exit
    /// @param _vault vault address
    /// @param _pubkeys array of public keys of the validators to exit
    /// @dev msg.sender should be vault's owner
    function requestValidatorExit(address _vault, bytes calldata _pubkeys) external {
        _checkConnectionAndOwner(_vault);

        IStakingVault(_vault).requestValidatorExit(_pubkeys);
    }

    /// @notice Triggers validator withdrawals for the vault using EIP-7002
    /// @param _vault vault address
    /// @param _pubkeys array of public keys of the validators to withdraw from
    /// @param _amountsInGwei array of amounts to withdraw from each validator (0 for full withdrawal)
    /// @param _refundRecipient address that will receive the refund for transaction costs
    /// @dev msg.sender should be vault's owner
    /// @dev in case of partial withdrawals, the report should be fresh
    function triggerValidatorWithdrawals(
        address _vault,
        bytes calldata _pubkeys,
        uint64[] calldata _amountsInGwei,
        address _refundRecipient
    ) external payable {
        VaultConnection storage connection = _checkConnectionAndOwner(_vault);
        VaultRecord storage record = _vaultRecord(_vault);

        uint256 minPartialAmountInGwei = type(uint256).max;
        for (uint256 i = 0; i < _amountsInGwei.length; i++) {
            if (_amountsInGwei[i] > 0 && _amountsInGwei[i] < minPartialAmountInGwei) {
                minPartialAmountInGwei = _amountsInGwei[i];
            }
        }

        if (minPartialAmountInGwei < type(uint256).max) {
            _requireFreshReport(_vault, record);

            /// @dev NB: Disallow partial withdrawals when the vault is unhealthy or has obligations over the threshold
            ///          in order to prevent the vault owner from clogging the consensus layer withdrawal queue
            ///          front-running and delaying the forceful validator exits required for rebalancing the vault,
            ///          unless the requested amount of withdrawals is enough to recover the vault to healthy state and
            ///          settle redemptions
            if (_isForceValidatorExitAllowed(_vault, connection, record)) {
                uint256 sharesToCover = Math256.max(
                    _rebalanceShortfallShares(connection, record),
                    record.redemptionShares
                );
                if (sharesToCover == type(uint256).max) revert PartialValidatorWithdrawalNotAllowed();

                uint256 vaultBalance = _vault.balance;
                uint256 amountToCover = _getPooledEthBySharesRoundUp(sharesToCover);
                uint256 requiredAmountToCover = amountToCover > vaultBalance ? amountToCover - vaultBalance : 0;
                if (minPartialAmountInGwei * 1e9 < requiredAmountToCover) {
                    revert PartialValidatorWithdrawalNotAllowed();
                }
            }
        }

        _triggerVaultValidatorWithdrawals(_vault, msg.value, _pubkeys, _amountsInGwei, _refundRecipient);
    }

    /// @notice Triggers validator full withdrawals for the vault using EIP-7002 permissionlessly if the vault is
    ///         unhealthy or has redemptions over the threshold
    /// @param _vault address of the vault to exit validators from
    /// @param _pubkeys array of public keys of the validators to exit
    /// @param _refundRecipient address that will receive the refund for transaction costs
    /// @dev    When the vault becomes unhealthy, trusted actor with the role can force its validators to exit the beacon chain
    ///         This returns the vault's deposited ETH back to vault's balance and allows to rebalance the vault
    function forceValidatorExit(
        address _vault,
        bytes calldata _pubkeys,
        address _refundRecipient
    ) external payable onlyRole(VALIDATOR_EXIT_ROLE) {
        VaultConnection storage connection = _checkConnection(_vault);
        VaultRecord storage record = _vaultRecord(_vault);
        _requireFreshReport(_vault, record);

        if (!_isForceValidatorExitAllowed(_vault, connection, record)) {
            revert ForcedValidatorExitNotAllowed();
        }

        uint64[] memory amountsInGwei = new uint64[](0);
        _triggerVaultValidatorWithdrawals(_vault, msg.value, _pubkeys, amountsInGwei, _refundRecipient);

        emit ForcedValidatorExitTriggered(_vault, _pubkeys, _refundRecipient);
    }

    /// @notice Permissionless rebalance for unhealthy vaults or vaults with redemptions
    /// @param _vault vault address
    /// @dev rebalance all available amount of ether until the vault is healthy and redemptions are paid
    function forceRebalance(address _vault) external {
        VaultConnection storage connection = _checkConnection(_vault);

        VaultRecord storage record = _vaultRecord(_vault);
        uint256 availableBalance = Math256.min(_vault.balance, _totalValue(record));
        if (availableBalance == 0) revert NoFundsForForceRebalance(_vault);

        _requireFreshReport(_vault, record);

        uint256 shortfallShares = _rebalanceShortfallShares(connection, record);
        uint256 sharesToRebalance = Math256.min(
            Math256.max(shortfallShares, record.redemptionShares),
            _getSharesByPooledEth(availableBalance)
        );

        if (sharesToRebalance == 0) revert NoReasonForForceRebalance(_vault);

        _rebalance(_vault, record, sharesToRebalance);
        _updateBeaconChainDepositsPause(_vault, record, connection);
    }

    /// @notice Permissionless payout of unsettled Lido fees to treasury
    /// @param _vault vault address
    function settleLidoFees(address _vault) external {
        VaultConnection storage connection = _checkConnection(_vault);
        VaultRecord storage record = _vaultRecord(_vault);
        _requireFreshReport(_vault, record);

        uint256 valueToTransfer = _settleableLidoFeesValue(_vault, record);
        if (valueToTransfer == 0) revert NothingToTransferToLido(_vault);

        uint256 settledLidoFees = record.settledLidoFees + valueToTransfer;
        record.settledLidoFees = uint128(settledLidoFees);

        _withdraw(_vault, record, LIDO_LOCATOR.treasury(), valueToTransfer);
        _updateBeaconChainDepositsPause(_vault, record, connection);

        emit LidoFeesSettled({
            vault: _vault,
            transferred: valueToTransfer,
            cumulativeLidoFees: record.cumulativeLidoFees,
            settledLidoFees: settledLidoFees
        });
    }

    /// @notice Proves that validators unknown to PDG have correct WC to participate in the vault
    /// @param _vault vault address
    /// @param _witness ValidatorWitness struct proving validator WC belonging to staking vault
    function proveUnknownValidatorToPDG(
        address _vault,
        IPredepositGuarantee.ValidatorWitness calldata _witness
    ) external {
        _checkConnectionAndOwner(_vault);

        _predepositGuarantee().proveUnknownValidator(_witness, IStakingVault(_vault));
    }

    function _connectVault(
        address _vault,
        uint256 _shareLimit,
        uint256 _reserveRatioBP,
        uint256 _forcedRebalanceThresholdBP,
        uint256 _infraFeeBP,
        uint256 _liquidityFeeBP,
        uint256 _reservationFeeBP
    ) internal {
        _requireSaneShareLimit(_shareLimit);

        VaultConnection memory connection = _vaultConnection(_vault);
        if (connection.vaultIndex != 0) revert AlreadyConnected(_vault, connection.vaultIndex);

        bytes32 codehash = address(_vault).codehash;
        if (!_storage().codehashes[codehash]) revert CodehashNotAllowed(_vault, codehash);

        uint256 vaultBalance = _vault.balance;
        if (vaultBalance < CONNECT_DEPOSIT) revert VaultInsufficientBalance(_vault, vaultBalance, CONNECT_DEPOSIT);

        // Connecting a new vault with totalValue == balance
        VaultRecord memory record = VaultRecord({
            report: Report({
                totalValue: uint104(vaultBalance),
                inOutDelta: int104(int256(vaultBalance)),
                timestamp: uint48(block.timestamp)
            }),
            locked: uint128(CONNECT_DEPOSIT),
            liabilityShares: 0,
            inOutDelta: DoubleRefSlotCache.InitializeInt104DoubleCache(int104(int256(vaultBalance))),
            minimalReserve: uint128(CONNECT_DEPOSIT),
            redemptionShares: 0,
            cumulativeLidoFees: 0,
            settledLidoFees: 0
        });

        connection = VaultConnection({
            owner: IStakingVault(_vault).owner(),
            shareLimit: uint96(_shareLimit),
            vaultIndex: uint96(_storage().vaults.length),
            pendingDisconnect: false,
            reserveRatioBP: uint16(_reserveRatioBP),
            forcedRebalanceThresholdBP: uint16(_forcedRebalanceThresholdBP),
            infraFeeBP: uint16(_infraFeeBP),
            liquidityFeeBP: uint16(_liquidityFeeBP),
            reservationFeeBP: uint16(_reservationFeeBP),
            isBeaconDepositsManuallyPaused: false
        });

        _addVault(_vault, connection, record);
    }

    function _initiateDisconnection(
        address _vault,
        VaultConnection storage _connection,
        VaultRecord storage _record
    ) internal {
        _requireFreshReport(_vault, _record);
        uint256 liabilityShares_ = _record.liabilityShares;
        if (liabilityShares_ > 0) revert NoLiabilitySharesShouldBeLeft(_vault, liabilityShares_);

        _record.locked = 0; // unlock the connection deposit to allow fees settlement
        _connection.pendingDisconnect = true;

        _operatorGrid().resetVaultTier(_vault);
    }

    function _applyVaultReport(
        VaultRecord storage _record,
        VaultConnection storage _connection,
        uint256 _reportTimestamp,
        uint256 _reportTotalValue,
        int256 _reportInOutDelta,
        uint256 _reportCumulativeLidoFees,
        uint256 _reportLiabilityShares,
        uint256 _reportSlashingReserve
    ) internal {
        uint256 minimalReserve = Math256.max(CONNECT_DEPOSIT, _reportSlashingReserve);

        _record.cumulativeLidoFees = uint128(_reportCumulativeLidoFees);
        _record.minimalReserve = uint128(minimalReserve);
        _record.locked = uint128(_locked({
            _liabilityShares: Math256.max(_record.liabilityShares, _reportLiabilityShares), // better way to track liability?
            _minimalReserve: minimalReserve,
            _reserveRatioBP: _connection.reserveRatioBP
        }));
        _record.report = Report({
            totalValue: uint104(_reportTotalValue),
            inOutDelta: int104(_reportInOutDelta),
            timestamp: uint48(_reportTimestamp)
        });
    }

    function _rebalance(address _vault, VaultRecord storage _record, uint256 _shares) internal {
        uint256 valueToRebalance = _getPooledEthBySharesRoundUp(_shares);

        _decreaseLiability(_vault, _record, _shares);
        _withdraw(_vault, _record, address(this), valueToRebalance);
        _rebalanceExternalEtherToInternal(valueToRebalance);

        emit VaultRebalanced(_vault, _shares, valueToRebalance);
    }

    function _withdraw(
        address _vault,
        VaultRecord storage _record,
        address _recipient,
        uint256 _amount
    ) internal {
        uint256 totalValue_ = _totalValue(_record);
        if (_amount > totalValue_) revert WithdrawAmountExceedsTotalValue(totalValue_, _amount);

        _updateInOutDelta(_vault, _record, -int104(int256(_amount)));
        _withdrawFromVault(_vault, _recipient, _amount);
    }

    /// @dev Increases liabilityShares of the vault and updates the locked amount
    function _increaseLiability(
        address _vault,
        VaultRecord storage _record,
        uint256 _amountOfShares,
        uint256 _reserveRatioBP,
        uint256 _maxLockableValue,
        uint256 _shareLimit,
        bool _overrideOperatorLimits
    ) internal {
        uint256 sharesAfterMint = _record.liabilityShares + _amountOfShares;
        if (sharesAfterMint > _shareLimit) {
            revert ShareLimitExceeded(_vault, sharesAfterMint, _shareLimit);
        }

        // Calculate the minimum ETH that needs to be locked in the vault to maintain the reserve ratio
        uint256 etherToLock = _locked(sharesAfterMint, _record.minimalReserve, _reserveRatioBP);
        if (etherToLock > _maxLockableValue) {
            revert InsufficientValue(_vault, etherToLock, _maxLockableValue);
        }

        if (etherToLock > _record.locked) {
            _record.locked = uint128(etherToLock);
        }

        _record.liabilityShares = uint96(sharesAfterMint);

        _operatorGrid().onMintedShares(_vault, _amountOfShares, _overrideOperatorLimits);
    }

    function _decreaseLiability(address _vault, VaultRecord storage _record, uint256 _amountOfShares) internal {
        uint256 liabilityShares_ = _record.liabilityShares;
        if (liabilityShares_ < _amountOfShares) revert InsufficientSharesToBurn(_vault, liabilityShares_);

        _record.liabilityShares = uint96(liabilityShares_ - _amountOfShares);

        uint256 redemptionShares = _record.redemptionShares;
        if (_amountOfShares > 0 && redemptionShares > 0) {
            uint256 decreasedRedemptionShares = redemptionShares - Math256.min(redemptionShares, _amountOfShares);
            _record.redemptionShares = uint128(decreasedRedemptionShares);

            emit VaultRedemptionSharesUpdated(_vault, decreasedRedemptionShares);
        }

        _operatorGrid().onBurnedShares(_vault, _amountOfShares);
    }

    function _badDebtShares(VaultRecord storage _record) internal view returns (uint256) {
        uint256 liabilityShares_ = _record.liabilityShares;
        uint256 totalValueShares = _getSharesByPooledEth(_totalValue(_record));

        if (totalValueShares > liabilityShares_) {
            return 0;
        }

        return liabilityShares_ - totalValueShares;
    }

    function _rebalanceShortfallShares(
        VaultConnection storage _connection,
        VaultRecord storage _record
    ) internal view returns (uint256) {
        uint256 totalValue_ = _totalValue(_record);
        uint256 liabilityShares_ = _record.liabilityShares;

        bool isHealthy = !_isThresholdBreached(
            totalValue_,
            liabilityShares_,
            _connection.forcedRebalanceThresholdBP
        );

        // Health vault do not need to rebalance
        if (isHealthy) {
            return 0;
        }

        uint256 reserveRatioBP = _connection.reserveRatioBP;
        uint256 maxMintableRatio = (TOTAL_BASIS_POINTS - reserveRatioBP);
        uint256 sharesByTotalValue = _getSharesByPooledEth(totalValue_);

        // Impossible to rebalance a vault with bad debt
        if (liabilityShares_ >= sharesByTotalValue) {
            return type(uint256).max;
        }

        // Solve the equation for X:
        // LS - liabilityShares, TV - sharesByTotalValue
        // MR - maxMintableRatio, 100 - TOTAL_BASIS_POINTS, RR - reserveRatio
        // X - amount of shares that should be withdrawn (TV - X) and used to repay the debt (LS - X)
        // to reduce the LS/TVS ratio back to MR

        // (LS - X) / (TV - X) = MR / 100
        // (LS - X) * 100 = (TV - X) * MR
        // LS * 100 - X * 100 = TV * MR - X * MR
        // X * MR - X * 100 = TV * MR - LS * 100
        // X * (MR - 100) = TV * MR - LS * 100
        // X = (TV * MR - LS * 100) / (MR - 100)
        // X = (LS * 100 - TV * MR) / (100 - MR)
        // RR = 100 - MR
        // X = (LS * 100 - TV * MR) / RR

        return (liabilityShares_ * TOTAL_BASIS_POINTS - sharesByTotalValue * maxMintableRatio) / reserveRatioBP;
    }

    function _totalValue(VaultRecord storage _record) internal view returns (uint256) {
        Report memory report = _record.report;
        DoubleRefSlotCache.Int104WithCache[DOUBLE_CACHE_LENGTH] memory inOutDelta = _record.inOutDelta;
        return uint256(int256(uint256(report.totalValue)) + inOutDelta.currentValue() - report.inOutDelta);
    }

    function _totalValueWithoutUnsettledFees(VaultRecord storage _record) internal view returns (uint256) {
        return _totalValue(_record) - _unsettledLidoFeesValue(_record);
    }

    /// @param _liabilityShares amount of shares that the vault is minted
    /// @param _minimalReserve minimal amount of additional reserve to be locked
    /// @param _reserveRatioBP the reserve ratio of the vault
    /// @return the amount of collateral to be locked on the vault
    function _locked(
        uint256 _liabilityShares,
        uint256 _minimalReserve,
        uint256 _reserveRatioBP
    ) internal view returns (uint256) {
        uint256 liability = _getPooledEthBySharesRoundUp(_liabilityShares);

        // uint256 reserve = liability * TOTAL_BASIS_POINTS / (TOTAL_BASIS_POINTS - _reserveRatioBP) - liability;
        // simplified to:
        uint256 reserve = Math256.ceilDiv(liability * _reserveRatioBP, TOTAL_BASIS_POINTS - _reserveRatioBP);

        return liability + Math256.max(reserve, _minimalReserve);
    }

    function _isReportFresh(VaultRecord storage _record) internal view returns (bool) {
        uint256 latestReportTimestamp = _lazyOracle().latestReportTimestamp();
        return
            // check if AccountingOracle brought fresh report
            uint48(latestReportTimestamp) <= _record.report.timestamp &&
            // if Accounting Oracle stop bringing the report, last report is fresh during this time
            block.timestamp - latestReportTimestamp < REPORT_FRESHNESS_DELTA;
    }

    function _isVaultHealthy(
        VaultConnection storage _connection,
        VaultRecord storage _record
    ) internal view returns (bool) {
        return !_isThresholdBreached(
            _totalValue(_record),
            _record.liabilityShares,
            _connection.forcedRebalanceThresholdBP
        );
    }

    /// @dev Returns true if the vault liability breached the given threshold (inverted)
    function _isThresholdBreached(
        uint256 _vaultTotalValue,
        uint256 _vaultLiabilityShares,
        uint256 _thresholdBP
    ) internal view returns (bool) {
        uint256 liability = _getPooledEthBySharesRoundUp(_vaultLiabilityShares);
        return liability > _vaultTotalValue * (TOTAL_BASIS_POINTS - _thresholdBP) / TOTAL_BASIS_POINTS;
    }

    function _obligationsTooHigh(
        VaultRecord storage _record
    ) internal view returns (bool) {
        return _record.redemptionShares > 0 || _unsettledLidoFeesValue(_record) >= MIN_BEACON_DEPOSIT;
    }

    function _isForceValidatorExitAllowed(
        address _vault,
        VaultConnection storage _connection,
        VaultRecord storage _record
    ) internal view returns (bool) {
        return !_isVaultHealthy(_connection, _record) ||
            (_obligationsTooHigh(_record) && _vault.balance < _obligations(_record));
    }

    function _addVault(address _vault, VaultConnection memory _connection, VaultRecord memory _record) internal {
        Storage storage $ = _storage();
        $.vaults.push(_vault);

        $.connections[_vault] = _connection;
        $.records[_vault] = _record;
    }

    function _deleteVault(address _vault, VaultConnection storage _connection) internal {
        Storage storage $ = _storage();
        uint96 vaultIndex = _connection.vaultIndex;

        address lastVault = $.vaults[$.vaults.length - 1];
        $.connections[lastVault].vaultIndex = vaultIndex;
        $.vaults[vaultIndex] = lastVault;
        $.vaults.pop();

        delete $.connections[_vault];
        delete $.records[_vault];

        _lazyOracle().removeVaultQuarantine(_vault);
    }

    function _checkConnectionAndOwner(address _vault) internal view returns (VaultConnection storage connection) {
        connection = _checkConnection(_vault);
        _requireSender(connection.owner);
    }

    function _checkConnection(address _vault) internal view returns (VaultConnection storage) {
        _requireNotZero(_vault);

        VaultConnection storage connection = _vaultConnection(_vault);
        _requireConnected(connection, _vault);
        if (connection.pendingDisconnect) revert VaultIsDisconnecting(_vault);

        return connection;
    }

    /// @dev Caches the inOutDelta of the latest refSlot and updates the value
    function _updateInOutDelta(address _vault, VaultRecord storage _record, int104 _increment) internal {
        DoubleRefSlotCache.Int104WithCache[DOUBLE_CACHE_LENGTH] memory inOutDelta = _record.inOutDelta.withValueIncrease({
            _consensus: CONSENSUS_CONTRACT,
            _increment: _increment
        });
        _record.inOutDelta = inOutDelta;
        emit VaultInOutDeltaUpdated(_vault, inOutDelta.currentValue());
    }

    function _updateBeaconChainDepositsPause(
        address _vault,
        VaultRecord storage _record,
        VaultConnection storage _connection
    ) internal {
        IStakingVault vault_ = IStakingVault(_vault);

        if (!_isVaultHealthy(_connection, _record) || _obligationsTooHigh(_record)) {
            _pauseBeaconChainDepositsIfNotAlready(vault_);
        } else if (!_connection.isBeaconDepositsManuallyPaused) {
            _resumeBeaconChainDepositsIfNotAlready(vault_);
        }
    }

    /// @notice the amount of lido fees that can be settled on the vault based on the available balance
    /// @dev    this amount already accounts locked value
    function _settleableLidoFeesValue(
        address _vault,
        VaultRecord storage _record
    ) internal view returns (uint256) {
        uint256 totalValue_ = _totalValue(_record);
        uint256 locked_ = _record.locked;
        uint256 unlocked = totalValue_ > locked_ ? totalValue_ - locked_ : 0;

        return Math256.min(
            Math256.min(unlocked, _vault.balance),
            _unsettledLidoFeesValue(_record)
        );
    }

    /// @notice the amount of ether that can be instantly withdrawn from the vault based on the available balance
    ///         this amount already accounts locked value and unsettled obligations
    function _withdrawableValue(
        address _vault,
        VaultRecord storage _record
    ) internal view returns (uint256) {
        uint256 totalValue_ = _totalValue(_record);
        // need to cap to prevent for gift withdrawals (MEV)
        uint256 availableBalance = Math256.min(_vault.balance, totalValue_);
        uint256 clBalance = totalValue_ - availableBalance;

        // 1. Decrease the available balance (and the locked value, see below) by the redemptions value
        uint256 redemptionsValue = _getPooledEthBySharesRoundUp(_record.redemptionShares);
        if (redemptionsValue > availableBalance) return 0;
        availableBalance -= redemptionsValue;

        // 2. Subtract the unsettled fees from the available balance
        uint256 unsettledFees = _unsettledLidoFeesValue(_record);
        if (unsettledFees > availableBalance) return 0;
        availableBalance -= unsettledFees;

        // 3. Subtract the locked (minus the redemptions value, see above) value from the available balance
        uint256 lockedWithoutRedemptions = _record.locked - redemptionsValue;
        uint256 locked_ = lockedWithoutRedemptions > clBalance ? lockedWithoutRedemptions - clBalance : 0;
        return locked_ > availableBalance ? 0 : availableBalance - locked_;
    }

    function _updateVaultFees(
        address _vault,
        VaultConnection storage _connection,
        uint256 _infraFeeBP,
        uint256 _liquidityFeeBP,
        uint256 _reservationFeeBP
    ) internal {
        _requireLessThanBP(_infraFeeBP, MAX_FEE_BP);
        _requireLessThanBP(_liquidityFeeBP, MAX_FEE_BP);
        _requireLessThanBP(_reservationFeeBP, MAX_FEE_BP);

        uint16 preInfraFeeBP = _connection.infraFeeBP;
        uint16 preLiquidityFeeBP = _connection.liquidityFeeBP;
        uint16 preReservationFeeBP = _connection.reservationFeeBP;

        _connection.infraFeeBP = uint16(_infraFeeBP);
        _connection.liquidityFeeBP = uint16(_liquidityFeeBP);
        _connection.reservationFeeBP = uint16(_reservationFeeBP);

        emit VaultFeesUpdated({
            vault: _vault,
            preInfraFeeBP: preInfraFeeBP,
            preLiquidityFeeBP: preLiquidityFeeBP,
            preReservationFeeBP: preReservationFeeBP,
            infraFeeBP: _infraFeeBP,
            liquidityFeeBP: _liquidityFeeBP,
            reservationFeeBP: _reservationFeeBP
        });
    }

    function _obligations(VaultRecord storage _record) internal view returns (uint256) {
        return _getPooledEthBySharesRoundUp(_record.redemptionShares) + _unsettledLidoFeesValue(_record);
    }

    function _unsettledLidoFeesValue(VaultRecord storage _record) internal view returns (uint256) {
        return _record.cumulativeLidoFees - _record.settledLidoFees;
    }

    function _storage() internal pure returns (Storage storage $) {
        assembly {
            $.slot := STORAGE_LOCATION
        }
    }

    function _vaultConnection(address _vault) internal view returns (VaultConnection storage) {
        return _storage().connections[_vault];
    }

    function _vaultRecord(address _vault) internal view returns (VaultRecord storage) {
        return _storage().records[_vault];
    }

    // -----------------------------
    //          EXTERNAL CALLS
    // -----------------------------
    // All external calls that is used more than once is wrapped in internal function to save bytecode

    function _operatorGrid() internal view returns (OperatorGrid) {
        return OperatorGrid(LIDO_LOCATOR.operatorGrid());
    }

    function _lazyOracle() internal view returns (LazyOracle) {
        return LazyOracle(LIDO_LOCATOR.lazyOracle());
    }

    function _predepositGuarantee() internal view returns (IPredepositGuarantee) {
        return IPredepositGuarantee(LIDO_LOCATOR.predepositGuarantee());
    }

    function _getSharesByPooledEth(uint256 _ether) internal view returns (uint256) {
        return LIDO.getSharesByPooledEth(_ether);
    }

    function _getPooledEthBySharesRoundUp(uint256 _shares) internal view returns (uint256) {
        return LIDO.getPooledEthBySharesRoundUp(_shares);
    }

    function _rebalanceExternalEtherToInternal(uint256 _ether) internal {
        LIDO.rebalanceExternalEtherToInternal{value: _ether}();
    }

    function _triggerVaultValidatorWithdrawals(
        address _vault,
        uint256 _value,
        bytes calldata _pubkeys,
        uint64[] memory _amountsInGwei,
        address _refundRecipient
    ) internal {
        IStakingVault(_vault).triggerValidatorWithdrawals{value: _value}(_pubkeys, _amountsInGwei, _refundRecipient);
    }

    function _withdrawFromVault(address _vault, address _recipient, uint256 _amount) internal {
        IStakingVault(_vault).withdraw(_recipient, _amount);
    }

    function _nodeOperator(address _vault) internal view returns (address) {
        return IStakingVault(_vault).nodeOperator();
    }

    function _requireNotZero(uint256 _value) internal pure {
        if (_value == 0) revert ZeroArgument();
    }

    function _requireNotZero(address _address) internal pure {
        if (_address == address(0)) revert ZeroAddress();
    }

    function _requireSender(address _sender) internal view {
        if (msg.sender != _sender) revert NotAuthorized();
    }

    function _requireLessThanBP(uint256 _valueBP, uint256 _maxValueBP) internal pure {
        if (_valueBP > _maxValueBP) revert InvalidBasisPoints(_valueBP, _maxValueBP);
    }

    function _requireSaneShareLimit(uint256 _shareLimit) internal view {
        uint256 maxSaneShareLimit = (LIDO.getTotalShares() * MAX_RELATIVE_SHARE_LIMIT_BP) / TOTAL_BASIS_POINTS;
        if (_shareLimit > maxSaneShareLimit) revert ShareLimitTooHigh(_shareLimit, maxSaneShareLimit);
    }

    function _requireConnected(VaultConnection storage _connection, address _vault) internal view {
        if (_connection.vaultIndex == 0) revert NotConnectedToHub(_vault);
    }

    function _requireFreshReport(address _vault, VaultRecord storage _record) internal view {
        if (!_isReportFresh(_record)) revert VaultReportStale(_vault);
    }

    function _isBeaconChainDepositsPaused(IStakingVault _vault) internal view returns (bool) {
        return _vault.beaconChainDepositsPaused();
    }

    function _pauseBeaconChainDepositsIfNotAlready(IStakingVault _vault) internal {
        if (!_isBeaconChainDepositsPaused(_vault)) {
            _vault.pauseBeaconChainDeposits();
        }
    }

    function _resumeBeaconChainDepositsIfNotAlready(IStakingVault _vault) internal {
        if (_isBeaconChainDepositsPaused(_vault)) {
            _vault.resumeBeaconChainDeposits();
        }
    }

    // -----------------------------
    //           EVENTS
    // -----------------------------

    event AllowedCodehashUpdated(bytes32 indexed codehash, bool allowed);

    event VaultConnected(
        address indexed vault,
        uint256 shareLimit,
        uint256 reserveRatioBP,
        uint256 forcedRebalanceThresholdBP,
        uint256 infraFeeBP,
        uint256 liquidityFeeBP,
        uint256 reservationFeeBP
    );

    event VaultConnectionUpdated(
        address indexed vault,
        uint256 shareLimit,
        uint256 reserveRatioBP,
        uint256 forcedRebalanceThresholdBP
    );
    event VaultFeesUpdated(
        address indexed vault,
        uint256 preInfraFeeBP,
        uint256 preLiquidityFeeBP,
        uint256 preReservationFeeBP,
        uint256 infraFeeBP,
        uint256 liquidityFeeBP,
        uint256 reservationFeeBP
    );
    event VaultDisconnectInitiated(address indexed vault);
    event VaultDisconnectCompleted(address indexed vault);
    event VaultDisconnectAborted(address indexed vault, uint256 slashingReserve);
    event VaultReportApplied(
        address indexed vault,
        uint256 reportTimestamp,
        uint256 reportTotalValue,
        int256 reportInOutDelta,
        uint256 reportCumulativeLidoFees,
        uint256 reportLiabilityShares,
        uint256 reportSlashingReserve
    );

    event MintedSharesOnVault(address indexed vault, uint256 amountOfShares, uint256 lockedAmount);
    event BurnedSharesOnVault(address indexed vault, uint256 amountOfShares);
    event VaultRebalanced(address indexed vault, uint256 sharesBurned, uint256 etherWithdrawn);
    event VaultInOutDeltaUpdated(address indexed vault, int256 inOutDelta);
    event ForcedValidatorExitTriggered(address indexed vault, bytes pubkeys, address refundRecipient);

    /**
     * @notice Emitted when the manager is set
     * @param vault The address of the vault
     * @param newOwner The address of the new owner
     * @param oldOwner The address of the old owner
     */
    event VaultOwnershipTransferred(address indexed vault, address indexed newOwner, address indexed oldOwner);

    event LidoFeesSettled(address indexed vault, uint256 transferred, uint256 cumulativeLidoFees, uint256 settledLidoFees);
    event VaultRedemptionSharesUpdated(address indexed vault, uint256 redemptionShares);

    event BeaconChainDepositsPausedByOwner(address indexed vault);
    event BeaconChainDepositsResumedByOwner(address indexed vault);

    event BadDebtSocialized(address indexed vaultDonor, address indexed vaultAcceptor, uint256 badDebtShares);
    event BadDebtWrittenOffToBeInternalized(address indexed vault, uint256 badDebtShares);

    // -----------------------------
    //           ERRORS
    // -----------------------------

    /**
     * @notice Thrown when attempting to withdraw more ether than the total value of the vault
     * @param totalValue Current total value of the vault
     * @param withdrawAmount Amount attempting to be withdrawn (in ether)
     */
    error WithdrawAmountExceedsTotalValue(uint256 totalValue, uint256 withdrawAmount);

    /**
     * @notice Thrown when attempting to withdraw more ether than the available value of the vault
     * @param withdrawable The available value of the vault
     * @param requested The amount attempting to withdraw
     */
    error AmountExceedsWithdrawableValue(uint256 withdrawable, uint256 requested);

    error NoFundsForForceRebalance(address vault);
    error NoReasonForForceRebalance(address vault);
    error NothingToTransferToLido(address vault);
    error VaultMintingCapacityExceeded(
        address vault,
        uint256 totalValue,
        uint256 liabilityShares,
        uint256 newRebalanceThresholdBP
    );
    error InsufficientSharesToBurn(address vault, uint256 amount);
    error ShareLimitExceeded(address vault, uint256 expectedSharesAfterMint, uint256 shareLimit);
    error AlreadyConnected(address vault, uint256 index);
    error NotConnectedToHub(address vault);
    error NotAuthorized();
    error ZeroAddress();
    error ZeroArgument();
    error InvalidBasisPoints(uint256 valueBP, uint256 maxValueBP);
    error ShareLimitTooHigh(uint256 shareLimit, uint256 maxShareLimit);
    error InsufficientValue(address vault, uint256 etherToLock, uint256 maxLockableValue);
    error UnsettledRedemptions(address vault, uint256 redemptionShares);
    error NoLiabilitySharesShouldBeLeft(address vault, uint256 liabilityShares);
    error NoUnsettledLidoFeesShouldBeLeft(address vault, uint256 unsettledLidoFees);
    error CodehashNotAllowed(address vault, bytes32 codehash);
    error VaultOssified(address vault);
    error VaultInsufficientBalance(address vault, uint256 currentBalance, uint256 expectedBalance);
    error VaultReportStale(address vault);
    error PDGNotDepositor(address vault);
    error ZeroCodehash();
    error VaultHubNotPendingOwner(address vault);
    error UnhealthyVaultCannotDeposit(address vault);
    error ObligationsTooHighCannotDeposit(address vault, uint256 obligations);
    error VaultIsDisconnecting(address vault);
    error PartialValidatorWithdrawalNotAllowed();
    error ForcedValidatorExitNotAllowed();
    error BadDebtSocializationNotAllowed();
}<|MERGE_RESOLUTION|>--- conflicted
+++ resolved
@@ -361,21 +361,6 @@
         });
     }
 
-<<<<<<< HEAD
-    /// @notice updates share limit for the vault
-    /// Setting share limit to zero actually pause the vault's ability to mint
-    /// @param _vault vault address
-    /// @param _shareLimit new share limit
-    /// @dev msg.sender must have VAULT_MASTER_ROLE
-    function updateShareLimit(address _vault, uint256 _shareLimit) external onlyRole(VAULT_MASTER_ROLE) {
-        _requireSaneShareLimit(_shareLimit);
-
-        VaultConnection storage connection = _checkConnection(_vault);
-        connection.shareLimit = uint96(_shareLimit);
-
-        emit VaultShareLimitUpdated(_vault, _shareLimit);
-    }
-
     /// @notice updates a redemption shares on the vault to force liability rebalance under extreme conditions
     /// @param _vault The address of the vault
     /// @param _liabilitySharesTarget maximum amount of liability shares that will be preserved, the rest will be
@@ -393,8 +378,6 @@
         emit VaultRedemptionSharesUpdated(_vault, record.redemptionShares);
     }
 
-=======
->>>>>>> a87454df
     /// @notice updates fees for the vault
     /// @param _vault vault address
     /// @param _infraFeeBP new infra fee in basis points
