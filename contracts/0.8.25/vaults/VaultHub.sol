--- conflicted
+++ resolved
@@ -555,19 +555,6 @@
         VaultConnection storage acceptorConnection = _vaultConnection(_vaultAcceptor);
         VaultRecord storage acceptorRecord = _vaultRecord(_vaultAcceptor);
 
-<<<<<<< HEAD
-        VaultRecord storage recordAcceptor = _vaultRecord(_vaultAcceptor);
-        _increaseLiability({
-            _vault: _vaultAcceptor,
-            _record: recordAcceptor,
-            _amountOfShares: badDebtToSocialize,
-            _reserveRatioBP: connectionAcceptor.reserveRatioBP,
-            _maxLockableValue: _totalValue(recordAcceptor) * TOTAL_BASIS_POINTS
-                / (TOTAL_BASIS_POINTS - connectionAcceptor.reserveRatioBP),
-            _shareLimit: type(uint256).max,
-            _bypassLimits: true
-        });
-=======
         _requireConnected(badDebtConnection, _badDebtVault);
         _requireConnected(acceptorConnection, _vaultAcceptor);
         _requireFreshReport(_badDebtVault, badDebtRecord);
@@ -600,7 +587,6 @@
 
             emit BadDebtSocialized(_badDebtVault, _vaultAcceptor, badDebtSharesToAccept);
         }
->>>>>>> 66dd7537
 
         return badDebtSharesToAccept;
     }
@@ -744,11 +730,7 @@
             _reserveRatioBP: connection.reserveRatioBP,
             _maxLockableValue: _totalValueWithoutUnsettledFees(record, _vaultObligations(_vault)),
             _shareLimit: connection.shareLimit,
-<<<<<<< HEAD
-            _bypassLimits: false
-=======
             _overrideOperatorLimits: false
->>>>>>> 66dd7537
         });
 
         LIDO.mintExternalShares(_recipient, _amountOfShares);
@@ -1082,11 +1064,7 @@
         uint256 _reserveRatioBP,
         uint256 _maxLockableValue,
         uint256 _shareLimit,
-<<<<<<< HEAD
-        bool _bypassLimits
-=======
         bool _overrideOperatorLimits
->>>>>>> 66dd7537
     ) internal {
         uint256 sharesAfterMint = _record.liabilityShares + _amountOfShares;
         if (sharesAfterMint > _shareLimit) {
@@ -1105,11 +1083,7 @@
 
         _record.liabilityShares = uint96(sharesAfterMint);
 
-<<<<<<< HEAD
-        _operatorGrid().onMintedShares(_vault, _amountOfShares, _bypassLimits);
-=======
         _operatorGrid().onMintedShares(_vault, _amountOfShares, _overrideOperatorLimits);
->>>>>>> 66dd7537
     }
 
     function _decreaseLiability(address _vault, VaultRecord storage _record, uint256 _amountOfShares) internal {
