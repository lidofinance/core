// SPDX-FileCopyrightText: 2025 Lido <info@lido.fi>
// SPDX-License-Identifier: GPL-3.0

// See contracts/COMPILERS.md
pragma solidity 0.8.25;

import {Math256} from "contracts/common/lib/Math256.sol";
import {ILidoLocator} from "contracts/common/interfaces/ILidoLocator.sol";
import {ILido} from "contracts/common/interfaces/ILido.sol";
import {IHashConsensus} from "contracts/common/interfaces/IHashConsensus.sol";

import {IStakingVault} from "./interfaces/IStakingVault.sol";
import {IPredepositGuarantee} from "./interfaces/IPredepositGuarantee.sol";

import {OperatorGrid} from "./OperatorGrid.sol";
import {LazyOracle} from "./LazyOracle.sol";

import {PausableUntilWithRoles} from "../utils/PausableUntilWithRoles.sol";
import {RefSlotCache, DoubleRefSlotCache, DOUBLE_CACHE_LENGTH} from "./lib/RefSlotCache.sol";

/// @notice VaultHub is a contract that manages StakingVaults connected to the Lido protocol
/// It allows to connect and disconnect vaults, mint and burn stETH using vaults as collateral
/// Also, it facilitates the individual per-vault reports from the lazy oracle to the vaults and charges Lido fees
/// @author folkyatina
contract VaultHub is PausableUntilWithRoles {
    using RefSlotCache for RefSlotCache.Uint104WithCache;
    using DoubleRefSlotCache for DoubleRefSlotCache.Int104WithCache[DOUBLE_CACHE_LENGTH];

    // -----------------------------
    //           STORAGE STRUCTS
    // -----------------------------
    /// @custom:storage-location erc7201:VaultHub
    struct Storage {
        /// @notice vault proxy contract codehashes allowed for connecting
        mapping(bytes32 codehash => bool allowed) codehashes;
        /// @notice accounting records for each vault
        mapping(address vault => VaultRecord) records;
        /// @notice connection parameters for each vault
        mapping(address vault => VaultConnection) connections;
        /// @notice 1-based array of vaults connected to the hub. index 0 is reserved for not connected vaults
        address[] vaults;
        /// @notice amount of bad debt that was internalized from the vault to become the protocol loss
        RefSlotCache.Uint104WithCache badDebtToInternalize;
    }

    struct VaultConnection {
        // ### 1st slot
        /// @notice address of the vault owner
        address owner;
        /// @notice maximum number of stETH shares that can be minted by vault owner
        uint96 shareLimit;
        // ### 2nd slot
        /// @notice index of the vault in the list of vaults. Indexes is guaranteed to be stable only if there was no deletions.
        /// @dev vaultIndex is always greater than 0
        uint96 vaultIndex;
        /// @notice if true, vault is disconnected and fee is not accrued
        bool pendingDisconnect;
        /// @notice share of ether that is locked on the vault as an additional reserve
        /// e.g RR=30% means that for 1stETH minted 1/(1-0.3)=1.428571428571428571 ETH is locked on the vault
        uint16 reserveRatioBP;
        /// @notice if vault's reserve decreases to this threshold, it should be force rebalanced
        uint16 forcedRebalanceThresholdBP;
        /// @notice infra fee in basis points
        uint16 infraFeeBP;
        /// @notice liquidity fee in basis points
        uint16 liquidityFeeBP;
        /// @notice reservation fee in basis points
        uint16 reservationFeeBP;
        /// @notice if true, vault owner manually paused the beacon chain deposits
        bool isBeaconDepositsManuallyPaused;
        /// 64 bits gap
    }

    struct VaultRecord {
        // ### 1st slot
        /// @notice latest report for the vault
        Report report;
        // ### 2nd slot
        /// @notice amount of ether that is locked from withdrawal on the vault
        /// consists of ether that back minted stETH plus reserve determined by reserve ratio and minimal reserve
        uint128 locked;
        /// @notice liability shares of the vault
        uint96 liabilityShares;
        // ### 3rd and 4th slots
        /// @notice inOutDelta of the vault (all deposits - all withdrawals)
        DoubleRefSlotCache.Int104WithCache[DOUBLE_CACHE_LENGTH] inOutDelta;
        // ### 5th slot
        /// @notice the minimal value that the reserve part of the locked can be
        uint128 minimalReserve;
        /// @notice amount of liability shares that are set as the Lido Core redemptions
        uint128 redemptionShares;
        // ### 6th slot
        /// @notice cumulative value for Lido fees that accrued on the vault
        uint128 cumulativeLidoFees;
        /// @notice cumulative value for Lido fees that were settled on the vault
        uint128 settledLidoFees;
    }

    struct Report {
        /// @notice total value of the vault
        uint104 totalValue;
        /// @notice inOutDelta of the report
        int104 inOutDelta;
        /// @notice timestamp (in seconds)
        uint48 timestamp;
    }

    // -----------------------------
    //           CONSTANTS
    // -----------------------------

    // keccak256(abi.encode(uint256(keccak256("VaultHub")) - 1)) & ~bytes32(uint256(0xff))
    bytes32 private constant STORAGE_LOCATION = 0xb158a1a9015c52036ff69e7937a7bb424e82a8c4cbec5c5309994af06d825300;

    /// @notice role that allows to connect vaults to the hub
    /// @dev 0x479bc4a51d27fbdc8e51b5b1ebd3dcd58bd229090980bff226f8930587e69ce3
    bytes32 public immutable VAULT_MASTER_ROLE = keccak256("vaults.VaultHub.VaultMasterRole");

    /// @notice role that allows to set allowed codehashes
    /// @dev 0x712bc47e8f21e3271b5614025535450b46e67d6db1aeb3b0b1a9b76e7eaa7568
    bytes32 public immutable VAULT_CODEHASH_SET_ROLE = keccak256("vaults.VaultHub.VaultCodehashSetRole");

    /// @notice role that allows to accrue Lido Core redemptions on the vault
    /// @dev 0x44f007e8cc2a08047a03d8d9c295057454942eb49ee3ced9c87e9b9406f21174
    bytes32 public immutable REDEMPTION_MASTER_ROLE = keccak256("vaults.VaultHub.RedemptionMasterRole");

    /// @notice role that allows to trigger validator exits under extreme conditions
    /// @dev 0x2159c5943234d9f3a7225b9a743ea06e4a0d0ba5ed82889e867759a8a9eb7883
    bytes32 public immutable VALIDATOR_EXIT_ROLE = keccak256("vaults.VaultHub.ValidatorExitRole");

    /// @notice role that allows to bail out vaults with bad debt
    /// @dev 0xa85bab4b576ca359fa6ae02ab8744b5c85c7e7ed4d7e0bca7b5b64580ac5d17d
    bytes32 public immutable BAD_DEBT_MASTER_ROLE = keccak256("vaults.VaultHub.BadDebtMasterRole");

    /// @notice amount of ETH that is locked on the vault on connect and can be withdrawn on disconnect only
    uint256 public constant CONNECT_DEPOSIT = 1 ether;

    /// @notice The time delta for report freshness check
    uint256 public constant REPORT_FRESHNESS_DELTA = 2 days;

    /// @dev basis points base
    uint256 internal immutable TOTAL_BASIS_POINTS = 100_00;
    /// @notice length of the validator pubkey in bytes
    uint256 internal immutable PUBLIC_KEY_LENGTH = 48;
    /// @dev max value for fees in basis points - it's about 650%
    uint256 internal immutable MAX_FEE_BP = type(uint16).max;

    /// @notice codehash of the account with no code
    bytes32 private immutable EMPTY_CODEHASH = keccak256("");

    /// @notice minimum amount of ether that is required for the beacon chain deposit
    /// @dev used as a threshold for the beacon chain deposits pause
    uint256 internal immutable MIN_BEACON_DEPOSIT = 1 ether;

    // -----------------------------
    //           IMMUTABLES
    // -----------------------------

    /// @notice limit for a single vault share limit relative to Lido TVL in basis points
    uint256 public immutable MAX_RELATIVE_SHARE_LIMIT_BP;

    ILido public immutable LIDO;
    ILidoLocator public immutable LIDO_LOCATOR;
    IHashConsensus public immutable CONSENSUS_CONTRACT;

    /// @param _locator Lido Locator contract
    /// @param _lido Lido stETH contract
    /// @param _consensusContract Hash consensus contract
    /// @param _maxRelativeShareLimitBP Maximum share limit relative to TVL in basis points
    constructor(ILidoLocator _locator, ILido _lido, IHashConsensus _consensusContract, uint256 _maxRelativeShareLimitBP) {
        _requireNotZero(_maxRelativeShareLimitBP);
        _requireLessThanBP(_maxRelativeShareLimitBP, TOTAL_BASIS_POINTS);

        MAX_RELATIVE_SHARE_LIMIT_BP = _maxRelativeShareLimitBP;

        LIDO_LOCATOR = _locator;
        LIDO = _lido;
        CONSENSUS_CONTRACT = _consensusContract;

        _disableInitializers();
    }

    /// @dev used to perform rebalance operations
    receive() external payable {}

    /// @notice initialize the vault hub
    /// @param _admin default admin address
    function initialize(address _admin) external initializer {
        _requireNotZero(_admin);

        __AccessControlEnumerable_init();

        // the stone in the elevator. index 0 is reserved for not connected vaults
        _storage().vaults.push(address(0));

        _grantRole(DEFAULT_ADMIN_ROLE, _admin);
    }

    /// @notice returns the number of vaults connected to the hub
    /// @dev since index 0 is reserved for not connected vaults, it's always 1 less than the vaults array length
    function vaultsCount() external view returns (uint256) {
        return _storage().vaults.length - 1;
    }

    /// @notice returns the vault address by its index
    /// @param _index index of the vault in the 1-based list of vaults. possible range [1, vaultsCount()]
    /// @dev Indexes is guaranteed to be stable only in one transaction.
    function vaultByIndex(uint256 _index) external view returns (address) {
        _requireNotZero(_index);
        return _storage().vaults[_index];
    }

    /// @return connection parameters struct for the given vault
    /// @dev it returns empty struct if the vault is not connected to the hub
    /// @dev it may return connection even if it's pending to be disconnected
    function vaultConnection(address _vault) external view returns (VaultConnection memory) {
        return _vaultConnection(_vault);
    }

    /// @return the accounting record struct for the given vault
    /// @dev it returns empty struct if the vault is not connected to the hub
    function vaultRecord(address _vault) external view returns (VaultRecord memory) {
        return _vaultRecord(_vault);
    }

    /// @return true if the vault is connected to the hub
    function isVaultConnected(address _vault) external view returns (bool) {
        return _vaultConnection(_vault).vaultIndex != 0;
    }

    /// @return total value of the vault
    /// @dev returns 0 if the vault is not connected
    function totalValue(address _vault) external view returns (uint256) {
        return _totalValue(_vaultRecord(_vault));
    }

    /// @return liability shares of the vault
    /// @dev returns 0 if the vault is not connected
    function liabilityShares(address _vault) external view returns (uint256) {
        return _vaultRecord(_vault).liabilityShares;
    }

    /// @return locked amount of ether for the vault
    /// @dev returns 0 if the vault is not connected
    function locked(address _vault) external view returns (uint256) {
        return _vaultRecord(_vault).locked;
    }

    /// @return the amount of ether that can be locked in the vault given the current total value
    /// @dev returns 0 if the vault is not connected
    function maxLockableValue(address _vault) external view returns (uint256) {
        return _totalValueWithoutUnsettledFees(_vaultRecord(_vault));
    }

    /// @return the amount of ether that can be instantly withdrawn from the staking vault
    /// @dev returns 0 if the vault is not connected
    /// @dev check for `pendingDisconnect = false` before using this function to avoid reverts
    function withdrawableValue(address _vault) external view returns (uint256) {
        return _withdrawableValue(_vault, _vaultRecord(_vault));
    }

    /// @return the amount of ether that vault obliged to transfer as redemptions and unsettled Lido fees
    /// @dev this value is used to partially block vault balance from withdrawals
    /// @dev returns 0 if the vault is not connected
    function obligationsValue(address _vault) external view returns (uint256) {
        return _obligationsValue(_vaultRecord(_vault));
    }

    /// @return cumulative amount of ether that was accrued on the vault as Lido fees
    /// @return settled amount of ether that was settled on the vault as Lido fees
    /// @dev returns (0, 0) if the vault is not connected
    function fees(address _vault) external view returns (uint256 cumulative, uint256 settled) {
        VaultRecord storage record = _vaultRecord(_vault);
        cumulative = record.cumulativeLidoFees;
        settled = record.settledLidoFees;
    }

    /// @return the amount of ether that can be transferred as fees to the Lido.
    ///         Even if vault's balance is sufficient to cover the fees, some amount may be blocked for redemptions,
    ///         locked ether, or some amount may be non-transferable to not to make the vault unhealthy
    /// @dev returns 0 if the vault is not connected
    function transferableLidoFeesValue(address _vault) external view returns (uint256) {
        return _transferableLidoFeesValue(_vault, _vaultRecord(_vault));
    }

    /// @return latest report for the vault
    /// @dev returns empty struct if the vault is not connected
    function latestReport(address _vault) external view returns (Report memory) {
        return _vaultRecord(_vault).report;
    }

    /// @return true if the report for the vault is fresh, false otherwise
    /// @dev returns false if the vault is not connected
    function isReportFresh(address _vault) external view returns (bool) {
        return _isReportFresh(_vaultRecord(_vault));
    }

    /// @notice checks if the vault is healthy by comparing its total value after applying forced rebalance threshold
    ///         against current liability shares
    /// @param _vault vault address
    /// @return true if vault is healthy, false otherwise
    /// @dev returns true if the vault is not connected
    function isVaultHealthy(address _vault) external view returns (bool) {
        return _isVaultHealthy(_vaultConnection(_vault), _vaultRecord(_vault));
    }

    /// @notice calculate shares amount to make the vault healthy using rebalance
    /// @param _vault vault address
    /// @return amount of shares to rebalance or UINT256_MAX if it's impossible to make the vault healthy using rebalance
    /// @dev returns 0 if the vault is not connected
    function rebalanceShortfallShares(address _vault) external view returns (uint256) {
        return _rebalanceShortfallShares(_vaultConnection(_vault), _vaultRecord(_vault));
    }

    /// @notice amount of bad debt to be internalized to become the protocol loss
    function badDebtToInternalizeAsOfLastRefSlot() external view returns (uint256) {
        return _storage().badDebtToInternalize.getValueForLastRefSlot(CONSENSUS_CONTRACT);
    }

    /// @notice Set if a vault proxy codehash is allowed to be connected to the hub
    /// @param _codehash vault proxy codehash
    /// @param _allowed true to add, false to remove
    /// @dev msg.sender must have VAULT_CODEHASH_SET_ROLE
    function setAllowedCodehash(bytes32 _codehash, bool _allowed) external onlyRole(VAULT_CODEHASH_SET_ROLE) {
        _requireNotZero(uint256(_codehash));
        if (_codehash == EMPTY_CODEHASH) revert ZeroCodehash();

        _storage().codehashes[_codehash] = _allowed;

        emit AllowedCodehashUpdated(_codehash, _allowed);
    }

    /// @notice connects a vault to the hub in permissionless way, get limits from the Operator Grid
    /// @param _vault vault address
    /// @dev vault should have transferred ownership to the VaultHub contract
    function connectVault(address _vault) external whenResumed {
        _requireNotZero(_vault);

        IStakingVault vault_ = IStakingVault(_vault);
        if (vault_.pendingOwner() != address(this)) revert VaultHubNotPendingOwner(_vault);
        if (vault_.isOssified()) revert VaultOssified(_vault);
        if (vault_.depositor() != address(_predepositGuarantee())) revert PDGNotDepositor(_vault);

        (
            , // nodeOperatorInTier
            , // tierId
            uint256 shareLimit,
            uint256 reserveRatioBP,
            uint256 forcedRebalanceThresholdBP,
            uint256 infraFeeBP,
            uint256 liquidityFeeBP,
            uint256 reservationFeeBP
        ) = _operatorGrid().vaultInfo(_vault);

        _connectVault(_vault,
            shareLimit,
            reserveRatioBP,
            forcedRebalanceThresholdBP,
            infraFeeBP,
            liquidityFeeBP,
            reservationFeeBP
        );

        IStakingVault(_vault).acceptOwnership();

        emit VaultConnected({
            vault: _vault,
            shareLimit: shareLimit,
            reserveRatioBP: reserveRatioBP,
            forcedRebalanceThresholdBP: forcedRebalanceThresholdBP,
            infraFeeBP: infraFeeBP,
            liquidityFeeBP: liquidityFeeBP,
            reservationFeeBP: reservationFeeBP
        });
    }

    /// @notice updates share limit for the vault
    /// Setting share limit to zero actually pause the vault's ability to mint
    /// @param _vault vault address
    /// @param _shareLimit new share limit
    /// @dev msg.sender must have VAULT_MASTER_ROLE
    function updateShareLimit(address _vault, uint256 _shareLimit) external onlyRole(VAULT_MASTER_ROLE) {
        _requireSaneShareLimit(_shareLimit);

        VaultConnection storage connection = _checkConnection(_vault);
        connection.shareLimit = uint96(_shareLimit);

        emit VaultShareLimitUpdated(_vault, _shareLimit);
    }

    /// @notice updates a redemption shares on the vault to force liability rebalance under extreme conditions
    /// @param _vault The address of the vault
    /// @param _redemptionShares The part of the vault's liability that has to be rebalanced
    function updateRedemptionShares(address _vault, uint256 _redemptionShares) external onlyRole(REDEMPTION_MASTER_ROLE) {
        VaultConnection storage connection = _checkConnection(_vault);
        VaultRecord storage record = _vaultRecord(_vault);

        uint256 newRedemptionShares = Math256.min(_redemptionShares, record.liabilityShares);
        record.redemptionShares = uint128(newRedemptionShares);

        _updateBeaconChainDepositsPause(_vault, record, connection);

        emit VaultRedemptionSharesUpdated(_vault, newRedemptionShares);
    }

    /// @notice updates fees for the vault
    /// @param _vault vault address
    /// @param _infraFeeBP new infra fee in basis points
    /// @param _liquidityFeeBP new liquidity fee in basis points
    /// @param _reservationFeeBP new reservation fee in basis points
    /// @dev msg.sender must have VAULT_MASTER_ROLE
    function updateVaultFees(
        address _vault,
        uint256 _infraFeeBP,
        uint256 _liquidityFeeBP,
        uint256 _reservationFeeBP
    ) external onlyRole(VAULT_MASTER_ROLE) {
        VaultConnection storage connection = _checkConnection(_vault);
        _updateVaultFees(_vault, connection, _infraFeeBP, _liquidityFeeBP, _reservationFeeBP);
    }

    /// @notice updates the vault's connection parameters
    /// @dev Reverts if the vault is not healthy as of latest report
    /// @param _vault vault address
    /// @param _shareLimit new share limit
    /// @param _reserveRatioBP new reserve ratio
    /// @param _forcedRebalanceThresholdBP new forced rebalance threshold
    /// @param _infraFeeBP new infra fee
    /// @param _liquidityFeeBP new liquidity fee
    /// @param _reservationFeeBP new reservation fee
    function updateConnection(
        address _vault,
        uint256 _shareLimit,
        uint256 _reserveRatioBP,
        uint256 _forcedRebalanceThresholdBP,
        uint256 _infraFeeBP,
        uint256 _liquidityFeeBP,
        uint256 _reservationFeeBP
    ) external {
        _requireSender(address(_operatorGrid()));
        _requireSaneShareLimit(_shareLimit);

        VaultConnection storage connection = _checkConnection(_vault);
        VaultRecord storage record = _vaultRecord(_vault);

        uint256 totalValue_ = _totalValue(record);
        uint256 liabilityShares_ = record.liabilityShares;

        if (_isThresholdBreached(totalValue_, liabilityShares_, _reserveRatioBP)) {
            revert VaultMintingCapacityExceeded(_vault, totalValue_, liabilityShares_, _reserveRatioBP);
        }

        connection.shareLimit = uint96(_shareLimit);
        connection.reserveRatioBP = uint16(_reserveRatioBP);
        connection.forcedRebalanceThresholdBP = uint16(_forcedRebalanceThresholdBP);
        _updateVaultFees(_vault, connection, _infraFeeBP, _liquidityFeeBP, _reservationFeeBP);

        emit VaultConnectionUpdated({
            vault: _vault,
            shareLimit: _shareLimit,
            reserveRatioBP: _reserveRatioBP,
            forcedRebalanceThresholdBP: _forcedRebalanceThresholdBP
        });
    }

    /// @notice disconnect a vault from the hub
    /// @param _vault vault address
    /// @dev msg.sender must have VAULT_MASTER_ROLE
    /// @dev vault's `liabilityShares` should be zero
    function disconnect(address _vault) external onlyRole(VAULT_MASTER_ROLE) {
        _initiateDisconnection(_vault, _checkConnection(_vault), _vaultRecord(_vault));

        emit VaultDisconnectInitiated(_vault);
    }

    /// @notice update of the vault data by the lazy oracle report
    /// @param _vault the address of the vault
    /// @param _reportTimestamp the timestamp of the report (last 32 bits of it)
    /// @param _reportTotalValue the total value of the vault
    /// @param _reportInOutDelta the inOutDelta of the vault
    /// @param _reportCumulativeLidoFees the cumulative Lido fees of the vault
    /// @param _reportLiabilityShares the liabilityShares of the vault
    /// @param _reportSlashingReserve the slashingReserve of the vault
    function applyVaultReport(
        address _vault,
        uint256 _reportTimestamp,
        uint256 _reportTotalValue,
        int256 _reportInOutDelta,
        uint256 _reportCumulativeLidoFees,
        uint256 _reportLiabilityShares,
        uint256 _reportSlashingReserve
    ) external whenResumed {
        _requireSender(address(_lazyOracle()));

        VaultConnection storage connection = _vaultConnection(_vault);
        _requireConnected(connection, _vault);

        VaultRecord storage record = _vaultRecord(_vault);

        if (connection.pendingDisconnect) {
            if (_reportSlashingReserve == 0 && record.liabilityShares == 0) {
                IStakingVault(_vault).transferOwnership(connection.owner);
                _deleteVault(_vault, connection);

                emit VaultDisconnectCompleted(_vault);
                return;
            } else {
                // we abort the disconnect process as there is a slashing conflict yet to be resolved
                connection.pendingDisconnect = false;
                emit VaultDisconnectAborted(_vault, _reportSlashingReserve);
            }
        }

        _applyVaultReport(
            record,
            connection,
            _reportTimestamp,
            _reportTotalValue,
            _reportInOutDelta,
            _reportCumulativeLidoFees,
            _reportLiabilityShares,
            _reportSlashingReserve
        );

        emit VaultReportApplied({
            vault: _vault,
            reportTimestamp: _reportTimestamp,
            reportTotalValue: _reportTotalValue,
            reportInOutDelta: _reportInOutDelta,
            reportCumulativeLidoFees: _reportCumulativeLidoFees,
            reportLiabilityShares: _reportLiabilityShares,
            reportSlashingReserve: _reportSlashingReserve
        });

        _updateBeaconChainDepositsPause(_vault, record, connection);
    }

    /// @notice Transfer the bad debt from the donor vault to the acceptor vault
    /// @param _badDebtVault address of the vault that has the bad debt
    /// @param _vaultAcceptor address of the vault that will accept the bad debt
    /// @param _maxSharesToSocialize maximum amount of shares to socialize
    /// @dev msg.sender must have BAD_DEBT_MASTER_ROLE
    function socializeBadDebt(
        address _badDebtVault,
        address _vaultAcceptor,
        uint256 _maxSharesToSocialize
    ) external onlyRole(BAD_DEBT_MASTER_ROLE) {
        _requireNotZero(_badDebtVault);
        _requireNotZero(_vaultAcceptor);
        _requireNotZero(_maxSharesToSocialize);
        if (_nodeOperator(_vaultAcceptor) != _nodeOperator(_badDebtVault)) revert BadDebtSocializationNotAllowed();

        VaultConnection storage badDebtConnection = _vaultConnection(_badDebtVault);
        _requireConnected(badDebtConnection, _badDebtVault); // require connected but may be pending disconnect

        uint256 badDebtToSocialize = _writeOffBadDebt({
            _vault: _badDebtVault,
            _record: _vaultRecord(_badDebtVault),
            _maxSharesToWriteOff: _maxSharesToSocialize
        });

        VaultConnection storage connectionAcceptor = _vaultConnection(_vaultAcceptor);
        _requireConnected(connectionAcceptor, _vaultAcceptor);

        VaultRecord storage recordAcceptor = _vaultRecord(_vaultAcceptor);
        _increaseLiability({
            _vault: _vaultAcceptor,
            _record: recordAcceptor,
            _amountOfShares: badDebtToSocialize,
            _reserveRatioBP: connectionAcceptor.reserveRatioBP,
            _maxLockableValue: _totalValue(recordAcceptor) * TOTAL_BASIS_POINTS
                / (TOTAL_BASIS_POINTS - connectionAcceptor.reserveRatioBP),
            _shareLimit: type(uint256).max
        });

        emit BadDebtSocialized(_badDebtVault, _vaultAcceptor, badDebtToSocialize);
    }

    /// @notice Internalize the bad debt to the protocol
    /// @param _badDebtVault address of the vault that has the bad debt
    /// @param _maxSharesToInternalize maximum amount of shares to internalize
    /// @dev msg.sender must have BAD_DEBT_MASTER_ROLE
    function internalizeBadDebt(
        address _badDebtVault,
        uint256 _maxSharesToInternalize
    ) external onlyRole(BAD_DEBT_MASTER_ROLE) {
        _requireNotZero(_badDebtVault);
        _requireNotZero(_maxSharesToInternalize);

        VaultConnection storage badDebtConnection = _vaultConnection(_badDebtVault);
        _requireConnected(badDebtConnection, _badDebtVault);

        uint256 badDebtToInternalize = _writeOffBadDebt({
            _vault: _badDebtVault,
            _record: _vaultRecord(_badDebtVault),
            _maxSharesToWriteOff: _maxSharesToInternalize
        });

        // internalize the bad debt to the protocol
        _storage().badDebtToInternalize = _storage().badDebtToInternalize.withValueIncrease({
            _consensus: CONSENSUS_CONTRACT,
            _increment: uint104(badDebtToInternalize)
        });

        emit BadDebtWrittenOffToBeInternalized(_badDebtVault, badDebtToInternalize);
    }

    /// @notice Reset the internalized bad debt to zero
    /// @dev msg.sender must be the accounting contract
    function decreaseInternalizedBadDebt(uint256 _amountOfShares) external {
        _requireSender(LIDO_LOCATOR.accounting());

        // don't cache previous value, we don't need it for sure
        _storage().badDebtToInternalize.value -= uint104(_amountOfShares);
    }

    /// @notice transfer the ownership of the vault to a new owner without disconnecting it from the hub
    /// @param _vault vault address
    /// @param _newOwner new owner address
    /// @dev msg.sender should be vault's owner
    function transferVaultOwnership(address _vault, address _newOwner) external {
        _requireNotZero(_newOwner);
        VaultConnection storage connection = _checkConnection(_vault);
        address oldOwner = connection.owner;

        _requireSender(oldOwner);

        connection.owner = _newOwner;

        emit VaultOwnershipTransferred({
            vault: _vault,
            newOwner: _newOwner,
            oldOwner: oldOwner
        });
    }

    /// @notice disconnects a vault from the hub
    /// @param _vault vault address
    /// @dev msg.sender should be vault's owner
    /// @dev vault's `liabilityShares` should be zero
    function voluntaryDisconnect(address _vault) external whenResumed {
        VaultConnection storage connection = _checkConnectionAndOwner(_vault);

        _initiateDisconnection(_vault, connection, _vaultRecord(_vault));

        emit VaultDisconnectInitiated(_vault);
    }

    /// @notice funds the vault passing ether as msg.value
    /// @param _vault vault address
    /// @dev msg.sender should be vault's owner
    function fund(address _vault) external payable whenResumed {
        _requireNotZero(_vault);
        VaultConnection storage connection = _vaultConnection(_vault);
        _requireConnected(connection, _vault);
        _requireSender(connection.owner);

        _updateInOutDelta(_vault, _vaultRecord(_vault), int104(int256(msg.value)));

        IStakingVault(_vault).fund{value: msg.value}();
    }

    /// @notice withdraws ether from the vault to the recipient address
    /// @param _vault vault address
    /// @param _recipient recipient address
    /// @param _ether amount of ether to withdraw
    /// @dev msg.sender should be vault's owner
    function withdraw(address _vault, address _recipient, uint256 _ether) external whenResumed {
        _checkConnectionAndOwner(_vault);

        VaultRecord storage record = _vaultRecord(_vault);
        _requireFreshReport(_vault, record);

        uint256 withdrawable = _withdrawableValue(_vault, record);
        if (_ether > withdrawable) revert AmountExceedsWithdrawableValue(_vault, withdrawable, _ether);

        _withdraw(_vault, record, _recipient, _ether);
    }

    /// @notice Rebalances StakingVault by withdrawing ether to VaultHub
    /// @param _vault vault address
    /// @param _shares amount of shares to rebalance
    /// @dev msg.sender should be vault's owner
    function rebalance(address _vault, uint256 _shares) external whenResumed {
        _requireNotZero(_shares);
        _checkConnectionAndOwner(_vault);

        _rebalance(_vault, _vaultRecord(_vault), _shares);
    }

    /// @notice mint StETH shares backed by vault external balance to the receiver address
    /// @param _vault vault address
    /// @param _recipient address of the receiver
    /// @param _amountOfShares amount of stETH shares to mint
    function mintShares(address _vault, address _recipient, uint256 _amountOfShares) external whenResumed {
        _requireNotZero(_recipient);
        _requireNotZero(_amountOfShares);

        VaultConnection storage connection = _checkConnectionAndOwner(_vault);
        VaultRecord storage record = _vaultRecord(_vault);

        _requireFreshReport(_vault, record);

        _increaseLiability({
            _vault: _vault,
            _record: record,
            _amountOfShares: _amountOfShares,
            _reserveRatioBP: connection.reserveRatioBP,
            _maxLockableValue: _totalValueWithoutUnsettledFees(record),
            _shareLimit: connection.shareLimit
        });

        LIDO.mintExternalShares(_recipient, _amountOfShares);

        emit MintedSharesOnVault(_vault, _amountOfShares, record.locked);
    }

    /// @notice burn steth shares from the balance of the VaultHub contract
    /// @param _vault vault address
    /// @param _amountOfShares amount of shares to burn
    /// @dev msg.sender should be vault's owner
    /// @dev this function is designed to be used by the smart contract, for EOA see `transferAndBurnShares`
    function burnShares(address _vault, uint256 _amountOfShares) public whenResumed {
        _requireNotZero(_amountOfShares);
        _checkConnectionAndOwner(_vault);

        VaultRecord storage record = _vaultRecord(_vault);

        _decreaseLiability(_vault, record, _amountOfShares);

        LIDO.burnExternalShares(_amountOfShares);

        emit BurnedSharesOnVault(_vault, _amountOfShares);
    }

    /// @notice separate burn function for EOA vault owners; requires vaultHub to be approved to transfer stETH
    /// @param _vault vault address
    /// @param _amountOfShares amount of shares to transfer and burn
    /// @dev msg.sender should be vault's owner
    function transferAndBurnShares(address _vault, uint256 _amountOfShares) external {
        LIDO.transferSharesFrom(msg.sender, address(this), _amountOfShares);

        burnShares(_vault, _amountOfShares);
    }

    /// @notice pauses beacon chain deposits for the vault
    /// @param _vault vault address
    /// @dev msg.sender should be vault's owner
    function pauseBeaconChainDeposits(address _vault) external {
        VaultConnection storage connection = _checkConnectionAndOwner(_vault);
        if (connection.isBeaconDepositsManuallyPaused) revert ResumedExpected();

        connection.isBeaconDepositsManuallyPaused = true;
        emit BeaconChainDepositsPausedByOwner(_vault);

        _pauseBeaconChainDepositsIfNotAlready(IStakingVault(_vault));
    }

    /// @notice resumes beacon chain deposits for the vault
    /// @param _vault vault address
    /// @dev msg.sender should be vault's owner
    function resumeBeaconChainDeposits(address _vault) external {
        VaultConnection storage connection = _checkConnectionAndOwner(_vault);
        if (!connection.isBeaconDepositsManuallyPaused) revert PausedExpected();

        VaultRecord storage record = _vaultRecord(_vault);
        if (!_isVaultHealthy(connection, record)) revert UnhealthyVaultCannotDeposit(_vault);

        if (_hasInsufficientBalanceForRedemptions(_vault, record)) {
            revert RedemptionsTooHighCannotDeposit(_vault, _getPooledEthBySharesRoundUp(record.redemptionShares));
        }

        connection.isBeaconDepositsManuallyPaused = false;
        emit BeaconChainDepositsResumedByOwner(_vault);

        _resumeBeaconChainDepositsIfNotAlready(IStakingVault(_vault));
    }

    /// @notice Emits a request event for the node operator to perform validator exit
    /// @param _vault vault address
    /// @param _pubkeys array of public keys of the validators to exit
    /// @dev msg.sender should be vault's owner
    function requestValidatorExit(address _vault, bytes calldata _pubkeys) external {
        _checkConnectionAndOwner(_vault);

        IStakingVault(_vault).requestValidatorExit(_pubkeys);
    }

    /// @notice Triggers validator withdrawals for the vault using EIP-7002
    /// @param _vault vault address
    /// @param _pubkeys array of public keys of the validators to withdraw from
    /// @param _amountsInGwei array of amounts to withdraw from each validator (0 for full withdrawal)
    /// @param _refundRecipient address that will receive the refund for transaction costs
    /// @dev msg.sender should be vault's owner
    /// @dev in case of partial withdrawals, the report should be fresh
    function triggerValidatorWithdrawals(
        address _vault,
        bytes calldata _pubkeys,
        uint64[] calldata _amountsInGwei,
        address _refundRecipient
    ) external payable {
        VaultConnection storage connection = _checkConnectionAndOwner(_vault);
        VaultRecord storage record = _vaultRecord(_vault);

        uint256 minPartialAmountInGwei = type(uint256).max;
        for (uint256 i = 0; i < _amountsInGwei.length; i++) {
            if (_amountsInGwei[i] > 0 && _amountsInGwei[i] < minPartialAmountInGwei) {
                minPartialAmountInGwei = _amountsInGwei[i];
            }
        }

        if (minPartialAmountInGwei < type(uint256).max) {
            _requireFreshReport(_vault, record);

            /// @dev NB: Disallow partial withdrawals when the vault is unhealthy or has redemptions over the threshold
            ///          in order to prevent the vault owner from clogging the consensus layer withdrawal queue
            ///          front-running and delaying the forceful validator exits required for rebalancing the vault,
            ///          unless the requested amount of withdrawals is enough to recover the vault to healthy state and
            ///          settle redemptions
            if (!_isVaultHealthy(connection, record) || _hasInsufficientBalanceForRedemptions(_vault, record)) {
                uint256 vaultBalance = _vault.balance;
                uint256 sharesToCover = Math256.max(
                    _rebalanceShortfallShares(connection, record),
                    record.redemptionShares
                );

                if (sharesToCover == type(uint256).max) revert PartialValidatorWithdrawalNotAllowed();

                uint256 amountToCover = _getPooledEthBySharesRoundUp(sharesToCover);
                uint256 requiredAmountToCover = amountToCover > vaultBalance ? amountToCover - vaultBalance : 0;
                if (minPartialAmountInGwei * 1e9 < requiredAmountToCover) {
                    revert PartialValidatorWithdrawalNotAllowed();
                }
            }
        }

        _triggerValidatorWithdrawals(_vault, msg.value, _pubkeys, _amountsInGwei, _refundRecipient);
    }

    /// @notice Triggers validator full withdrawals for the vault using EIP-7002 permissionlessly if the vault is
    ///         unhealthy or has redemptions over the threshold
    /// @param _vault address of the vault to exit validators from
    /// @param _pubkeys array of public keys of the validators to exit
    /// @param _refundRecipient address that will receive the refund for transaction costs
    /// @dev    When the vault becomes unhealthy, trusted actor with the role can force its validators to exit the beacon chain
    ///         This returns the vault's deposited ETH back to vault's balance and allows to rebalance the vault
    function forceValidatorExit(
        address _vault,
        bytes calldata _pubkeys,
        address _refundRecipient
    ) external payable onlyRole(VALIDATOR_EXIT_ROLE) {
        VaultConnection storage connection = _checkConnection(_vault);
        VaultRecord storage record = _vaultRecord(_vault);
        _requireFreshReport(_vault, record);

        if (_isVaultHealthy(connection, record) && !_hasInsufficientBalanceForRedemptions(_vault, record)) {
            revert ForcedValidatorExitNotAllowed();
        }

        uint64[] memory amountsInGwei = new uint64[](0);
        _triggerValidatorWithdrawals(_vault, msg.value, _pubkeys, amountsInGwei, _refundRecipient);

        emit ForcedValidatorExitTriggered(_vault, _pubkeys, _refundRecipient);
    }

    /// @notice Permissionless rebalance for unhealthy vaults or vaults with redemptions
    /// @param _vault vault address
    /// @dev rebalance all available amount of ether until the vault is healthy and redemptions are paid
    function forceRebalance(address _vault) external {
        VaultConnection storage connection = _checkConnection(_vault);

        uint256 vaultBalance = _vault.balance;
        if (vaultBalance == 0) revert NoFundsForForceRebalance(_vault);

        VaultRecord storage record = _vaultRecord(_vault);
        _requireFreshReport(_vault, record);

        uint256 shortfallShares = _rebalanceShortfallShares(connection, record);
        uint256 sharesToRebalance = Math256.min(
            Math256.max(shortfallShares, record.redemptionShares),
            _getSharesByPooledEth(Math256.min(_vault.balance, _totalValue(record)))
        );

        if (sharesToRebalance == 0) revert NoReasonForForceRebalance(_vault);

        _rebalance(_vault, record, sharesToRebalance);
        _updateBeaconChainDepositsPause(_vault, record, connection);
    }

    /// @notice Permissionless payout of unsettled Lido fees to treasury
    /// @param _vault vault address
    function settleLidoFees(address _vault) external {
        VaultConnection storage connection = _checkConnection(_vault);
        VaultRecord storage record = _vaultRecord(_vault);
        _requireFreshReport(_vault, record);

        uint256 valueToTransfer = _transferableLidoFeesValue(_vault, record);
        if (valueToTransfer == 0) revert NothingToTransferToLido(_vault);

        uint256 settledLidoFees = record.settledLidoFees + valueToTransfer;
        record.settledLidoFees = uint128(settledLidoFees);

        _withdraw(_vault, record, LIDO_LOCATOR.treasury(), valueToTransfer);
        _updateBeaconChainDepositsPause(_vault, record, connection);

        emit LidoFeesSettled({
            vault: _vault,
            transferred: valueToTransfer,
            cumulativeLidoFees: record.cumulativeLidoFees,
            settledLidoFees: settledLidoFees
        });
    }

    /// @notice Proves that validators unknown to PDG have correct WC to participate in the vault
    /// @param _vault vault address
    /// @param _witness ValidatorWitness struct proving validator WC belonging to staking vault
    function proveUnknownValidatorToPDG(
        address _vault,
        IPredepositGuarantee.ValidatorWitness calldata _witness
    ) external {
        _checkConnectionAndOwner(_vault);

        _predepositGuarantee().proveUnknownValidator(_witness, IStakingVault(_vault));
    }

    function _connectVault(
        address _vault,
        uint256 _shareLimit,
        uint256 _reserveRatioBP,
        uint256 _forcedRebalanceThresholdBP,
        uint256 _infraFeeBP,
        uint256 _liquidityFeeBP,
        uint256 _reservationFeeBP
    ) internal {
        _requireSaneShareLimit(_shareLimit);

        VaultConnection memory connection = _vaultConnection(_vault);
        if (connection.vaultIndex != 0) revert AlreadyConnected(_vault, connection.vaultIndex);

        bytes32 codehash = address(_vault).codehash;
        if (!_storage().codehashes[codehash]) revert CodehashNotAllowed(_vault, codehash);

        uint256 vaultBalance = _vault.balance;
        if (vaultBalance < CONNECT_DEPOSIT) revert VaultInsufficientBalance(_vault, vaultBalance, CONNECT_DEPOSIT);

        // Connecting a new vault with totalValue == balance
        VaultRecord memory record = VaultRecord({
            report: Report({
                totalValue: uint104(vaultBalance),
                inOutDelta: int104(int256(vaultBalance)),
                timestamp: uint48(block.timestamp)
            }),
            locked: uint128(CONNECT_DEPOSIT),
            liabilityShares: 0,
            inOutDelta: DoubleRefSlotCache.InitializeInt104DoubleCache(int104(int256(vaultBalance))),
            minimalReserve: uint128(CONNECT_DEPOSIT),
            redemptionShares: 0,
            cumulativeLidoFees: 0,
            settledLidoFees: 0
        });

        connection = VaultConnection({
            owner: IStakingVault(_vault).owner(),
            shareLimit: uint96(_shareLimit),
            vaultIndex: uint96(_storage().vaults.length),
            pendingDisconnect: false,
            reserveRatioBP: uint16(_reserveRatioBP),
            forcedRebalanceThresholdBP: uint16(_forcedRebalanceThresholdBP),
            infraFeeBP: uint16(_infraFeeBP),
            liquidityFeeBP: uint16(_liquidityFeeBP),
            reservationFeeBP: uint16(_reservationFeeBP),
            isBeaconDepositsManuallyPaused: false
        });

        _addVault(_vault, connection, record);
    }

    function _initiateDisconnection(
        address _vault,
        VaultConnection storage _connection,
        VaultRecord storage _record
    ) internal {
        _requireFreshReport(_vault, _record);
        uint256 liabilityShares_ = _record.liabilityShares;
        if (liabilityShares_ > 0) revert NoLiabilitySharesShouldBeLeft(_vault, liabilityShares_);

        uint256 unsettledLidoFees = _unsettledLidoFeesValue(_record);
        if (unsettledLidoFees > 0) {
            revert NoUnsettledLidoFeesShouldBeLeft(_vault, unsettledLidoFees);
        }

        // TODO: apply fixes from Alex's branch
        _record.locked = 0; // unlock the connection deposit to allow fees settlement
        _connection.pendingDisconnect = true;

        _operatorGrid().resetVaultTier(_vault);
    }

    function _applyVaultReport(
        VaultRecord storage _record,
        VaultConnection storage _connection,
        uint256 _reportTimestamp,
        uint256 _reportTotalValue,
        int256 _reportInOutDelta,
        uint256 _reportCumulativeLidoFees,
        uint256 _reportLiabilityShares,
        uint256 _reportSlashingReserve
    ) internal {
        uint256 minimalReserve = Math256.max(CONNECT_DEPOSIT, _reportSlashingReserve);

        _record.cumulativeLidoFees = uint128(_reportCumulativeLidoFees);
        _record.minimalReserve = uint128(minimalReserve);
        _record.locked = uint128(_locked({
            _liabilityShares: Math256.max(_record.liabilityShares, _reportLiabilityShares), // better way to track liability?
            _minimalReserve: minimalReserve,
            _reserveRatioBP: _connection.reserveRatioBP
        }));
        _record.report = Report({
            totalValue: uint104(_reportTotalValue),
            inOutDelta: int104(_reportInOutDelta),
            timestamp: uint48(_reportTimestamp)
        });
    }

    function _rebalance(address _vault, VaultRecord storage _record, uint256 _shares) internal {
        uint256 valueToRebalance = _getPooledEthBySharesRoundUp(_shares);

        uint256 totalValue_ = _totalValue(_record);
        if (valueToRebalance > totalValue_) revert RebalanceAmountExceedsTotalValue(totalValue_, valueToRebalance);

        _decreaseLiability(_vault, _record, _shares);
        _withdraw(_vault, _record, address(this), valueToRebalance);
        _rebalanceExternalEtherToInternal(valueToRebalance);

        emit VaultRebalanced(_vault, _shares, valueToRebalance);
    }

    function _withdraw(
        address _vault,
        VaultRecord storage _record,
        address _recipient,
        uint256 _amount
    ) internal {
        uint256 totalValue_ = _totalValue(_record);
        if (_amount > totalValue_) revert WithdrawAmountExceedsTotalValue(totalValue_, _amount);

        _updateInOutDelta(_vault, _record, -int104(int256(_amount)));

        IStakingVault(_vault).withdraw(_recipient, _amount);
    }

    /// @dev Increases liabilityShares of the vault and updates the locked amount
    function _increaseLiability(
        address _vault,
        VaultRecord storage _record,
        uint256 _amountOfShares,
        uint256 _reserveRatioBP,
        uint256 _maxLockableValue,
        uint256 _shareLimit
    ) internal {
        uint256 sharesAfterMint = _record.liabilityShares + _amountOfShares;
        if (sharesAfterMint > _shareLimit) revert ShareLimitExceeded(_vault, sharesAfterMint, _shareLimit);

        // Calculate the minimum ETH that needs to be locked in the vault to maintain the reserve ratio
        uint256 etherToLock = _locked(sharesAfterMint, _record.minimalReserve, _reserveRatioBP);
        if (etherToLock > _maxLockableValue) {
            revert InsufficientValue(_vault, etherToLock, _maxLockableValue);
        }

        if (etherToLock > _record.locked) {
            _record.locked = uint128(etherToLock);
        }

        _record.liabilityShares = uint96(sharesAfterMint);

        _operatorGrid().onMintedShares(_vault, _amountOfShares);
    }

    function _decreaseLiability(address _vault, VaultRecord storage _record, uint256 _amountOfShares) internal {
        uint256 liabilityShares_ = _record.liabilityShares;
        if (liabilityShares_ < _amountOfShares) revert InsufficientSharesToBurn(_vault, liabilityShares_);

        _record.liabilityShares = uint96(liabilityShares_ - _amountOfShares);

        uint256 redemptionShares = _record.redemptionShares;
        if (_amountOfShares > 0 && redemptionShares > 0) {
            uint256 decreasedRedemptionShares = redemptionShares - Math256.min(redemptionShares, _amountOfShares);
            _record.redemptionShares = uint128(decreasedRedemptionShares);

            emit VaultRedemptionSharesUpdated(_vault, decreasedRedemptionShares);
        }

        _operatorGrid().onBurnedShares(_vault, _amountOfShares);
    }

    function _writeOffBadDebt(
        address _vault,
        VaultRecord storage _record,
        uint256 _maxSharesToWriteOff
    ) internal returns (uint256 badDebtWrittenOff) {
        uint256 liabilityShares_ = _record.liabilityShares;
        uint256 totalValueShares = _getSharesByPooledEth(_totalValue(_record));
        if (totalValueShares > liabilityShares_) {
            revert NoBadDebtToWriteOff(_vault, totalValueShares, liabilityShares_);
        }

        badDebtWrittenOff = Math256.min(liabilityShares_ - totalValueShares, _maxSharesToWriteOff);

        _decreaseLiability(_vault, _record, badDebtWrittenOff);
    }

    function _rebalanceShortfallShares(
        VaultConnection storage _connection,
        VaultRecord storage _record
    ) internal view returns (uint256) {
        uint256 totalValue_ = _totalValue(_record);
        uint256 liabilityShares_ = _record.liabilityShares;

        bool isHealthy = !_isThresholdBreached(
            totalValue_,
            liabilityShares_,
            _connection.forcedRebalanceThresholdBP
        );

        // Health vault do not need to rebalance
        if (isHealthy) {
            return 0;
        }

        uint256 reserveRatioBP = _connection.reserveRatioBP;
        uint256 maxMintableRatio = (TOTAL_BASIS_POINTS - reserveRatioBP);
        uint256 sharesByTotalValue = _getSharesByPooledEth(totalValue_);

        // Impossible to rebalance a vault with bad debt
        if (liabilityShares_ >= sharesByTotalValue) {
            return type(uint256).max;
        }

        // Solve the equation for X:
        // LS - liabilityShares, TV - sharesByTotalValue
        // MR - maxMintableRatio, 100 - TOTAL_BASIS_POINTS, RR - reserveRatio
        // X - amount of shares that should be withdrawn (TV - X) and used to repay the debt (LS - X)
        // to reduce the LS/TVS ratio back to MR

        // (LS - X) / (TV - X) = MR / 100
        // (LS - X) * 100 = (TV - X) * MR
        // LS * 100 - X * 100 = TV * MR - X * MR
        // X * MR - X * 100 = TV * MR - LS * 100
        // X * (MR - 100) = TV * MR - LS * 100
        // X = (TV * MR - LS * 100) / (MR - 100)
        // X = (LS * 100 - TV * MR) / (100 - MR)
        // RR = 100 - MR
        // X = (LS * 100 - TV * MR) / RR

        return (liabilityShares_ * TOTAL_BASIS_POINTS - sharesByTotalValue * maxMintableRatio) / reserveRatioBP;
    }

    function _totalValue(VaultRecord storage _record) internal view returns (uint256) {
        Report memory report = _record.report;
        DoubleRefSlotCache.Int104WithCache[DOUBLE_CACHE_LENGTH] memory inOutDelta = _record.inOutDelta;
        return uint256(int256(uint256(report.totalValue)) + inOutDelta.currentValue() - report.inOutDelta);
    }

    function _totalValueWithoutUnsettledFees(VaultRecord storage _record) internal view returns (uint256) {
        return _totalValue(_record) - _unsettledLidoFeesValue(_record);
    }

    /// @param _liabilityShares amount of shares that the vault is minted
    /// @param _minimalReserve minimal amount of additional reserve to be locked
    /// @param _reserveRatioBP the reserve ratio of the vault
    /// @return the amount of collateral to be locked on the vault
    function _locked(
        uint256 _liabilityShares,
        uint256 _minimalReserve,
        uint256 _reserveRatioBP
    ) internal view returns (uint256) {
        uint256 liability = _getPooledEthBySharesRoundUp(_liabilityShares);

        // uint256 reserve = liability * TOTAL_BASIS_POINTS / (TOTAL_BASIS_POINTS - _reserveRatioBP) - liability;
        // simplified to:
        uint256 reserve = Math256.ceilDiv(liability * _reserveRatioBP, TOTAL_BASIS_POINTS - _reserveRatioBP);

        return liability + Math256.max(reserve, _minimalReserve);
    }

    function _isReportFresh(VaultRecord storage _record) internal view returns (bool) {
        uint256 latestReportTimestamp = _lazyOracle().latestReportTimestamp();
        return
            // check if AccountingOracle brought fresh report
            uint48(latestReportTimestamp) <= _record.report.timestamp &&
            // if Accounting Oracle stop bringing the report, last report is fresh during this time
            block.timestamp - latestReportTimestamp < REPORT_FRESHNESS_DELTA;
    }

    function _isVaultHealthy(
        VaultConnection storage _connection,
        VaultRecord storage _record
    ) internal view returns (bool) {
        return !_isThresholdBreached(
            _totalValue(_record),
            _record.liabilityShares,
            _connection.forcedRebalanceThresholdBP
        );
    }

    /// @dev Returns true if the vault liability breached the given threshold (inverted)
    function _isThresholdBreached(
        uint256 _vaultTotalValue,
        uint256 _vaultLiabilityShares,
        uint256 _thresholdBP
    ) internal view returns (bool) {
        uint256 liability = _getPooledEthBySharesRoundUp(_vaultLiabilityShares);
        return liability > _vaultTotalValue * (TOTAL_BASIS_POINTS - _thresholdBP) / TOTAL_BASIS_POINTS;
    }

    /// @notice Returns true if the vault has insufficient balance to cover the redemptions and redemptions over the
    ///         minimum beacon deposit threshold
    function _hasInsufficientBalanceForRedemptions(
        address _vault,
        VaultRecord storage _record
    ) internal view returns (bool) {
        uint256 redemptionsValue = _getPooledEthBySharesRoundUp(_record.redemptionShares);
        return redemptionsValue >= MIN_BEACON_DEPOSIT && redemptionsValue > _vault.balance;
    }

    function _addVault(address _vault, VaultConnection memory _connection, VaultRecord memory _record) internal {
        Storage storage $ = _storage();
        $.vaults.push(_vault);

        $.connections[_vault] = _connection;
        $.records[_vault] = _record;
    }

    function _deleteVault(address _vault, VaultConnection storage _connection) internal {
        Storage storage $ = _storage();
        uint96 vaultIndex = _connection.vaultIndex;

        address lastVault = $.vaults[$.vaults.length - 1];
        $.connections[lastVault].vaultIndex = vaultIndex;
        $.vaults[vaultIndex] = lastVault;
        $.vaults.pop();

        delete $.connections[_vault];
        delete $.records[_vault];

        _lazyOracle().removeVaultQuarantine(_vault);
    }

    function _checkConnectionAndOwner(address _vault) internal view returns (VaultConnection storage connection) {
        connection = _checkConnection(_vault);
        _requireSender(connection.owner);
    }

    function _checkConnection(address _vault) internal view returns (VaultConnection storage) {
        _requireNotZero(_vault);

        VaultConnection storage connection = _vaultConnection(_vault);
        _requireConnected(connection, _vault);
        if (connection.pendingDisconnect) revert VaultIsDisconnecting(_vault);

        return connection;
    }

    /// @dev Caches the inOutDelta of the latest refSlot and updates the value
    function _updateInOutDelta(address _vault, VaultRecord storage _record, int104 _increment) internal {
        DoubleRefSlotCache.Int104WithCache[DOUBLE_CACHE_LENGTH] memory inOutDelta = _record.inOutDelta.withValueIncrease({
            _consensus: CONSENSUS_CONTRACT,
            _increment: _increment
        });
        _record.inOutDelta = inOutDelta;
        emit VaultInOutDeltaUpdated(_vault, inOutDelta.currentValue());
    }

<<<<<<< HEAD
    function _unsettledLidoFeesValue(VaultRecord storage _record) internal view returns (uint256) {
        return _record.cumulativeLidoFees - _record.settledLidoFees;
=======
    /**
     * @notice Updates the unsettled Lido fees obligations based on the report cumulative Lido fees
     * @param _vault The address of the vault
     * @param _reportCumulativeLidoFees The cumulative Lido fees reported in the report
     */
    function _checkAndUpdateLidoFeesObligations(
        address _vault,
        VaultObligations storage _obligations,
        uint256 _reportCumulativeLidoFees
    ) internal {
        /// @dev NB: LazyOracle sanity checks already verify that the fee can only increase
        // update unsettled lido fees
        uint256 cumulativeSettledLidoFees = _obligations.settledLidoFees;
        uint256 unsettledLidoFees = _reportCumulativeLidoFees - cumulativeSettledLidoFees;
        if (unsettledLidoFees != _obligations.unsettledLidoFees) {
            _obligations.unsettledLidoFees = uint128(unsettledLidoFees);
            emit LidoFeesUpdated(_vault, unsettledLidoFees, cumulativeSettledLidoFees);
        }
    }

    /**
     * @notice Calculates a settlement plan based on vault balance and obligations
     * @param _vault The address of the vault
     * @param _record The record of the vault
     * @param _obligations The obligations of the vault to be settled
     * @return valueToRebalance The ETH amount to be rebalanced for redemptions
     * @return sharesToRebalance The shares to be rebalanced for redemptions
     * @return valueToTransferToLido The ETH amount to be sent to the Lido
     * @return unsettledRedemptions The remaining redemptions after the planned settlement
     * @return unsettledLidoFees The remaining Lido fees after the planned settlement
     * @return totalUnsettled The total ETH value of obligations remaining after the planned settlement
     */
    function _planSettlement(
        address _vault,
        VaultRecord storage _record,
        VaultObligations storage _obligations
    ) internal view returns (
        uint256 valueToRebalance,
        uint256 sharesToRebalance,
        uint256 valueToTransferToLido,
        uint256 unsettledRedemptions,
        uint256 unsettledLidoFees,
        uint256 totalUnsettled
    ) {
        (valueToRebalance, sharesToRebalance, unsettledRedemptions) = _planRebalance(_vault, _record, _obligations);
        (valueToTransferToLido, unsettledLidoFees) = _planLidoTransfer(_vault, _record, _obligations, valueToRebalance);
        totalUnsettled = unsettledRedemptions + unsettledLidoFees;
    }

    /**
     * @notice Plans the amounts and shares to rebalance for redemptions
     * @param _vault The address of the vault
     * @param _record The record of the vault
     * @param _obligations The obligations of the vault
     * @return valueToRebalance The ETH amount to be rebalanced for redemptions
     * @return sharesToRebalance The shares to be rebalanced for redemptions
     * @return unsettledRedemptions The remaining redemptions after the planned settlement
     */
    function _planRebalance(
        address _vault,
        VaultRecord storage _record,
        VaultObligations storage _obligations
    ) internal view returns (uint256 valueToRebalance, uint256 sharesToRebalance, uint256 unsettledRedemptions) {
        uint256 redemptionShares = _getSharesByPooledEth(_obligations.redemptions);
        uint256 maxRedemptionsValue = _getPooledEthBySharesRoundUp(redemptionShares);
        // if the max redemptions value is less than the redemptions, we need to round up the redemptions shares
        if (maxRedemptionsValue < _obligations.redemptions) redemptionShares += 1;

        uint256 cappedRedemptionsShares = Math256.min(_record.liabilityShares, redemptionShares);
        sharesToRebalance = Math256.min(cappedRedemptionsShares, _getSharesByPooledEth(_vault.balance));
        valueToRebalance = _getPooledEthBySharesRoundUp(sharesToRebalance);
        unsettledRedemptions = _getPooledEthBySharesRoundUp(redemptionShares - sharesToRebalance);
>>>>>>> f3c1eec7
    }

    function _obligationsValue(VaultRecord storage _record) internal view returns (uint256) {
        return _unsettledLidoFeesValue(_record) + _getPooledEthBySharesRoundUp(_record.redemptionShares);
    }

    function _updateBeaconChainDepositsPause(
        address _vault,
        VaultRecord storage _record,
        VaultConnection storage _connection
    ) internal {
        IStakingVault vault_ = IStakingVault(_vault);
        if (!_isVaultHealthy(_connection, _record) || _hasInsufficientBalanceForRedemptions(_vault, _record)) {
            _pauseBeaconChainDepositsIfNotAlready(vault_);
        } else if (!_connection.isBeaconDepositsManuallyPaused) {
            _resumeBeaconChainDepositsIfNotAlready(vault_);
        }
    }

    /// @notice maximum amount of ether that can be used for transfers from the vault
    function _availableBalance(address _vault, VaultRecord storage _record) internal view returns (uint256) {
        uint256 totalValue_ = _totalValue(_record);
        uint256 locked_ = _record.locked;
        uint256 unlocked = totalValue_ > locked_ ? totalValue_ - locked_ : 0;

        return Math256.min(unlocked, _vault.balance);
    }

    /// @notice the amount of lido fees that can be transferred to the vault based on the available balance
    ///         this amount already accounts locked value
    function _transferableLidoFeesValue(
        address _vault,
        VaultRecord storage _record
    ) internal view returns (uint256) {
        uint256 available = _availableBalance(_vault, _record);
        if (available == 0) return 0;

        // Redemptions have priority over Lido fees, so we need to deduct them from the transferable amount
        uint256 redemptions = _getPooledEthBySharesRoundUp(_record.redemptionShares);
        uint256 availableForLidoFees = available > redemptions ? available - redemptions : 0;

        return Math256.min(availableForLidoFees, _unsettledLidoFeesValue(_record));
    }

    /// @notice the amount of ether that can be instantly withdrawn from the vault based on the available balance
    ///         this amount already accounts locked value and unsettled obligations
    function _withdrawableValue(
        address _vault,
        VaultRecord storage _record
    ) internal view returns (uint256) {
        uint256 available = _availableBalance(_vault, _record);
        if (available == 0) return 0;

        uint256 obligations = _obligationsValue(_record);
        return available > obligations ? available - obligations : 0;
    }

    function _updateVaultFees(
        address _vault,
        VaultConnection storage _connection,
        uint256 _infraFeeBP,
        uint256 _liquidityFeeBP,
        uint256 _reservationFeeBP
    ) internal {
        _requireLessThanBP(_infraFeeBP, MAX_FEE_BP);
        _requireLessThanBP(_liquidityFeeBP, MAX_FEE_BP);
        _requireLessThanBP(_reservationFeeBP, MAX_FEE_BP);

        uint16 preInfraFeeBP = _connection.infraFeeBP;
        uint16 preLiquidityFeeBP = _connection.liquidityFeeBP;
        uint16 preReservationFeeBP = _connection.reservationFeeBP;

        _connection.infraFeeBP = uint16(_infraFeeBP);
        _connection.liquidityFeeBP = uint16(_liquidityFeeBP);
        _connection.reservationFeeBP = uint16(_reservationFeeBP);

        emit VaultFeesUpdated({
            vault: _vault,
            preInfraFeeBP: preInfraFeeBP,
            preLiquidityFeeBP: preLiquidityFeeBP,
            preReservationFeeBP: preReservationFeeBP,
            infraFeeBP: _infraFeeBP,
            liquidityFeeBP: _liquidityFeeBP,
            reservationFeeBP: _reservationFeeBP
        });
    }

    function _storage() internal pure returns (Storage storage $) {
        assembly {
            $.slot := STORAGE_LOCATION
        }
    }

    function _vaultConnection(address _vault) internal view returns (VaultConnection storage) {
        return _storage().connections[_vault];
    }

    function _vaultRecord(address _vault) internal view returns (VaultRecord storage) {
        return _storage().records[_vault];
    }

    function _operatorGrid() internal view returns (OperatorGrid) {
        return OperatorGrid(LIDO_LOCATOR.operatorGrid());
    }

    function _lazyOracle() internal view returns (LazyOracle) {
        return LazyOracle(LIDO_LOCATOR.lazyOracle());
    }

    function _predepositGuarantee() internal view returns (IPredepositGuarantee) {
        return IPredepositGuarantee(LIDO_LOCATOR.predepositGuarantee());
    }

    function _getSharesByPooledEth(uint256 _ether) internal view returns (uint256) {
        return LIDO.getSharesByPooledEth(_ether);
    }

    function _getPooledEthBySharesRoundUp(uint256 _shares) internal view returns (uint256) {
        return LIDO.getPooledEthBySharesRoundUp(_shares);
    }

    function _rebalanceExternalEtherToInternal(uint256 _ether) internal {
        LIDO.rebalanceExternalEtherToInternal{value: _ether}();
    }

    function _triggerValidatorWithdrawals(
        address _vault,
        uint256 _value,
        bytes calldata _pubkeys,
        uint64[] memory _amountsInGwei,
        address _refundRecipient
    ) internal {
        IStakingVault(_vault).triggerValidatorWithdrawals{value: _value}(_pubkeys, _amountsInGwei, _refundRecipient);
    }

    function _nodeOperator(address _vault) internal view returns (address) {
        return IStakingVault(_vault).nodeOperator();
    }

    function _requireNotZero(uint256 _value) internal pure {
        if (_value == 0) revert ZeroArgument();
    }

    function _requireNotZero(address _address) internal pure {
        if (_address == address(0)) revert ZeroAddress();
    }

    function _requireSender(address _sender) internal view {
        if (msg.sender != _sender) revert NotAuthorized();
    }

    function _requireLessThanBP(uint256 _valueBP, uint256 _maxValueBP) internal pure {
        if (_valueBP > _maxValueBP) revert InvalidBasisPoints(_valueBP, _maxValueBP);
    }

    function _requireSaneShareLimit(uint256 _shareLimit) internal view {
        uint256 maxSaneShareLimit = (LIDO.getTotalShares() * MAX_RELATIVE_SHARE_LIMIT_BP) / TOTAL_BASIS_POINTS;
        if (_shareLimit > maxSaneShareLimit) revert ShareLimitTooHigh(_shareLimit, maxSaneShareLimit);
    }

    function _requireConnected(VaultConnection storage _connection, address _vault) internal view {
        if (_connection.vaultIndex == 0) revert NotConnectedToHub(_vault);
    }

    function _requireFreshReport(address _vault, VaultRecord storage _record) internal view {
        if (!_isReportFresh(_record)) revert VaultReportStale(_vault);
    }

    function _isBeaconChainDepositsPaused(IStakingVault _vault) internal view returns (bool) {
        return _vault.beaconChainDepositsPaused();
    }

    function _pauseBeaconChainDepositsIfNotAlready(IStakingVault _vault) internal {
        if (!_isBeaconChainDepositsPaused(_vault)) {
            _vault.pauseBeaconChainDeposits();
        }
    }

    function _resumeBeaconChainDepositsIfNotAlready(IStakingVault _vault) internal {
        if (_isBeaconChainDepositsPaused(_vault)) {
            _vault.resumeBeaconChainDeposits();
        }
    }

    // -----------------------------
    //           EVENTS
    // -----------------------------

    event AllowedCodehashUpdated(bytes32 indexed codehash, bool allowed);

    event VaultConnected(
        address indexed vault,
        uint256 shareLimit,
        uint256 reserveRatioBP,
        uint256 forcedRebalanceThresholdBP,
        uint256 infraFeeBP,
        uint256 liquidityFeeBP,
        uint256 reservationFeeBP
    );

    event VaultConnectionUpdated(
        address indexed vault,
        uint256 shareLimit,
        uint256 reserveRatioBP,
        uint256 forcedRebalanceThresholdBP
    );
    event VaultShareLimitUpdated(address indexed vault, uint256 newShareLimit);
    event VaultFeesUpdated(
        address indexed vault,
        uint256 preInfraFeeBP,
        uint256 preLiquidityFeeBP,
        uint256 preReservationFeeBP,
        uint256 infraFeeBP,
        uint256 liquidityFeeBP,
        uint256 reservationFeeBP
    );
    event VaultDisconnectInitiated(address indexed vault);
    event VaultDisconnectCompleted(address indexed vault);
    event VaultDisconnectAborted(address indexed vault, uint256 slashingReserve);
    event VaultReportApplied(
        address indexed vault,
        uint256 reportTimestamp,
        uint256 reportTotalValue,
        int256 reportInOutDelta,
        uint256 reportCumulativeLidoFees,
        uint256 reportLiabilityShares,
        uint256 reportSlashingReserve
    );

    event MintedSharesOnVault(address indexed vault, uint256 amountOfShares, uint256 lockedAmount);
    event BurnedSharesOnVault(address indexed vault, uint256 amountOfShares);
    event VaultRebalanced(address indexed vault, uint256 sharesBurned, uint256 etherWithdrawn);
    event VaultInOutDeltaUpdated(address indexed vault, int256 inOutDelta);
    event ForcedValidatorExitTriggered(address indexed vault, bytes pubkeys, address refundRecipient);

    /**
     * @notice Emitted when the manager is set
     * @param vault The address of the vault
     * @param newOwner The address of the new owner
     * @param oldOwner The address of the old owner
     */
    event VaultOwnershipTransferred(address indexed vault, address indexed newOwner, address indexed oldOwner);

    event LidoFeesSettled(address indexed vault, uint256 transferred, uint256 cumulativeLidoFees, uint256 settledLidoFees);
    event VaultRedemptionSharesUpdated(address indexed vault, uint256 redemptionShares);

    event BeaconChainDepositsPausedByOwner(address indexed vault);
    event BeaconChainDepositsResumedByOwner(address indexed vault);

    event BadDebtSocialized(address indexed vaultDonor, address indexed vaultAcceptor, uint256 badDebtShares);
    event BadDebtWrittenOffToBeInternalized(address indexed vault, uint256 badDebtShares);

    // -----------------------------
    //           ERRORS
    // -----------------------------


    /**
     * @notice Thrown when attempting to rebalance more ether than the current total value of the vault
     * @param totalValue Current total value of the vault
     * @param rebalanceAmount Amount attempting to rebalance (in ether)
     */
    error RebalanceAmountExceedsTotalValue(uint256 totalValue, uint256 rebalanceAmount);

    /**
     * @notice Thrown when attempting to withdraw more ether than the total value of the vault
     * @param totalValue Current total value of the vault
     * @param withdrawAmount Amount attempting to be withdrawn (in ether)
     */
    error WithdrawAmountExceedsTotalValue(uint256 totalValue, uint256 withdrawAmount);

    /**
     * @notice Thrown when attempting to withdraw more ether than the available value of the vault
     * @param vault The address of the vault
     * @param withdrawable The available value of the vault
     * @param requested The amount attempting to withdraw
     */
    error AmountExceedsWithdrawableValue(address vault, uint256 withdrawable, uint256 requested);

    error NoFundsForForceRebalance(address vault);
    error NoReasonForForceRebalance(address vault);
    error NothingToTransferToLido(address vault);
    error VaultMintingCapacityExceeded(
        address vault,
        uint256 totalValue,
        uint256 liabilityShares,
        uint256 newRebalanceThresholdBP
    );
    error InsufficientSharesToBurn(address vault, uint256 amount);
    error ShareLimitExceeded(address vault, uint256 expectedSharesAfterMint, uint256 shareLimit);
    error AlreadyConnected(address vault, uint256 index);
    error NotConnectedToHub(address vault);
    error NotAuthorized();
    error ZeroAddress();
    error ZeroArgument();
    error InvalidBasisPoints(uint256 valueBP, uint256 maxValueBP);
    error ShareLimitTooHigh(uint256 shareLimit, uint256 maxShareLimit);
    error InsufficientValue(address vault, uint256 etherToLock, uint256 maxLockableValue);
    error UnsettledRedemptions(address vault, uint256 redemptionShares);
    error NoLiabilitySharesShouldBeLeft(address vault, uint256 liabilityShares);
    error NoUnsettledLidoFeesShouldBeLeft(address vault, uint256 unsettledLidoFees);
    error CodehashNotAllowed(address vault, bytes32 codehash);
    error InvalidLidoFees(address vault, uint256 newFees, uint256 oldFees);
    error VaultOssified(address vault);
    error VaultInsufficientBalance(address vault, uint256 currentBalance, uint256 expectedBalance);
    error VaultReportStale(address vault);
    error PDGNotDepositor(address vault);
    error ZeroCodehash();
    error VaultHubNotPendingOwner(address vault);
    error UnhealthyVaultCannotDeposit(address vault);
    error RedemptionsTooHighCannotDeposit(address vault, uint256 redemptionsValue);
    error VaultIsDisconnecting(address vault);
    error PartialValidatorWithdrawalNotAllowed();
    error ForcedValidatorExitNotAllowed();
    error NoBadDebtToWriteOff(address vault, uint256 totalValueShares, uint256 liabilityShares);
    error BadDebtSocializationNotAllowed();
}<|MERGE_RESOLUTION|>--- conflicted
+++ resolved
@@ -481,6 +481,7 @@
     /// @param _reportCumulativeLidoFees the cumulative Lido fees of the vault
     /// @param _reportLiabilityShares the liabilityShares of the vault
     /// @param _reportSlashingReserve the slashingReserve of the vault
+    /// @dev NB: LazyOracle sanity checks already verify that the fee can only increase
     function applyVaultReport(
         address _vault,
         uint256 _reportTimestamp,
@@ -1271,83 +1272,8 @@
         emit VaultInOutDeltaUpdated(_vault, inOutDelta.currentValue());
     }
 
-<<<<<<< HEAD
     function _unsettledLidoFeesValue(VaultRecord storage _record) internal view returns (uint256) {
         return _record.cumulativeLidoFees - _record.settledLidoFees;
-=======
-    /**
-     * @notice Updates the unsettled Lido fees obligations based on the report cumulative Lido fees
-     * @param _vault The address of the vault
-     * @param _reportCumulativeLidoFees The cumulative Lido fees reported in the report
-     */
-    function _checkAndUpdateLidoFeesObligations(
-        address _vault,
-        VaultObligations storage _obligations,
-        uint256 _reportCumulativeLidoFees
-    ) internal {
-        /// @dev NB: LazyOracle sanity checks already verify that the fee can only increase
-        // update unsettled lido fees
-        uint256 cumulativeSettledLidoFees = _obligations.settledLidoFees;
-        uint256 unsettledLidoFees = _reportCumulativeLidoFees - cumulativeSettledLidoFees;
-        if (unsettledLidoFees != _obligations.unsettledLidoFees) {
-            _obligations.unsettledLidoFees = uint128(unsettledLidoFees);
-            emit LidoFeesUpdated(_vault, unsettledLidoFees, cumulativeSettledLidoFees);
-        }
-    }
-
-    /**
-     * @notice Calculates a settlement plan based on vault balance and obligations
-     * @param _vault The address of the vault
-     * @param _record The record of the vault
-     * @param _obligations The obligations of the vault to be settled
-     * @return valueToRebalance The ETH amount to be rebalanced for redemptions
-     * @return sharesToRebalance The shares to be rebalanced for redemptions
-     * @return valueToTransferToLido The ETH amount to be sent to the Lido
-     * @return unsettledRedemptions The remaining redemptions after the planned settlement
-     * @return unsettledLidoFees The remaining Lido fees after the planned settlement
-     * @return totalUnsettled The total ETH value of obligations remaining after the planned settlement
-     */
-    function _planSettlement(
-        address _vault,
-        VaultRecord storage _record,
-        VaultObligations storage _obligations
-    ) internal view returns (
-        uint256 valueToRebalance,
-        uint256 sharesToRebalance,
-        uint256 valueToTransferToLido,
-        uint256 unsettledRedemptions,
-        uint256 unsettledLidoFees,
-        uint256 totalUnsettled
-    ) {
-        (valueToRebalance, sharesToRebalance, unsettledRedemptions) = _planRebalance(_vault, _record, _obligations);
-        (valueToTransferToLido, unsettledLidoFees) = _planLidoTransfer(_vault, _record, _obligations, valueToRebalance);
-        totalUnsettled = unsettledRedemptions + unsettledLidoFees;
-    }
-
-    /**
-     * @notice Plans the amounts and shares to rebalance for redemptions
-     * @param _vault The address of the vault
-     * @param _record The record of the vault
-     * @param _obligations The obligations of the vault
-     * @return valueToRebalance The ETH amount to be rebalanced for redemptions
-     * @return sharesToRebalance The shares to be rebalanced for redemptions
-     * @return unsettledRedemptions The remaining redemptions after the planned settlement
-     */
-    function _planRebalance(
-        address _vault,
-        VaultRecord storage _record,
-        VaultObligations storage _obligations
-    ) internal view returns (uint256 valueToRebalance, uint256 sharesToRebalance, uint256 unsettledRedemptions) {
-        uint256 redemptionShares = _getSharesByPooledEth(_obligations.redemptions);
-        uint256 maxRedemptionsValue = _getPooledEthBySharesRoundUp(redemptionShares);
-        // if the max redemptions value is less than the redemptions, we need to round up the redemptions shares
-        if (maxRedemptionsValue < _obligations.redemptions) redemptionShares += 1;
-
-        uint256 cappedRedemptionsShares = Math256.min(_record.liabilityShares, redemptionShares);
-        sharesToRebalance = Math256.min(cappedRedemptionsShares, _getSharesByPooledEth(_vault.balance));
-        valueToRebalance = _getPooledEthBySharesRoundUp(sharesToRebalance);
-        unsettledRedemptions = _getPooledEthBySharesRoundUp(redemptionShares - sharesToRebalance);
->>>>>>> f3c1eec7
     }
 
     function _obligationsValue(VaultRecord storage _record) internal view returns (uint256) {
