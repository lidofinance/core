// SPDX-FileCopyrightText: 2025 Lido <info@lido.fi>
// SPDX-License-Identifier: GPL-3.0

// See contracts/COMPILERS.md
pragma solidity 0.8.25;

import {Math256} from "contracts/common/lib/Math256.sol";

import {ILidoLocator} from "contracts/common/interfaces/ILidoLocator.sol";
import {OperatorGrid} from "./OperatorGrid.sol";
import {IStakingVault} from "./interfaces/IStakingVault.sol";
import {ILido} from "../interfaces/ILido.sol";
import {PausableUntilWithRoles} from "../utils/PausableUntilWithRoles.sol";
import {LazyOracle} from "./LazyOracle.sol";
<<<<<<< HEAD
import {StakingVaultDeposit} from "./interfaces/IStakingVault.sol";
import {ObligationsLedger} from "./ObligationsLedger.sol";
=======
import {IStakingVault} from "./interfaces/IStakingVault.sol";
>>>>>>> 6868b191

/// @notice VaultHub is a contract that manages StakingVaults connected to the Lido protocol
/// It allows to connect and disconnect vaults, mint and burn stETH using vaults as collateral
/// Also, it passes the report from the accounting oracle to the vaults and charges fees
/// @author folkyatina
contract VaultHub is PausableUntilWithRoles {

    // -----------------------------
    //           STORAGE STRUCTS
    // -----------------------------
    /// @custom:storage-location erc7201:Vaults
    struct Storage {
        /// @notice vault proxy contract codehashes allowed for connecting
        mapping(bytes32 codehash => bool allowed) vaultProxyCodehash;
        /// @notice accounting records for each vault
        mapping(address vault => VaultRecord) records;
        /// @notice connection parameters for each vault
        mapping(address vault => VaultConnection) connections;
        /// @notice 1-based array of vaults connected to the hub. index 0 is reserved for not connected vaults
        address[] vaults;
    }

    struct VaultConnection {
        // ### 1st slot
        /// @notice address of the vault owner
        address owner;
        /// @notice maximum number of stETH shares that can be minted by vault owner
        uint96 shareLimit;
        // ### 2th slot
        /// @notice index of the vault in the list of vaults. Indexes is guaranteed to be stable only if there was no deletions.
        /// @dev vaultIndex is always greater than 0
        uint96 vaultIndex;
        /// @notice if true, vault is disconnected and fee is not accrued
        bool pendingDisconnect;
        /// @notice share of ether that is locked on the vault as an additional reserve
        /// e.g RR=30% means that for 1stETH minted 1/(1-0.3)=1.428571428571428571 ETH is locked on the vault
        uint16 reserveRatioBP;
        /// @notice if vault's reserve decreases to this threshold, it should be force rebalanced
        uint16 forcedRebalanceThresholdBP;
        /// @notice infra fee in basis points
        uint16 infraFeeBP;
        /// @notice liquidity fee in basis points
        uint16 liquidityFeeBP;
        /// @notice reservation fee in basis points
        uint16 reservationFeeBP;
    }

    struct VaultRecord {
        // ### 1st slot
        /// @notice latest report for the vault
        Report report;
        // ### 2nd slot
        /// @notice locked amount of ether for the vault
        uint128 locked;
        /// @notice liability shares of the vault
        uint96 liabilityShares;
        // ### 3rd slot
        /// @notice timestamp of the latest report
        uint64 reportTimestamp;
        /// @notice inOutDelta of the latest report
        int128 inOutDelta;
        /// @notice fee charged for the vault
        uint96 feeCharged;
    }

    struct Report {
        /// @notice total value of the vault
        uint128 totalValue;
        /// @notice inOutDelta of the report
        int128 inOutDelta;
    }

    // -----------------------------
    //           CONSTANTS
    // -----------------------------

    // keccak256(abi.encode(uint256(keccak256("VaultHub")) - 1)) & ~bytes32(uint256(0xff))
    bytes32 private constant STORAGE_LOCATION = 0xb158a1a9015c52036ff69e7937a7bb424e82a8c4cbec5c5309994af06d825300;

    /// @notice role that allows to connect vaults to the hub
    bytes32 public constant VAULT_MASTER_ROLE = keccak256("vaults.VaultHub.VaultMasterRole");
    /// @notice role that allows to add factories and vault implementations to hub
    bytes32 public constant VAULT_REGISTRY_ROLE = keccak256("vaults.VaultHub.VaultRegistryRole");
    /// @notice role that allows to fulfill withdrawal obligations by exiting validators
    bytes32 public constant VAULT_VALIDATOR_EJECTOR_ROLE = keccak256("vaults.VaultHub.VaultValidatorEjectorRole");
    /// @notice amount of ETH that is locked on the vault on connect and can be withdrawn on disconnect only
    uint256 public constant CONNECT_DEPOSIT = 1 ether;
    /// @notice The time delta for report freshness check
    uint256 public constant REPORT_FRESHNESS_DELTA = 2 days;

    /// @dev basis points base
    uint256 internal constant TOTAL_BASIS_POINTS = 100_00;
    /// @notice length of the validator pubkey in bytes
    uint256 internal constant PUBLIC_KEY_LENGTH = 48;

    /// @notice codehash of the account with no code
    bytes32 private constant EMPTY_CODEHASH = keccak256("");

    // -----------------------------
    //           IMMUTABLES
    // -----------------------------

    /// @notice limit for a single vault share limit relative to Lido TVL in basis points
    uint256 public immutable RELATIVE_SHARE_LIMIT_BP;

    ILido public immutable LIDO;
    ILidoLocator public immutable LIDO_LOCATOR;

    /// @param _locator Lido Locator contract
    /// @param _lido Lido stETH contract
    /// @param _relativeShareLimitBP Maximum share limit relative to TVL in basis points
    constructor(ILidoLocator _locator, ILido _lido, uint256 _relativeShareLimitBP) {
        if (_relativeShareLimitBP == 0) revert ZeroArgument();
        if (_relativeShareLimitBP > TOTAL_BASIS_POINTS)
            revert RelativeShareLimitBPTooHigh(_relativeShareLimitBP, TOTAL_BASIS_POINTS);

        LIDO_LOCATOR = _locator;
        LIDO = _lido;
        RELATIVE_SHARE_LIMIT_BP = _relativeShareLimitBP;

        _disableInitializers();
    }

    /// @dev used to perform rebalance operations
    receive() external payable {}

    function initialize(address _admin) external initializer {
        if (_admin == address(0)) revert ZeroArgument();

         __AccessControlEnumerable_init();

        // the stone in the elevator. index 0 is reserved for not connected vaults
        _storage().vaults.push(address(0));

        _grantRole(DEFAULT_ADMIN_ROLE, _admin);
    }

    /// @notice Set if a vault proxy codehash is allowed to be connected to the hub
    /// @param _codehash vault proxy codehash
    /// @param _allow true to add, false to remove
    function setVaultProxyCodehashAllowance(bytes32 _codehash, bool _allow) external onlyRole(VAULT_REGISTRY_ROLE) {
        if (_codehash == bytes32(0)) revert ZeroArgument();
        if (_codehash == EMPTY_CODEHASH) revert VaultProxyZeroCodehash();

        _storage().vaultProxyCodehash[_codehash] = _allow;

        emit VaultProxyCodehashUpdated(_codehash, _allow);
    }

    /// @notice returns the number of vaults connected to the hub
    /// @dev since index 0 is reserved for not connected vaults, it's always 1 less than the vaults array length
    function vaultsCount() external view returns (uint256) {
        return _storage().vaults.length - 1;
    }

    /// @notice returns the vault address by its index
    /// @param _index index of the vault in the 1-based list of vaults. possible range [1, vaultsCount()]
    /// @dev Indexes is guaranteed to be stable only in one transaction.
    function vaultByIndex(uint256 _index) external view returns (address) {
        if (_index == 0) revert ZeroIndex();
        return _storage().vaults[_index];
    }

    /// @return connection parameters struct for the given vault
    /// @dev it returns empty struct if the vault is not connected to the hub
    /// @dev it may return connection even if it's pending to be disconnected
    function vaultConnection(address _vault) external view returns (VaultConnection memory) {
        return _vaultConnection(_vault);
    }

    /// @return the accounting record for the given vault
    /// @dev it returns empty struct if the vault is not connected to the hub
    function vaultRecord(address _vault) external view returns (VaultRecord memory) {
        return _vaultRecord(_vault);
    }

    /// @return total value of the vault (as of the latest report received)
    /// @dev returns 0 if the vault is not connected
    function totalValue(address _vault) external view returns (uint256) {
        return _totalValue(_vaultRecord(_vault));
    }

    /// @return liability shares of the vault
    /// @dev returns 0 if the vault is not connected
    function liabilityShares(address _vault) external view returns (uint256) {
        return _vaultRecord(_vault).liabilityShares;
    }

    /// @return locked amount of ether for the vault
    /// @dev returns 0 if the vault is not connected
    function locked(address _vault) external view returns (uint256) {
        return _vaultRecord(_vault).locked;
    }

    /// @return amount of ether that is part of the vault's total value and is not locked as a collateral
    /// @dev returns 0 if the vault is not connected
    function unlocked(address _vault) external view returns (uint256) {
        return _unlocked(_vaultRecord(_vault));
    }

    /// @return the latest report for the vault
    /// @dev returns empty struct if the vault is not connected
    function latestReport(address _vault) external view returns (Report memory) {
        return _vaultRecord(_vault).report;
    }

    /// @return true if the report for the vault is fresh, false otherwise
    /// @dev returns false if the vault is not connected
    function isReportFresh(address _vault) external view returns (bool) {
        return _isReportFresh(_vaultRecord(_vault));
    }

    /// @notice checks if the vault is healthy by comparing its total value after applying rebalance threshold
    ///         against current liability shares
    /// @param _vault vault address
    /// @return true if vault is healthy, false otherwise
    /// @dev returns true if the vault is not connected
    function isVaultHealthy(address _vault) external view returns (bool) {
<<<<<<< HEAD
        VaultRecord storage record = _vaultRecord(_vault);
        return _isVaultHealthyByThreshold(
            _totalValue(record),
            record.liabilityShares,
            _vaultConnection(_vault).forcedRebalanceThresholdBP
        );
=======
        return _isVaultHealthy(_storage().connections[_vault], _storage().records[_vault]);
>>>>>>> 6868b191
    }

    /// @notice calculate ether amount to make the vault healthy using rebalance
    /// @param _vault vault address
    /// @return amount to rebalance  or UINT256_MAX if it's impossible to make the vault healthy using rebalance
    /// @dev returns 0 if the vault is not connected
    function rebalanceShortfall(address _vault) external view returns (uint256) {
        return _rebalanceShortfall(
            _vaultConnection(_vault),
            _vaultRecord(_vault)
        );
    }

    /// @notice connects a vault to the hub in permissionless way, get limits from the Operator Grid
    /// @param _vault vault address
    /// @dev vault should have transferred ownership to the VaultHub contract
    function connectVault(address _vault) external whenResumed {
        if (_vault == address(0)) revert VaultZeroAddress();

        IStakingVault vault_ = IStakingVault(_vault);
        if (vault_.pendingOwner() != address(this)) revert VaultHubNotPendingOwner(_vault);
        if (vault_.isOssified()) revert VaultOssified(_vault);
        if (vault_.depositor() != address(this)) revert VaultHubMustBeDepositor(_vault);

        OperatorGrid operatorGrid_ = OperatorGrid(LIDO_LOCATOR.operatorGrid());
        (
            address nodeOperatorFixedInGrid, // tierId
            ,
            uint256 shareLimit,
            uint256 reserveRatioBP,
            uint256 forcedRebalanceThresholdBP,
            uint256 infraFeeBP,
            uint256 liquidityFeeBP,
            uint256 reservationFeeBP
        ) = operatorGrid_.vaultInfo(_vault);

        address nodeOperatorFixedInVault = IStakingVault(_vault).nodeOperator();
        if (
            nodeOperatorFixedInVault != operatorGrid_.DEFAULT_TIER_OPERATOR() &&
            nodeOperatorFixedInVault != nodeOperatorFixedInGrid
        ) revert InvalidOperator();

        _connectVault(_vault,
            shareLimit,
            reserveRatioBP,
            forcedRebalanceThresholdBP,
            infraFeeBP,
            liquidityFeeBP,
            reservationFeeBP
        );

        IStakingVault(_vault).acceptOwnership();

        emit VaultConnected(
            _vault,
            shareLimit,
            reserveRatioBP,
            forcedRebalanceThresholdBP,
            infraFeeBP,
            liquidityFeeBP,
            reservationFeeBP
        );
    }

    /// @notice updates share limit for the vault
    /// Setting share limit to zero actually pause the vault's ability to mint
    /// @param _vaults array of vault addresses
    /// @param _shareLimits array of new share limits
    /// @dev msg.sender must have VAULT_MASTER_ROLE
    function updateShareLimits(address[] calldata _vaults, uint256[] calldata _shareLimits) external onlyRole(VAULT_MASTER_ROLE) {
        if (_vaults.length != _shareLimits.length) revert ArrayLengthMismatch();

        for (uint256 i = 0; i < _vaults.length; i++) {
            if (_vaults[i] == address(0)) revert ZeroArgument();
            if (_shareLimits[i] > _maxSaneShareLimit()) revert ShareLimitTooHigh(_vaults[i], _shareLimits[i], _maxSaneShareLimit());

            VaultConnection storage connection = _checkConnection(_vaults[i]);
            connection.shareLimit = uint96(_shareLimits[i]);

            emit VaultShareLimitUpdated(_vaults[i], _shareLimits[i]);
        }
    }

    function updateVaultsFees(
        address[] calldata _vaults,
        uint256[] calldata _infraFeesBP,
        uint256[] calldata _liquidityFeesBP,
        uint256[] calldata _reservationFeesBP
    ) external onlyRole(VAULT_MASTER_ROLE) {
        if (_vaults.length != _infraFeesBP.length ||
            _vaults.length != _liquidityFeesBP.length ||
            _vaults.length != _reservationFeesBP.length) revert ArrayLengthMismatch();

        for (uint256 i = 0; i < _vaults.length; i++) {
            if (_vaults[i] == address(0)) revert ZeroArgument();
            if (_infraFeesBP[i] > TOTAL_BASIS_POINTS) revert InfraFeeTooHigh(_vaults[i], _infraFeesBP[i], TOTAL_BASIS_POINTS);
            if (_liquidityFeesBP[i] > TOTAL_BASIS_POINTS) revert LiquidityFeeTooHigh(_vaults[i], _liquidityFeesBP[i], TOTAL_BASIS_POINTS);
            if (_reservationFeesBP[i] > TOTAL_BASIS_POINTS) revert ReservationFeeTooHigh(_vaults[i], _reservationFeesBP[i], TOTAL_BASIS_POINTS);

            VaultConnection storage connection = _checkConnection(_vaults[i]);
            connection.infraFeeBP = uint16(_infraFeesBP[i]);
            connection.liquidityFeeBP = uint16(_liquidityFeesBP[i]);
            connection.reservationFeeBP = uint16(_reservationFeesBP[i]);

            emit VaultFeesUpdated(_vaults[i], _infraFeesBP[i], _liquidityFeesBP[i], _reservationFeesBP[i]);
        }
    }

    /// @notice updates the vault's connection parameters
    /// @dev Reverts if the vault is not healthy as of latest report
    /// @param _vault vault address
    /// @param _shareLimit new share limit
    /// @param _reserveRatioBP new reserve ratio
    /// @param _forcedRebalanceThresholdBP new forced rebalance threshold
    /// @param _infraFeeBP new infra fee
    /// @param _liquidityFeeBP new liquidity fee
    /// @param _reservationFeeBP new reservation fee
    function updateConnection(
        address _vault,
        uint256 _shareLimit,
        uint256 _reserveRatioBP,
        uint256 _forcedRebalanceThresholdBP,
        uint256 _infraFeeBP,
        uint256 _liquidityFeeBP,
        uint256 _reservationFeeBP
    ) external {
        if (msg.sender != LIDO_LOCATOR.operatorGrid()) revert NotAuthorized();
        if (_shareLimit > _maxSaneShareLimit()) revert ShareLimitTooHigh(_vault, _shareLimit, _maxSaneShareLimit());

        VaultConnection storage connection = _checkConnection(_vault);
        VaultRecord storage record = _vaultRecord(_vault);

        uint256 totalValue_ = _totalValue(record);
        uint256 liabilityShares_ = record.liabilityShares;

        // check healthy with new rebalance threshold
        if (_isThresholdBreached(totalValue_, liabilityShares_, _reserveRatioBP))
            revert VaultMintingCapacityExceeded(_vault, totalValue_, liabilityShares_, _reserveRatioBP);

        connection.shareLimit = uint96(_shareLimit);
        connection.reserveRatioBP = uint16(_reserveRatioBP);
        connection.forcedRebalanceThresholdBP = uint16(_forcedRebalanceThresholdBP);
        connection.infraFeeBP = uint16(_infraFeeBP);
        connection.liquidityFeeBP = uint16(_liquidityFeeBP);
        connection.reservationFeeBP = uint16(_reservationFeeBP);

        emit VaultConnectionUpdated(
            _vault,
            _shareLimit,
            _reserveRatioBP,
            _forcedRebalanceThresholdBP,
            _infraFeeBP,
            _liquidityFeeBP,
            _reservationFeeBP
        );
    }

    /// @notice force disconnects a vault from the hub
    /// @param _vault vault address
    /// @dev msg.sender must have VAULT_MASTER_ROLE
    /// @dev vault's `liabilityShares` should be zero
    function disconnect(address _vault) external onlyRole(VAULT_MASTER_ROLE) {
        _initiateDisconnection(_vault, _checkConnection(_vault), _vaultRecord(_vault));

        emit VaultDisconnectInitiated(_vault);
    }

    /// @notice update of the vault data by the lazy oracle report
    /// @param _vault the address of the vault
    /// @param _reportTimestamp the timestamp of the report
    /// @param _reportTotalValue the total value of the vault
    /// @param _reportInOutDelta the inOutDelta of the vault
    /// @param _reportFeeCharged the feeCharged of the vault
    /// @param _reportLiabilityShares the liabilityShares of the vault
    function applyVaultReport(
        address _vault,
        uint64 _reportTimestamp,
        uint256 _reportTotalValue,
        int256 _reportInOutDelta,
        uint256 _reportFeeCharged,
        uint256 _reportLiabilityShares
    ) external {
        if (msg.sender != LIDO_LOCATOR.lazyOracle()) revert NotAuthorized();

        VaultConnection storage connection = _vaultConnection(_vault);
        VaultRecord storage record = _vaultRecord(_vault);

        if (connection.pendingDisconnect) {
            IStakingVault(_vault).transferOwnership(connection.owner);
            _deleteVault(_vault, connection);

            emit VaultDisconnectCompleted(_vault);
<<<<<<< HEAD
            return;
        }

        if (_reportFeeCharged < record.feeCharged) {
            revert InvalidFees(_vault, _reportFeeCharged, record.feeCharged);
=======
        } else {
            uint256 currentFeeSharesCharged = record.feeSharesCharged;
            if (_reportFeeSharesCharged < currentFeeSharesCharged) {
                revert InvalidFees(_vault, _reportFeeSharesCharged, currentFeeSharesCharged);
            }
            record.liabilityShares += uint96(_reportFeeSharesCharged - currentFeeSharesCharged);
            record.feeSharesCharged = uint96(_reportFeeSharesCharged);

            uint256 newLiabilityShares = Math256.max(record.liabilityShares, _reportLiabilityShares);
            // locked ether can only be increased asynchronously once the oracle settled the new floor value
            // as of reference slot to prevent slashing upsides in between the report gathering and delivering
            uint256 lockedEther = Math256.max(
                LIDO.getPooledEthBySharesRoundUp(newLiabilityShares) * TOTAL_BASIS_POINTS / (TOTAL_BASIS_POINTS - connection.reserveRatioBP),
                connection.pendingDisconnect ? 0 : CONNECT_DEPOSIT
            );

            record.report = Report(
                uint128(_reportTotalValue),
                int128(_reportInOutDelta)
            );
            record.reportTimestamp = _reportTimestamp;
            record.locked = uint128(lockedEther);

            IStakingVault vault_ = IStakingVault(_vault);
            if (!_isVaultHealthy(connection, record) && !vault_.beaconChainDepositsPaused()) vault_.pauseBeaconChainDeposits();

            emit VaultReportApplied(_vault, _reportTimestamp, _reportTotalValue, _reportInOutDelta, _reportFeeSharesCharged, _reportLiabilityShares);
>>>>>>> 6868b191
        }

        uint256 newLiabilityShares = Math256.max(record.liabilityShares, _reportLiabilityShares);
        uint256 newLiability = _getPooledEthBySharesRoundUp(newLiabilityShares);

        // locked ether can only be increased asynchronously once the oracle settled the new floor value
        // as of reference slot to prevent slashing upsides in between the report gathering and delivering
        uint256 lockedEther = Math256.max(
            newLiability * TOTAL_BASIS_POINTS / (TOTAL_BASIS_POINTS - connection.reserveRatioBP),
            connection.pendingDisconnect ? 0 : CONNECT_DEPOSIT
        );

        record.report = Report(
            uint128(_reportTotalValue),
            int128(_reportInOutDelta)
        );
        record.reportTimestamp = _reportTimestamp;
        record.locked = uint128(lockedEther);
        record.liabilityShares = uint96(newLiabilityShares);

        (
            uint256 withdrawals,
            uint256 treasuryFees
        ) = _ledger().getSettledObligations(_vault, _reportFeeCharged - record.feeCharged, newLiability);

        if (withdrawals > 0) _rebalance(_vault, record, withdrawals);
        if (treasuryFees > 0) {
            _withdrawFromVault(_vault, record, LIDO_LOCATOR.treasury(), treasuryFees);
            record.feeCharged += uint96(treasuryFees);
        }

        emit VaultReportApplied(_vault, _reportTimestamp, _reportTotalValue, _reportInOutDelta, _reportFeeCharged, _reportLiabilityShares);
    }

    function mintVaultsTreasuryFeeShares(uint256 _amountOfShares) external {
        if (msg.sender != LIDO_LOCATOR.accounting()) revert NotAuthorized();

        LIDO.mintExternalShares(LIDO_LOCATOR.treasury(), _amountOfShares);
    }

    function setVaultOwner(address _vault, address _owner) external {
        VaultConnection storage connection = _checkConnection(_vault);
        if (msg.sender != connection.owner) revert NotAuthorized();

        connection.owner = _owner;

        emit VaultOwnerSet(_vault, _owner);
    }

    /// @notice disconnects a vault from the hub
    /// @param _vault vault address
    /// @dev msg.sender should be vault's owner
    /// @dev vault's `liabilityShares` should be zero
    function voluntaryDisconnect(address _vault) external whenResumed {
        VaultConnection storage connection = _checkConnection(_vault);
        if (msg.sender != connection.owner) revert NotAuthorized();

        _initiateDisconnection(_vault, connection, _vaultRecord(_vault));

        emit VaultDisconnectInitiated(_vault);
    }

    function fund(address _vault) external payable {
        VaultConnection storage connection = _checkConnection(_vault);
        if (msg.sender != connection.owner) revert NotAuthorized();

        _vaultRecord(_vault).inOutDelta += int128(int256(msg.value));

        (bool success, ) = _vault.call{value: msg.value}("");
        if (!success) revert TransferFailed(_vault, msg.value);

        emit VaultFunded(_vault, msg.value);
    }

    function withdraw(address _vault, address _recipient, uint256 _ether) external {
        VaultConnection storage connection = _checkConnection(_vault);
        if (msg.sender != connection.owner) revert NotAuthorized();

        VaultRecord storage record = _vaultRecord(_vault);
        if (!_isReportFresh(record)) revert VaultReportStaled(_vault);

        uint256 unlocked_ = _unlocked(record);
        if (_ether > unlocked_) revert InsufficientUnlocked(unlocked_, _ether);

        _checkAvailableBalance(_vault, _ether);

        _withdrawFromVault(_vault, record, _recipient, _ether);

        if (_totalValue(record) < record.locked) revert TotalValueBelowLockedAmount();

        emit VaultWithdrawn(_vault, _recipient, _ether);
    }

    /**
     * @notice Rebalances StakingVault by withdrawing ether to VaultHub
     * @param _vault vault address
     * @param _ether amount of ether to rebalance
     */
    function rebalance(address _vault, uint256 _ether) external {
        VaultConnection storage connection = _checkConnection(_vault);
        if (msg.sender != connection.owner) revert NotAuthorized();

        _rebalance(_vault, _vaultRecord(_vault), _ether);
    }

    /// @notice mint StETH shares backed by vault external balance to the receiver address
    /// @param _vault vault address
    /// @param _recipient address of the receiver
    /// @param _amountOfShares amount of stETH shares to mint
    function mintShares(address _vault, address _recipient, uint256 _amountOfShares) external whenResumed {
        if (_recipient == address(0)) revert ZeroArgument();
        if (_amountOfShares == 0) revert ZeroArgument();

        VaultConnection storage connection = _checkConnection(_vault);
        if (msg.sender != connection.owner) revert NotAuthorized();

        VaultRecord storage record = _vaultRecord(_vault);

        uint256 vaultSharesAfterMint = record.liabilityShares + _amountOfShares;
        if (vaultSharesAfterMint > connection.shareLimit) revert ShareLimitExceeded(_vault, connection.shareLimit);

        if (!_isReportFresh(record)) revert VaultReportStaled(_vault);

        uint256 maxMintableRatioBP = TOTAL_BASIS_POINTS - connection.reserveRatioBP;
        uint256 maxMintableEther = (_totalValue(record) * maxMintableRatioBP) / TOTAL_BASIS_POINTS;
        uint256 stETHAfterMint = _getPooledEthBySharesRoundUp(vaultSharesAfterMint);
        if (stETHAfterMint > maxMintableEther) {
            revert InsufficientTotalValueToMint(_vault, _totalValue(record));
        }

        // Calculate the minimum ETH that needs to be locked in the vault to maintain the reserve ratio
        uint256 etherToLock = (stETHAfterMint * TOTAL_BASIS_POINTS) / maxMintableRatioBP;

        if (etherToLock > record.locked) {
            record.locked = uint128(etherToLock);
        }

        record.liabilityShares = uint96(vaultSharesAfterMint);
        LIDO.mintExternalShares(_recipient, _amountOfShares);
        OperatorGrid(LIDO_LOCATOR.operatorGrid()).onMintedShares(_vault, _amountOfShares);

        emit MintedSharesOnVault(_vault, _amountOfShares);
    }

    /// @notice burn steth shares from the balance of the VaultHub contract
    /// @param _vault vault address
    /// @param _amountOfShares amount of shares to burn
    /// @dev msg.sender should be vault's owner
    /// @dev this function is designed to be used by the smart contract, for EOA see `transferAndBurnShares`
    function burnShares(address _vault, uint256 _amountOfShares) public whenResumed {
        if (_amountOfShares == 0) revert ZeroArgument();
        VaultConnection storage connection = _checkConnection(_vault);
        if (msg.sender != connection.owner) revert NotAuthorized();

        VaultRecord storage record = _vaultRecord(_vault);

        uint256 liabilityShares_ = record.liabilityShares;
        if (liabilityShares_ < _amountOfShares) revert InsufficientSharesToBurn(_vault, liabilityShares_);

        record.liabilityShares = uint96(liabilityShares_ - _amountOfShares);

        LIDO.burnExternalShares(_amountOfShares);
        OperatorGrid(LIDO_LOCATOR.operatorGrid()).onBurnedShares(_vault, _amountOfShares);

        emit BurnedSharesOnVault(_vault, _amountOfShares);
    }

    /// @notice separate burn function for EOA vault owners; requires vaultHub to be approved to transfer stETH
    /// @dev msg.sender should be vault's owner
    function transferAndBurnShares(address _vault, uint256 _amountOfShares) external {
        LIDO.transferSharesFrom(msg.sender, address(this), _amountOfShares);

        burnShares(_vault, _amountOfShares);
    }

    /// @notice pauses beacon chain deposits for the vault
    /// @param _vault vault address
    /// @dev msg.sender should be vault's owner
    function pauseBeaconChainDeposits(address _vault) external {
        VaultConnection storage connection = _checkConnection(_vault);
        if (msg.sender != connection.owner) revert NotAuthorized();

        IStakingVault(_vault).pauseBeaconChainDeposits();
    }

    /// @notice resumes beacon chain deposits for the vault
    /// @param _vault vault address
    /// @dev msg.sender should be vault's owner
    function resumeBeaconChainDeposits(address _vault) external {
        VaultConnection storage connection = _checkConnection(_vault);
        if (msg.sender != connection.owner) revert NotAuthorized();
        if (!_isVaultHealthy(connection, _storage().records[_vault])) revert UnhealthyVaultCannotDeposit(_vault);

        IStakingVault(_vault).resumeBeaconChainDeposits();
    }

    /// @notice deposits to the beacon chain
    /// @param _vault vault address
    /// @param _deposits array of deposits data structures
    /// @dev msg.sender should be predeposit guarantee
    function depositToBeaconChain(address _vault, IStakingVault.Deposit[] calldata _deposits) external {
        if (msg.sender != LIDO_LOCATOR.predepositGuarantee()) revert NotAuthorized();

<<<<<<< HEAD
        VaultConnection storage connection = _checkConnection(_vault);
        VaultRecord storage record = _vaultRecord(_vault);

        if (!_isVaultHealthyByThreshold(
            _totalValue(record),
            record.liabilityShares,
            connection.forcedRebalanceThresholdBP
        )) revert UnhealthyVaultCannotDeposit(_vault);

        // Ensure the vault has sufficient balance to cover all deposits
        uint256 totalDepositsAmount = 0;
        for (uint256 i = 0; i < _deposits.length; i++) {
            totalDepositsAmount += _deposits[i].amount;
        }

        _checkAvailableBalance(_vault, totalDepositsAmount);

=======
>>>>>>> 6868b191
        IStakingVault(_vault).depositToBeaconChain(_deposits);
    }

    /// @notice Emits a request event for the node operator to perform validator exit
    /// @param _vault vault address
    /// @param _pubkeys array of public keys of the validators to exit
    /// @dev msg.sender should be vault's owner
    function requestValidatorExit(address _vault, bytes calldata _pubkeys) external {
        VaultConnection storage connection = _checkConnection(_vault);
        if (msg.sender != connection.owner) revert NotAuthorized();

        IStakingVault(_vault).requestValidatorExit(_pubkeys);
    }

    /// @notice Triggers validator exit for the vault using EIP-7002
    /// @param _vault vault address
    /// @param _pubkeys array of public keys of the validators to exit
    /// @dev msg.sender should be vault's owner
    function triggerValidatorWithdrawals(
        address _vault,
        bytes calldata _pubkeys,
        uint64[] calldata _amounts,
        address _refundRecipient
    ) external payable {
        VaultConnection storage connection = _checkConnection(_vault);
        if (msg.sender != connection.owner) revert NotAuthorized();
        VaultRecord storage record = _vaultRecord(_vault);

        // disallow partial validator withdrawals when the vault value does not cover the locked amount,
        // in order to prevent the vault owner from jamming the consensus layer withdrawal queue
        // delaying the forceful validator exits required for rebalancing the vault
        if (!_isVaultHealthy(connection, record)) {
            for (uint256 i = 0; i < _amounts.length; i++) {
                if (_amounts[i] > 0) revert PartialValidatorWithdrawalNotAllowed();
            }
        }

        IStakingVault(_vault).triggerValidatorWithdrawals{value: msg.value}(_pubkeys, _amounts, _refundRecipient);
    }

    /// @notice Triggers validator exit for the vault using EIP-7002 permissionlessly if the vault is unhealthy
    /// @param _vault address of the vault to exit validators from
    /// @param _pubkeys public keys of the validators to exit
    /// @param _refundRecipient address that will receive the refund for transaction costs
    /// @dev    When the vault becomes unhealthy, anyone can force its validators to exit the beacon chain
    ///         This returns the vault's deposited ETH back to vault's balance and allows to rebalance the vault
    function forceValidatorExit(address _vault, bytes calldata _pubkeys, address _refundRecipient) external payable {
        VaultConnection storage connection = _checkConnection(_vault);
        VaultRecord storage record = _vaultRecord(_vault);

<<<<<<< HEAD
        bool hasOutstandingWithdrawalObligation = _ledger().getWithdrawalsObligation(_vault) > 0;
        bool isEjector = hasRole(VAULT_VALIDATOR_EJECTOR_ROLE, msg.sender);

        if (!(isEjector && hasOutstandingWithdrawalObligation)) {
            if (_isVaultHealthyByThreshold(
                _totalValue(record),
                record.liabilityShares,
                connection.forcedRebalanceThresholdBP
            )) revert AlreadyHealthy(_vault);
        }
=======
        if (_isVaultHealthy(connection, record)) revert AlreadyHealthy(_vault);
>>>>>>> 6868b191

        uint64[] memory amounts = new uint64[](_pubkeys.length / PUBLIC_KEY_LENGTH);

        IStakingVault(_vault).triggerValidatorWithdrawals{value: msg.value}(_pubkeys, amounts, _refundRecipient);

        emit ValidatorExitTriggered(_vault, _pubkeys, _refundRecipient, true);
    }

    /// @notice Permissionless rebalance for unhealthy vaults
    /// @param _vault vault address
    /// @dev rebalance all available amount of ether until the vault is healthy
    function forceRebalance(address _vault) external {
        VaultConnection storage connection = _checkConnection(_vault);
        VaultRecord storage record = _vaultRecord(_vault);

        uint256 fullRebalanceAmount = _rebalanceShortfall(connection, record);
        if (fullRebalanceAmount == 0) revert AlreadyHealthy(_vault);

        // TODO: add some gas compensation here
        _rebalance(_vault, record, Math256.min(fullRebalanceAmount, _vault.balance));
    }

    function _connectVault(
        address _vault,
        uint256 _shareLimit,
        uint256 _reserveRatioBP,
        uint256 _forcedRebalanceThresholdBP,
        uint256 _infraFeeBP,
        uint256 _liquidityFeeBP,
        uint256 _reservationFeeBP
    ) internal {
        if (_reserveRatioBP == 0) revert ZeroArgument();
        if (_reserveRatioBP > TOTAL_BASIS_POINTS)
            revert ReserveRatioTooHigh(_vault, _reserveRatioBP, TOTAL_BASIS_POINTS);
        if (_forcedRebalanceThresholdBP == 0) revert ZeroArgument();
        if (_forcedRebalanceThresholdBP > _reserveRatioBP)
            revert ForcedRebalanceThresholdTooHigh(_vault, _forcedRebalanceThresholdBP, _reserveRatioBP);
        if (_infraFeeBP > TOTAL_BASIS_POINTS) revert InfraFeeTooHigh(_vault, _infraFeeBP, TOTAL_BASIS_POINTS);
        if (_liquidityFeeBP > TOTAL_BASIS_POINTS) revert LiquidityFeeTooHigh(_vault, _liquidityFeeBP, TOTAL_BASIS_POINTS);
        if (_reservationFeeBP > TOTAL_BASIS_POINTS) revert ReservationFeeTooHigh(_vault, _reservationFeeBP, TOTAL_BASIS_POINTS);
        if (_shareLimit > _maxSaneShareLimit()) revert ShareLimitTooHigh(_vault, _shareLimit, _maxSaneShareLimit());

        if (_vaultConnection(_vault).vaultIndex != 0) revert AlreadyConnected(_vault, _vaultConnection(_vault).vaultIndex);
        if (!_storage().vaultProxyCodehash[address(_vault).codehash]) revert VaultProxyNotAllowed(_vault, address(_vault).codehash);
        if (_vault.balance < CONNECT_DEPOSIT) revert VaultInsufficientBalance(_vault, _vault.balance, CONNECT_DEPOSIT);

        Report memory report = Report(
            uint128(_vault.balance), // totalValue
            int128(int256(_vault.balance)) // inOutDelta
        );

        VaultConnection memory connection = VaultConnection(
            IStakingVault(_vault).owner(),
            uint96(_shareLimit),
            0, // vaultIndex
            false, // pendingDisconnect
            uint16(_reserveRatioBP),
            uint16(_forcedRebalanceThresholdBP),
            uint16(_infraFeeBP),
            uint16(_liquidityFeeBP),
            uint16(_reservationFeeBP)
        );

        VaultRecord memory record = VaultRecord(
            report,
            uint128(CONNECT_DEPOSIT), // locked
            0, // liabilityShares
            uint64(block.timestamp), // reportTimestamp
            report.inOutDelta, // inOutDelta
            0 // feeCharged
        );

        _addVault(_vault, connection, record);
    }

    function _initiateDisconnection(
        address _vault,
        VaultConnection storage _connection,
        VaultRecord storage _record
    ) internal {
        uint256 liabilityShares_ = _record.liabilityShares;
        if (liabilityShares_ > 0) {
            revert NoLiabilitySharesShouldBeLeft(_vault, liabilityShares_);
        }

        _connection.pendingDisconnect = true;
    }

    function _rebalance(address _vault, VaultRecord storage _record, uint256 _ether) internal {
        if (_ether == 0) revert ZeroArgument();
        if (_ether > _vault.balance) revert InsufficientBalance(_vault.balance, _ether);

        uint256 totalValue_ = _totalValue(_record);
        if (_ether > totalValue_) revert RebalanceAmountExceedsTotalValue(totalValue_, _ether);

        uint256 sharesToBurn = LIDO.getSharesByPooledEth(_ether);
        uint256 liabilityShares_ = _record.liabilityShares;
        if (liabilityShares_ < sharesToBurn) revert InsufficientSharesToBurn(msg.sender, liabilityShares_);

        _record.liabilityShares = uint96(liabilityShares_ - sharesToBurn);
        _withdrawFromVault(_vault, _record, address(this), _ether);
        LIDO.rebalanceExternalEtherToInternal{value: _ether}();

        emit VaultRebalanced(_vault, sharesToBurn);
    }

    function _withdrawFromVault(
        address _vault,
        VaultRecord storage _record,
        address _recipient,
        uint256 _amount
    ) internal {
        _record.inOutDelta -= int128(int256(_amount));
        IStakingVault(_vault).withdraw(_recipient, _amount);
    }

    function _rebalanceShortfall(
        VaultConnection storage _connection,
        VaultRecord storage _record
    ) internal view returns (uint256) {
        uint256 totalValue_ = _totalValue(_record);
        bool isHealthy = _isVaultHealthy(_connection, _record);

        // Health vault do not need to rebalance
        if (isHealthy) {
            return 0;
        }

        uint256 liabilityStETH = _getPooledEthBySharesRoundUp(_record.liabilityShares);
        uint256 reserveRatioBP = _connection.reserveRatioBP;
        uint256 maxMintableRatio = (TOTAL_BASIS_POINTS - reserveRatioBP);

        // Impossible to rebalance a vault with deficit
        if (liabilityStETH >= totalValue_) {
            // return MAX_UINT_256
            return type(uint256).max;
        }

        // (liabilityStETH - X) / (vault.totalValue() - X) = maxMintableRatio / TOTAL_BASIS_POINTS
        // (liabilityStETH - X) * TOTAL_BASIS_POINTS = (vault.totalValue() - X) * maxMintableRatio
        // liabilityStETH * TOTAL_BASIS_POINTS - X * TOTAL_BASIS_POINTS = totalValue * maxMintableRatio - X * maxMintableRatio
        // X * maxMintableRatio - X * TOTAL_BASIS_POINTS = totalValue * maxMintableRatio - liabilityStETH * TOTAL_BASIS_POINTS
        // X * (maxMintableRatio - TOTAL_BASIS_POINTS) = vault.totalValue() * maxMintableRatio - liabilityStETH * TOTAL_BASIS_POINTS
        // X = (vault.totalValue() * maxMintableRatio - liabilityStETH * TOTAL_BASIS_POINTS) / (maxMintableRatio - TOTAL_BASIS_POINTS)
        // X = (liabilityStETH * TOTAL_BASIS_POINTS - vault.totalValue() * maxMintableRatio) / (TOTAL_BASIS_POINTS - maxMintableRatio)
        // reserveRatio = TOTAL_BASIS_POINTS - maxMintableRatio
        // X = (liabilityStETH * TOTAL_BASIS_POINTS - totalValue * maxMintableRatio) / reserveRatio

        return (liabilityStETH * TOTAL_BASIS_POINTS - totalValue_ * maxMintableRatio) / reserveRatioBP;
    }

    /// @dev check if the share limit is within the upper bound set by RELATIVE_SHARE_LIMIT_BP
    function _maxSaneShareLimit() internal view returns (uint256) {
        return (LIDO.getTotalShares() * RELATIVE_SHARE_LIMIT_BP) / TOTAL_BASIS_POINTS;
    }

    function _unlocked(VaultRecord storage _record) internal view returns (uint256) {
        uint256 totalValue_ = _totalValue(_record);
        uint256 locked_ = _record.locked;

        if (locked_ > totalValue_) return 0;

        return totalValue_ - locked_;
    }

    function _totalValue(VaultRecord storage _record) internal view returns (uint256) {
        Report memory report = _record.report;
        return uint256(int256(uint256(report.totalValue)) + _record.inOutDelta - report.inOutDelta);
    }

    function _isReportFresh(VaultRecord storage _record) internal view returns (bool) {
        uint256 latestReportTimestamp = LazyOracle(LIDO_LOCATOR.lazyOracle()).latestReportTimestamp();
        return
            latestReportTimestamp == _record.reportTimestamp &&
            block.timestamp - latestReportTimestamp < REPORT_FRESHNESS_DELTA;
    }

    function _isVaultHealthy(VaultConnection storage _connection, VaultRecord storage _record) internal view returns (bool) {
        return !_isThresholdBreached(
            _totalValue(_record),
            _record.liabilityShares,
            _connection.forcedRebalanceThresholdBP
        );
    }

    /// @dev Returns true if the vault liability breached the given threshold (inverted)
    function _isThresholdBreached(
        uint256 _vaultTotalValue,
        uint256 _vaultLiabilityShares,
        uint256 _thresholdBP
    ) internal view returns (bool) {
<<<<<<< HEAD
        if (_vaultLiabilityShares == 0) return true;

        uint256 liability = LIDO.getPooledEthBySharesRoundUp(_vaultLiabilityShares);
        return ((_vaultTotalValue * (TOTAL_BASIS_POINTS - _checkThreshold)) / TOTAL_BASIS_POINTS) >= liability;
    }

    function _checkConnection(address _vault) internal view returns (VaultConnection storage) {
        if (_vault == address(0)) revert VaultZeroAddress();

        VaultConnection storage connection = _vaultConnection(_vault);

        if (connection.vaultIndex == 0) revert NotConnectedToHub(_vault);
        if (connection.pendingDisconnect) revert VaultIsDisconnecting(_vault);

        return connection;
    }

    function _checkAvailableBalance(address _vault, uint256 _requiredBalance) internal view {
        if (_vault == address(0)) revert VaultZeroAddress();

        uint256 outstandingObligations = _ledger().getObligationsValue(_vault);
        uint256 vaultBalance = _vault.balance;
        uint256 available = outstandingObligations > vaultBalance ? 0 : vaultBalance - outstandingObligations;

        if (_requiredBalance > available) {
            revert VaultInsufficientBalance(_vault, available, _requiredBalance);
        }
    }

    function _ledger() internal view returns (ObligationsLedger) {
        return ObligationsLedger(LIDO_LOCATOR.obligationsLedger());
=======
        return LIDO.getPooledEthBySharesRoundUp(_vaultLiabilityShares) >
            _vaultTotalValue * (TOTAL_BASIS_POINTS - _thresholdBP) / TOTAL_BASIS_POINTS;
>>>>>>> 6868b191
    }

    function _addVault(address _vault, VaultConnection memory _connection, VaultRecord memory _record) internal {
        Storage storage $ = _storage();

        uint256 vaultIndex = $.vaults.length;
        $.vaults.push(_vault);

        _connection.vaultIndex = uint96(vaultIndex);

        $.connections[_vault] = _connection;
        $.records[_vault] = _record;
    }

    function _deleteVault(address _vault, VaultConnection storage _connection) internal {
        Storage storage $ = _storage();
        uint96 vaultIndex = _connection.vaultIndex;

        address lastVault = $.vaults[$.vaults.length - 1];
        $.connections[lastVault].vaultIndex = vaultIndex;
        $.vaults[vaultIndex] = lastVault;
        $.vaults.pop();

        delete $.connections[_vault];
        delete $.records[_vault];
    }

    function _getPooledEthBySharesRoundUp(uint256 _shares) internal view returns (uint256) {
        return LIDO.getPooledEthBySharesRoundUp(_shares);
    }

    function _storage() internal pure returns (Storage storage $) {
        assembly {
            $.slot := STORAGE_LOCATION
        }
    }

    function _vaultConnection(address _vault) internal view returns (VaultConnection storage) {
        return _storage().connections[_vault];
    }

    function _vaultRecord(address _vault) internal view returns (VaultRecord storage) {
        return _storage().records[_vault];
    }

    event VaultProxyCodehashUpdated(bytes32 indexed codehash, bool allowed);

    event VaultConnected(
        address indexed vault,
        uint256 shareLimit,
        uint256 reserveRatioBP,
        uint256 forcedRebalanceThresholdBP,
        uint256 infraFeeBP,
        uint256 liquidityFeeBP,
        uint256 reservationFeeBP
    );

    event VaultConnectionUpdated(
        address indexed vault,
        uint256 shareLimit,
        uint256 reserveRatioBP,
        uint256 forcedRebalanceThresholdBP,
        uint256 infraFeeBP,
        uint256 liquidityFeeBP,
        uint256 reservationFeeBP
    );
    event VaultShareLimitUpdated(address indexed vault, uint256 newShareLimit);
    event VaultFeesUpdated(address indexed vault, uint256 infraFeeBP, uint256 liquidityFeeBP, uint256 reservationFeeBP);
    event VaultDisconnectInitiated(address indexed vault);
    event VaultDisconnectCompleted(address indexed vault);
    event VaultReportApplied(
        address indexed vault,
        uint256 reportTimestamp,
        uint256 reportTotalValue,
        int256 reportInOutDelta,
        uint256 reportFeeSharesCharged,
        uint256 reportLiabilityShares
    );

    event MintedSharesOnVault(address indexed vault, uint256 amountOfShares);
    event BurnedSharesOnVault(address indexed vault, uint256 amountOfShares);
    event VaultRebalanced(address indexed vault, uint256 sharesBurned);
    event ValidatorExitTriggered(address indexed vault, bytes pubkeys, address refundRecipient, bool isForceExit);

    /**
     * @notice Emitted when `StakingVault` is funded with ether
     * @dev Event is not emitted upon direct transfers through `receive()`
     * @param amount Amount of ether funded
     */
    event VaultFunded(address indexed vault, uint256 amount);

    /**
     * @notice Emitted when ether is withdrawn from `StakingVault`
     * @dev Also emitted upon rebalancing in favor of `VaultHub`
     * @param recipient Address that received the withdrawn ether
     * @param amount Amount of ether withdrawn
     */
    event VaultWithdrawn(address indexed vault, address indexed recipient, uint256 amount);

    /**
     * @notice Emitted when the manager is set
     * @param vault The address of the vault
     * @param owner The address of the owner
     */
    event VaultOwnerSet(address indexed vault, address indexed owner);

    error ZeroIndex();

    /**
     * @notice Thrown when attempting to decrease the locked amount outside of a report
     */
    error NewLockedNotGreaterThanCurrent();

    /**
     * @notice Thrown when the locked amount exceeds the total value
     */
    error NewLockedExceedsTotalValue();

    /**
     * @notice Thrown when the transfer of ether to a recipient fails
     * @param recipient Address that was supposed to receive the transfer
     * @param amount Amount that failed to transfer
     */
    error TransferFailed(address recipient, uint256 amount);

    /**
     * @notice Thrown when trying to withdraw more ether than the balance of `StakingVault`
     * @param balance Current balance
     */
    error InsufficientBalance(uint256 balance, uint256 expectedBalance);

    /**
     * @notice Thrown when trying to withdraw more than the unlocked amount
     * @param unlocked Current unlocked amount
     */
    error InsufficientUnlocked(uint256 unlocked, uint256 expectedUnlocked);

    error TotalValueBelowLockedAmount();

    /**
     * @notice Thrown when attempting to rebalance more ether than the current total value of the vault
     * @param totalValue Current total value of the vault
     * @param rebalanceAmount Amount attempting to rebalance
     */
    error RebalanceAmountExceedsTotalValue(uint256 totalValue, uint256 rebalanceAmount);
    error AlreadyHealthy(address vault);
    error VaultMintingCapacityExceeded(
        address vault,
        uint256 totalValue,
        uint256 liabilityShares,
        uint256 newRebalanceThresholdBP
    );
    error InsufficientSharesToBurn(address vault, uint256 amount);
    error ShareLimitExceeded(address vault, uint256 shareLimit);
    error AlreadyConnected(address vault, uint256 index);
    error NotConnectedToHub(address vault);
    error NotAuthorized();
    error VaultZeroAddress();
    error ZeroArgument();
    error ShareLimitTooHigh(address vault, uint256 shareLimit, uint256 maxShareLimit);
    error ReserveRatioTooHigh(address vault, uint256 reserveRatioBP, uint256 maxReserveRatioBP);
    error ForcedRebalanceThresholdTooHigh(
        address vault,
        uint256 forcedRebalanceThresholdBP,
        uint256 maxForcedRebalanceThresholdBP
    );
    error InfraFeeTooHigh(address vault, uint256 infraFeeBP, uint256 maxInfraFeeBP);
    error LiquidityFeeTooHigh(address vault, uint256 liquidityFeeBP, uint256 maxLiquidityFeeBP);
    error ReservationFeeTooHigh(address vault, uint256 reservationFeeBP, uint256 maxReservationFeeBP);
    error InsufficientTotalValueToMint(address vault, uint256 totalValue);
    error AlreadyExists(bytes32 codehash);
    error NotFound(bytes32 codehash);
    error NoLiabilitySharesShouldBeLeft(address vault, uint256 liabilityShares);
    error VaultProxyNotAllowed(address beacon, bytes32 codehash);
    error RelativeShareLimitBPTooHigh(uint256 relativeShareLimitBP, uint256 totalBasisPoints);
    error InvalidFees(address vault, uint256 newFees, uint256 oldFees);
    error VaultOssified(address vault);
    error VaultInsufficientBalance(address vault, uint256 currentBalance, uint256 expectedBalance);
    error VaultReportStaled(address vault);
    error VaultHubMustBeDepositor(address vault);
    error VaultProxyZeroCodehash();
    error InvalidOperator();
    error VaultHubNotPendingOwner(address vault);
    error UnhealthyVaultCannotDeposit(address vault);
    error VaultIsDisconnecting(address vault);
<<<<<<< HEAD
    error NoOutstandingWithdrawalObligation(address vault);
    error ArrayLengthMismatch();
=======
    error PartialValidatorWithdrawalNotAllowed();
>>>>>>> 6868b191
}<|MERGE_RESOLUTION|>--- conflicted
+++ resolved
@@ -12,12 +12,8 @@
 import {ILido} from "../interfaces/ILido.sol";
 import {PausableUntilWithRoles} from "../utils/PausableUntilWithRoles.sol";
 import {LazyOracle} from "./LazyOracle.sol";
-<<<<<<< HEAD
-import {StakingVaultDeposit} from "./interfaces/IStakingVault.sol";
+import {IStakingVault} from "./interfaces/IStakingVault.sol";
 import {ObligationsLedger} from "./ObligationsLedger.sol";
-=======
-import {IStakingVault} from "./interfaces/IStakingVault.sol";
->>>>>>> 6868b191
 
 /// @notice VaultHub is a contract that manages StakingVaults connected to the Lido protocol
 /// It allows to connect and disconnect vaults, mint and burn stETH using vaults as collateral
@@ -236,16 +232,7 @@
     /// @return true if vault is healthy, false otherwise
     /// @dev returns true if the vault is not connected
     function isVaultHealthy(address _vault) external view returns (bool) {
-<<<<<<< HEAD
-        VaultRecord storage record = _vaultRecord(_vault);
-        return _isVaultHealthyByThreshold(
-            _totalValue(record),
-            record.liabilityShares,
-            _vaultConnection(_vault).forcedRebalanceThresholdBP
-        );
-=======
-        return _isVaultHealthy(_storage().connections[_vault], _storage().records[_vault]);
->>>>>>> 6868b191
+        return _isVaultHealthy(_vaultConnection(_vault), _vaultRecord(_vault));
     }
 
     /// @notice calculate ether amount to make the vault healthy using rebalance
@@ -253,10 +240,7 @@
     /// @return amount to rebalance  or UINT256_MAX if it's impossible to make the vault healthy using rebalance
     /// @dev returns 0 if the vault is not connected
     function rebalanceShortfall(address _vault) external view returns (uint256) {
-        return _rebalanceShortfall(
-            _vaultConnection(_vault),
-            _vaultRecord(_vault)
-        );
+        return _rebalanceShortfall(_vaultConnection(_vault), _vaultRecord(_vault));
     }
 
     /// @notice connects a vault to the hub in permissionless way, get limits from the Operator Grid
@@ -438,41 +422,11 @@
             _deleteVault(_vault, connection);
 
             emit VaultDisconnectCompleted(_vault);
-<<<<<<< HEAD
             return;
         }
 
         if (_reportFeeCharged < record.feeCharged) {
             revert InvalidFees(_vault, _reportFeeCharged, record.feeCharged);
-=======
-        } else {
-            uint256 currentFeeSharesCharged = record.feeSharesCharged;
-            if (_reportFeeSharesCharged < currentFeeSharesCharged) {
-                revert InvalidFees(_vault, _reportFeeSharesCharged, currentFeeSharesCharged);
-            }
-            record.liabilityShares += uint96(_reportFeeSharesCharged - currentFeeSharesCharged);
-            record.feeSharesCharged = uint96(_reportFeeSharesCharged);
-
-            uint256 newLiabilityShares = Math256.max(record.liabilityShares, _reportLiabilityShares);
-            // locked ether can only be increased asynchronously once the oracle settled the new floor value
-            // as of reference slot to prevent slashing upsides in between the report gathering and delivering
-            uint256 lockedEther = Math256.max(
-                LIDO.getPooledEthBySharesRoundUp(newLiabilityShares) * TOTAL_BASIS_POINTS / (TOTAL_BASIS_POINTS - connection.reserveRatioBP),
-                connection.pendingDisconnect ? 0 : CONNECT_DEPOSIT
-            );
-
-            record.report = Report(
-                uint128(_reportTotalValue),
-                int128(_reportInOutDelta)
-            );
-            record.reportTimestamp = _reportTimestamp;
-            record.locked = uint128(lockedEther);
-
-            IStakingVault vault_ = IStakingVault(_vault);
-            if (!_isVaultHealthy(connection, record) && !vault_.beaconChainDepositsPaused()) vault_.pauseBeaconChainDeposits();
-
-            emit VaultReportApplied(_vault, _reportTimestamp, _reportTotalValue, _reportInOutDelta, _reportFeeSharesCharged, _reportLiabilityShares);
->>>>>>> 6868b191
         }
 
         uint256 newLiabilityShares = Math256.max(record.liabilityShares, _reportLiabilityShares);
@@ -493,6 +447,9 @@
         record.locked = uint128(lockedEther);
         record.liabilityShares = uint96(newLiabilityShares);
 
+        IStakingVault vault_ = IStakingVault(_vault);
+        if (!_isVaultHealthy(connection, record) && !vault_.beaconChainDepositsPaused()) vault_.pauseBeaconChainDeposits();
+
         (
             uint256 withdrawals,
             uint256 treasuryFees
@@ -676,16 +633,6 @@
     function depositToBeaconChain(address _vault, IStakingVault.Deposit[] calldata _deposits) external {
         if (msg.sender != LIDO_LOCATOR.predepositGuarantee()) revert NotAuthorized();
 
-<<<<<<< HEAD
-        VaultConnection storage connection = _checkConnection(_vault);
-        VaultRecord storage record = _vaultRecord(_vault);
-
-        if (!_isVaultHealthyByThreshold(
-            _totalValue(record),
-            record.liabilityShares,
-            connection.forcedRebalanceThresholdBP
-        )) revert UnhealthyVaultCannotDeposit(_vault);
-
         // Ensure the vault has sufficient balance to cover all deposits
         uint256 totalDepositsAmount = 0;
         for (uint256 i = 0; i < _deposits.length; i++) {
@@ -694,8 +641,6 @@
 
         _checkAvailableBalance(_vault, totalDepositsAmount);
 
-=======
->>>>>>> 6868b191
         IStakingVault(_vault).depositToBeaconChain(_deposits);
     }
 
@@ -746,20 +691,14 @@
         VaultConnection storage connection = _checkConnection(_vault);
         VaultRecord storage record = _vaultRecord(_vault);
 
-<<<<<<< HEAD
         bool hasOutstandingWithdrawalObligation = _ledger().getWithdrawalsObligation(_vault) > 0;
         bool isEjector = hasRole(VAULT_VALIDATOR_EJECTOR_ROLE, msg.sender);
 
         if (!(isEjector && hasOutstandingWithdrawalObligation)) {
-            if (_isVaultHealthyByThreshold(
-                _totalValue(record),
-                record.liabilityShares,
-                connection.forcedRebalanceThresholdBP
+            if (_isVaultHealthy(connection,
+                record
             )) revert AlreadyHealthy(_vault);
         }
-=======
-        if (_isVaultHealthy(connection, record)) revert AlreadyHealthy(_vault);
->>>>>>> 6868b191
 
         uint64[] memory amounts = new uint64[](_pubkeys.length / PUBLIC_KEY_LENGTH);
 
@@ -951,11 +890,8 @@
         uint256 _vaultLiabilityShares,
         uint256 _thresholdBP
     ) internal view returns (bool) {
-<<<<<<< HEAD
-        if (_vaultLiabilityShares == 0) return true;
-
-        uint256 liability = LIDO.getPooledEthBySharesRoundUp(_vaultLiabilityShares);
-        return ((_vaultTotalValue * (TOTAL_BASIS_POINTS - _checkThreshold)) / TOTAL_BASIS_POINTS) >= liability;
+        return LIDO.getPooledEthBySharesRoundUp(_vaultLiabilityShares) >
+            _vaultTotalValue * (TOTAL_BASIS_POINTS - _thresholdBP) / TOTAL_BASIS_POINTS;
     }
 
     function _checkConnection(address _vault) internal view returns (VaultConnection storage) {
@@ -983,10 +919,6 @@
 
     function _ledger() internal view returns (ObligationsLedger) {
         return ObligationsLedger(LIDO_LOCATOR.obligationsLedger());
-=======
-        return LIDO.getPooledEthBySharesRoundUp(_vaultLiabilityShares) >
-            _vaultTotalValue * (TOTAL_BASIS_POINTS - _thresholdBP) / TOTAL_BASIS_POINTS;
->>>>>>> 6868b191
     }
 
     function _addVault(address _vault, VaultConnection memory _connection, VaultRecord memory _record) internal {
@@ -1172,10 +1104,7 @@
     error VaultHubNotPendingOwner(address vault);
     error UnhealthyVaultCannotDeposit(address vault);
     error VaultIsDisconnecting(address vault);
-<<<<<<< HEAD
     error NoOutstandingWithdrawalObligation(address vault);
     error ArrayLengthMismatch();
-=======
     error PartialValidatorWithdrawalNotAllowed();
->>>>>>> 6868b191
 }