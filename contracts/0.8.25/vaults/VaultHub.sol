// SPDX-FileCopyrightText: 2025 Lido <info@lido.fi>
// SPDX-License-Identifier: GPL-3.0

// See contracts/COMPILERS.md
pragma solidity 0.8.25;

import {Ownable2StepUpgradeable} from "contracts/openzeppelin/5.2/upgradeable/access/Ownable2StepUpgradeable.sol";
import {Math256} from "contracts/common/lib/Math256.sol";

import {ILidoLocator} from "contracts/common/interfaces/ILidoLocator.sol";
import {LazyOracle} from "./LazyOracle.sol";
import {OperatorGrid} from "./OperatorGrid.sol";
import {IStakingVault} from "./interfaces/IStakingVault.sol";
import {ILido} from "../interfaces/ILido.sol";
import {PausableUntilWithRoles} from "../utils/PausableUntilWithRoles.sol";

import {StakingVaultDeposit} from "./interfaces/IStakingVault.sol";
import {IDepositContract} from "contracts/0.8.25/interfaces/IDepositContract.sol";


/// @notice VaultHub is a contract that manages StakingVaults connected to the Lido protocol
/// It allows to connect and disconnect vaults, mint and burn stETH using vaults as collateral
/// Also, it passes the report from the accounting oracle to the vaults and charges fees
/// @author folkyatina
contract VaultHub is PausableUntilWithRoles {
    /// @custom:storage-location erc7201:Vaults
    struct Storage {
        /// @notice vault proxy contract codehashes allowed for connecting
        mapping(bytes32 codehash => bool allowed) vaultProxyCodehash;
        /// @notice mapping from vault address to the index of the socket in the `sockets` array
        /// @dev    if vault is not connected to the hub, its index is zero
        mapping(address vault => uint256 index) socketIndex;
        /// @notice array of sockets with vaults connected to the hub
        /// @dev    first socket is always zero. A stone in the elevator
        VaultSocket[] sockets;
    }

    // keccak256(abi.encode(uint256(keccak256("VaultHub")) - 1)) & ~bytes32(uint256(0xff))
    bytes32 private constant STORAGE_LOCATION = 0xb158a1a9015c52036ff69e7937a7bb424e82a8c4cbec5c5309994af06d825300;

    struct Report {
        uint128 totalValue;
        int128 inOutDelta;
    }

    // todo: optimize storage layout
    struct VaultSocket {
        // ### 1st slot
        /// @notice the address of the vault proxy contract connected to the hub
        address vault;
        /// @notice maximum number of stETH shares that can be minted by vault owner
        uint96 shareLimit;
        // ### 2th slot
        /// @notice the address of the original vault owner
        address owner;
        /// @notice total number of stETH shares that the vault owes to Lido
        uint96 liabilityShares;
        // ### 3rd slot
        /// @notice amount of ETH that is locked on the vault and cannot be withdrawn by owner
        uint128 locked;
        /// @notice net difference between ether funded and withdrawn from the vault
        int128 inOutDelta;
        // ### 4th slot
        /// @notice the latest oracle report data for the vault
        Report report;
        // ### 5th slot
        /// @notice the timestamp of the report
        uint64 reportTimestamp;
        /// @notice share of ether that is locked on the vault as an additional reserve
        /// e.g RR=30% means that for 1stETH minted 1/(1-0.3)=1.428571428571428571 ETH is locked on the vault
        uint16 reserveRatioBP;
        /// @notice if vault's reserve decreases to this threshold, it should be force rebalanced
        uint16 forcedRebalanceThresholdBP;
        /// @notice treasury fee in basis points
        uint16 treasuryFeeBP;
        /// @notice if true, vault is disconnected and fee is not accrued
        bool pendingDisconnect;
<<<<<<< HEAD
        /// @notice obligations accumulated on the vault
        mapping(uint8 => uint96) outstandingObligations;
        /// @notice obligations settled on the vault
        mapping(uint8 => uint96) settledObligations;
=======
        /// @notice cumulative amount of shares charged as fees for the vault
        uint96 feeSharesCharged;
>>>>>>> b397124f
    }

    /// @notice role that allows to connect vaults to the hub
    bytes32 public constant VAULT_MASTER_ROLE = keccak256("vaults.VaultHub.VaultMasterRole");
    /// @notice role that allows to add factories and vault implementations to hub
<<<<<<< HEAD
    bytes32 public constant VAULT_REGISTRY_ROLE = keccak256("Vaults.VaultHub.VaultRegistryRole");
    /// @notice role that allows to increase a withdrawals obligation
    bytes32 public constant WITHDRAWALS_OBLIGATION_INCREASER_ROLE = keccak256("Vaults.VaultHub.WithdrawalsObligationIncreaserRole");
    /// @notice role that allows to trigger validator exit to fulfill withdrawals obligation
    bytes32 public constant WITHDRAWALS_OBLIGATION_FULFILLER_ROLE = keccak256("Vaults.VaultHub.WithdrawalsObligationFulfillerRole");
    /// @dev basis points base
    uint256 internal constant TOTAL_BASIS_POINTS = 100_00;
    /// @notice length of the validator pubkey in bytes
    uint256 internal constant PUBLIC_KEY_LENGTH = 48;
=======
    bytes32 public constant VAULT_REGISTRY_ROLE = keccak256("vaults.VaultHub.VaultRegistryRole");
>>>>>>> b397124f
    /// @notice amount of ETH that is locked on the vault on connect and can be withdrawn on disconnect only
    uint256 public constant CONNECT_DEPOSIT = 1 ether;
    /// @notice The time delta for report freshness check
    uint256 public constant REPORT_FRESHNESS_DELTA = 1 days;

    /// @dev basis points base
    uint256 internal constant TOTAL_BASIS_POINTS = 100_00;
    /// @notice length of the validator pubkey in bytes
    uint256 internal constant PUBLIC_KEY_LENGTH = 48;

    /// @notice codehash of the account with no code
    bytes32 private constant EMPTY_CODEHASH = keccak256("");

    /// @notice limit for a single vault share limit relative to Lido TVL in basis points
    uint256 public immutable RELATIVE_SHARE_LIMIT_BP;

    ILido public immutable LIDO;
    ILidoLocator public immutable LIDO_LOCATOR;

    /// @notice Obligations categories
    enum ObligationCategory {
        Withdrawals,
        TreasuryFees,
        NodeOperatorFees
    }

    /// @param _locator Lido Locator contract
    /// @param _lido Lido stETH contract
    /// @param _relativeShareLimitBP Maximum share limit relative to TVL in basis points
    constructor(ILidoLocator _locator, ILido _lido, uint256 _relativeShareLimitBP) {
        if (_relativeShareLimitBP == 0) revert ZeroArgument("_relativeShareLimitBP");
        if (_relativeShareLimitBP > TOTAL_BASIS_POINTS)
            revert RelativeShareLimitBPTooHigh(_relativeShareLimitBP, TOTAL_BASIS_POINTS);

        LIDO_LOCATOR = _locator;
        LIDO = _lido;
        RELATIVE_SHARE_LIMIT_BP = _relativeShareLimitBP;

        _disableInitializers();
    }

    /// @dev used to perform rebalance operations
    receive() external payable {
        if (msg.value == 0) revert ZeroArgument("msg.value");
    }

    function initialize(address _admin) external initializer {
        if (_admin == address(0)) revert ZeroArgument("_admin");

         __AccessControlEnumerable_init();

        // the stone in the elevator
<<<<<<< HEAD
        _getVaultHubStorage().sockets.push(
            VaultSocket(address(0), address(0), Report(0, 0, 0), 0, 0, 0, 0, 0, 0, 0, false)
=======
        _storage().sockets.push(
            VaultSocket(address(0), 0, address(0), 0, 0, 0, Report(0, 0), 0, 0, 0, 0, false, 0)
>>>>>>> b397124f
        );

        _grantRole(DEFAULT_ADMIN_ROLE, _admin);
    }

    function operatorGrid() public view returns (address) {
        return LIDO_LOCATOR.operatorGrid();
    }

    /// @notice Add vault proxy codehash to allow list.
    /// @param _codehash vault proxy codehash
    function addVaultProxyCodehash(bytes32 _codehash) public onlyRole(VAULT_REGISTRY_ROLE) {
        if (_codehash == bytes32(0)) revert ZeroArgument("codehash");
        if (_codehash == EMPTY_CODEHASH) revert VaultProxyZeroCodehash();

        Storage storage $ = _storage();
        if ($.vaultProxyCodehash[_codehash]) revert AlreadyExists(_codehash);
        $.vaultProxyCodehash[_codehash] = true;

        emit VaultProxyCodehashAdded(_codehash);
    }

    function removeVaultProxyCodehash(bytes32 _codehash) public onlyRole(VAULT_REGISTRY_ROLE) {
        Storage storage $ = _storage();
        if (!$.vaultProxyCodehash[_codehash]) revert NotFound(_codehash);
        delete $.vaultProxyCodehash[_codehash];

        emit VaultProxyCodehashRemoved(_codehash);
    }

    /// @notice returns the number of vaults connected to the hub
    function vaultsCount() public view returns (uint256) {
        return _storage().sockets.length - 1;
    }

    /// @return vault socket for the given index of the vault
    function vaultSocket(uint256 _index) external view returns (VaultSocket memory) {
        return _storage().sockets[_index + 1];
    }

    /// @return vault socket for the given vault
    /// @dev it returns zero socket if the vault is not connected to the hub
    /// @dev it may return socket if it's pending to be disconnected
    function vaultSocket(address _vault) external view returns (VaultSocket memory) {
        Storage storage $ = _storage();
        return $.sockets[$.socketIndex[_vault]];
    }

    /// @return total value of the vault (as of the latest report received)
    function totalValue(address _vault) external view returns (uint256) {
        VaultSocket storage socket = _connectedSocket(_vault);
        return _totalValue(socket);
    }

<<<<<<< HEAD
    function vaultObligationsForCategory(address _vault, ObligationCategory _cat) public view returns (uint256) {
        VaultSocket storage s = _connectedSocket(_vault);
        return uint256(s.outstandingObligations[_cat]) - uint256(s.settledObligations[_cat]);
    }

    function vaultTotalObligations(address _vault) public view returns (uint256 total) {
        VaultSocket storage s = _connectedSocket(_vault);
        uint8 totalCategories = uint8(type(ObligationCategory).max) + 1;
        for (uint8 i; i < totalCategories; ++i) total += uint256(s.outstandingObligations[i]) - uint256(s.settledObligations[i]);
    }

    function totalValue(address _vault) public view returns (uint256) {
        VaultHubStorage storage $ = _getVaultHubStorage();
        VaultSocket storage socket = $.sockets[$.vaultIndex[_vault]];
        return uint256(int256(int128(socket.report.totalValue) + socket.inOutDelta - socket.report.inOutDelta));
=======
    function unlocked(address _vault) public view returns (uint256) {
        VaultSocket storage socket = _connectedSocket(_vault);
        return _unlocked(socket);
>>>>>>> b397124f
    }

    /// @return true if the report for the vault is fresh, false otherwise
    function isReportFresh(address _vault) external view returns (bool) {
        VaultSocket storage socket = _connectedSocket(_vault);
        return _isReportFresh(socket);
    }

    /// @notice checks if the vault is healthy by comparing its total value after applying rebalance threshold
    ///         against current liability shares
    /// @param _vault vault address
    /// @return true if vault is healthy, false otherwise
    function isVaultHealthyAsOfLatestReport(address _vault) external view returns (bool) {
        VaultSocket storage socket = _connectedSocket(_vault);
        return
            _isVaultHealthyByThreshold(_totalValue(socket), socket.liabilityShares, socket.forcedRebalanceThresholdBP);
    }

    /// @notice calculate ether amount to make the vault healthy using rebalance
    /// @param _vault vault address
    /// @return amount to rebalance  or UINT256_MAX if it's impossible to make the vault healthy using rebalance
    function rebalanceShortfall(address _vault) external view returns (uint256) {
        VaultSocket storage socket = _connectedSocket(_vault);
        return _rebalanceShortfall(socket);
    }

    /// @notice connects a vault to the hub in permissionless way, get limits from the Operator Grid
    /// @param _vault vault address
    function connectVault(address _vault) external whenResumed {
        if (_vault == address(0)) revert VaultZeroAddress();
        if (address(this) != Ownable2StepUpgradeable(_vault).pendingOwner()) revert VaultHubNotPendingOwner(_vault);
        IStakingVault vault_ = IStakingVault(_vault);
        if (vault_.isOssified()) revert VaultOssified(_vault);
        if (vault_.depositor() != address(this)) revert VaultHubMustBeDepositor(_vault);

        OperatorGrid operatorGrid_ = OperatorGrid(operatorGrid());
        (
            address nodeOperatorFixedInGrid, // tierId
            ,
            uint256 shareLimit,
            uint256 reserveRatioBP,
            uint256 forcedRebalanceThresholdBP,
            uint256 treasuryFeeBP
        ) = operatorGrid_.vaultInfo(_vault);

        address nodeOperatorFixedInVault = IStakingVault(_vault).nodeOperator();
        if (
            nodeOperatorFixedInVault != operatorGrid_.DEFAULT_TIER_OPERATOR() &&
            nodeOperatorFixedInVault != nodeOperatorFixedInGrid
        ) revert InvalidOperator();

        _connectVault(_vault,
            Ownable2StepUpgradeable(_vault).owner(),
            shareLimit,
            reserveRatioBP,
            forcedRebalanceThresholdBP,
            treasuryFeeBP
        );
    }

    /// @notice disconnects a vault from the hub
    /// @param _vault vault address
<<<<<<< HEAD
    /// @param _shareLimit maximum number of stETH shares that can be minted by the vault
    /// @param _reserveRatioBP minimum reserve ratio in basis points
    /// @param _forcedRebalanceThresholdBP threshold to force rebalance on the vault in basis points
    /// @param _treasuryFeeBP treasury fee in basis points
    function _connectVault(
        address _vault,
        address _manager,
        uint256 _shareLimit,
        uint256 _reserveRatioBP,
        uint256 _forcedRebalanceThresholdBP,
        uint256 _treasuryFeeBP
    ) internal {
        if (_reserveRatioBP == 0) revert ZeroArgument("_reserveRatioBP");
        if (_reserveRatioBP > TOTAL_BASIS_POINTS)
            revert ReserveRatioTooHigh(_vault, _reserveRatioBP, TOTAL_BASIS_POINTS);
        if (_forcedRebalanceThresholdBP == 0) revert ZeroArgument("_forcedRebalanceThresholdBP");
        if (_forcedRebalanceThresholdBP > _reserveRatioBP)
            revert ForcedRebalanceThresholdTooHigh(_vault, _forcedRebalanceThresholdBP, _reserveRatioBP);
        if (_treasuryFeeBP > TOTAL_BASIS_POINTS) revert TreasuryFeeTooHigh(_vault, _treasuryFeeBP, TOTAL_BASIS_POINTS);

        _checkShareLimitUpperBound(_vault, _shareLimit);

        VaultHubStorage storage $ = _getVaultHubStorage();
        if ($.vaultIndex[_vault] != 0) revert AlreadyConnected(_vault, $.vaultIndex[_vault]);

        bytes32 vaultProxyCodehash = address(_vault).codehash;
        if (!$.vaultProxyCodehash[vaultProxyCodehash]) revert VaultProxyNotAllowed(_vault, vaultProxyCodehash);

        if (_vault.balance < CONNECT_DEPOSIT) revert VaultInsufficientBalance(_vault, _vault.balance, CONNECT_DEPOSIT);

        Report memory report = Report(
            uint128(_vault.balance), // totalValue
            int128(int256(_vault.balance)), // inOutDelta
            uint64(block.timestamp) // timestamp
        );

        VaultSocket memory vsocket = VaultSocket(
            _vault,
            _manager,
            report,
            uint128(CONNECT_DEPOSIT), // locked
            int128(int256(_vault.balance)), // inOutDelta
            0, // liabilityShares
            uint96(_shareLimit),
            uint16(_reserveRatioBP),
            uint16(_forcedRebalanceThresholdBP),
            uint16(_treasuryFeeBP),
            false // pendingDisconnect
        );
        $.vaultIndex[_vault] = $.sockets.length;
        $.sockets.push(vsocket);

        Ownable2StepUpgradeable(_vault).acceptOwnership();
=======
    /// @dev msg.sender should be vault's owner
    /// @dev vault's `liabilityShares` should be zero
    function voluntaryDisconnect(address _vault) external whenResumed {
        VaultSocket storage socket = _connectedSocket(_vault);
        if (!_isVaultOwner(msg.sender, socket)) revert NotAuthorized();
>>>>>>> b397124f

        _disconnect(socket);
    }

    /// @notice updates share limit for the vault
    /// Setting share limit to zero actually pause the vault's ability to mint
    /// and stops charging fees from the vault
    /// @param _vault vault address
    /// @param _shareLimit new share limit
    /// @dev msg.sender must have VAULT_MASTER_ROLE
    function updateShareLimit(address _vault, uint256 _shareLimit) external onlyRole(VAULT_MASTER_ROLE) {
        if (_shareLimit > _maxSaneShareLimit()) revert ShareLimitTooHigh(_vault, _shareLimit, _maxSaneShareLimit());

        VaultSocket storage socket = _connectedSocket(_vault);

        socket.shareLimit = uint96(_shareLimit);

        emit ShareLimitUpdated(_vault, _shareLimit);
    }

    /// @notice updates the vault's connection parameters
    /// @dev Reverts if the vault is not healthy as of latest report
    /// @param _vault vault address
    /// @param _shareLimit new share limit
    /// @param _reserveRatioBP new reserve ratio
    /// @param _forcedRebalanceThresholdBP new forced rebalance threshold
    /// @param _treasuryFeeBP new treasury fee
    function updateConnection(
        address _vault,
        uint256 _shareLimit,
        uint256 _reserveRatioBP,
        uint256 _forcedRebalanceThresholdBP,
        uint256 _treasuryFeeBP
    ) external {
        if (msg.sender != LIDO_LOCATOR.operatorGrid()) revert NotAuthorized();

        if (_shareLimit > _maxSaneShareLimit()) revert ShareLimitTooHigh(_vault, _shareLimit, _maxSaneShareLimit());

        VaultSocket storage socket = _connectedSocket(_vault);

        uint256 totalValue_ = _totalValue(socket);
        uint256 liabilityShares = socket.liabilityShares;

        // check healthy with new rebalance threshold
        if (!_isVaultHealthyByThreshold(totalValue_, liabilityShares, _reserveRatioBP))
            revert VaultMintingCapacityExceeded(_vault, totalValue_, liabilityShares, _reserveRatioBP);

        socket.shareLimit = uint96(_shareLimit);
        socket.reserveRatioBP = uint16(_reserveRatioBP);
        socket.forcedRebalanceThresholdBP = uint16(_forcedRebalanceThresholdBP);
        socket.treasuryFeeBP = uint16(_treasuryFeeBP);

        emit VaultConnectionSet(_vault, _shareLimit, _reserveRatioBP, _forcedRebalanceThresholdBP, _treasuryFeeBP);
    }

    /// @notice force disconnects a vault from the hub
    /// @param _vault vault address
    /// @dev msg.sender must have VAULT_MASTER_ROLE
    /// @dev vault's `liabilityShares` should be zero
    function disconnect(address _vault) external onlyRole(VAULT_MASTER_ROLE) {
        _disconnect(_connectedSocket(_vault));
    }

    /// @notice Permissionless update of the vault data
    /// @param _vault the address of the vault
    /// @param _reportTimestamp the timestamp of the report
    /// @param _reportTotalValue the total value of the vault
    /// @param _reportInOutDelta the inOutDelta of the vault
    /// @param _reportFeeSharesCharged the feeSharesCharged of the vault
    /// @param _reportLiabilityShares the liabilityShares of the vault
    function updateSocket(
        address _vault,
        uint64 _reportTimestamp,
        uint256 _reportTotalValue,
        int256 _reportInOutDelta,
        uint256 _reportFeeSharesCharged,
        uint256 _reportLiabilityShares
    ) external {
        if (msg.sender != LIDO_LOCATOR.lazyOracle()) revert NotAuthorized();

        Storage storage $ = _storage();
        // we don't use _connectedSocket(_vault) here because it does not include sockets with the pendingDisconnect flag
        uint256 socketIndex = $.socketIndex[_vault];
        if (socketIndex == 0) revert NotConnectedToHub(_vault);
        VaultSocket storage socket = $.sockets[socketIndex];

        if (socket.pendingDisconnect) {
            Ownable2StepUpgradeable(socket.vault).transferOwnership(socket.owner);
            _deleteVaultSocket($, socket, socketIndex);
        } else {
            if (_reportFeeSharesCharged < socket.feeSharesCharged) {
                revert InvalidFees(_vault, _reportFeeSharesCharged, socket.feeSharesCharged);
            }
            socket.liabilityShares += uint96(_reportFeeSharesCharged - socket.feeSharesCharged);
            socket.feeSharesCharged = uint96(_reportFeeSharesCharged);

            uint256 newLiabilityShares = Math256.max(socket.liabilityShares, _reportLiabilityShares);
            // locked ether can only be increased asynchronously once the oracle settled the new floor value
            // as of reference slot to prevent slashing upsides in between the report gathering and delivering
            uint256 lockedEther = Math256.max(
                LIDO.getPooledEthBySharesRoundUp(newLiabilityShares) * TOTAL_BASIS_POINTS / (TOTAL_BASIS_POINTS - socket.reserveRatioBP),
                socket.pendingDisconnect ? 0 : CONNECT_DEPOSIT
            );

            socket.report.totalValue = uint128(_reportTotalValue);
            socket.report.inOutDelta = int128(_reportInOutDelta);
            socket.reportTimestamp = _reportTimestamp;
            socket.locked = uint128(lockedEther);
        }
    }

    function mintVaultsTreasuryFeeShares(uint256 _amountOfShares) external {
        if (msg.sender != LIDO_LOCATOR.accounting()) revert NotAuthorized();

        LIDO.mintExternalShares(LIDO_LOCATOR.treasury(), _amountOfShares);
    }

<<<<<<< HEAD
    function _disconnect(address _vault) internal withAllObligationsSettled(_vault) {
=======
    function fund(address _vault) external payable {
>>>>>>> b397124f
        VaultSocket storage socket = _connectedSocket(_vault);
        if (!_isVaultOwner(msg.sender, socket)) revert NotAuthorized();

        socket.inOutDelta += int128(int256(msg.value));

        (bool success, ) = _vault.call{value: msg.value}("");
        if (!success) revert TransferFailed(_vault, msg.value);

        emit VaultFunded(_vault, msg.value);
    }

    function withdraw(address _vault, address _recipient, uint256 _ether) external {
        VaultSocket storage socket = _connectedSocket(_vault);
        if (!_isVaultOwner(msg.sender, socket)) revert NotAuthorized();
        if (!_isReportFresh(socket)) revert VaultReportStaled(_vault);

        uint256 unlocked_ = _unlocked(socket);
        if (_ether > unlocked_) revert InsufficientUnlocked(unlocked_, _ether);

        _withdrawFromVault(socket, _recipient, _ether);

        if (_totalValue(socket) < socket.locked) revert TotalValueBelowLockedAmount();

        emit VaultWithdrawn(_vault, _recipient, _ether);
    }

    /// @notice permissionless rebalance for unhealthy vaults
    /// @param _vault vault address
    /// @dev rebalance all available amount of ether until the vault is healthy
    function forceRebalance(address _vault) external {
        VaultSocket storage socket = _connectedSocket(_vault);
        uint256 fullRebalanceAmount = _rebalanceShortfall(socket);
        if (fullRebalanceAmount == 0) revert AlreadyHealthy(_vault);

        // TODO: add some gas compensation here
        _rebalance(socket, Math256.min(fullRebalanceAmount, _vault.balance));
    }

    /**
     * @notice Rebalances StakingVault by withdrawing ether to VaultHub
     * @param _vault vault address
     * @param _ether amount of ether to rebalance
     */
    function rebalance(address _vault, uint256 _ether) external {
        VaultSocket storage socket = _connectedSocket(_vault);
        if (!_isVaultOwner(msg.sender, socket)) revert NotAuthorized();

        _rebalance(socket, _ether);
    }

    /// @notice mint StETH shares backed by vault external balance to the receiver address
    /// @param _vault vault address
    /// @param _recipient address of the receiver
    /// @param _amountOfShares amount of stETH shares to mint
    function mintShares(address _vault, address _recipient, uint256 _amountOfShares) external whenResumed {
        if (_recipient == address(0)) revert ZeroArgument("_recipient");
        if (_amountOfShares == 0) revert ZeroArgument("_amountOfShares");

        VaultSocket storage socket = _connectedSocket(_vault);

        if (!_isVaultOwner(msg.sender, socket)) revert NotAuthorized();

        uint256 vaultSharesAfterMint = socket.liabilityShares + _amountOfShares;
        if (vaultSharesAfterMint > socket.shareLimit) revert ShareLimitExceeded(_vault, socket.shareLimit);

        if (!_isReportFresh(socket)) revert VaultReportStaled(_vault);

        uint256 maxMintableRatioBP = TOTAL_BASIS_POINTS - socket.reserveRatioBP;
        uint256 maxMintableEther = (_totalValue(socket) * maxMintableRatioBP) / TOTAL_BASIS_POINTS;
        uint256 stETHAfterMint = LIDO.getPooledEthBySharesRoundUp(vaultSharesAfterMint);
        if (stETHAfterMint > maxMintableEther) {
            revert InsufficientTotalValueToMint(_vault, _totalValue(socket));
        }

        // Calculate the minimum ETH that needs to be locked in the vault to maintain the reserve ratio
        uint256 etherToLock = (stETHAfterMint * TOTAL_BASIS_POINTS) / maxMintableRatioBP;

        if (etherToLock > socket.locked) {
            socket.locked = uint128(etherToLock);
        }

        socket.liabilityShares = uint96(vaultSharesAfterMint);
        LIDO.mintExternalShares(_recipient, _amountOfShares);
        OperatorGrid(LIDO_LOCATOR.operatorGrid()).onMintedShares(_vault, _amountOfShares);

        emit MintedSharesOnVault(_vault, _amountOfShares);
    }

<<<<<<< HEAD
    /// @notice Permissionless update of the vault data
    /// @param _vault the address of the vault
    /// @param _totalValue the total value of the vault
    /// @param _inOutDelta the inOutDelta of the vault
    /// @param _feeCharged the feeCharged of the vault
    /// @param _liabilityShares the liabilityShares of the vault
    function updateSocket(
        address _vault,
        uint64 _timestamp,
        uint256 _totalValue,
        int256 _inOutDelta,
        uint256 _feeCharged,
        uint256 _liabilityShares
    ) external {
        if (msg.sender != LIDO_LOCATOR.lazyOracle()) revert NotAuthorized();
=======
    /// @notice burn steth shares from the balance of the VaultHub contract
    /// @param _vault vault address
    /// @param _amountOfShares amount of shares to burn
    /// @dev msg.sender should be vault's owner
    /// @dev this function is designed to be used by the smart contract, for EOA see `transferAndBurnShares`
    function burnShares(address _vault, uint256 _amountOfShares) public whenResumed {
        if (_amountOfShares == 0) revert ZeroArgument("_amountOfShares");
        VaultSocket storage socket = _connectedSocket(_vault);
        if (!_isVaultOwner(msg.sender, socket)) revert NotAuthorized();

        uint256 liabilityShares = socket.liabilityShares;
        if (liabilityShares < _amountOfShares) revert InsufficientSharesToBurn(_vault, liabilityShares);

        socket.liabilityShares = uint96(liabilityShares - _amountOfShares);

        LIDO.burnExternalShares(_amountOfShares);
        OperatorGrid(LIDO_LOCATOR.operatorGrid()).onBurnedShares(_vault, _amountOfShares);

        emit BurnedSharesOnVault(_vault, _amountOfShares);
    }

    /// @notice separate burn function for EOA vault owners; requires vaultHub to be approved to transfer stETH
    /// @dev msg.sender should be vault's owner
    function transferAndBurnShares(address _vault, uint256 _amountOfShares) external {
        LIDO.transferSharesFrom(msg.sender, address(this), _amountOfShares);

        burnShares(_vault, _amountOfShares);
    }

    function pauseBeaconChainDeposits(address _vault) external {
        if (!_isVaultOwner(msg.sender, _connectedSocket(_vault))) revert NotAuthorized();
        IStakingVault(_vault).pauseBeaconChainDeposits();
    }

    function resumeBeaconChainDeposits(address _vault) external {
        if (!_isVaultOwner(msg.sender, _connectedSocket(_vault))) revert NotAuthorized();
        IStakingVault(_vault).resumeBeaconChainDeposits();
    }

    function depositToBeaconChain(address _vault, StakingVaultDeposit[] calldata _deposits) external {
        if (msg.sender != LIDO_LOCATOR.predepositGuarantee()) revert NotAuthorized();

        VaultSocket storage socket = _connectedSocket(_vault);

        if (!_isVaultHealthyByThreshold(
            _totalValue(socket),
            socket.liabilityShares,
            socket.forcedRebalanceThresholdBP
        )) revert UnhealthyVaultCannotDeposit(_vault);

        IStakingVault(_vault).depositToBeaconChain(_deposits);
    }

    function requestValidatorExit(address _vault, bytes calldata _pubkeys) external {
        if (!_isVaultOwner(msg.sender, _connectedSocket(_vault))) revert NotAuthorized();

        IStakingVault(_vault).requestValidatorExit(_pubkeys);
    }

    function triggerValidatorWithdrawal(
        address _vault,
        bytes calldata _pubkeys,
        uint64[] calldata _amounts,
        address _refundRecipient
    ) external payable {
        VaultSocket storage socket = _connectedSocket(_vault);
        if (!_isVaultOwner(msg.sender, socket)) revert NotAuthorized();
        // todo: separate logic for partial and full withdrawals
        if (_totalValue(socket) < socket.locked) revert TotalValueBelowLockedAmount();
>>>>>>> b397124f

        IStakingVault(_vault).triggerValidatorWithdrawals{value: msg.value}(_pubkeys, _amounts, _refundRecipient);
    }

<<<<<<< HEAD
        VaultSocket storage socket = $.sockets[vaultIndex];
        if (_feeCharged < socket.settledTreasuryFees) {
            revert InvalidFees(_vault, _feeCharged, socket.settledTreasuryFees);
        }

        uint256 newLiabilityShares = Math256.max(socket.liabilityShares, _liabilityShares);
        // locked ether can only be increased asynchronously once the oracle settled the new floor value
        // as of reference slot to prevent slashing upsides in between the report gathering and delivering
        uint256 lockedEther = Math256.max(
            LIDO.getPooledEthBySharesRoundUp(newLiabilityShares) * TOTAL_BASIS_POINTS / (TOTAL_BASIS_POINTS - socket.reserveRatioBP),
            socket.pendingDisconnect ? 0 : CONNECT_DEPOSIT
        );

        socket.report.totalValue = uint128(_totalValue);
        socket.report.inOutDelta = int128(_inOutDelta);
        socket.report.timestamp = _timestamp;
        socket.locked = uint128(lockedEther);
        socket.liabilityShares = uint96(newLiabilityShares);

        _processWithdrawalsObligation(socket);
        _processTreasuryFeesObligation(_vault, _feeCharged);
=======
    /// @notice Forces validator exit from the beacon chain when vault is unhealthy
    /// @param _vault The address of the vault to exit validators from
    /// @param _pubkeys The public keys of the validators to exit
    /// @param _refundRecipient The address that will receive the refund for transaction costs
    /// @dev    When the vault becomes unhealthy, anyone can force its validators to exit the beacon chain
    ///         This returns the vault's deposited ETH back to vault's balance and allows to rebalance the vault
    function forceValidatorExit(address _vault, bytes calldata _pubkeys, address _refundRecipient) external payable {
        VaultSocket storage socket = _connectedSocket(_vault);
        if (_isVaultHealthyByThreshold(
            _totalValue(socket),
            socket.liabilityShares,
            socket.forcedRebalanceThresholdBP
        )) revert AlreadyHealthy(_vault);

        IStakingVault(_vault).triggerValidatorExits{value: msg.value}(_pubkeys, _refundRecipient);

        emit ForcedValidatorExitTriggered(_vault, _pubkeys, _refundRecipient);
    }

    function setVaultOwner(address _vault, address _owner) external {
        VaultSocket storage socket = _connectedSocket(_vault);
        if (!_isVaultOwner(msg.sender, socket)) revert NotAuthorized();

        socket.owner = _owner;

        emit VaultOwnerSet(_vault, _owner);
    }

    function _connectVault(
        address _vault,
        address _owner,
        uint256 _shareLimit,
        uint256 _reserveRatioBP,
        uint256 _forcedRebalanceThresholdBP,
        uint256 _treasuryFeeBP
    ) internal {
        if (_reserveRatioBP == 0) revert ZeroArgument("_reserveRatioBP");
        if (_reserveRatioBP > TOTAL_BASIS_POINTS)
            revert ReserveRatioTooHigh(_vault, _reserveRatioBP, TOTAL_BASIS_POINTS);
        if (_forcedRebalanceThresholdBP == 0) revert ZeroArgument("_forcedRebalanceThresholdBP");
        if (_forcedRebalanceThresholdBP > _reserveRatioBP)
            revert ForcedRebalanceThresholdTooHigh(_vault, _forcedRebalanceThresholdBP, _reserveRatioBP);
        if (_treasuryFeeBP > TOTAL_BASIS_POINTS) revert TreasuryFeeTooHigh(_vault, _treasuryFeeBP, TOTAL_BASIS_POINTS);

        if (_shareLimit > _maxSaneShareLimit()) revert ShareLimitTooHigh(_vault, _shareLimit, _maxSaneShareLimit());

        Storage storage $ = _storage();
        if ($.socketIndex[_vault] != 0) revert AlreadyConnected(_vault, $.socketIndex[_vault]);

        bytes32 vaultProxyCodehash = address(_vault).codehash;
        if (!$.vaultProxyCodehash[vaultProxyCodehash]) revert VaultProxyNotAllowed(_vault, vaultProxyCodehash);

        if (_vault.balance < CONNECT_DEPOSIT) revert VaultInsufficientBalance(_vault, _vault.balance, CONNECT_DEPOSIT);

        Report memory report = Report(
            uint128(_vault.balance), // totalValue
            int128(int256(_vault.balance)) // inOutDelta
        );

        VaultSocket memory vsocket = VaultSocket(
            _vault,
            uint96(_shareLimit),
            _owner,
            uint96(0), // liabilityShares
            uint128(CONNECT_DEPOSIT), // locked
            int128(int256(_vault.balance)), // inOutDelta
            report,
            uint64(block.timestamp), // reportTimestamp
            uint16(_reserveRatioBP),
            uint16(_forcedRebalanceThresholdBP),
            uint16(_treasuryFeeBP),
            false, // pendingDisconnect
            0 // feeSharesCharged
        );
        $.socketIndex[_vault] = $.sockets.length;
        $.sockets.push(vsocket);
>>>>>>> b397124f

        Ownable2StepUpgradeable(_vault).acceptOwnership();

        emit VaultConnectionSet(_vault, _shareLimit, _reserveRatioBP, _forcedRebalanceThresholdBP, _treasuryFeeBP);
    }

    function _disconnect(VaultSocket storage socket) internal {
        uint256 liabilityShares = socket.liabilityShares;
        if (liabilityShares > 0) {
            revert NoLiabilitySharesShouldBeLeft(socket.vault, liabilityShares);
        }

        socket.pendingDisconnect = true;

        emit VaultDisconnected(socket.vault);
    }

    function _withdrawFromVault(VaultSocket storage _socket, address _recipient, uint256 _amount) internal {
        _socket.inOutDelta -= int128(int256(_amount));
        address vaultAddress = _socket.vault;
        IStakingVault(vaultAddress).withdraw(_recipient, _amount);
    }

    function _rebalance(VaultSocket storage _socket, uint256 _ether) internal {
        if (_ether == 0) revert ZeroArgument("_ether");
        address vaultAddress = _socket.vault;

        if (_ether > vaultAddress.balance) revert InsufficientBalance(vaultAddress.balance, _ether);

        uint256 totalValue_ = _totalValue(_socket);
        if (_ether > totalValue_) revert RebalanceAmountExceedsTotalValue(totalValue_, _ether);

        uint256 sharesToBurn = LIDO.getSharesByPooledEth(_ether);
        uint256 liabilityShares = _socket.liabilityShares;
        if (liabilityShares < sharesToBurn) revert InsufficientSharesToBurn(msg.sender, liabilityShares);

        _socket.liabilityShares = uint96(liabilityShares - sharesToBurn);
        _withdrawFromVault(_socket, address(this), _ether);
        LIDO.rebalanceExternalEtherToInternal{value: _ether}();

        emit VaultRebalanced(vaultAddress, sharesToBurn);
    }

    function _rebalanceShortfall(VaultSocket storage _socket) internal view returns (uint256) {
        uint256 totalValue_ = _totalValue(_socket);
        bool isHealthy = _isVaultHealthyByThreshold(
            totalValue_,
            _socket.liabilityShares,
            _socket.forcedRebalanceThresholdBP
        );

        // Health vault do not need to rebalance
        if (isHealthy) {
            return 0;
        }

        uint256 liabilityStETH = LIDO.getPooledEthBySharesRoundUp(_socket.liabilityShares);
        uint256 reserveRatioBP = _socket.reserveRatioBP;
        uint256 maxMintableRatio = (TOTAL_BASIS_POINTS - reserveRatioBP);

        // Impossible to rebalance a vault with deficit
        if (liabilityStETH >= totalValue_) {
            // return MAX_UINT_256
            return type(uint256).max;
        }

        // (liabilityStETH - X) / (vault.totalValue() - X) = maxMintableRatio / TOTAL_BASIS_POINTS
        // (liabilityStETH - X) * TOTAL_BASIS_POINTS = (vault.totalValue() - X) * maxMintableRatio
        // liabilityStETH * TOTAL_BASIS_POINTS - X * TOTAL_BASIS_POINTS = totalValue * maxMintableRatio - X * maxMintableRatio
        // X * maxMintableRatio - X * TOTAL_BASIS_POINTS = totalValue * maxMintableRatio - liabilityStETH * TOTAL_BASIS_POINTS
        // X * (maxMintableRatio - TOTAL_BASIS_POINTS) = vault.totalValue() * maxMintableRatio - liabilityStETH * TOTAL_BASIS_POINTS
        // X = (vault.totalValue() * maxMintableRatio - liabilityStETH * TOTAL_BASIS_POINTS) / (maxMintableRatio - TOTAL_BASIS_POINTS)
        // X = (liabilityStETH * TOTAL_BASIS_POINTS - vault.totalValue() * maxMintableRatio) / (TOTAL_BASIS_POINTS - maxMintableRatio)
        // reserveRatio = TOTAL_BASIS_POINTS - maxMintableRatio
        // X = (liabilityStETH * TOTAL_BASIS_POINTS - totalValue * maxMintableRatio) / reserveRatio

        return (liabilityStETH * TOTAL_BASIS_POINTS - totalValue_ * maxMintableRatio) / reserveRatioBP;
    }

    /// @dev check if the share limit is within the upper bound set by RELATIVE_SHARE_LIMIT_BP
    function _maxSaneShareLimit() internal view returns (uint256) {
        return (LIDO.getTotalShares() * RELATIVE_SHARE_LIMIT_BP) / TOTAL_BASIS_POINTS;
    }

<<<<<<< HEAD
    modifier withAllObligationsSettled(address _vault) {
        VaultSocket storage socket = _connectedSocket(_vault);
        uint256 vaultBalance = address(socket.vault).balance;
        uint256 obligations = vaultTotalObligations(_vault);
        if (vaultBalance < obligations) {
            revert NotAllObligationsSettled(socket.vault, obligations, vaultBalance);
        }
        _;
    }

    function increaseWithdrawalsObligation(address _vault, uint256 _amount) external onlyRole(WITHDRAWALS_OBLIGATION_INCREASER_ROLE) {
        VaultSocket storage socket = _connectedSocket(_vault);
        uint128 locked = socket.locked;
        if (_amount > locked) {
            revert InsufficientLockForWithdrawals(_vault, _amount, locked);
        }

        uint96 newAmount = socket.outstandingObligations[ObligationCategory.Withdrawals] + uint96(_amount);
        socket.outstandingObligations[ObligationCategory.Withdrawals] = newAmount;

        emit ObligationAccrued(socket.vault, "Withdrawals", _amount, newAmount);
    }

    function _processWithdrawalsObligation(VaultSocket storage socket) internal {
        // TODO: if locked decreses, we need to reset the obligation somehow
        uint256 withdrawalsToSettle = vaultObligationsForCategory(socket.vault, ObligationCategory.Withdrawals);
        uint256 vaultBalance = address(socket.vault).balance;
        
        if (vaultBalance > 0 && withdrawalsToSettle > 0) {
            uint256 valueToRebalance = Math256.min(withdrawalsToSettle, vaultBalance);
            _rebalance(socket.vault, valueToRebalance);

            socket.settledObligations[ObligationCategory.Withdrawals] += valueToRebalance;

            emit ObligationSettled(socket.vault, "Withdrawals", socket.settledObligations[ObligationCategory.Withdrawals]);
        }
    }

    function _processTreasuryFeesObligation(address _vault, uint256 _feeCharged) internal {
        // here _feeCharged is the cumulative fees charged to the vault, so we need to subtract the already settled fees
        VaultSocket storage socket = _connectedSocket(_vault);
        uint256 feesSettled = socket.settledObligations[ObligationCategory.TreasuryFees];
        if (_feeCharged < feesSettled) revert InvalidTreasuryFees(_vault, _feeCharged, feesSettled);

        socket.outstandingObligations[ObligationCategory.TreasuryFees] = uint96(_feeCharged);
        emit ObligationAccrued(_vault, "TreasuryFees", socket.outstandingObligations[ObligationCategory.TreasuryFees]);

        uint256 feesToSettle = _feeCharged - feesSettled;
        if (feesToSettle == 0) return;
        
        uint256 valueToTransfer = Math256.min(feesToSettle, address(_vault).balance);
        if (valueToTransfer > 0) {
            _withdrawFromVault(_vault, LIDO_LOCATOR.treasury(), valueToTransfer);
            socket.settledObligations[ObligationCategory.TreasuryFees] += valueToTransfer;

            emit ObligationSettled(_vault, "TreasuryFees", socket.settledObligations[ObligationCategory.TreasuryFees]);
        }
    }

    function _rebalance(address _vault, uint256 _ether) internal {
        if (_ether == 0) revert ZeroArgument("_ether");
        if (_ether > _vault.balance) revert InsufficientBalance(_vault.balance);

        uint256 totalValue_ = totalValue(_vault);
        if (_ether > totalValue_) revert RebalanceAmountExceedsTotalValue(totalValue_, _ether);

        VaultSocket storage socket = _connectedSocket(_vault);

        uint256 sharesToBurn = LIDO.getSharesByPooledEth(_ether);
        uint256 liabilityShares = socket.liabilityShares;
        if (liabilityShares < sharesToBurn) revert InsufficientSharesToBurn(msg.sender, liabilityShares);
        socket.liabilityShares = uint96(liabilityShares - sharesToBurn);

        _withdrawFromVault(_vault, address(this), _ether);

        LIDO.rebalanceExternalEtherToInternal{value: _ether}();
        emit VaultRebalanced(msg.sender, sharesToBurn);
    }

    function _withdrawFromVault(address _vault, address _recipient, uint256 _amount) internal {
        _connectedSocket(_vault).inOutDelta -= int128(int256(_amount));
        IStakingVault(_vault).withdraw(_recipient, _amount);
        emit VaultWithdrawn(_vault, msg.sender, _recipient, _amount);
    }

    function _releaseVault(uint256 _vaultIndex) internal {
        VaultHubStorage storage $ = _getVaultHubStorage();
        VaultSocket storage socket = $.sockets[_vaultIndex];
        address vaultAddress = socket.vault;
=======
    function _deleteVaultSocket(Storage storage $, VaultSocket storage socket, uint256 _socketIndex) internal {
        address vault = socket.vault;
>>>>>>> b397124f

        VaultSocket memory lastSocket = $.sockets[$.sockets.length - 1];
        $.sockets[_socketIndex] = lastSocket;
        $.socketIndex[lastSocket.vault] = _socketIndex;
        $.sockets.pop();

        delete $.socketIndex[vault];
    }

    function _unlocked(VaultSocket storage _socket) internal view returns (uint256) {
        uint256 totalValue_ = _totalValue(_socket);
        uint256 locked_ = _socket.locked;

        if (locked_ > totalValue_) return 0;

        return totalValue_ - locked_;
    }

    function _totalValue(VaultSocket storage socket) internal view returns (uint256) {
        Report memory report = socket.report;
        return uint256(int256(int128(report.totalValue) + report.inOutDelta - report.inOutDelta));
    }

    function _isReportFresh(VaultSocket storage socket) internal view returns (bool) {
        return block.timestamp - socket.reportTimestamp < REPORT_FRESHNESS_DELTA;
    }

    function _isVaultHealthyByThreshold(
        uint256 _vaultTotalValue,
        uint256 _vaultLiabilityShares,
        uint256 _checkThreshold
    ) internal view returns (bool) {
        if (_vaultLiabilityShares == 0) return true;

        return
            ((_vaultTotalValue * (TOTAL_BASIS_POINTS - _checkThreshold)) / TOTAL_BASIS_POINTS) >=
            LIDO.getPooledEthBySharesRoundUp(_vaultLiabilityShares);
    }

    function _isVaultOwner(address _account, VaultSocket storage socket) internal view returns (bool) {
        return _account == socket.owner;
    }

    function _connectedSocket(address _vault) internal view returns (VaultSocket storage) {
        if (_vault == address(0)) revert VaultZeroAddress();
        Storage storage $ = _storage();
        uint256 index = $.socketIndex[_vault];
        if (index == 0 || $.sockets[index].pendingDisconnect) revert NotConnectedToHub(_vault);
        return $.sockets[index];
    }

    function _storage() internal pure returns (Storage storage $) {
        assembly {
            $.slot := STORAGE_LOCATION
        }
    }

    event VaultConnectionSet(
        address indexed vault,
        uint256 shareLimit,
        uint256 reserveRatioBP,
        uint256 forcedRebalanceThresholdBP,
        uint256 treasuryFeeBP
    );

    event VaultsReportDataUpdated(uint64 indexed timestamp, bytes32 root, string cid);
    event ShareLimitUpdated(address indexed vault, uint256 newShareLimit);
    event VaultDisconnected(address indexed vault);
    event MintedSharesOnVault(address indexed vault, uint256 amountOfShares);
    event BurnedSharesOnVault(address indexed vault, uint256 amountOfShares);
    event VaultRebalanced(address indexed vault, uint256 sharesBurned);
    event VaultProxyCodehashAdded(bytes32 indexed codehash);
    event VaultProxyCodehashRemoved(bytes32 indexed codehash);
    event ForcedValidatorExitTriggered(address indexed vault, bytes pubkeys, address refundRecipient);
    
    /**
     * @notice Thrown when trying to withdraw more ether than the balance of `StakingVault`
     * @param balance Current balance
     */
    error InsufficientBalance(uint256 balance);

    /**
     * @notice Emitted when ether is withdrawn from `StakingVault`
     * @dev Also emitted upon rebalancing in favor of `VaultHub`
     * @param sender Address that initiated the withdrawal
     * @param recipient Address that received the withdrawn ether
     * @param amount Amount of ether withdrawn
     */
    event VaultWithdrawn(address indexed vault, address indexed sender, address indexed recipient, uint256 amount);

    /**
     * @notice Emitted when `StakingVault` is funded with ether
     * @dev Event is not emitted upon direct transfers through `receive()`
     * @param amount Amount of ether funded
     */
    event VaultFunded(address indexed vault, uint256 amount);

    /**
     * @notice Emitted when ether is withdrawn from `StakingVault`
     * @dev Also emitted upon rebalancing in favor of `VaultHub`
     * @param recipient Address that received the withdrawn ether
     * @param amount Amount of ether withdrawn
     */
    event VaultWithdrawn(address indexed vault, address indexed recipient, uint256 amount);

    /**
     * @notice Emitted when the locked amount is increased
     * @param locked New amount of locked ether
     */
    event LockedIncreased(uint256 locked);

    /**
     * @notice Emitted when deposits are paused
     */
    event DepositedToBeaconChain(address indexed sender, uint256 numberOfDeposits, uint256 totalAmount);

    /**
     * @notice Emitted when the manager is set
     * @param vault The address of the vault
     * @param owner The address of the owner
     */
    event VaultOwnerSet(address indexed vault, address indexed owner);

    /**
     * @notice Thrown when attempting to decrease the locked amount outside of a report
     */
    error NewLockedNotGreaterThanCurrent();

    /**
     * @notice Thrown when the locked amount exceeds the total value
     */
    error NewLockedExceedsTotalValue();

    /**
     * @notice Thrown when the transfer of ether to a recipient fails
     * @param recipient Address that was supposed to receive the transfer
     * @param amount Amount that failed to transfer
     */
    error TransferFailed(address recipient, uint256 amount);

    /**
     * @notice Thrown when trying to withdraw more ether than the balance of `StakingVault`
     * @param balance Current balance
     */
    error InsufficientBalance(uint256 balance, uint256 expectedBalance);

    /**
     * @notice Thrown when trying to withdraw more than the unlocked amount
     * @param unlocked Current unlocked amount
     */
    error InsufficientUnlocked(uint256 unlocked, uint256 expectedUnlocked);

    error TotalValueBelowLockedAmount();

    /**
     * @notice Thrown when attempting to rebalance more ether than the current total value of the vault
     * @param totalValue Current total value of the vault
     * @param rebalanceAmount Amount attempting to rebalance
     */
    error RebalanceAmountExceedsTotalValue(uint256 totalValue, uint256 rebalanceAmount);
    error AlreadyHealthy(address vault);
    error VaultMintingCapacityExceeded(
        address vault,
        uint256 totalValue,
        uint256 liabilityShares,
        uint256 newRebalanceThresholdBP
    );
    error InsufficientSharesToBurn(address vault, uint256 amount);
    error ShareLimitExceeded(address vault, uint256 shareLimit);
    error AlreadyConnected(address vault, uint256 index);
    error NotConnectedToHub(address vault);
    error NotAuthorized();
    error VaultZeroAddress();
    error ZeroArgument(string argument);
    error ShareLimitTooHigh(address vault, uint256 shareLimit, uint256 maxShareLimit);
    error ReserveRatioTooHigh(address vault, uint256 reserveRatioBP, uint256 maxReserveRatioBP);
    error ForcedRebalanceThresholdTooHigh(
        address vault,
        uint256 forcedRebalanceThresholdBP,
        uint256 maxForcedRebalanceThresholdBP
    );
    error TreasuryFeeTooHigh(address vault, uint256 treasuryFeeBP, uint256 maxTreasuryFeeBP);
    error InsufficientTotalValueToMint(address vault, uint256 totalValue);
    error AlreadyExists(bytes32 codehash);
    error NotFound(bytes32 codehash);
    error NoLiabilitySharesShouldBeLeft(address vault, uint256 liabilityShares);
    error VaultProxyNotAllowed(address beacon, bytes32 codehash);
    error RelativeShareLimitBPTooHigh(uint256 relativeShareLimitBP, uint256 totalBasisPoints);
    error InvalidFees(address vault, uint256 newFees, uint256 oldFees);
    error VaultOssified(address vault);
    error VaultInsufficientBalance(address vault, uint256 currentBalance, uint256 expectedBalance);
    error VaultReportStaled(address vault);
    error VaultHubMustBeDepositor(address vault);
    error VaultProxyZeroCodehash();
    error InvalidOperator();
    error VaultHubNotPendingOwner(address vault);
<<<<<<< HEAD

    /**
     * @notice Thrown when attempting to rebalance more ether than the current total value of the vault
     * @param totalValue Current total value of the vault
     * @param rebalanceAmount Amount attempting to rebalance
     */
    error RebalanceAmountExceedsTotalValue(uint256 totalValue, uint256 rebalanceAmount);

    event ObligationAccrued(address indexed vault, string indexed category, uint256 total);
    event ObligationSettled(address indexed vault, string indexed category, uint256 total);

    error InvalidTreasuryFees(address vault, uint256 charged, uint256 settled);
    error NotAllObligationsSettled(address vault, uint256 obligations, uint256 balance);
    error InsufficientLockForWithdrawals(address vault, uint256 amountToWithdraw, uint256 locked);
    error InvalidObligationCategory(ObligationCategory category);
=======
    error UnhealthyVaultCannotDeposit(address vault);
>>>>>>> b397124f
}<|MERGE_RESOLUTION|>--- conflicted
+++ resolved
@@ -75,42 +75,23 @@
         uint16 treasuryFeeBP;
         /// @notice if true, vault is disconnected and fee is not accrued
         bool pendingDisconnect;
-<<<<<<< HEAD
-        /// @notice obligations accumulated on the vault
-        mapping(uint8 => uint96) outstandingObligations;
-        /// @notice obligations settled on the vault
-        mapping(uint8 => uint96) settledObligations;
-=======
         /// @notice cumulative amount of shares charged as fees for the vault
         uint96 feeSharesCharged;
->>>>>>> b397124f
     }
 
     /// @notice role that allows to connect vaults to the hub
     bytes32 public constant VAULT_MASTER_ROLE = keccak256("vaults.VaultHub.VaultMasterRole");
     /// @notice role that allows to add factories and vault implementations to hub
-<<<<<<< HEAD
-    bytes32 public constant VAULT_REGISTRY_ROLE = keccak256("Vaults.VaultHub.VaultRegistryRole");
-    /// @notice role that allows to increase a withdrawals obligation
-    bytes32 public constant WITHDRAWALS_OBLIGATION_INCREASER_ROLE = keccak256("Vaults.VaultHub.WithdrawalsObligationIncreaserRole");
-    /// @notice role that allows to trigger validator exit to fulfill withdrawals obligation
-    bytes32 public constant WITHDRAWALS_OBLIGATION_FULFILLER_ROLE = keccak256("Vaults.VaultHub.WithdrawalsObligationFulfillerRole");
+    bytes32 public constant VAULT_REGISTRY_ROLE = keccak256("vaults.VaultHub.VaultRegistryRole");
+    /// @notice amount of ETH that is locked on the vault on connect and can be withdrawn on disconnect only
+    uint256 public constant CONNECT_DEPOSIT = 1 ether;
+    /// @notice The time delta for report freshness check
+    uint256 public constant REPORT_FRESHNESS_DELTA = 1 days;
+
     /// @dev basis points base
     uint256 internal constant TOTAL_BASIS_POINTS = 100_00;
     /// @notice length of the validator pubkey in bytes
     uint256 internal constant PUBLIC_KEY_LENGTH = 48;
-=======
-    bytes32 public constant VAULT_REGISTRY_ROLE = keccak256("vaults.VaultHub.VaultRegistryRole");
->>>>>>> b397124f
-    /// @notice amount of ETH that is locked on the vault on connect and can be withdrawn on disconnect only
-    uint256 public constant CONNECT_DEPOSIT = 1 ether;
-    /// @notice The time delta for report freshness check
-    uint256 public constant REPORT_FRESHNESS_DELTA = 1 days;
-
-    /// @dev basis points base
-    uint256 internal constant TOTAL_BASIS_POINTS = 100_00;
-    /// @notice length of the validator pubkey in bytes
-    uint256 internal constant PUBLIC_KEY_LENGTH = 48;
 
     /// @notice codehash of the account with no code
     bytes32 private constant EMPTY_CODEHASH = keccak256("");
@@ -120,13 +101,6 @@
 
     ILido public immutable LIDO;
     ILidoLocator public immutable LIDO_LOCATOR;
-
-    /// @notice Obligations categories
-    enum ObligationCategory {
-        Withdrawals,
-        TreasuryFees,
-        NodeOperatorFees
-    }
 
     /// @param _locator Lido Locator contract
     /// @param _lido Lido stETH contract
@@ -154,13 +128,8 @@
          __AccessControlEnumerable_init();
 
         // the stone in the elevator
-<<<<<<< HEAD
-        _getVaultHubStorage().sockets.push(
-            VaultSocket(address(0), address(0), Report(0, 0, 0), 0, 0, 0, 0, 0, 0, 0, false)
-=======
         _storage().sockets.push(
             VaultSocket(address(0), 0, address(0), 0, 0, 0, Report(0, 0), 0, 0, 0, 0, false, 0)
->>>>>>> b397124f
         );
 
         _grantRole(DEFAULT_ADMIN_ROLE, _admin);
@@ -215,27 +184,9 @@
         return _totalValue(socket);
     }
 
-<<<<<<< HEAD
-    function vaultObligationsForCategory(address _vault, ObligationCategory _cat) public view returns (uint256) {
-        VaultSocket storage s = _connectedSocket(_vault);
-        return uint256(s.outstandingObligations[_cat]) - uint256(s.settledObligations[_cat]);
-    }
-
-    function vaultTotalObligations(address _vault) public view returns (uint256 total) {
-        VaultSocket storage s = _connectedSocket(_vault);
-        uint8 totalCategories = uint8(type(ObligationCategory).max) + 1;
-        for (uint8 i; i < totalCategories; ++i) total += uint256(s.outstandingObligations[i]) - uint256(s.settledObligations[i]);
-    }
-
-    function totalValue(address _vault) public view returns (uint256) {
-        VaultHubStorage storage $ = _getVaultHubStorage();
-        VaultSocket storage socket = $.sockets[$.vaultIndex[_vault]];
-        return uint256(int256(int128(socket.report.totalValue) + socket.inOutDelta - socket.report.inOutDelta));
-=======
     function unlocked(address _vault) public view returns (uint256) {
         VaultSocket storage socket = _connectedSocket(_vault);
         return _unlocked(socket);
->>>>>>> b397124f
     }
 
     /// @return true if the report for the vault is fresh, false otherwise
@@ -298,67 +249,11 @@
 
     /// @notice disconnects a vault from the hub
     /// @param _vault vault address
-<<<<<<< HEAD
-    /// @param _shareLimit maximum number of stETH shares that can be minted by the vault
-    /// @param _reserveRatioBP minimum reserve ratio in basis points
-    /// @param _forcedRebalanceThresholdBP threshold to force rebalance on the vault in basis points
-    /// @param _treasuryFeeBP treasury fee in basis points
-    function _connectVault(
-        address _vault,
-        address _manager,
-        uint256 _shareLimit,
-        uint256 _reserveRatioBP,
-        uint256 _forcedRebalanceThresholdBP,
-        uint256 _treasuryFeeBP
-    ) internal {
-        if (_reserveRatioBP == 0) revert ZeroArgument("_reserveRatioBP");
-        if (_reserveRatioBP > TOTAL_BASIS_POINTS)
-            revert ReserveRatioTooHigh(_vault, _reserveRatioBP, TOTAL_BASIS_POINTS);
-        if (_forcedRebalanceThresholdBP == 0) revert ZeroArgument("_forcedRebalanceThresholdBP");
-        if (_forcedRebalanceThresholdBP > _reserveRatioBP)
-            revert ForcedRebalanceThresholdTooHigh(_vault, _forcedRebalanceThresholdBP, _reserveRatioBP);
-        if (_treasuryFeeBP > TOTAL_BASIS_POINTS) revert TreasuryFeeTooHigh(_vault, _treasuryFeeBP, TOTAL_BASIS_POINTS);
-
-        _checkShareLimitUpperBound(_vault, _shareLimit);
-
-        VaultHubStorage storage $ = _getVaultHubStorage();
-        if ($.vaultIndex[_vault] != 0) revert AlreadyConnected(_vault, $.vaultIndex[_vault]);
-
-        bytes32 vaultProxyCodehash = address(_vault).codehash;
-        if (!$.vaultProxyCodehash[vaultProxyCodehash]) revert VaultProxyNotAllowed(_vault, vaultProxyCodehash);
-
-        if (_vault.balance < CONNECT_DEPOSIT) revert VaultInsufficientBalance(_vault, _vault.balance, CONNECT_DEPOSIT);
-
-        Report memory report = Report(
-            uint128(_vault.balance), // totalValue
-            int128(int256(_vault.balance)), // inOutDelta
-            uint64(block.timestamp) // timestamp
-        );
-
-        VaultSocket memory vsocket = VaultSocket(
-            _vault,
-            _manager,
-            report,
-            uint128(CONNECT_DEPOSIT), // locked
-            int128(int256(_vault.balance)), // inOutDelta
-            0, // liabilityShares
-            uint96(_shareLimit),
-            uint16(_reserveRatioBP),
-            uint16(_forcedRebalanceThresholdBP),
-            uint16(_treasuryFeeBP),
-            false // pendingDisconnect
-        );
-        $.vaultIndex[_vault] = $.sockets.length;
-        $.sockets.push(vsocket);
-
-        Ownable2StepUpgradeable(_vault).acceptOwnership();
-=======
     /// @dev msg.sender should be vault's owner
     /// @dev vault's `liabilityShares` should be zero
     function voluntaryDisconnect(address _vault) external whenResumed {
         VaultSocket storage socket = _connectedSocket(_vault);
         if (!_isVaultOwner(msg.sender, socket)) revert NotAuthorized();
->>>>>>> b397124f
 
         _disconnect(socket);
     }
@@ -476,11 +371,7 @@
         LIDO.mintExternalShares(LIDO_LOCATOR.treasury(), _amountOfShares);
     }
 
-<<<<<<< HEAD
-    function _disconnect(address _vault) internal withAllObligationsSettled(_vault) {
-=======
     function fund(address _vault) external payable {
->>>>>>> b397124f
         VaultSocket storage socket = _connectedSocket(_vault);
         if (!_isVaultOwner(msg.sender, socket)) revert NotAuthorized();
 
@@ -569,23 +460,6 @@
         emit MintedSharesOnVault(_vault, _amountOfShares);
     }
 
-<<<<<<< HEAD
-    /// @notice Permissionless update of the vault data
-    /// @param _vault the address of the vault
-    /// @param _totalValue the total value of the vault
-    /// @param _inOutDelta the inOutDelta of the vault
-    /// @param _feeCharged the feeCharged of the vault
-    /// @param _liabilityShares the liabilityShares of the vault
-    function updateSocket(
-        address _vault,
-        uint64 _timestamp,
-        uint256 _totalValue,
-        int256 _inOutDelta,
-        uint256 _feeCharged,
-        uint256 _liabilityShares
-    ) external {
-        if (msg.sender != LIDO_LOCATOR.lazyOracle()) revert NotAuthorized();
-=======
     /// @notice burn steth shares from the balance of the VaultHub contract
     /// @param _vault vault address
     /// @param _amountOfShares amount of shares to burn
@@ -655,34 +529,10 @@
         if (!_isVaultOwner(msg.sender, socket)) revert NotAuthorized();
         // todo: separate logic for partial and full withdrawals
         if (_totalValue(socket) < socket.locked) revert TotalValueBelowLockedAmount();
->>>>>>> b397124f
 
         IStakingVault(_vault).triggerValidatorWithdrawals{value: msg.value}(_pubkeys, _amounts, _refundRecipient);
     }
 
-<<<<<<< HEAD
-        VaultSocket storage socket = $.sockets[vaultIndex];
-        if (_feeCharged < socket.settledTreasuryFees) {
-            revert InvalidFees(_vault, _feeCharged, socket.settledTreasuryFees);
-        }
-
-        uint256 newLiabilityShares = Math256.max(socket.liabilityShares, _liabilityShares);
-        // locked ether can only be increased asynchronously once the oracle settled the new floor value
-        // as of reference slot to prevent slashing upsides in between the report gathering and delivering
-        uint256 lockedEther = Math256.max(
-            LIDO.getPooledEthBySharesRoundUp(newLiabilityShares) * TOTAL_BASIS_POINTS / (TOTAL_BASIS_POINTS - socket.reserveRatioBP),
-            socket.pendingDisconnect ? 0 : CONNECT_DEPOSIT
-        );
-
-        socket.report.totalValue = uint128(_totalValue);
-        socket.report.inOutDelta = int128(_inOutDelta);
-        socket.report.timestamp = _timestamp;
-        socket.locked = uint128(lockedEther);
-        socket.liabilityShares = uint96(newLiabilityShares);
-
-        _processWithdrawalsObligation(socket);
-        _processTreasuryFeesObligation(_vault, _feeCharged);
-=======
     /// @notice Forces validator exit from the beacon chain when vault is unhealthy
     /// @param _vault The address of the vault to exit validators from
     /// @param _pubkeys The public keys of the validators to exit
@@ -759,7 +609,6 @@
         );
         $.socketIndex[_vault] = $.sockets.length;
         $.sockets.push(vsocket);
->>>>>>> b397124f
 
         Ownable2StepUpgradeable(_vault).acceptOwnership();
 
@@ -844,100 +693,8 @@
         return (LIDO.getTotalShares() * RELATIVE_SHARE_LIMIT_BP) / TOTAL_BASIS_POINTS;
     }
 
-<<<<<<< HEAD
-    modifier withAllObligationsSettled(address _vault) {
-        VaultSocket storage socket = _connectedSocket(_vault);
-        uint256 vaultBalance = address(socket.vault).balance;
-        uint256 obligations = vaultTotalObligations(_vault);
-        if (vaultBalance < obligations) {
-            revert NotAllObligationsSettled(socket.vault, obligations, vaultBalance);
-        }
-        _;
-    }
-
-    function increaseWithdrawalsObligation(address _vault, uint256 _amount) external onlyRole(WITHDRAWALS_OBLIGATION_INCREASER_ROLE) {
-        VaultSocket storage socket = _connectedSocket(_vault);
-        uint128 locked = socket.locked;
-        if (_amount > locked) {
-            revert InsufficientLockForWithdrawals(_vault, _amount, locked);
-        }
-
-        uint96 newAmount = socket.outstandingObligations[ObligationCategory.Withdrawals] + uint96(_amount);
-        socket.outstandingObligations[ObligationCategory.Withdrawals] = newAmount;
-
-        emit ObligationAccrued(socket.vault, "Withdrawals", _amount, newAmount);
-    }
-
-    function _processWithdrawalsObligation(VaultSocket storage socket) internal {
-        // TODO: if locked decreses, we need to reset the obligation somehow
-        uint256 withdrawalsToSettle = vaultObligationsForCategory(socket.vault, ObligationCategory.Withdrawals);
-        uint256 vaultBalance = address(socket.vault).balance;
-        
-        if (vaultBalance > 0 && withdrawalsToSettle > 0) {
-            uint256 valueToRebalance = Math256.min(withdrawalsToSettle, vaultBalance);
-            _rebalance(socket.vault, valueToRebalance);
-
-            socket.settledObligations[ObligationCategory.Withdrawals] += valueToRebalance;
-
-            emit ObligationSettled(socket.vault, "Withdrawals", socket.settledObligations[ObligationCategory.Withdrawals]);
-        }
-    }
-
-    function _processTreasuryFeesObligation(address _vault, uint256 _feeCharged) internal {
-        // here _feeCharged is the cumulative fees charged to the vault, so we need to subtract the already settled fees
-        VaultSocket storage socket = _connectedSocket(_vault);
-        uint256 feesSettled = socket.settledObligations[ObligationCategory.TreasuryFees];
-        if (_feeCharged < feesSettled) revert InvalidTreasuryFees(_vault, _feeCharged, feesSettled);
-
-        socket.outstandingObligations[ObligationCategory.TreasuryFees] = uint96(_feeCharged);
-        emit ObligationAccrued(_vault, "TreasuryFees", socket.outstandingObligations[ObligationCategory.TreasuryFees]);
-
-        uint256 feesToSettle = _feeCharged - feesSettled;
-        if (feesToSettle == 0) return;
-        
-        uint256 valueToTransfer = Math256.min(feesToSettle, address(_vault).balance);
-        if (valueToTransfer > 0) {
-            _withdrawFromVault(_vault, LIDO_LOCATOR.treasury(), valueToTransfer);
-            socket.settledObligations[ObligationCategory.TreasuryFees] += valueToTransfer;
-
-            emit ObligationSettled(_vault, "TreasuryFees", socket.settledObligations[ObligationCategory.TreasuryFees]);
-        }
-    }
-
-    function _rebalance(address _vault, uint256 _ether) internal {
-        if (_ether == 0) revert ZeroArgument("_ether");
-        if (_ether > _vault.balance) revert InsufficientBalance(_vault.balance);
-
-        uint256 totalValue_ = totalValue(_vault);
-        if (_ether > totalValue_) revert RebalanceAmountExceedsTotalValue(totalValue_, _ether);
-
-        VaultSocket storage socket = _connectedSocket(_vault);
-
-        uint256 sharesToBurn = LIDO.getSharesByPooledEth(_ether);
-        uint256 liabilityShares = socket.liabilityShares;
-        if (liabilityShares < sharesToBurn) revert InsufficientSharesToBurn(msg.sender, liabilityShares);
-        socket.liabilityShares = uint96(liabilityShares - sharesToBurn);
-
-        _withdrawFromVault(_vault, address(this), _ether);
-
-        LIDO.rebalanceExternalEtherToInternal{value: _ether}();
-        emit VaultRebalanced(msg.sender, sharesToBurn);
-    }
-
-    function _withdrawFromVault(address _vault, address _recipient, uint256 _amount) internal {
-        _connectedSocket(_vault).inOutDelta -= int128(int256(_amount));
-        IStakingVault(_vault).withdraw(_recipient, _amount);
-        emit VaultWithdrawn(_vault, msg.sender, _recipient, _amount);
-    }
-
-    function _releaseVault(uint256 _vaultIndex) internal {
-        VaultHubStorage storage $ = _getVaultHubStorage();
-        VaultSocket storage socket = $.sockets[_vaultIndex];
-        address vaultAddress = socket.vault;
-=======
     function _deleteVaultSocket(Storage storage $, VaultSocket storage socket, uint256 _socketIndex) internal {
         address vault = socket.vault;
->>>>>>> b397124f
 
         VaultSocket memory lastSocket = $.sockets[$.sockets.length - 1];
         $.sockets[_socketIndex] = lastSocket;
@@ -1012,21 +769,6 @@
     event VaultProxyCodehashAdded(bytes32 indexed codehash);
     event VaultProxyCodehashRemoved(bytes32 indexed codehash);
     event ForcedValidatorExitTriggered(address indexed vault, bytes pubkeys, address refundRecipient);
-    
-    /**
-     * @notice Thrown when trying to withdraw more ether than the balance of `StakingVault`
-     * @param balance Current balance
-     */
-    error InsufficientBalance(uint256 balance);
-
-    /**
-     * @notice Emitted when ether is withdrawn from `StakingVault`
-     * @dev Also emitted upon rebalancing in favor of `VaultHub`
-     * @param sender Address that initiated the withdrawal
-     * @param recipient Address that received the withdrawn ether
-     * @param amount Amount of ether withdrawn
-     */
-    event VaultWithdrawn(address indexed vault, address indexed sender, address indexed recipient, uint256 amount);
 
     /**
      * @notice Emitted when `StakingVault` is funded with ether
@@ -1134,23 +876,5 @@
     error VaultProxyZeroCodehash();
     error InvalidOperator();
     error VaultHubNotPendingOwner(address vault);
-<<<<<<< HEAD
-
-    /**
-     * @notice Thrown when attempting to rebalance more ether than the current total value of the vault
-     * @param totalValue Current total value of the vault
-     * @param rebalanceAmount Amount attempting to rebalance
-     */
-    error RebalanceAmountExceedsTotalValue(uint256 totalValue, uint256 rebalanceAmount);
-
-    event ObligationAccrued(address indexed vault, string indexed category, uint256 total);
-    event ObligationSettled(address indexed vault, string indexed category, uint256 total);
-
-    error InvalidTreasuryFees(address vault, uint256 charged, uint256 settled);
-    error NotAllObligationsSettled(address vault, uint256 obligations, uint256 balance);
-    error InsufficientLockForWithdrawals(address vault, uint256 amountToWithdraw, uint256 locked);
-    error InvalidObligationCategory(ObligationCategory category);
-=======
     error UnhealthyVaultCannotDeposit(address vault);
->>>>>>> b397124f
 }