// SPDX-FileCopyrightText: 2025 Lido <info@lido.fi>
// SPDX-License-Identifier: GPL-3.0

// See contracts/COMPILERS.md
pragma solidity 0.8.25;

import {Math256} from "contracts/common/lib/Math256.sol";
import {ILidoLocator} from "contracts/common/interfaces/ILidoLocator.sol";

import {IStakingVault} from "./interfaces/IStakingVault.sol";
import {ILido} from "../interfaces/ILido.sol";
import {IPredepositGuarantee} from "./interfaces/IPredepositGuarantee.sol";
import {IHashConsensus} from "./interfaces/IHashConsensus.sol";

import {OperatorGrid} from "./OperatorGrid.sol";
import {LazyOracle} from "./LazyOracle.sol";

<<<<<<< HEAD
import {PausableUntilWithRoles} from "../utils/PausableUntilWithRoles.sol";
import {RefSlotCache, IHashConsensus} from "./lib/RefSlotCache.sol";

interface IAccountingOracle {
    function getConsensusContract() external view returns (IHashConsensus);
}

=======
>>>>>>> 30a76cb4
/// @notice VaultHub is a contract that manages StakingVaults connected to the Lido protocol
/// It allows to connect and disconnect vaults, mint and burn stETH using vaults as collateral
/// Also, it facilitates the individual per-vault reports from the lazy oracle to the vaults and charges Lido fees
/// @author folkyatina
contract VaultHub is PausableUntilWithRoles {
    using RefSlotCache for RefSlotCache.Uint112WithRefSlotCache;

    // -----------------------------
    //           STORAGE STRUCTS
    // -----------------------------
    /// @custom:storage-location erc7201:VaultHub
    struct Storage {
        /// @notice vault proxy contract codehashes allowed for connecting
        mapping(bytes32 codehash => bool allowed) codehashes;
        /// @notice accounting records for each vault
        mapping(address vault => VaultRecord) records;
        /// @notice connection parameters for each vault
        mapping(address vault => VaultConnection) connections;
        /// @notice obligation values for each vault
        mapping(address vault => VaultObligations) obligations;
        /// @notice 1-based array of vaults connected to the hub. index 0 is reserved for not connected vaults
        address[] vaults;
        /// @notice amount of bad debt that was internalized from the vault to become the protocol loss
        RefSlotCache.Uint112WithRefSlotCache badDebtToInternalize;
    }

    struct VaultConnection {
        // ### 1st slot
        /// @notice address of the vault owner
        address owner;
        /// @notice maximum number of stETH shares that can be minted by vault owner
        uint96 shareLimit;
        // ### 2th slot
        /// @notice index of the vault in the list of vaults. Indexes is guaranteed to be stable only if there was no deletions.
        /// @dev vaultIndex is always greater than 0
        uint96 vaultIndex;
        /// @notice if true, vault is disconnected and fee is not accrued
        bool pendingDisconnect;
        /// @notice share of ether that is locked on the vault as an additional reserve
        /// e.g RR=30% means that for 1stETH minted 1/(1-0.3)=1.428571428571428571 ETH is locked on the vault
        uint16 reserveRatioBP;
        /// @notice if vault's reserve decreases to this threshold, it should be force rebalanced
        uint16 forcedRebalanceThresholdBP;
        /// @notice infra fee in basis points
        uint16 infraFeeBP;
        /// @notice liquidity fee in basis points
        uint16 liquidityFeeBP;
        /// @notice reservation fee in basis points
        uint16 reservationFeeBP;
        /// @notice if true, vault owner manually paused the beacon chain deposits
        bool isBeaconDepositsManuallyPaused;
    }

    struct VaultRecord {
        // ### 1st slot
        /// @notice latest report for the vault
        Report report;
        // ### 2nd slot
        /// @notice amount of ether that is locked from withdrawal on the vault
        uint128 locked;
        /// @notice liability shares of the vault
        uint96 liabilityShares;
        // ### 3rd slot
        /// @notice inOutDelta of the vault (all deposits - all withdrawals)
        Int112WithRefSlotCache inOutDelta;
        // ### 4th slot
        /// @notice timestamp of the latest report
        uint64 reportTimestamp;
        // 192 bits of gap
    }

    struct Report {
        /// @notice total value of the vault
        uint128 totalValue;
        /// @notice inOutDelta of the report
        int112 inOutDelta;
    }

    struct Int112WithRefSlotCache {
        /// @notice current value
        int112 value;
        /// @notice cached value of the latest refSlot
        int112 refSlotValue;
        /// @notice cached refSlot number
        uint32 refSlot;
    }

    /**
     *  Obligations of the vaults towards the Lido protocol.
     *  While any part of those obligations remains unsettled, VaultHub may want to limit what the vault can do.
     *
     *  Obligations have two types:
     *  1. Redemptions. Under extreme conditions Lido protocol may rebalance the part of the vault's liability to serve
     *     the Lido Core withdrawal queue requests to guarantee that every stETH is redeemable. Calculated in ether.
     *  2. Lido fees. Record of infra, liquidity and reservation fees charged to the vault. Charged in ether on every
     *     oracle report.
     *
     *  Obligations settlement:
     *  - Lido fees are settled by transferring ether to the Lido protocol treasury
     *  - Redemptions are settled by rebalancing the vault or by burning stETH on the vault
     *  - Obligations may be settled manually using the `settleVaultObligations` function
     *  - Obligations try to automatically settle:
     *    - every time oracle report is applied to the vault
     *    - on resume of the beacon chain deposits
     *    - on disconnect initiation
     *  - Lido fees are automatically settled on the final report that completes the disconnection process
     *
     *  Constraints until obligations settled:
     *  - Beacon chain deposits are paused while unsettled obligations ≥ OBLIGATIONS_THRESHOLD (1 ETH)
     *  - Unsettled obligations can't be withdrawn
     *  - Minting new stETH is limited by unsettled Lido fees (NB: redemptions do not affect minting capacity)
     *  - Vault disconnect is refused until both unsettled redemptions and Lido fees obligations hit zero
     *
     * NB: Under extreme conditions, Lido protocol may trigger validator exits to withdraw ether to the vault and
     *     rebalance it to settle redemptions.
     */
    struct VaultObligations {
        /// @notice cumulative value for Lido fees that were settled on the vault
        uint128 settledLidoFees;
        /// @notice current unsettled Lido fees amount
        uint128 unsettledLidoFees;
        /// @notice current unsettled redemptions amount
        uint128 redemptions;
    }

    // -----------------------------
    //           CONSTANTS
    // -----------------------------

    // keccak256(abi.encode(uint256(keccak256("VaultHub")) - 1)) & ~bytes32(uint256(0xff))
    bytes32 private constant STORAGE_LOCATION = 0xb158a1a9015c52036ff69e7937a7bb424e82a8c4cbec5c5309994af06d825300;

    /// @notice role that allows to connect vaults to the hub
    bytes32 public constant VAULT_MASTER_ROLE = keccak256("vaults.VaultHub.VaultMasterRole");
    /// @notice role that allows to set allowed codehashes
    bytes32 public constant VAULT_CODEHASH_SET_ROLE = keccak256("vaults.VaultHub.VaultCodehashSetRole");
    /// @notice role that allows to accrue Lido Core redemptions on the vault
    bytes32 public constant REDEMPTION_MASTER_ROLE = keccak256("vaults.VaultHub.RedemptionMasterRole");
    /// @notice role that allows to trigger validator exits under extreme conditions
    bytes32 public constant VALIDATOR_EXIT_ROLE = keccak256("vaults.VaultHub.ValidatorExitRole");
    /// @notice role that allows to bail out vaults with bad debt
    bytes32 public constant SOCIALIZE_BAD_DEBT_ROLE = keccak256("vaults.VaultHub.SocializeBadDebtRole");
    /// @notice amount of ETH that is locked on the vault on connect and can be withdrawn on disconnect only
    uint256 public constant CONNECT_DEPOSIT = 1 ether;

    /// @notice The time delta for report freshness check
    uint256 public constant REPORT_FRESHNESS_DELTA = 2 days;

    /// @dev basis points base
    uint256 internal constant TOTAL_BASIS_POINTS = 100_00;
    /// @notice length of the validator pubkey in bytes
    uint256 internal constant PUBLIC_KEY_LENGTH = 48;
    /// @dev max value for fees in basis points - it's about 650%
    uint256 internal constant MAX_FEE_BP = type(uint16).max;

    /// @notice codehash of the account with no code
    bytes32 private constant EMPTY_CODEHASH = keccak256("");

    /// @notice no limit for the unsettled obligations on settlement
    uint256 internal constant MAX_UNSETTLED_ALLOWED = type(uint256).max;
    /// @notice threshold for the unsettled obligations that will activate the beacon chain deposits pause
    uint256 internal constant UNSETTLED_THRESHOLD = 1 ether;
    /// @notice no unsettled obligations allowed on settlement
    uint256 internal constant NO_UNSETTLED_ALLOWED = 0;

    // -----------------------------
    //           IMMUTABLES
    // -----------------------------

    /// @notice limit for a single vault share limit relative to Lido TVL in basis points
    uint256 public immutable MAX_RELATIVE_SHARE_LIMIT_BP;

    ILido public immutable LIDO;
    ILidoLocator public immutable LIDO_LOCATOR;
    IHashConsensus public immutable CONSENSUS_CONTRACT;

    /// @param _locator Lido Locator contract
    /// @param _lido Lido stETH contract
    /// @param _maxRelativeShareLimitBP Maximum share limit relative to TVL in basis points
<<<<<<< HEAD
    constructor(ILidoLocator _locator, ILido _lido, uint256 _maxRelativeShareLimitBP) {
        _requireNotZero(_maxRelativeShareLimitBP);
        _requireLessThanBP(_maxRelativeShareLimitBP, TOTAL_BASIS_POINTS);
=======
    constructor(ILidoLocator _locator, ILido _lido, IHashConsensus _consensusContract, uint256 _maxRelativeShareLimitBP) {
        if (_maxRelativeShareLimitBP == 0) revert ZeroArgument();
        if (_maxRelativeShareLimitBP > TOTAL_BASIS_POINTS) {
            revert MaxRelativeShareLimitBPTooHigh(_maxRelativeShareLimitBP, TOTAL_BASIS_POINTS);
        }
>>>>>>> 30a76cb4

        MAX_RELATIVE_SHARE_LIMIT_BP = _maxRelativeShareLimitBP;

        LIDO_LOCATOR = _locator;
        LIDO = _lido;
        CONSENSUS_CONTRACT = _consensusContract;

        _disableInitializers();
    }

    /// @dev used to perform rebalance operations
    receive() external payable {}

    /// @notice initialize the vault hub
    /// @param _admin default admin address
    function initialize(address _admin) external initializer {
        _requireNotZero(_admin);

        __AccessControlEnumerable_init();

        // the stone in the elevator. index 0 is reserved for not connected vaults
        _storage().vaults.push(address(0));

        _grantRole(DEFAULT_ADMIN_ROLE, _admin);
    }

    /// @notice returns the number of vaults connected to the hub
    /// @dev since index 0 is reserved for not connected vaults, it's always 1 less than the vaults array length
    function vaultsCount() external view returns (uint256) {
        return _storage().vaults.length - 1;
    }

    /// @notice returns the vault address by its index
    /// @param _index index of the vault in the 1-based list of vaults. possible range [1, vaultsCount()]
    /// @dev Indexes is guaranteed to be stable only in one transaction.
    function vaultByIndex(uint256 _index) external view returns (address) {
        _requireNotZero(_index);
        return _storage().vaults[_index];
    }

    /// @return connection parameters struct for the given vault
    /// @dev it returns empty struct if the vault is not connected to the hub
    /// @dev it may return connection even if it's pending to be disconnected
    function vaultConnection(address _vault) external view returns (VaultConnection memory) {
        return _vaultConnection(_vault);
    }

    /// @return the accounting record struct for the given vault
    /// @dev it returns empty struct if the vault is not connected to the hub
    function vaultRecord(address _vault) external view returns (VaultRecord memory) {
        return _vaultRecord(_vault);
    }

    /// @return the obligations struct for the given vault
    /// @dev returns empty struct if the vault is not connected to the hub
    function vaultObligations(address _vault) external view returns (VaultObligations memory) {
        return _vaultObligations(_vault);
    }

    /// @return true if the vault is connected to the hub
    function isVaultConnected(address _vault) external view returns (bool) {
        return _vaultConnection(_vault).vaultIndex != 0;
    }

    /// @return total value of the vault
    /// @dev returns 0 if the vault is not connected
    function totalValue(address _vault) external view returns (uint256) {
        return _totalValue(_vaultRecord(_vault));
    }

    /// @return liability shares of the vault
    /// @dev returns 0 if the vault is not connected
    function liabilityShares(address _vault) external view returns (uint256) {
        return _vaultRecord(_vault).liabilityShares;
    }

    /// @return locked amount of ether for the vault
    /// @dev returns 0 if the vault is not connected
    function locked(address _vault) external view returns (uint256) {
        return _vaultRecord(_vault).locked;
    }

    /// @return the amount of ether that can be locked in the vault given the current total value
    /// @dev returns 0 if the vault is not connected
    function maxLockableValue(address _vault) external view returns (uint256) {
        return _maxLockableValue(_vaultRecord(_vault), _vaultObligations(_vault));
    }

    /// @return the amount of ether that can be instantly withdrawn from the staking vault
    /// @dev returns 0 if the vault is not connected
    /// @dev check for `pendingDisconnect = false` before using this function to avoid reverts
    function withdrawableValue(address _vault) external view returns (uint256) {
        return _withdrawableValue(_vault, _vaultRecord(_vault));
    }

    /// @return latest report for the vault
    /// @dev returns empty struct if the vault is not connected
    function latestReport(address _vault) external view returns (Report memory) {
        return _vaultRecord(_vault).report;
    }

    /// @return latest report timestamp for the vault
    /// @dev returns 0 if the vault is not connected
    function latestVaultReportTimestamp(address _vault) external view returns (uint64) {
        return _storage().records[_vault].reportTimestamp;
    }

    /// @return true if the report for the vault is fresh, false otherwise
    /// @dev returns false if the vault is not connected
    function isReportFresh(address _vault) external view returns (bool) {
        return _isReportFresh(_vaultRecord(_vault));
    }

    /// @notice checks if the vault is healthy by comparing its total value after applying forced rebalance threshold
    ///         against current liability shares
    /// @param _vault vault address
    /// @return true if vault is healthy, false otherwise
    /// @dev returns true if the vault is not connected
    function isVaultHealthy(address _vault) external view returns (bool) {
        return _isVaultHealthy(_vaultConnection(_vault), _vaultRecord(_vault));
    }

    /// @notice calculate ether amount to make the vault healthy using rebalance
    /// @param _vault vault address
    /// @return amount to rebalance or UINT256_MAX if it's impossible to make the vault healthy using rebalance
    /// @dev returns 0 if the vault is not connected
    function rebalanceShortfall(address _vault) external view returns (uint256) {
        return _rebalanceShortfall(_vaultConnection(_vault), _vaultRecord(_vault));
    }

    /// @notice amount of bad debt to be internalized to become the protocol loss
    function badDebtToInternalizeAsOfLastRefSlot() external view returns (uint256) {
        return _storage().badDebtToInternalize.getValueForLastRefSlot(_hashConsensus());
    }

    /// @notice Set if a vault proxy codehash is allowed to be connected to the hub
    /// @param _codehash vault proxy codehash
    /// @param _allowed true to add, false to remove
    /// @dev msg.sender must have VAULT_CODEHASH_SET_ROLE
    function setAllowedCodehash(bytes32 _codehash, bool _allowed) external onlyRole(VAULT_CODEHASH_SET_ROLE) {
        _requireNotZero(uint256(_codehash));
        if (_codehash == EMPTY_CODEHASH) revert ZeroCodehash();

        _storage().codehashes[_codehash] = _allowed;

        emit AllowedCodehashUpdated(_codehash, _allowed);
    }

    /// @notice connects a vault to the hub in permissionless way, get limits from the Operator Grid
    /// @param _vault vault address
    /// @dev vault should have transferred ownership to the VaultHub contract
    function connectVault(address _vault) external whenResumed {
        _requireNotZero(_vault);

        IStakingVault vault_ = IStakingVault(_vault);
        if (vault_.pendingOwner() != address(this)) revert VaultHubNotPendingOwner(_vault);
        if (vault_.isOssified()) revert VaultOssified(_vault);
        if (vault_.depositor() != address(_predepositGuarantee())) revert PDGNotDepositor(_vault);

        (
            , // nodeOperatorInTier
            , // tierId
            uint256 shareLimit,
            uint256 reserveRatioBP,
            uint256 forcedRebalanceThresholdBP,
            uint256 infraFeeBP,
            uint256 liquidityFeeBP,
            uint256 reservationFeeBP
        ) = _operatorGrid().vaultInfo(_vault);

        _connectVault(_vault,
            shareLimit,
            reserveRatioBP,
            forcedRebalanceThresholdBP,
            infraFeeBP,
            liquidityFeeBP,
            reservationFeeBP
        );

        IStakingVault(_vault).acceptOwnership();

        emit VaultConnected({
            vault: _vault,
            shareLimit: shareLimit,
            reserveRatioBP: reserveRatioBP,
            forcedRebalanceThresholdBP: forcedRebalanceThresholdBP,
            infraFeeBP: infraFeeBP,
            liquidityFeeBP: liquidityFeeBP,
            reservationFeeBP: reservationFeeBP
        });
    }

    /// @notice updates share limit for the vault
    /// Setting share limit to zero actually pause the vault's ability to mint
    /// @param _vault vault address
    /// @param _shareLimit new share limit
    /// @dev msg.sender must have VAULT_MASTER_ROLE
    function updateShareLimit(address _vault, uint256 _shareLimit) external onlyRole(VAULT_MASTER_ROLE) {
        _requireNotZero(_vault);
        _requireSaneShareLimit(_shareLimit);

        VaultConnection storage connection = _checkConnection(_vault);
        connection.shareLimit = uint96(_shareLimit);

        emit VaultShareLimitUpdated(_vault, _shareLimit);
    }

    /// @notice updates fees for the vault
    /// @param _vault vault address
    /// @param _infraFeeBP new infra fee in basis points
    /// @param _liquidityFeeBP new liquidity fee in basis points
    /// @param _reservationFeeBP new reservation fee in basis points
    /// @dev msg.sender must have VAULT_MASTER_ROLE
    function updateVaultFees(
        address _vault,
        uint256 _infraFeeBP,
        uint256 _liquidityFeeBP,
        uint256 _reservationFeeBP
    ) external onlyRole(VAULT_MASTER_ROLE) {
        _requireNotZero(_vault);
        _requireLessThanBP(_infraFeeBP, MAX_FEE_BP);
        _requireLessThanBP(_liquidityFeeBP, MAX_FEE_BP);
        _requireLessThanBP(_reservationFeeBP, MAX_FEE_BP);

        VaultConnection storage connection = _checkConnection(_vault);
        uint16 preInfraFeeBP = connection.infraFeeBP;
        uint16 preLiquidityFeeBP = connection.liquidityFeeBP;
        uint16 preReservationFeeBP = connection.reservationFeeBP;

        connection.infraFeeBP = uint16(_infraFeeBP);
        connection.liquidityFeeBP = uint16(_liquidityFeeBP);
        connection.reservationFeeBP = uint16(_reservationFeeBP);

        emit VaultFeesUpdated({
            vault: _vault,
            preInfraFeeBP: preInfraFeeBP,
            preLiquidityFeeBP: preLiquidityFeeBP,
            preReservationFeeBP: preReservationFeeBP,
            infraFeeBP: _infraFeeBP,
            liquidityFeeBP: _liquidityFeeBP,
            reservationFeeBP: _reservationFeeBP
        });
    }

    /// @notice updates the vault's connection parameters
    /// @dev Reverts if the vault is not healthy as of latest report
    /// @param _vault vault address
    /// @param _shareLimit new share limit
    /// @param _reserveRatioBP new reserve ratio
    /// @param _forcedRebalanceThresholdBP new forced rebalance threshold
    /// @param _infraFeeBP new infra fee
    /// @param _liquidityFeeBP new liquidity fee
    /// @param _reservationFeeBP new reservation fee
    function updateConnection(
        address _vault,
        uint256 _shareLimit,
        uint256 _reserveRatioBP,
        uint256 _forcedRebalanceThresholdBP,
        uint256 _infraFeeBP,
        uint256 _liquidityFeeBP,
        uint256 _reservationFeeBP
    ) external {
        _requireSender(address(_operatorGrid()));
        _requireSaneShareLimit(_shareLimit);

        VaultConnection storage connection = _checkConnection(_vault);
        VaultRecord storage record = _vaultRecord(_vault);

        uint256 totalValue_ = _totalValue(record);
        uint256 liabilityShares_ = record.liabilityShares;

        if (_isThresholdBreached(totalValue_, liabilityShares_, _reserveRatioBP)) {
            revert VaultMintingCapacityExceeded(_vault, totalValue_, liabilityShares_, _reserveRatioBP);
        }

        connection.shareLimit = uint96(_shareLimit);
        connection.reserveRatioBP = uint16(_reserveRatioBP);
        connection.forcedRebalanceThresholdBP = uint16(_forcedRebalanceThresholdBP);
        connection.infraFeeBP = uint16(_infraFeeBP);
        connection.liquidityFeeBP = uint16(_liquidityFeeBP);
        connection.reservationFeeBP = uint16(_reservationFeeBP);

        emit VaultConnectionUpdated({
            vault: _vault,
            shareLimit: _shareLimit,
            reserveRatioBP: _reserveRatioBP,
            forcedRebalanceThresholdBP: _forcedRebalanceThresholdBP,
            infraFeeBP: _infraFeeBP,
            liquidityFeeBP: _liquidityFeeBP,
            reservationFeeBP: _reservationFeeBP
        });
    }

    /// @notice disconnect a vault from the hub
    /// @param _vault vault address
    /// @dev msg.sender must have VAULT_MASTER_ROLE
    /// @dev vault's `liabilityShares` should be zero
    function disconnect(address _vault) external onlyRole(VAULT_MASTER_ROLE) {
        _initiateDisconnection(_vault, _checkConnection(_vault), _vaultRecord(_vault));

        emit VaultDisconnectInitiated(_vault);
    }

    /// @notice update of the vault data by the lazy oracle report
    /// @param _vault the address of the vault
    /// @param _reportTimestamp the timestamp of the report
    /// @param _reportTotalValue the total value of the vault
    /// @param _reportInOutDelta the inOutDelta of the vault
    /// @param _reportCumulativeLidoFees the cumulative Lido fees of the vault
    /// @param _reportLiabilityShares the liabilityShares of the vault
    function applyVaultReport(
        address _vault,
        uint64 _reportTimestamp,
        uint256 _reportTotalValue,
        int256 _reportInOutDelta,
        uint256 _reportCumulativeLidoFees,
        uint256 _reportLiabilityShares,
        uint256 _reportSlashingReserve
    ) external whenResumed {
        _requireSender(address(_lazyOracle()));

        VaultConnection storage connection = _vaultConnection(_vault);
        VaultRecord storage record = _vaultRecord(_vault);
        VaultObligations storage obligations = _vaultObligations(_vault);

        _checkAndUpdateLidoFeesObligations(_vault, obligations, _reportCumulativeLidoFees);

        if (connection.pendingDisconnect) {
            if (_reportSlashingReserve == 0 && record.liabilityShares == 0) {
                _settleObligations(_vault, record, obligations, NO_UNSETTLED_ALLOWED);

                IStakingVault(_vault).transferOwnership(connection.owner);
                _deleteVault(_vault, connection);

                emit VaultDisconnectCompleted(_vault);
                return;
            } else {
                // we abort the disconnect process as there is a slashing conflict yet to be resolved
                connection.pendingDisconnect = false;
                emit VaultDisconnectAborted(_vault, _reportSlashingReserve);
            }
        }

        _applyVaultReport(
            record,
            connection,
            _reportTimestamp,
            _reportTotalValue,
            _reportLiabilityShares,
            _reportInOutDelta
        );

        emit VaultReportApplied({
            vault: _vault,
            reportTimestamp: _reportTimestamp,
            reportTotalValue: _reportTotalValue,
            reportInOutDelta: _reportInOutDelta,
            reportCumulativeLidoFees: _reportCumulativeLidoFees,
            reportLiabilityShares: _reportLiabilityShares,
            reportSlashingReserve: _reportSlashingReserve
        });

        _settleObligations(_vault, record, obligations, MAX_UNSETTLED_ALLOWED);
        _checkAndUpdateBeaconChainDepositsPause(_vault, connection, record);
    }

    /// @notice Transfer the bad debt from the donor vault to the acceptor vault
    /// @param _badDebtVault address of the vault that has the bad debt
    /// @param _vaultAcceptor address of the vault that will accept the bad debt or 0 if the bad debt is internalized to the protocol
    /// @param _maxSharesToSocialize maximum amount of shares to socialize
    /// @dev msg.sender must have SOCIALIZE_BAD_DEBT_ROLE
    /// @dev if _vaultAcceptor is 0, the bad debt is internalized to the protocol
    function socializeBadDebt(
        address _badDebtVault,
        address _vaultAcceptor,
        uint256 _maxSharesToSocialize
    ) external onlyRole(SOCIALIZE_BAD_DEBT_ROLE) {
        _requireNotZero(_badDebtVault);
        _requireNotZero(_maxSharesToSocialize);

        VaultConnection storage badDebtConnection = _vaultConnection(_badDebtVault);
        _requireConnected(badDebtConnection, _badDebtVault); // require connected but may be pending disconnect

        VaultRecord storage badDebtRecord = _vaultRecord(_badDebtVault);
        uint256 liabilityShares_ = badDebtRecord.liabilityShares;
        uint256 totalValueShares = _getSharesByPooledEth(_totalValue(badDebtRecord));
        if (totalValueShares > liabilityShares_) {
            revert NoBadDebtToSocialize(_badDebtVault, totalValueShares, liabilityShares_);
        }

        uint256 badDebtToSocialize = Math256.min(liabilityShares_ - totalValueShares, _maxSharesToSocialize);

        _decreaseLiability(_badDebtVault, badDebtRecord, badDebtToSocialize);

        if (_vaultAcceptor == address(0)) {
            // internalize the bad debt to the protocol
            _storage().badDebtToInternalize = _storage().badDebtToInternalize.withValueIncreased(
                _hashConsensus(),
                uint112(badDebtToSocialize)
            );
        } else {
            if (_nodeOperator(_vaultAcceptor) != _nodeOperator(_badDebtVault)) revert BadDebtSocializationNotAllowed();

            VaultConnection storage connectionAcceptor = _vaultConnection(_vaultAcceptor);
            _requireConnected(connectionAcceptor, _vaultAcceptor);

            VaultRecord storage recordAcceptor = _vaultRecord(_vaultAcceptor);
            _increaseLiability(
                _vaultAcceptor,
                recordAcceptor,
                badDebtToSocialize,
                connectionAcceptor.reserveRatioBP,
                TOTAL_BASIS_POINTS, // maxMintableRatio up to 100% of total value
                _getSharesByPooledEth(recordAcceptor.locked) // we can occupy all the locked amount
            );
        }

        emit BadDebtSocialized(_badDebtVault, _vaultAcceptor, badDebtToSocialize);
    }

    /// @notice Reset the internalized bad debt to zero
    /// @dev msg.sender must be the accounting contract
    function decreaseInternalizedBadDebt(uint256 _amountOfShares) external {
        _requireSender(LIDO_LOCATOR.accounting());

        // don't cache previous value, we don't need it for sure
        _storage().badDebtToInternalize.value -= uint112(_amountOfShares);
    }

    /// @notice transfer the ownership of the vault to a new owner without disconnecting it from the hub
    /// @param _vault vault address
    /// @param _newOwner new owner address
    /// @dev msg.sender should be vault's owner
    function transferVaultOwnership(address _vault, address _newOwner) external {
        _requireNotZero(_newOwner);
        VaultConnection storage connection = _checkConnection(_vault);
        address oldOwner = connection.owner;

        _requireSender(oldOwner);

        connection.owner = _newOwner;

        emit VaultOwnershipTransferred({
            vault: _vault,
            newOwner: _newOwner,
            oldOwner: oldOwner
        });
    }

    /// @notice disconnects a vault from the hub
    /// @param _vault vault address
    /// @dev msg.sender should be vault's owner
    /// @dev vault's `liabilityShares` should be zero
    function voluntaryDisconnect(address _vault) external whenResumed {
        VaultConnection storage connection = _checkConnectionAndOwner(_vault);

        _initiateDisconnection(_vault, connection, _vaultRecord(_vault));

        emit VaultDisconnectInitiated(_vault);
    }

    /// @notice funds the vault passing ether as msg.value
    /// @param _vault vault address
    /// @dev msg.sender should be vault's owner
    function fund(address _vault) external payable whenResumed {
        _checkConnectionAndOwner(_vault);

        _updateInOutDelta(_vault, _vaultRecord(_vault), int112(int256(msg.value)));

        IStakingVault(_vault).fund{value: msg.value}();
    }

    /// @notice withdraws ether from the vault to the recipient address
    /// @param _vault vault address
    /// @param _recipient recipient address
    /// @param _ether amount of ether to withdraw
    /// @dev msg.sender should be vault's owner
    function withdraw(address _vault, address _recipient, uint256 _ether) external whenResumed {
        _checkConnectionAndOwner(_vault);

        VaultRecord storage record = _vaultRecord(_vault);
        _requireFreshReport(_vault, record);

        uint256 withdrawable = _withdrawableValue(_vault, record);
        if (_ether > withdrawable) revert VaultInsufficientWithdrawableValue(_vault, withdrawable, _ether);

        _withdraw(_vault, record, _recipient, _ether);
    }

    /// @notice Rebalances StakingVault by withdrawing ether to VaultHub
    /// @param _vault vault address
    /// @param _ether amount of ether to rebalance
    /// @dev msg.sender should be vault's owner
    function rebalance(address _vault, uint256 _ether) external whenResumed {
        _requireNotZero(_ether);
        if (_ether > _vault.balance) revert InsufficientBalance(_vault.balance, _ether);
        _checkConnectionAndOwner(_vault);

        _rebalance(_vault, _vaultRecord(_vault), _ether);
    }

    /// @notice mint StETH shares backed by vault external balance to the receiver address
    /// @param _vault vault address
    /// @param _recipient address of the receiver
    /// @param _amountOfShares amount of stETH shares to mint
    function mintShares(address _vault, address _recipient, uint256 _amountOfShares) external whenResumed {
        _requireNotZero(_recipient);
        _requireNotZero(_amountOfShares);

        VaultConnection storage connection = _checkConnectionAndOwner(_vault);
        VaultRecord storage record = _vaultRecord(_vault);

        _requireFreshReport(_vault, record);

        uint256 reserveRatioBP = connection.reserveRatioBP;
        uint256 maxMintableRatioBP = TOTAL_BASIS_POINTS - reserveRatioBP;
        _increaseLiability(
            _vault,
            record,
            _amountOfShares,
            reserveRatioBP,
            maxMintableRatioBP,
            connection.shareLimit
        );

        LIDO.mintExternalShares(_recipient, _amountOfShares);

        emit MintedSharesOnVault(_vault, _amountOfShares, record.locked);
    }

    /// @notice burn steth shares from the balance of the VaultHub contract
    /// @param _vault vault address
    /// @param _amountOfShares amount of shares to burn
    /// @dev msg.sender should be vault's owner
    /// @dev this function is designed to be used by the smart contract, for EOA see `transferAndBurnShares`
    function burnShares(address _vault, uint256 _amountOfShares) public whenResumed {
        _requireNotZero(_amountOfShares);
        _checkConnectionAndOwner(_vault);

        VaultRecord storage record = _vaultRecord(_vault);

        _decreaseLiability(_vault, record, _amountOfShares);

        LIDO.burnExternalShares(_amountOfShares);

        emit BurnedSharesOnVault(_vault, _amountOfShares);
    }

    /// @notice separate burn function for EOA vault owners; requires vaultHub to be approved to transfer stETH
    /// @dev msg.sender should be vault's owner
    function transferAndBurnShares(address _vault, uint256 _amountOfShares) external {
        LIDO.transferSharesFrom(msg.sender, address(this), _amountOfShares);

        burnShares(_vault, _amountOfShares);
    }

    /// @notice pauses beacon chain deposits for the vault
    /// @param _vault vault address
    /// @dev msg.sender should be vault's owner
    function pauseBeaconChainDeposits(address _vault) external {
        VaultConnection storage connection = _checkConnectionAndOwner(_vault);

        connection.isBeaconDepositsManuallyPaused = true;
        IStakingVault(_vault).pauseBeaconChainDeposits();
    }

    /// @notice resumes beacon chain deposits for the vault
    /// @param _vault vault address
    /// @dev msg.sender should be vault's owner
    function resumeBeaconChainDeposits(address _vault) external {
        VaultConnection storage connection = _checkConnectionAndOwner(_vault);
        VaultRecord storage record = _vaultRecord(_vault);
        if (!_isVaultHealthy(connection, record)) revert UnhealthyVaultCannotDeposit(_vault);

        _settleObligations(_vault, record, _vaultObligations(_vault), UNSETTLED_THRESHOLD);

        connection.isBeaconDepositsManuallyPaused = false;
        IStakingVault(_vault).resumeBeaconChainDeposits();
    }

    /// @notice Emits a request event for the node operator to perform validator exit
    /// @param _vault vault address
    /// @param _pubkeys array of public keys of the validators to exit
    /// @dev msg.sender should be vault's owner
    function requestValidatorExit(address _vault, bytes calldata _pubkeys) external {
        _checkConnectionAndOwner(_vault);

        IStakingVault(_vault).requestValidatorExit(_pubkeys);
    }

    /// @notice Triggers validator withdrawals for the vault using EIP-7002
    /// @param _vault vault address
    /// @param _pubkeys array of public keys of the validators to exit
    /// @dev msg.sender should be vault's owner
    /// @dev partial withdrawals are not allowed when the vault is unhealthy
    function triggerValidatorWithdrawals(
        address _vault,
        bytes calldata _pubkeys,
        uint64[] calldata _amounts,
        address _refundRecipient
    ) external payable {
        VaultConnection storage connection = _checkConnectionAndOwner(_vault);
        VaultRecord storage record = _vaultRecord(_vault);

        // 20min jounrey: allow partials when amounts > unsettled obligations + rebalanceShortfall - vault.balance
        //                not easy because 0 in amounts is valid and may be from 32 to 2048 ether

        // disallow partial validator withdrawals when the vault is unhealthy or has redemptions over the threshold
        // in order to prevent the vault owner from clogging the consensus layer withdrawal queue
        // front-running and delaying the forceful validator exits required for rebalancing the vault
        if (!_isVaultHealthy(connection, record) || _vaultObligations(_vault).redemptions >= UNSETTLED_THRESHOLD) {
            for (uint256 i = 0; i < _amounts.length; i++) {
                if (_amounts[i] > 0) revert PartialValidatorWithdrawalNotAllowed();
            }
        }

        IStakingVault(_vault).triggerValidatorWithdrawals{value: msg.value}(_pubkeys, _amounts, _refundRecipient);
    }

    /// @notice Triggers validator full withdrawals for the vault using EIP-7002 permissionlessly if the vault is
    ///         unhealthy or has redemptions obligation over the threshold
    /// @param _vault address of the vault to exit validators from
    /// @param _refundRecipient address that will receive the refund for transaction costs
    /// @dev    When the vault becomes unhealthy, trusted actor with the role can force its validators to exit the beacon chain
    ///         This returns the vault's deposited ETH back to vault's balance and allows to rebalance the vault
    function forceValidatorExit(
        address _vault,
        bytes calldata _pubkeys,
        address _refundRecipient
    ) external payable onlyRole(VALIDATOR_EXIT_ROLE) {
        VaultConnection storage connection = _checkConnection(_vault);
        VaultRecord storage record = _vaultRecord(_vault);

        if (
            _isVaultHealthy(connection, record) &&
            // Check if the vault has redemptions under the threshold, or enough balance to cover the redemptions fully
            _vaultObligations(_vault).redemptions < Math256.max(UNSETTLED_THRESHOLD, _vault.balance)
        ) {
            revert ForcedValidatorExitNotAllowed();
        }

        uint64[] memory amounts = new uint64[](0);
        IStakingVault(_vault).triggerValidatorWithdrawals{value: msg.value}(_pubkeys, amounts, _refundRecipient);

        emit ForcedValidatorExitTriggered(_vault, _pubkeys, _refundRecipient);
    }

    /// @notice Permissionless rebalance for unhealthy vaults
    /// @param _vault vault address
    /// @dev rebalance all available amount of ether until the vault is healthy
    function forceRebalance(address _vault) external {
        VaultConnection storage connection = _checkConnection(_vault);
        VaultRecord storage record = _vaultRecord(_vault);

        uint256 fullRebalanceAmount = _rebalanceShortfall(connection, record);
        if (fullRebalanceAmount == 0) revert AlreadyHealthy(_vault);

        // TODO: add some gas compensation here
        _rebalance(_vault, record, Math256.min(fullRebalanceAmount, _vault.balance));
    }

    /// @notice Accrues a redemption obligation on the vault under extreme conditions
    /// @param _vault The address of the vault
    /// @param _redemptionsValue The value of the redemptions obligation
    function setVaultRedemptions(address _vault, uint256 _redemptionsValue) external onlyRole(REDEMPTION_MASTER_ROLE) {
        VaultRecord storage record = _vaultRecord(_vault);

        uint256 liabilityShares_ = record.liabilityShares;

        // This function may intentionally perform no action in some cases, as these are EasyTrack motions
        if (liabilityShares_ > 0) {
            uint256 newRedemptions = Math256.min(_redemptionsValue, _getPooledEthBySharesRoundUp(liabilityShares_));
            _vaultObligations(_vault).redemptions = uint128(newRedemptions);
            emit RedemptionsUpdated(_vault, newRedemptions);

            _checkAndUpdateBeaconChainDepositsPause(_vault, _vaultConnection(_vault), record);
        } else {
            emit RedemptionsNotSet(_vault, _redemptionsValue);
        }
    }

    /// @notice Allows permissionless full or partial settlement of unsettled obligations on the vault
    /// @param _vault The address of the vault
    function settleVaultObligations(address _vault) external whenResumed {
        if (_vault.balance == 0) revert ZeroBalance();

        VaultRecord storage record = _vaultRecord(_vault);
        _settleObligations(_vault, record, _vaultObligations(_vault), MAX_UNSETTLED_ALLOWED);

        _checkAndUpdateBeaconChainDepositsPause(_vault, _vaultConnection(_vault), record);
    }

    /// @notice Proves that validators unknown to PDG have correct WC to participate in the vault
    /// @param _vault vault address
    /// @param _witness ValidatorWitness struct proving validator WC belonging to staking vault
    function proveUnknownValidatorToPDG(
        address _vault,
        IPredepositGuarantee.ValidatorWitness calldata _witness
    ) external {
        _checkConnectionAndOwner(_vault);

        _predepositGuarantee().proveUnknownValidator(_witness, IStakingVault(_vault));
    }

    /// @notice Compensates disproven predeposit from PDG to the recipient
    /// @param _vault vault address
    /// @param _pubkey pubkey of the validator
    /// @param _recipient address to compensate the disproven validator predeposit to
    function compensateDisprovenPredepositFromPDG(
        address _vault,
        bytes calldata _pubkey,
        address _recipient
    ) external returns (uint256) {
        _checkConnectionAndOwner(_vault);

        return _predepositGuarantee().compensateDisprovenPredeposit(_pubkey, _recipient);
    }

    function _connectVault(
        address _vault,
        uint256 _shareLimit,
        uint256 _reserveRatioBP,
        uint256 _forcedRebalanceThresholdBP,
        uint256 _infraFeeBP,
        uint256 _liquidityFeeBP,
        uint256 _reservationFeeBP
    ) internal {
        _requireSaneShareLimit(_shareLimit);
        _requireNotZero(_reserveRatioBP);
        _requireLessThanBP(_reserveRatioBP, TOTAL_BASIS_POINTS);
        _requireNotZero(_forcedRebalanceThresholdBP);
        _requireLessThanBP(_forcedRebalanceThresholdBP, _reserveRatioBP);

        _requireLessThanBP(_infraFeeBP, MAX_FEE_BP);
        _requireLessThanBP(_liquidityFeeBP, MAX_FEE_BP);
        _requireLessThanBP(_reservationFeeBP, MAX_FEE_BP);

        VaultConnection memory connection = _vaultConnection(_vault);
        if (connection.pendingDisconnect) revert VaultIsDisconnecting(_vault);
        if (connection.vaultIndex != 0) revert AlreadyConnected(_vault, connection.vaultIndex);

        bytes32 codehash = address(_vault).codehash;
        if (!_storage().codehashes[codehash]) revert CodehashNotAllowed(_vault, codehash);

        uint256 vaultBalance = _vault.balance;
        if (vaultBalance < CONNECT_DEPOSIT) revert VaultInsufficientBalance(_vault, vaultBalance, CONNECT_DEPOSIT);

        // Connecting a new vault with totalValue == balance
        Report memory report = Report({
            totalValue: uint128(vaultBalance),
            inOutDelta: int112(int256(vaultBalance))
        });

        VaultRecord memory record = VaultRecord({
            report: report,
            locked: uint128(CONNECT_DEPOSIT),
            liabilityShares: 0,
            reportTimestamp: _lazyOracle().latestReportTimestamp(),
            inOutDelta: Int112WithRefSlotCache({
                value: report.inOutDelta,
                refSlotValue: 0,
                refSlot: 0
            })
        });

        connection = VaultConnection({
            owner: IStakingVault(_vault).owner(),
            shareLimit: uint96(_shareLimit),
            vaultIndex: uint96(_storage().vaults.length),
            pendingDisconnect: false,
            reserveRatioBP: uint16(_reserveRatioBP),
            forcedRebalanceThresholdBP: uint16(_forcedRebalanceThresholdBP),
            infraFeeBP: uint16(_infraFeeBP),
            liquidityFeeBP: uint16(_liquidityFeeBP),
            reservationFeeBP: uint16(_reservationFeeBP),
            isBeaconDepositsManuallyPaused: false
        });

        _addVault(_vault, connection, record);
    }

    function _initiateDisconnection(
        address _vault,
        VaultConnection storage _connection,
        VaultRecord storage _record
    ) internal {
        uint256 liabilityShares_ = _record.liabilityShares;
        if (liabilityShares_ > 0) {
            revert NoLiabilitySharesShouldBeLeft(_vault, liabilityShares_);
        }

        _record.locked = 0; // unlock the connection deposit to allow fees settlement
        _settleObligations(_vault, _record, _vaultObligations(_vault), NO_UNSETTLED_ALLOWED);

        _connection.pendingDisconnect = true;

        _operatorGrid().resetVaultTier(_vault);
    }

    function _applyVaultReport(
        VaultRecord storage _record,
        VaultConnection storage _connection,
        uint64 _reportTimestamp,
        uint256 _reportTotalValue,
        uint256 _reportLiabilityShares,
        int256 _reportInOutDelta
    ) internal {
        uint256 liabilityShares_ = Math256.max(_record.liabilityShares, _reportLiabilityShares);
        uint256 liability = _getPooledEthBySharesRoundUp(liabilityShares_);

        uint256 lockedEther = Math256.max(
            liability * TOTAL_BASIS_POINTS / (TOTAL_BASIS_POINTS - _connection.reserveRatioBP),
            CONNECT_DEPOSIT
        );

        _record.locked = uint128(lockedEther);
        _record.reportTimestamp = _reportTimestamp;
        _record.report = Report({
            totalValue: uint128(_reportTotalValue),
            inOutDelta: int112(_reportInOutDelta)
        });
    }

    function _rebalanceEther(
        address _vault,
        VaultRecord storage _record,
        uint256 _ether
    ) internal {
        _withdraw(_vault, _record, address(this), _ether);
        LIDO.rebalanceExternalEtherToInternal{value: _ether}();
    }

    function _rebalance(address _vault, VaultRecord storage _record, uint256 _ether) internal {
        uint256 totalValue_ = _totalValue(_record);
        if (_ether > totalValue_) revert RebalanceAmountExceedsTotalValue(totalValue_, _ether);

        uint256 sharesToBurn = _getSharesByPooledEth(_ether);
        uint256 liabilityShares_ = _record.liabilityShares;
        if (liabilityShares_ < sharesToBurn) revert InsufficientSharesToBurn(_vault, liabilityShares_);

        _decreaseLiability(_vault, _record, sharesToBurn);
        _rebalanceEther(_vault, _record, _ether);

        emit VaultRebalanced(_vault, sharesToBurn, _ether);
    }

    function _withdraw(
        address _vault,
        VaultRecord storage _record,
        address _recipient,
        uint256 _amount
    ) internal {
        _updateInOutDelta(_vault, _record, -int112(int256(_amount)));

        IStakingVault(_vault).withdraw(_recipient, _amount);
    }

    function _increaseLiability(
        address _vault,
        VaultRecord storage _record,
        uint256 _amountOfShares,
        uint256 _reserveRatioBP,
        uint256 _maxMintableRatioBP,
        uint256 _shareLimit
    ) internal {
        uint256 sharesAfterMint = _record.liabilityShares + _amountOfShares;
        if (sharesAfterMint > _shareLimit) revert ShareLimitExceeded(_vault, sharesAfterMint, _shareLimit);

        uint256 stETHAfterMint = _getPooledEthBySharesRoundUp(sharesAfterMint);
        uint256 maxLockableValue_ = _maxLockableValue(_record, _vaultObligations(_vault));
        uint256 maxMintableEther = (maxLockableValue_ * _maxMintableRatioBP) / TOTAL_BASIS_POINTS;
        if (stETHAfterMint > maxMintableEther) {
            revert InsufficientValueToMint(_vault, maxLockableValue_);
        }

        // Calculate the minimum ETH that needs to be locked in the vault to maintain the reserve ratio
        uint256 etherToLock = (stETHAfterMint * TOTAL_BASIS_POINTS) / (TOTAL_BASIS_POINTS - _reserveRatioBP);
        if (etherToLock > _record.locked) {
            _record.locked = uint128(etherToLock);
        }

        _record.liabilityShares = uint96(sharesAfterMint);

        _operatorGrid().onMintedShares(_vault, _amountOfShares);
    }

    function _decreaseLiability(address _vault, VaultRecord storage _record, uint256 _amountOfShares) internal {
        uint256 liabilityShares_ = _record.liabilityShares;
        if (liabilityShares_ < _amountOfShares) revert InsufficientSharesToBurn(_vault, liabilityShares_);

        _record.liabilityShares = uint96(liabilityShares_ - _amountOfShares);

        _decreaseRedemptions(_vault, _getPooledEthBySharesRoundUp(_amountOfShares));
        _operatorGrid().onBurnedShares(_vault, _amountOfShares);
    }

    function _rebalanceShortfall(
        VaultConnection storage _connection,
        VaultRecord storage _record
    ) internal view returns (uint256) {
        uint256 totalValue_ = _totalValue(_record);
        uint256 liabilityShares_ = _record.liabilityShares;

        bool isHealthy = !_isThresholdBreached(
            totalValue_,
            liabilityShares_,
            _connection.forcedRebalanceThresholdBP
        );

        // Health vault do not need to rebalance
        if (isHealthy) {
            return 0;
        }

        uint256 liabilityStETH = _getPooledEthBySharesRoundUp(liabilityShares_);
        uint256 reserveRatioBP = _connection.reserveRatioBP;
        uint256 maxMintableRatio = (TOTAL_BASIS_POINTS - reserveRatioBP);

        // Impossible to rebalance a vault with deficit
        if (liabilityStETH >= totalValue_) {
            // return MAX_UINT_256
            return type(uint256).max;
        }

        // Solve the equation for X:

        // LS - liabilityStETH, TV - totalValue, MR - maxMintableRatio, 100 - TOTAL_BASIS_POINTS, RR - reserveRatio

        // X - amount of ETH that should be withdrawn (TV - X) and used to repay the debt (LS - X)
        // to reduce the LS/TV ratio back to MR

        // (LS - X) / (TV - X) = MR / 100
        // (LS - X) * 100 = (TV - X) * MR
        // LS * 100 - X * 100 = TV * MR - X * MR
        // X * MR - X * 100 = TV * MR - LS * 100
        // X * (MR - 100) = TV * MR - LS * 100
        // X = (TV * MR - LS * 100) / (MR - 100)
        // X = (LS * 100 - TV * MR) / (100 - MR)
        // RR = 100 - MR
        // X = (LS * 100 - TV * MR) / RR

        return (liabilityStETH * TOTAL_BASIS_POINTS - totalValue_ * maxMintableRatio) / reserveRatioBP;
    }

    function _totalValue(VaultRecord storage _record) internal view returns (uint256) {
        Report memory report = _record.report;
        return uint256(int256(uint256(report.totalValue)) + _record.inOutDelta.value - report.inOutDelta);
    }

    function _maxLockableValue(VaultRecord storage _record, VaultObligations storage _obligations) internal view returns (uint256) {
        return _totalValue(_record) - _obligations.unsettledLidoFees;
    }

    function _isReportFresh(VaultRecord storage _record) internal view returns (bool) {
        uint256 latestReportTimestamp = _lazyOracle().latestReportTimestamp();
        return
            // check if AccountingOracle brought fresh report
            latestReportTimestamp == _record.reportTimestamp &&
            // if Accounting Oracle stop bringing the report, last report is fresh for 2 days
            block.timestamp - latestReportTimestamp < REPORT_FRESHNESS_DELTA;
    }

    function _isVaultHealthy(
        VaultConnection storage _connection,
        VaultRecord storage _record
    ) internal view returns (bool) {
        return !_isThresholdBreached(
            _totalValue(_record),
            _record.liabilityShares,
            _connection.forcedRebalanceThresholdBP
        );
    }

    /// @dev Returns true if the vault liability breached the given threshold (inverted)
    function _isThresholdBreached(
        uint256 _vaultTotalValue,
        uint256 _vaultLiabilityShares,
        uint256 _thresholdBP
    ) internal view returns (bool) {
        uint256 liability = _getPooledEthBySharesRoundUp(_vaultLiabilityShares);
        return liability > _vaultTotalValue * (TOTAL_BASIS_POINTS - _thresholdBP) / TOTAL_BASIS_POINTS;
    }

    function _addVault(address _vault, VaultConnection memory _connection, VaultRecord memory _record) internal {
        Storage storage $ = _storage();
        $.vaults.push(_vault);

        $.connections[_vault] = _connection;
        $.records[_vault] = _record;
    }

    function _deleteVault(address _vault, VaultConnection storage _connection) internal {
        Storage storage $ = _storage();
        uint96 vaultIndex = _connection.vaultIndex;

        address lastVault = $.vaults[$.vaults.length - 1];
        $.connections[lastVault].vaultIndex = vaultIndex;
        $.vaults[vaultIndex] = lastVault;
        $.vaults.pop();

        delete $.connections[_vault];
        delete $.records[_vault];
        delete $.obligations[_vault];
    }

    function _checkConnectionAndOwner(address _vault) internal view returns (VaultConnection storage connection) {
        connection = _checkConnection(_vault);
        _requireSender(connection.owner);
    }

    function _checkConnection(address _vault) internal view returns (VaultConnection storage) {
        _requireNotZero(_vault);

        VaultConnection storage connection = _vaultConnection(_vault);
        _requireConnected(connection, _vault);
        if (connection.pendingDisconnect) revert VaultIsDisconnecting(_vault);

        return connection;
    }

    /// @dev Caches the inOutDelta of the latest refSlot and updates the value
    function _updateInOutDelta(address _vault, VaultRecord storage record_, int112 increment_) internal {
        Int112WithRefSlotCache memory inOutDelta_ = record_.inOutDelta;

        // cache inOutDelta if the refSlot is different from the cached refSlot
        (uint256 refSlot, ) = CONSENSUS_CONTRACT.getCurrentFrame();
        if (inOutDelta_.refSlot != refSlot) {
            inOutDelta_.refSlotValue =  inOutDelta_.value;
            inOutDelta_.refSlot = uint32(refSlot);
        }

        inOutDelta_.value += increment_;
        record_.inOutDelta = inOutDelta_;

        emit VaultInOutDeltaUpdated(_vault, inOutDelta_.value);
    }

    /**
     * @notice Updates the unsettled Lido fees obligations based on the report cumulative Lido fees
     * @param _vault The address of the vault
     * @param _reportCumulativeLidoFees The cumulative Lido fees reported in the report
     */
    function _checkAndUpdateLidoFeesObligations(
        address _vault,
        VaultObligations storage _obligations,
        uint256 _reportCumulativeLidoFees
    ) internal {
        uint256 cumulativeSettledLidoFees = _obligations.settledLidoFees;
        uint256 cumulativeLidoFees = cumulativeSettledLidoFees + _obligations.unsettledLidoFees;
        if (_reportCumulativeLidoFees < cumulativeLidoFees) {
            revert InvalidFees(_vault, _reportCumulativeLidoFees, cumulativeLidoFees);
        }

        // update unsettled lido fees
        uint256 unsettledLidoFees = _reportCumulativeLidoFees - cumulativeSettledLidoFees;
        if (unsettledLidoFees != _obligations.unsettledLidoFees) {
            _obligations.unsettledLidoFees = uint128(unsettledLidoFees);
            emit LidoFeesUpdated(_vault, unsettledLidoFees, cumulativeSettledLidoFees);
        }
    }

    /**
     * @notice Calculates a settlement plan based on vault balance and obligations
     * @param _vault The address of the vault
     * @param _record The record of the vault
     * @param _obligations The obligations of the vault to be settled
     * @return valueToRebalance The ETH amount to be rebalanced for redemptions
     * @return sharesToRebalance The shares to be rebalanced for redemptions
     * @return valueToTransferToLido The ETH amount to be sent to the Lido
     * @return unsettledRedemptions The remaining redemptions after the planned settlement
     * @return unsettledLidoFees The remaining Lido fees after the planned settlement
     * @return totalUnsettled The total ETH value of obligations remaining after the planned settlement
     */
    function _planSettlement(
        address _vault,
        VaultRecord storage _record,
        VaultObligations storage _obligations
    ) internal view returns (
        uint256 valueToRebalance,
        uint256 sharesToRebalance,
        uint256 valueToTransferToLido,
        uint256 unsettledRedemptions,
        uint256 unsettledLidoFees,
        uint256 totalUnsettled
    ) {
        uint256 vaultBalance = _vault.balance;

        sharesToRebalance = Math256.min(
            LIDO.getSharesByPooledEthRoundUp(_obligations.redemptions),
            _record.liabilityShares
        );

        uint256 adjustedRedemptions = _getPooledEthBySharesRoundUp(sharesToRebalance);
        valueToRebalance = Math256.min(adjustedRedemptions, vaultBalance);
        uint256 remainingBalance = vaultBalance - valueToRebalance;

        if (_vaultConnection(_vault).pendingDisconnect) {
            /// @dev connection deposit is unlocked, so it's available for fees
            valueToTransferToLido = Math256.min(_obligations.unsettledLidoFees, remainingBalance);
        } else {
            /// @dev connection deposit is permanently locked, so it's not available for fees
            uint256 lockedValue = _record.locked;
            uint256 totalValue_ = _totalValue(_record);
            uint256 unlockedValue = totalValue_ > lockedValue ? totalValue_ - lockedValue : 0;
            uint256 availableForFees = Math256.min(
                unlockedValue > valueToRebalance ? unlockedValue - valueToRebalance : 0,
                remainingBalance
            );
            valueToTransferToLido = Math256.min(_obligations.unsettledLidoFees, availableForFees);
        }

        unsettledRedemptions = adjustedRedemptions - valueToRebalance;
        unsettledLidoFees = _obligations.unsettledLidoFees - valueToTransferToLido;
        totalUnsettled = unsettledRedemptions + unsettledLidoFees;
    }

    /**
     * @notice Settles redemptions and Lido fee obligations for a vault
     * @param _vault The address of the vault to settle obligations for
     * @param _record The record of the vault to settle obligations for
     * @param _obligations The obligations of the vault to be settled
     * @param _allowedUnsettled The maximum allowable unsettled obligations post-settlement (triggers reverts)
     */
    function _settleObligations(
        address _vault,
        VaultRecord storage _record,
        VaultObligations storage _obligations,
        uint256 _allowedUnsettled
    ) internal {
        (
            uint256 valueToRebalance,
            uint256 sharesToRebalance,
            uint256 valueToTransferToLido,
            uint256 unsettledRedemptions,
            uint256 unsettledLidoFees,
            uint256 totalUnsettled
        ) = _planSettlement(_vault, _record, _obligations);

        // Enforce requirement for settlement completeness
        if (totalUnsettled > _allowedUnsettled) {
            revert VaultHasUnsettledObligations(_vault, totalUnsettled, _allowedUnsettled);
        }

        // Skip if no changes to obligations
        if (valueToTransferToLido == 0 && valueToRebalance == 0) {
            return;
        }

        if (valueToRebalance > 0) {
<<<<<<< HEAD
            _decreaseLiability(_vault, _record, _getSharesByPooledEth(valueToRebalance));
            _rebalanceEther(_vault, _record, valueToRebalance);
=======
            _rebalanceEther(_vault, _record, valueToRebalance, sharesToRebalance);
>>>>>>> 30a76cb4
        }

        if (valueToTransferToLido > 0) {
            _withdraw(_vault, _record, LIDO_LOCATOR.treasury(), valueToTransferToLido);
            _obligations.settledLidoFees += uint128(valueToTransferToLido);
        }

        _obligations.redemptions = uint128(unsettledRedemptions);
        _obligations.unsettledLidoFees = uint128(unsettledLidoFees);

        emit VaultObligationsSettled({
            vault: _vault,
            rebalanced: valueToRebalance,
            transferredToLido: valueToTransferToLido,
            unsettledRedemptions: unsettledRedemptions,
            unsettledLidoFees: unsettledLidoFees,
            settledLidoFees: _obligations.settledLidoFees
        });
    }

    function _decreaseRedemptions(address _vault, uint256 _ether) internal {
        VaultObligations storage obligations = _vaultObligations(_vault);

        if (obligations.redemptions > 0) {
            uint256 decrease = Math256.min(obligations.redemptions, _ether);
            if (decrease > 0) {
                obligations.redemptions -= uint128(decrease);
                emit RedemptionsUpdated(_vault, obligations.redemptions);
            }
        }
    }

    function _totalUnsettledObligations(VaultObligations storage _obligations) internal view returns (uint256) {
        return _obligations.unsettledLidoFees + _obligations.redemptions;
    }

    function _checkAndUpdateBeaconChainDepositsPause(
        address _vault,
        VaultConnection storage _connection,
        VaultRecord storage _record
    ) internal {
        IStakingVault vault_ = IStakingVault(_vault);
        bool isHealthy = _isVaultHealthy(_connection, _record);
        bool isBeaconDepositsPaused = vault_.beaconChainDepositsPaused();

        if (_totalUnsettledObligations(_vaultObligations(_vault)) >= UNSETTLED_THRESHOLD || !isHealthy) {
            if (!isBeaconDepositsPaused) vault_.pauseBeaconChainDeposits();
        } else if (!_connection.isBeaconDepositsManuallyPaused) {
            if (isBeaconDepositsPaused) vault_.resumeBeaconChainDeposits();
        }
    }

    /// @return the amount of ether that can be instantly withdrawn from the staking vault
    /// @dev this amount already accounts locked value and unsettled obligations
    function _withdrawableValue(
        address _vault,
        VaultRecord storage _record
    ) internal view returns (uint256) {
        uint256 totalValue_ = _totalValue(_record);
        uint256 lockedPlusUnsettled = _record.locked + _totalUnsettledObligations(_vaultObligations(_vault));

        return Math256.min(
            _vault.balance,
            totalValue_ > lockedPlusUnsettled ? totalValue_ - lockedPlusUnsettled : 0
        );
    }

    function _storage() internal pure returns (Storage storage $) {
        assembly {
            $.slot := STORAGE_LOCATION
        }
    }

    function _vaultConnection(address _vault) internal view returns (VaultConnection storage) {
        return _storage().connections[_vault];
    }

    function _vaultRecord(address _vault) internal view returns (VaultRecord storage) {
        return _storage().records[_vault];
    }

    function _vaultObligations(address _vault) internal view returns (VaultObligations storage) {
        return _storage().obligations[_vault];
    }

    function _operatorGrid() internal view returns (OperatorGrid) {
        return OperatorGrid(LIDO_LOCATOR.operatorGrid());
    }

    function _lazyOracle() internal view returns (LazyOracle) {
        return LazyOracle(LIDO_LOCATOR.lazyOracle());
    }

    function _predepositGuarantee() internal view returns (IPredepositGuarantee) {
        return IPredepositGuarantee(LIDO_LOCATOR.predepositGuarantee());
    }

    function _hashConsensus() internal view returns (IHashConsensus) {
        return IAccountingOracle(LIDO_LOCATOR.accountingOracle()).getConsensusContract();
    }

    function _getSharesByPooledEth(uint256 _ether) internal view returns (uint256) {
        return LIDO.getSharesByPooledEth(_ether);
    }

    function _getPooledEthBySharesRoundUp(uint256 _shares) internal view returns (uint256) {
        return LIDO.getPooledEthBySharesRoundUp(_shares);
    }

    function _nodeOperator(address _vault) internal view returns (address) {
        return IStakingVault(_vault).nodeOperator();
    }

    function _requireNotZero(uint256 _value) internal pure {
        if (_value == 0) revert ZeroArgument();
    }

    function _requireNotZero(address _address) internal pure {
        if (_address == address(0)) revert ZeroAddress();
    }

    function _requireSender(address _sender) internal view {
        if (msg.sender != _sender) revert NotAuthorized();
    }

    function _requireLessThanBP(uint256 _valueBP, uint256 _maxValueBP) internal pure {
        if (_valueBP > _maxValueBP) revert InvalidBasisPoints(_valueBP, _maxValueBP);
    }

    function _requireSaneShareLimit(uint256 _shareLimit) internal view {
        uint256 maxSaneShareLimit = (LIDO.getTotalShares() * MAX_RELATIVE_SHARE_LIMIT_BP) / TOTAL_BASIS_POINTS;
        if (_shareLimit > maxSaneShareLimit) revert ShareLimitTooHigh(_shareLimit, maxSaneShareLimit);
    }

    function _requireConnected(VaultConnection storage _connection, address _vault) internal view {
        if (_connection.vaultIndex == 0) revert NotConnectedToHub(_vault);
    }

    function _requireFreshReport(address _vault, VaultRecord storage _record) internal view {
        if (!_isReportFresh(_record)) revert VaultReportStale(_vault);
    }

    // -----------------------------
    //           EVENTS
    // -----------------------------

    event AllowedCodehashUpdated(bytes32 indexed codehash, bool allowed);

    event VaultConnected(
        address indexed vault,
        uint256 shareLimit,
        uint256 reserveRatioBP,
        uint256 forcedRebalanceThresholdBP,
        uint256 infraFeeBP,
        uint256 liquidityFeeBP,
        uint256 reservationFeeBP
    );

    event VaultConnectionUpdated(
        address indexed vault,
        uint256 shareLimit,
        uint256 reserveRatioBP,
        uint256 forcedRebalanceThresholdBP,
        uint256 infraFeeBP,
        uint256 liquidityFeeBP,
        uint256 reservationFeeBP
    );
    event VaultShareLimitUpdated(address indexed vault, uint256 newShareLimit);
    event VaultFeesUpdated(
        address indexed vault,
        uint256 preInfraFeeBP,
        uint256 preLiquidityFeeBP,
        uint256 preReservationFeeBP,
        uint256 infraFeeBP,
        uint256 liquidityFeeBP,
        uint256 reservationFeeBP
    );
    event VaultDisconnectInitiated(address indexed vault);
    event VaultDisconnectCompleted(address indexed vault);
    event VaultDisconnectAborted(address indexed vault, uint256 slashingReserve);
    event VaultReportApplied(
        address indexed vault,
        uint256 reportTimestamp,
        uint256 reportTotalValue,
        int256 reportInOutDelta,
        uint256 reportCumulativeLidoFees,
        uint256 reportLiabilityShares,
        uint256 reportSlashingReserve
    );

    event MintedSharesOnVault(address indexed vault, uint256 amountOfShares, uint256 lockedAmount);
    event BurnedSharesOnVault(address indexed vault, uint256 amountOfShares);
    event VaultRebalanced(address indexed vault, uint256 sharesBurned, uint256 etherWithdrawn);
    event VaultInOutDeltaUpdated(address indexed vault, int112 inOutDelta);
    event ForcedValidatorExitTriggered(address indexed vault, bytes pubkeys, address refundRecipient);

    /**
     * @notice Emitted when the manager is set
     * @param vault The address of the vault
     * @param newOwner The address of the new owner
     * @param oldOwner The address of the old owner
     */
    event VaultOwnershipTransferred(address indexed vault, address indexed newOwner, address indexed oldOwner);

    event LidoFeesUpdated(address indexed vault, uint256 unsettledLidoFees, uint256 settledLidoFees);
    event RedemptionsUpdated(address indexed vault, uint256 unsettledRedemptions);
    event RedemptionsNotSet(address indexed vault, uint256 redemptionsValue);
    event VaultObligationsSettled(
        address indexed vault,
        uint256 rebalanced,
        uint256 transferredToLido,
        uint256 unsettledRedemptions,
        uint256 unsettledLidoFees,
        uint256 settledLidoFees
    );

    // -----------------------------
    //           ERRORS
    // -----------------------------

    event BadDebtSocialized(address indexed vaultDonor, address indexed vaultAcceptor, uint256 badDebtShares);

    error ZeroBalance();

    /**
     * @notice Thrown when trying to withdraw more ether than the balance of `StakingVault`
     * @param balance Current balance
     */
    error InsufficientBalance(uint256 balance, uint256 expectedBalance);

    /**
     * @notice Thrown when trying to withdraw more than the unlocked amount
     * @param unlocked Current unlocked amount
     */
    error InsufficientUnlocked(uint256 unlocked, uint256 expectedUnlocked);

    /**
     * @notice Thrown when attempting to rebalance more ether than the current total value of the vault
     * @param totalValue Current total value of the vault
     * @param rebalanceAmount Amount attempting to rebalance
     */
    error RebalanceAmountExceedsTotalValue(uint256 totalValue, uint256 rebalanceAmount);
    error AlreadyHealthy(address vault);
    error VaultMintingCapacityExceeded(
        address vault,
        uint256 totalValue,
        uint256 liabilityShares,
        uint256 newRebalanceThresholdBP
    );
    error InsufficientSharesToBurn(address vault, uint256 amount);
    error ShareLimitExceeded(address vault, uint256 expectedSharesAfterMint, uint256 shareLimit);
    error AlreadyConnected(address vault, uint256 index);
    error NotConnectedToHub(address vault);
    error NotAuthorized();
    error ZeroAddress();
    error ZeroArgument();
    error InvalidBasisPoints(uint256 valueBP, uint256 maxValueBP);
    error ShareLimitTooHigh(uint256 shareLimit, uint256 maxShareLimit);
    error InsufficientValueToMint(address vault, uint256 maxLockableValue);
    error NoLiabilitySharesShouldBeLeft(address vault, uint256 liabilityShares);
    error CodehashNotAllowed(address vault, bytes32 codehash);
    error InvalidFees(address vault, uint256 newFees, uint256 oldFees);
    error VaultOssified(address vault);
    error VaultInsufficientBalance(address vault, uint256 currentBalance, uint256 expectedBalance);
    error VaultInsufficientWithdrawableValue(address vault, uint256 withdrawable, uint256 requested);
    error VaultReportStale(address vault);
    error PDGNotDepositor(address vault);
    error ZeroCodehash();
    error VaultHubNotPendingOwner(address vault);
    error UnhealthyVaultCannotDeposit(address vault);
    error VaultIsDisconnecting(address vault);
    error VaultHasUnsettledObligations(address vault, uint256 unsettledObligations, uint256 allowedUnsettled);
    error PartialValidatorWithdrawalNotAllowed();
    error ForcedValidatorExitNotAllowed();
    error NoBadDebtToSocialize(address vault, uint256 totalValueShares, uint256 liabilityShares);
    error NoBadDebtToInternalize(address vault, uint256 totalValueShares, uint256 liabilityShares);
    error SocializeIsLimitedByReserve(address vault, uint256 reserveShares, uint256 amountOfSharesToSocialize);
    error BadDebtSocializationNotAllowed();
}<|MERGE_RESOLUTION|>--- conflicted
+++ resolved
@@ -15,16 +15,13 @@
 import {OperatorGrid} from "./OperatorGrid.sol";
 import {LazyOracle} from "./LazyOracle.sol";
 
-<<<<<<< HEAD
 import {PausableUntilWithRoles} from "../utils/PausableUntilWithRoles.sol";
-import {RefSlotCache, IHashConsensus} from "./lib/RefSlotCache.sol";
+import {RefSlotCache} from "./lib/RefSlotCache.sol";
 
 interface IAccountingOracle {
     function getConsensusContract() external view returns (IHashConsensus);
 }
 
-=======
->>>>>>> 30a76cb4
 /// @notice VaultHub is a contract that manages StakingVaults connected to the Lido protocol
 /// It allows to connect and disconnect vaults, mint and burn stETH using vaults as collateral
 /// Also, it facilitates the individual per-vault reports from the lazy oracle to the vaults and charges Lido fees
@@ -204,17 +201,9 @@
     /// @param _locator Lido Locator contract
     /// @param _lido Lido stETH contract
     /// @param _maxRelativeShareLimitBP Maximum share limit relative to TVL in basis points
-<<<<<<< HEAD
-    constructor(ILidoLocator _locator, ILido _lido, uint256 _maxRelativeShareLimitBP) {
+    constructor(ILidoLocator _locator, ILido _lido, IHashConsensus _consensusContract, uint256 _maxRelativeShareLimitBP) {
         _requireNotZero(_maxRelativeShareLimitBP);
         _requireLessThanBP(_maxRelativeShareLimitBP, TOTAL_BASIS_POINTS);
-=======
-    constructor(ILidoLocator _locator, ILido _lido, IHashConsensus _consensusContract, uint256 _maxRelativeShareLimitBP) {
-        if (_maxRelativeShareLimitBP == 0) revert ZeroArgument();
-        if (_maxRelativeShareLimitBP > TOTAL_BASIS_POINTS) {
-            revert MaxRelativeShareLimitBPTooHigh(_maxRelativeShareLimitBP, TOTAL_BASIS_POINTS);
-        }
->>>>>>> 30a76cb4
 
         MAX_RELATIVE_SHARE_LIMIT_BP = _maxRelativeShareLimitBP;
 
@@ -1364,12 +1353,8 @@
         }
 
         if (valueToRebalance > 0) {
-<<<<<<< HEAD
-            _decreaseLiability(_vault, _record, _getSharesByPooledEth(valueToRebalance));
+            _decreaseLiability(_vault, _record, sharesToRebalance);
             _rebalanceEther(_vault, _record, valueToRebalance);
-=======
-            _rebalanceEther(_vault, _record, valueToRebalance, sharesToRebalance);
->>>>>>> 30a76cb4
         }
 
         if (valueToTransferToLido > 0) {
