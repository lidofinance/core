// SPDX-FileCopyrightText: 2025 Lido <info@lido.fi>
// SPDX-License-Identifier: GPL-3.0

// See contracts/COMPILERS.md
pragma solidity 0.8.25;

import {Math256} from "contracts/common/lib/Math256.sol";

import {ILidoLocator} from "contracts/common/interfaces/ILidoLocator.sol";
import {OperatorGrid} from "./OperatorGrid.sol";
import {IStakingVault} from "./interfaces/IStakingVault.sol";
import {ILido} from "../interfaces/ILido.sol";
import {PausableUntilWithRoles} from "../utils/PausableUntilWithRoles.sol";
import {LazyOracle} from "./LazyOracle.sol";
import {IStakingVault} from "./interfaces/IStakingVault.sol";
import {IPredepositGuarantee} from "./interfaces/IPredepositGuarantee.sol";

/// @notice VaultHub is a contract that manages StakingVaults connected to the Lido protocol
/// It allows to connect and disconnect vaults, mint and burn stETH using vaults as collateral
/// Also, it facilitates the individual per-vault reports from the lazy oracle to the vaults and charges Lido fees
/// @author folkyatina
contract VaultHub is PausableUntilWithRoles {

    // -----------------------------
    //           STORAGE STRUCTS
    // -----------------------------
    /// @custom:storage-location erc7201:VaultHub
    struct Storage {
        /// @notice vault proxy contract codehashes allowed for connecting
        mapping(bytes32 codehash => bool allowed) codehashes;
        /// @notice accounting records for each vault
        mapping(address vault => VaultRecord) records;
        /// @notice connection parameters for each vault
        mapping(address vault => VaultConnection) connections;
        /// @notice 1-based array of vaults connected to the hub. index 0 is reserved for not connected vaults
        address[] vaults;
    }

    struct VaultConnection {
        // ### 1st slot
        /// @notice address of the vault owner
        address owner;
        /// @notice maximum number of stETH shares that can be minted by vault owner
        uint96 shareLimit;
        // ### 2th slot
        /// @notice index of the vault in the list of vaults. Indexes is guaranteed to be stable only if there was no deletions.
        /// @dev vaultIndex is always greater than 0
        uint96 vaultIndex;
        /// @notice if true, vault is disconnected and fee is not accrued
        bool pendingDisconnect;
        /// @notice share of ether that is locked on the vault as an additional reserve
        /// e.g RR=30% means that for 1stETH minted 1/(1-0.3)=1.428571428571428571 ETH is locked on the vault
        uint16 reserveRatioBP;
        /// @notice if vault's reserve decreases to this threshold, it should be force rebalanced
        uint16 forcedRebalanceThresholdBP;
        /// @notice infra fee in basis points
        uint16 infraFeeBP;
        /// @notice liquidity fee in basis points
        uint16 liquidityFeeBP;
        /// @notice reservation fee in basis points
        uint16 reservationFeeBP;
    }

    struct VaultRecord {
        // ### 1st slot
        /// @notice latest report for the vault
        Report report;
        // ### 2nd slot
        /// @notice amount of ether that is locked from withdrawal on the vault
        uint128 locked;
        /// @notice liability shares of the vault
        uint96 liabilityShares;
        // ### 3rd slot
        /// @notice timestamp of the latest report
        uint64 reportTimestamp;
        /// @notice current inOutDelta of the vault (all deposits - all withdrawals)
        int128 inOutDelta;
        // 64 bits of gap
        // ### 4th slot
        /// @notice fee shares charged for the vault
        uint96 feeSharesCharged;
    }

    struct Report {
        /// @notice total value of the vault
        uint128 totalValue;
        /// @notice inOutDelta of the report
        int128 inOutDelta;
    }

    // -----------------------------
    //           CONSTANTS
    // -----------------------------

    // keccak256(abi.encode(uint256(keccak256("VaultHub")) - 1)) & ~bytes32(uint256(0xff))
    bytes32 private constant STORAGE_LOCATION = 0xb158a1a9015c52036ff69e7937a7bb424e82a8c4cbec5c5309994af06d825300;

    /// @notice role that allows to connect vaults to the hub
    bytes32 public constant VAULT_MASTER_ROLE = keccak256("vaults.VaultHub.VaultMasterRole");
    /// @notice role that allows to set allowed codehashes
    bytes32 public constant VAULT_CODEHASH_SET_ROLE = keccak256("vaults.VaultHub.VaultCodehashSetRole");
    /// @notice amount of ETH that is locked on the vault on connect and can be withdrawn on disconnect only
    uint256 public constant CONNECT_DEPOSIT = 1 ether;
    /// @notice The time delta for report freshness check
    uint256 public constant REPORT_FRESHNESS_DELTA = 2 days;

    /// @dev basis points base
    uint256 internal constant TOTAL_BASIS_POINTS = 100_00;
    /// @notice length of the validator pubkey in bytes
    uint256 internal constant PUBLIC_KEY_LENGTH = 48;

    /// @notice codehash of the account with no code
    bytes32 private constant EMPTY_CODEHASH = keccak256("");

    // -----------------------------
    //           IMMUTABLES
    // -----------------------------

    /// @notice limit for a single vault share limit relative to Lido TVL in basis points
    uint256 public immutable MAX_RELATIVE_SHARE_LIMIT_BP;

    ILido public immutable LIDO;
    ILidoLocator public immutable LIDO_LOCATOR;

    /// @param _locator Lido Locator contract
    /// @param _lido Lido stETH contract
    /// @param _maxRelativeShareLimitBP Maximum share limit relative to TVL in basis points
    constructor(ILidoLocator _locator, ILido _lido, uint256 _maxRelativeShareLimitBP) {
        if (_maxRelativeShareLimitBP == 0) revert ZeroArgument();
        if (_maxRelativeShareLimitBP > TOTAL_BASIS_POINTS) {
            revert MaxRelativeShareLimitBPTooHigh(_maxRelativeShareLimitBP, TOTAL_BASIS_POINTS);
        }

        MAX_RELATIVE_SHARE_LIMIT_BP = _maxRelativeShareLimitBP;

        LIDO_LOCATOR = _locator;
        LIDO = _lido;

        _disableInitializers();
    }

    /// @dev used to perform rebalance operations
    receive() external payable {}

    function initialize(address _admin) external initializer {
        if (_admin == address(0)) revert ZeroArgument();

        __AccessControlEnumerable_init();

        // the stone in the elevator. index 0 is reserved for not connected vaults
        _storage().vaults.push(address(0));

        _grantRole(DEFAULT_ADMIN_ROLE, _admin);
    }

    /// @notice returns the number of vaults connected to the hub
    /// @dev since index 0 is reserved for not connected vaults, it's always 1 less than the vaults array length
    function vaultsCount() external view returns (uint256) {
        return _storage().vaults.length - 1;
    }

    /// @notice returns the vault address by its index
    /// @param _index index of the vault in the 1-based list of vaults. possible range [1, vaultsCount()]
    /// @dev Indexes is guaranteed to be stable only in one transaction.
    function vaultByIndex(uint256 _index) external view returns (address) {
        if (_index == 0) revert ZeroIndex();
        return _storage().vaults[_index];
    }

    /// @return connection parameters struct for the given vault
    /// @dev it returns empty struct if the vault is not connected to the hub
    /// @dev it may return connection even if it's pending to be disconnected
    function vaultConnection(address _vault) external view returns (VaultConnection memory) {
        return _vaultConnection(_vault);
    }

    /// @return the accounting record struct for the given vault
    /// @dev it returns empty struct if the vault is not connected to the hub
    function vaultRecord(address _vault) external view returns (VaultRecord memory) {
        return _vaultRecord(_vault);
    }

    /// @return true if the vault is connected to the hub
    function isVaultConnected(address _vault) external view returns (bool) {
        return _vaultConnection(_vault).vaultIndex != 0;
    }

    /// @return total value of the vault (as of the latest report received)
    /// @dev returns 0 if the vault is not connected
    function totalValue(address _vault) external view returns (uint256) {
        return _totalValue(_vaultRecord(_vault));
    }

    /// @return liability shares of the vault
    /// @dev returns 0 if the vault is not connected
    function liabilityShares(address _vault) external view returns (uint256) {
        return _vaultRecord(_vault).liabilityShares;
    }

    /// @return locked amount of ether for the vault
    /// @dev returns 0 if the vault is not connected
    function locked(address _vault) external view returns (uint256) {
        return _vaultRecord(_vault).locked;
    }

    /// @return amount of ether that is part of the vault's total value and is not locked as a collateral
    /// @dev returns 0 if the vault is not connected
    function unlocked(address _vault) external view returns (uint256) {
        return _unlocked(_vaultRecord(_vault));
    }

    /// @return latest report for the vault
    /// @dev returns empty struct if the vault is not connected
    function latestReport(address _vault) external view returns (Report memory) {
        return _vaultRecord(_vault).report;
    }

    /// @return latest report timestamp for the vault
    /// @dev returns 0 if the vault is not connected
    function latestVaultReportTimestamp(address _vault) external view returns (uint64) {
        return _storage().records[_vault].reportTimestamp;
    }

    /// @return true if the report for the vault is fresh, false otherwise
    /// @dev returns false if the vault is not connected
    function isReportFresh(address _vault) external view returns (bool) {
        return _isReportFresh(_vaultRecord(_vault));
    }

    /// @notice checks if the vault is healthy by comparing its total value after applying forced rebalance threshold
    ///         against current liability shares
    /// @param _vault vault address
    /// @return true if vault is healthy, false otherwise
    /// @dev returns true if the vault is not connected
    function isVaultHealthy(address _vault) external view returns (bool) {
        return _isVaultHealthy(_vaultConnection(_vault), _vaultRecord(_vault));
    }

    /// @notice calculate ether amount to make the vault healthy using rebalance
    /// @param _vault vault address
    /// @return amount to rebalance or UINT256_MAX if it's impossible to make the vault healthy using rebalance
    /// @dev returns 0 if the vault is not connected
    function rebalanceShortfall(address _vault) external view returns (uint256) {
        return _rebalanceShortfall(_vaultConnection(_vault), _vaultRecord(_vault));
    }

    /// @notice Set if a vault proxy codehash is allowed to be connected to the hub
    /// @param _codehash vault proxy codehash
    /// @param _allowed true to add, false to remove
    function setAllowedCodehash(bytes32 _codehash, bool _allowed) external onlyRole(VAULT_CODEHASH_SET_ROLE) {
        if (_codehash == bytes32(0)) revert ZeroArgument();
        if (_codehash == EMPTY_CODEHASH) revert ZeroCodehash();

        _storage().codehashes[_codehash] = _allowed;

        emit AllowedCodehashUpdated(_codehash, _allowed);
    }

    /// @notice connects a vault to the hub in permissionless way, get limits from the Operator Grid
    /// @param _vault vault address
    /// @dev vault should have transferred ownership to the VaultHub contract
    function connectVault(address _vault) external whenResumed {
        if (_vault == address(0)) revert VaultZeroAddress();

        IStakingVault vault_ = IStakingVault(_vault);
        if (vault_.pendingOwner() != address(this)) revert VaultHubNotPendingOwner(_vault);
        if (vault_.isOssified()) revert VaultOssified(_vault);
        if (vault_.depositor() != LIDO_LOCATOR.predepositGuarantee()) revert PDGNotDepositor(_vault);

        (
            , // nodeOperatorInTier
            , // tierId
            uint256 shareLimit,
            uint256 reserveRatioBP,
            uint256 forcedRebalanceThresholdBP,
            uint256 infraFeeBP,
            uint256 liquidityFeeBP,
            uint256 reservationFeeBP
        ) = _operatorGrid().vaultInfo(_vault);

        _connectVault(_vault,
            shareLimit,
            reserveRatioBP,
            forcedRebalanceThresholdBP,
            infraFeeBP,
            liquidityFeeBP,
            reservationFeeBP
        );

        IStakingVault(_vault).acceptOwnership();

        emit VaultConnected({
            vault: _vault,
            shareLimit: shareLimit,
            reserveRatioBP: reserveRatioBP,
            forcedRebalanceThresholdBP: forcedRebalanceThresholdBP,
            infraFeeBP: infraFeeBP,
            liquidityFeeBP: liquidityFeeBP,
            reservationFeeBP: reservationFeeBP
        });
    }

    /// @notice updates share limit for the vault
    /// Setting share limit to zero actually pause the vault's ability to mint
    /// @param _vault vault address
    /// @param _shareLimit new share limit
    /// @dev msg.sender must have VAULT_MASTER_ROLE
    function updateShareLimit(address _vault, uint256 _shareLimit) external onlyRole(VAULT_MASTER_ROLE) {
        if (_vault == address(0)) revert ZeroArgument();
        if (_shareLimit > _maxSaneShareLimit()) revert ShareLimitTooHigh(_vault, _shareLimit, _maxSaneShareLimit());

        VaultConnection storage connection = _checkConnection(_vault);
        connection.shareLimit = uint96(_shareLimit);

        emit VaultShareLimitUpdated(_vault, _shareLimit);
    }

    /// @notice updates fees for the vault
    /// @param _vault vault address
    /// @param _infraFeeBP new infra fee in basis points
    /// @param _liquidityFeeBP new liquidity fee in basis points
    /// @param _reservationFeeBP new reservation fee in basis points
    /// @dev msg.sender must have VAULT_MASTER_ROLE
    function updateVaultFees(
        address _vault,
        uint256 _infraFeeBP,
        uint256 _liquidityFeeBP,
        uint256 _reservationFeeBP
    ) external onlyRole(VAULT_MASTER_ROLE) {
        if (_vault == address(0)) revert ZeroArgument();
        if (_infraFeeBP > TOTAL_BASIS_POINTS) revert InfraFeeTooHigh(_vault, _infraFeeBP, TOTAL_BASIS_POINTS);
        if (_liquidityFeeBP > TOTAL_BASIS_POINTS) revert LiquidityFeeTooHigh(_vault, _liquidityFeeBP, TOTAL_BASIS_POINTS);
        if (_reservationFeeBP > TOTAL_BASIS_POINTS) revert ReservationFeeTooHigh(_vault, _reservationFeeBP, TOTAL_BASIS_POINTS);

        VaultConnection storage connection = _checkConnection(_vault);
        connection.infraFeeBP = uint16(_infraFeeBP);
        connection.liquidityFeeBP = uint16(_liquidityFeeBP);
        connection.reservationFeeBP = uint16(_reservationFeeBP);

        emit VaultFeesUpdated(_vault, _infraFeeBP, _liquidityFeeBP, _reservationFeeBP);
    }

    /// @notice updates the vault's connection parameters
    /// @dev Reverts if the vault is not healthy as of latest report
    /// @param _vault vault address
    /// @param _shareLimit new share limit
    /// @param _reserveRatioBP new reserve ratio
    /// @param _forcedRebalanceThresholdBP new forced rebalance threshold
    /// @param _infraFeeBP new infra fee
    /// @param _liquidityFeeBP new liquidity fee
    /// @param _reservationFeeBP new reservation fee
    function updateConnection(
        address _vault,
        uint256 _shareLimit,
        uint256 _reserveRatioBP,
        uint256 _forcedRebalanceThresholdBP,
        uint256 _infraFeeBP,
        uint256 _liquidityFeeBP,
        uint256 _reservationFeeBP
    ) external {
        if (msg.sender != address(_operatorGrid())) revert NotAuthorized();
        if (_shareLimit > _maxSaneShareLimit()) revert ShareLimitTooHigh(_vault, _shareLimit, _maxSaneShareLimit());

        VaultConnection storage connection = _checkConnection(_vault);
        VaultRecord storage record = _vaultRecord(_vault);

        uint256 totalValue_ = _totalValue(record);
        uint256 liabilityShares_ = record.liabilityShares;

        if (_isThresholdBreached(totalValue_, liabilityShares_, _reserveRatioBP)) {
            revert VaultMintingCapacityExceeded(_vault, totalValue_, liabilityShares_, _reserveRatioBP);
        }

        connection.shareLimit = uint96(_shareLimit);
        connection.reserveRatioBP = uint16(_reserveRatioBP);
        connection.forcedRebalanceThresholdBP = uint16(_forcedRebalanceThresholdBP);
        connection.infraFeeBP = uint16(_infraFeeBP);
        connection.liquidityFeeBP = uint16(_liquidityFeeBP);
        connection.reservationFeeBP = uint16(_reservationFeeBP);

        emit VaultConnectionUpdated({
            vault: _vault,
            shareLimit: _shareLimit,
            reserveRatioBP: _reserveRatioBP,
            forcedRebalanceThresholdBP: _forcedRebalanceThresholdBP,
            infraFeeBP: _infraFeeBP,
            liquidityFeeBP: _liquidityFeeBP,
            reservationFeeBP: _reservationFeeBP
        });
    }

    /// @notice disconnect a vault from the hub
    /// @param _vault vault address
    /// @dev msg.sender must have VAULT_MASTER_ROLE
    /// @dev vault's `liabilityShares` should be zero
    function disconnect(address _vault) external onlyRole(VAULT_MASTER_ROLE) {
        _initiateDisconnection(_vault, _checkConnection(_vault), _vaultRecord(_vault));

        emit VaultDisconnectInitiated(_vault);
    }

    /// @notice update of the vault data by the lazy oracle report
    /// @param _vault the address of the vault
    /// @param _reportTimestamp the timestamp of the report
    /// @param _reportTotalValue the total value of the vault
    /// @param _reportInOutDelta the inOutDelta of the vault
    /// @param _reportFeeSharesCharged the feeSharesCharged of the vault
    /// @param _reportLiabilityShares the liabilityShares of the vault
    function applyVaultReport(
        address _vault,
        uint64 _reportTimestamp,
        uint256 _reportTotalValue,
        int256 _reportInOutDelta,
        uint256 _reportFeeSharesCharged,
        uint256 _reportLiabilityShares
    ) external whenResumed {
        if (msg.sender != address(_lazyOracle())) revert NotAuthorized();

        VaultConnection storage connection = _vaultConnection(_vault);
        VaultRecord storage record = _vaultRecord(_vault);

        // here we don't check the reported values but rely on the oracle to preserve vault indexes
        if (connection.pendingDisconnect) {
            IStakingVault(_vault).transferOwnership(connection.owner);
            // we rely on the oracle to preserve vault index
            _deleteVault(_vault, connection);

            emit VaultDisconnectCompleted(_vault);
        } else {
            uint256 currentFeeSharesCharged = record.feeSharesCharged;
            if (_reportFeeSharesCharged < currentFeeSharesCharged) {
                revert InvalidFees(_vault, _reportFeeSharesCharged, currentFeeSharesCharged);
            }
            record.liabilityShares += uint96(_reportFeeSharesCharged - currentFeeSharesCharged);
            record.feeSharesCharged = uint96(_reportFeeSharesCharged);

            uint256 newLiabilityShares = Math256.max(record.liabilityShares, _reportLiabilityShares);
            // locked ether can only be increased asynchronously once the oracle settled the new floor value
            // as of reference slot to prevent slashing upsides in between the report gathering and delivering
            uint256 lockedEther = Math256.max(
                _getPooledEthBySharesRoundUp(newLiabilityShares) * TOTAL_BASIS_POINTS
                    / (TOTAL_BASIS_POINTS - connection.reserveRatioBP),
                connection.pendingDisconnect ? 0 : CONNECT_DEPOSIT
            );

            record.report = Report(
                uint128(_reportTotalValue),
                int128(_reportInOutDelta)
            );
            record.reportTimestamp = _reportTimestamp;
            record.locked = uint128(lockedEther);

            IStakingVault vault_ = IStakingVault(_vault);
            if (!_isVaultHealthy(connection, record) && !vault_.beaconChainDepositsPaused()) {
                vault_.pauseBeaconChainDeposits();
            }

            emit VaultReportApplied({
                vault: _vault,
                reportTimestamp: _reportTimestamp,
                reportTotalValue: _reportTotalValue,
                reportInOutDelta: _reportInOutDelta,
                reportFeeSharesCharged: _reportFeeSharesCharged,
                reportLiabilityShares: _reportLiabilityShares
            });
        }
    }

    function mintVaultsTreasuryFeeShares(uint256 _amountOfShares) external {
        if (msg.sender != LIDO_LOCATOR.accounting()) revert NotAuthorized();

        LIDO.mintExternalShares(LIDO_LOCATOR.treasury(), _amountOfShares);
    }

    /// @notice transfer the ownership of the vault to a new owner
    /// without disconnecting it from the hub
    /// @param _vault vault address
    /// @param _newOwner new owner address
    /// @dev msg.sender should be vault's owner
    function transferVaultOwnership(address _vault, address _newOwner) external {
        if (_newOwner == address(0)) revert ZeroArgument();
        VaultConnection storage connection = _checkConnection(_vault);
        address oldOwner = connection.owner;

        if (oldOwner != msg.sender) revert NotAuthorized();

        connection.owner = _newOwner;

        emit VaultOwnershipTransferred({
            vault: _vault,
            newOwner: _newOwner,
            oldOwner: oldOwner
        });
    }

    /// @notice disconnects a vault from the hub
    /// @param _vault vault address
    /// @dev msg.sender should be vault's owner
    /// @dev vault's `liabilityShares` should be zero
    function voluntaryDisconnect(address _vault) external whenResumed {
        VaultConnection storage connection = _checkConnectionAndOwner(_vault);

        _initiateDisconnection(_vault, connection, _vaultRecord(_vault));

        emit VaultDisconnectInitiated(_vault);
    }

    /// @notice funds the vault passing ether as msg.value
    /// @param _vault vault address
    /// @dev msg.sender should be vault's owner
    function fund(address _vault) external payable whenResumed {
        _checkConnectionAndOwner(_vault);

        VaultRecord storage record = _vaultRecord(_vault);

        int128 inOutDelta_ = record.inOutDelta + int128(int256(msg.value));
        record.inOutDelta = inOutDelta_;

        emit VaultInOutDeltaUpdated(_vault, inOutDelta_);

        IStakingVault(_vault).fund{value: msg.value}();
    }

    /// @notice withdraws ether from the vault to the recipient address
    /// @param _vault vault address
    /// @param _recipient recipient address
    /// @param _ether amount of ether to withdraw
    /// @dev msg.sender should be vault's owner
    function withdraw(address _vault, address _recipient, uint256 _ether) external whenResumed {
        _checkConnectionAndOwner(_vault);

        VaultRecord storage record = _vaultRecord(_vault);
        if (!_isReportFresh(record)) revert VaultReportStale(_vault);

        uint256 unlocked_ = _unlocked(record);
        if (_ether > unlocked_) revert InsufficientUnlocked(unlocked_, _ether);

        _withdraw(_vault, record, _recipient, _ether);

        if (_totalValue(record) < record.locked) revert TotalValueBelowLockedAmount();
    }

    /// @notice Rebalances StakingVault by withdrawing ether to VaultHub
    /// @param _vault vault address
    /// @param _ether amount of ether to rebalance
    /// @dev msg.sender should be vault's owner
    function rebalance(address _vault, uint256 _ether) external whenResumed {
        if (_ether == 0) revert ZeroArgument();
        if (_ether > _vault.balance) revert InsufficientBalance(_vault.balance, _ether);
        _checkConnectionAndOwner(_vault);

        _rebalance(_vault, _vaultRecord(_vault), _ether);
    }

    /// @notice mint StETH shares backed by vault external balance to the receiver address
    /// @param _vault vault address
    /// @param _recipient address of the receiver
    /// @param _amountOfShares amount of stETH shares to mint
    function mintShares(address _vault, address _recipient, uint256 _amountOfShares) external whenResumed {
        if (_recipient == address(0)) revert ZeroArgument();
        if (_amountOfShares == 0) revert ZeroArgument();

        VaultConnection storage connection = _checkConnectionAndOwner(_vault);
        VaultRecord storage record = _vaultRecord(_vault);

        uint256 vaultSharesAfterMint = record.liabilityShares + _amountOfShares;
        if (vaultSharesAfterMint > connection.shareLimit) revert ShareLimitExceeded(_vault, connection.shareLimit);

        if (!_isReportFresh(record)) revert VaultReportStale(_vault);

        uint256 totalValue_ = _totalValue(record);
        uint256 maxMintableRatioBP = TOTAL_BASIS_POINTS - connection.reserveRatioBP;
        uint256 maxMintableEther = (totalValue_ * maxMintableRatioBP) / TOTAL_BASIS_POINTS;
        uint256 stETHAfterMint = _getPooledEthBySharesRoundUp(vaultSharesAfterMint);
        if (stETHAfterMint > maxMintableEther) {
            revert InsufficientTotalValueToMint(_vault, totalValue_);
        }

        // Calculate the minimum ETH that needs to be locked in the vault to maintain the reserve ratio
        uint256 etherToLock = (stETHAfterMint * TOTAL_BASIS_POINTS) / maxMintableRatioBP;

        if (etherToLock > record.locked) {
            record.locked = uint128(etherToLock);
        }

        record.liabilityShares = uint96(vaultSharesAfterMint);
        _operatorGrid().onMintedShares(_vault, _amountOfShares);
        LIDO.mintExternalShares(_recipient, _amountOfShares);

        emit MintedSharesOnVault(_vault, _amountOfShares, record.locked);
    }

    /// @notice burn steth shares from the balance of the VaultHub contract
    /// @param _vault vault address
    /// @param _amountOfShares amount of shares to burn
    /// @dev msg.sender should be vault's owner
    /// @dev this function is designed to be used by the smart contract, for EOA see `transferAndBurnShares`
    function burnShares(address _vault, uint256 _amountOfShares) public whenResumed {
        if (_amountOfShares == 0) revert ZeroArgument();
        _checkConnectionAndOwner(_vault);

        VaultRecord storage record = _vaultRecord(_vault);

        uint256 liabilityShares_ = record.liabilityShares;
        if (liabilityShares_ < _amountOfShares) revert InsufficientSharesToBurn(_vault, liabilityShares_);

        record.liabilityShares = uint96(liabilityShares_ - _amountOfShares);

        LIDO.burnExternalShares(_amountOfShares);
        _operatorGrid().onBurnedShares(_vault, _amountOfShares);

        emit BurnedSharesOnVault(_vault, _amountOfShares);
    }

    /// @notice separate burn function for EOA vault owners; requires vaultHub to be approved to transfer stETH
    /// @dev msg.sender should be vault's owner
    function transferAndBurnShares(address _vault, uint256 _amountOfShares) external {
        LIDO.transferSharesFrom(msg.sender, address(this), _amountOfShares);

        burnShares(_vault, _amountOfShares);
    }

    /// @notice pauses beacon chain deposits for the vault
    /// @param _vault vault address
    /// @dev msg.sender should be vault's owner
    function pauseBeaconChainDeposits(address _vault) external {
        _checkConnectionAndOwner(_vault);

        IStakingVault(_vault).pauseBeaconChainDeposits();
    }

    /// @notice resumes beacon chain deposits for the vault
    /// @param _vault vault address
    /// @dev msg.sender should be vault's owner
    function resumeBeaconChainDeposits(address _vault) external {
        VaultConnection storage connection = _checkConnectionAndOwner(_vault);
        if (!_isVaultHealthy(connection, _vaultRecord(_vault))) revert UnhealthyVaultCannotDeposit(_vault);

        IStakingVault(_vault).resumeBeaconChainDeposits();
    }

    /// @notice Emits a request event for the node operator to perform validator exit
    /// @param _vault vault address
    /// @param _pubkeys array of public keys of the validators to exit
    /// @dev msg.sender should be vault's owner
    function requestValidatorExit(address _vault, bytes calldata _pubkeys) external {
        _checkConnectionAndOwner(_vault);

        IStakingVault(_vault).requestValidatorExit(_pubkeys);
    }

    /// @notice Triggers validator withdrawals for the vault using EIP-7002
    /// @param _vault vault address
    /// @param _pubkeys array of public keys of the validators to exit
    /// @dev msg.sender should be vault's owner
    /// @dev partial withdrawals are not allowed when the vault is unhealthy
    function triggerValidatorWithdrawals(
        address _vault,
        bytes calldata _pubkeys,
        uint64[] calldata _amounts,
        address _refundRecipient
    ) external payable {
        VaultConnection storage connection = _checkConnectionAndOwner(_vault);
        VaultRecord storage record = _vaultRecord(_vault);

        // disallow partial validator withdrawals when the vault is unhealthy,
        // in order to prevent the vault owner from clogging the consensus layer withdrawal queue
        // front-running and delaying the forceful validator exits required for rebalancing the vault
        if (!_isVaultHealthy(connection, record)) {
            for (uint256 i = 0; i < _amounts.length; i++) {
                if (_amounts[i] > 0) revert PartialValidatorWithdrawalNotAllowed();
            }
        }

        IStakingVault(_vault).triggerValidatorWithdrawals{value: msg.value}(_pubkeys, _amounts, _refundRecipient);
    }

    /// @notice Triggers validator full withdrawals for the vault using EIP-7002 permissionlessly if the vault is unhealthy
    /// @param _vault address of the vault to exit validators from
    /// @param _pubkeys public keys of the validators to exit
    /// @param _refundRecipient address that will receive the refund for transaction costs
    /// @dev    When the vault becomes unhealthy, anyone can force its validators to exit the beacon chain
    ///         This returns the vault's deposited ETH back to vault's balance and allows to rebalance the vault
    function forceValidatorExit(address _vault, bytes calldata _pubkeys, address _refundRecipient) external payable {
        VaultConnection storage connection = _checkConnectionAndOwner(_vault);
        VaultRecord storage record = _vaultRecord(_vault);

        if (_isVaultHealthy(connection, record)) revert AlreadyHealthy(_vault);

        uint64[] memory amounts = new uint64[](0);

        IStakingVault(_vault).triggerValidatorWithdrawals{value: msg.value}(_pubkeys, amounts, _refundRecipient);

        emit ForcedValidatorExitTriggered(_vault, _pubkeys, _refundRecipient);
    }

    /// @notice Permissionless rebalance for unhealthy vaults
    /// @param _vault vault address
    /// @dev rebalance all available amount of ether until the vault is healthy
    function forceRebalance(address _vault) external {
        VaultConnection storage connection = _checkConnection(_vault);
        VaultRecord storage record = _vaultRecord(_vault);

        uint256 fullRebalanceAmount = _rebalanceShortfall(connection, record);
        if (fullRebalanceAmount == 0) revert AlreadyHealthy(_vault);

<<<<<<< HEAD
        OperatorGrid(LIDO_LOCATOR.operatorGrid()).resetVaultTier(_vault);

        emit VaultDisconnectInitiated(_vault);
=======
        // TODO: add some gas compensation here
        _rebalance(_vault, record, Math256.min(fullRebalanceAmount, _vault.balance));
>>>>>>> 8d79446f
    }

    /// @notice Proves that validators unknown to PDG have correct WC to participate in the vault
    /// @param _vault vault address
    /// @param _witness ValidatorWitness struct proving validator WC belonging to staking vault
    function proveUnknownValidatorToPDG(
        address _vault,
        IPredepositGuarantee.ValidatorWitness calldata _witness
    ) external {
        _checkConnectionAndOwner(_vault);

        IPredepositGuarantee(LIDO_LOCATOR.predepositGuarantee()).proveUnknownValidator(_witness, IStakingVault(_vault));
    }

    /// @notice Compensates disproven predeposit from PDG to the recipient
    /// @param _vault vault address
    /// @param _pubkey pubkey of the validator
    /// @param _recipient address to compensate the disproven validator predeposit to
    function compensateDisprovenPredepositFromPDG(
        address _vault,
        bytes calldata _pubkey,
        address _recipient
    ) external returns (uint256) {
        _checkConnectionAndOwner(_vault);

        return IPredepositGuarantee(LIDO_LOCATOR.predepositGuarantee()).compensateDisprovenPredeposit(_pubkey, _recipient);
    }

    function _connectVault(
        address _vault,
        uint256 _shareLimit,
        uint256 _reserveRatioBP,
        uint256 _forcedRebalanceThresholdBP,
        uint256 _infraFeeBP,
        uint256 _liquidityFeeBP,
        uint256 _reservationFeeBP
    ) internal {
        if (_shareLimit > _maxSaneShareLimit()) revert ShareLimitTooHigh(_vault, _shareLimit, _maxSaneShareLimit());
        if (_reserveRatioBP == 0) revert ZeroArgument();
        if (_reserveRatioBP > TOTAL_BASIS_POINTS) revert ReserveRatioTooHigh(_vault, _reserveRatioBP, TOTAL_BASIS_POINTS);
        if (_forcedRebalanceThresholdBP == 0) revert ZeroArgument();
        if (_forcedRebalanceThresholdBP > _reserveRatioBP) {
            revert ForcedRebalanceThresholdTooHigh(_vault, _forcedRebalanceThresholdBP, _reserveRatioBP);
        }
        if (_infraFeeBP > TOTAL_BASIS_POINTS) revert InfraFeeTooHigh(_vault, _infraFeeBP, TOTAL_BASIS_POINTS);
        if (_liquidityFeeBP > TOTAL_BASIS_POINTS) revert LiquidityFeeTooHigh(_vault, _liquidityFeeBP, TOTAL_BASIS_POINTS);
        if (_reservationFeeBP > TOTAL_BASIS_POINTS) revert ReservationFeeTooHigh(_vault, _reservationFeeBP, TOTAL_BASIS_POINTS);

        VaultConnection memory connection = _vaultConnection(_vault);
        if (connection.pendingDisconnect) revert VaultIsDisconnecting(_vault);
        if (connection.vaultIndex != 0) revert AlreadyConnected(_vault, connection.vaultIndex);

        bytes32 codehash = address(_vault).codehash;
        if (!_storage().codehashes[codehash]) revert CodehashNotAllowed(_vault, codehash);

        uint256 vaultBalance = _vault.balance;
        if (vaultBalance < CONNECT_DEPOSIT) revert VaultInsufficientBalance(_vault, vaultBalance, CONNECT_DEPOSIT);

        // Connecting a new vault with totalValue == balance
        Report memory report = Report({
            totalValue: uint128(vaultBalance),
            inOutDelta: int128(int256(vaultBalance))
        });

        VaultRecord memory record = VaultRecord({
            report: report,
            locked: uint128(CONNECT_DEPOSIT),
            liabilityShares: 0,
            reportTimestamp: _lazyOracle().latestReportTimestamp(),
            inOutDelta: report.inOutDelta,
            feeSharesCharged: uint96(0)
        });

        connection = VaultConnection({
            owner: IStakingVault(_vault).owner(),
            shareLimit: uint96(_shareLimit),
            vaultIndex: uint96(_storage().vaults.length),
            pendingDisconnect: false,
            reserveRatioBP: uint16(_reserveRatioBP),
            forcedRebalanceThresholdBP: uint16(_forcedRebalanceThresholdBP),
            infraFeeBP: uint16(_infraFeeBP),
            liquidityFeeBP: uint16(_liquidityFeeBP),
            reservationFeeBP: uint16(_reservationFeeBP)
        });

        _addVault(_vault, connection, record);
    }

    function _initiateDisconnection(
        address _vault,
        VaultConnection storage _connection,
        VaultRecord storage _record
    ) internal {
        uint256 liabilityShares_ = _record.liabilityShares;
        if (liabilityShares_ > 0) {
            revert NoLiabilitySharesShouldBeLeft(_vault, liabilityShares_);
        }

        _connection.pendingDisconnect = true;
    }

    function _rebalance(address _vault, VaultRecord storage _record, uint256 _ether) internal {
        uint256 totalValue_ = _totalValue(_record);
        if (_ether > totalValue_) revert RebalanceAmountExceedsTotalValue(totalValue_, _ether);

        uint256 sharesToBurn = LIDO.getSharesByPooledEth(_ether);
        uint256 liabilityShares_ = _record.liabilityShares;
        if (liabilityShares_ < sharesToBurn) revert InsufficientSharesToBurn(_vault, liabilityShares_);

        _record.liabilityShares = uint96(liabilityShares_ - sharesToBurn);
        _withdraw(_vault, _record, address(this), _ether);
        LIDO.rebalanceExternalEtherToInternal{value: _ether}();

        emit VaultRebalanced(_vault, sharesToBurn, _ether);
    }

    function _withdraw(
        address _vault,
        VaultRecord storage _record,
        address _recipient,
        uint256 _amount
    ) internal {
        int128 inOutDelta_ = _record.inOutDelta - int128(int256(_amount));
        _record.inOutDelta = inOutDelta_;

        IStakingVault(_vault).withdraw(_recipient, _amount);

        emit VaultInOutDeltaUpdated(_vault, inOutDelta_);
    }

    function _rebalanceShortfall(
        VaultConnection storage _connection,
        VaultRecord storage _record
    ) internal view returns (uint256) {
        uint256 totalValue_ = _totalValue(_record);
        uint256 liabilityShares_ = _record.liabilityShares;

        bool isHealthy = !_isThresholdBreached(
            totalValue_,
            liabilityShares_,
            _connection.forcedRebalanceThresholdBP
        );

        // Health vault do not need to rebalance
        if (isHealthy) {
            return 0;
        }

        uint256 liabilityStETH = _getPooledEthBySharesRoundUp(liabilityShares_);
        uint256 reserveRatioBP = _connection.reserveRatioBP;
        uint256 maxMintableRatio = (TOTAL_BASIS_POINTS - reserveRatioBP);

        // Impossible to rebalance a vault with deficit
        if (liabilityStETH >= totalValue_) {
            // return MAX_UINT_256
            return type(uint256).max;
        }

        // Solve the equation for X:

        // LS - liabilityStETH, TV - totalValue, MR - maxMintableRatio, 100 - TOTAL_BASIS_POINTS, RR - reserveRatio

        // X - amount of ETH that should be withdrawn (TV - X) and used to repay the debt (LS - X)
        // to reduce the LS/TV ratio back to MR

        // (LS - X) / (TV - X) = MR / 100
        // (LS - X) * 100 = (TV - X) * MR
        // LS * 100 - X * 100 = TV * MR - X * MR
        // X * MR - X * 100 = TV * MR - LS * 100
        // X * (MR - 100) = TV * MR - LS * 100
        // X = (TV * MR - LS * 100) / (MR - 100)
        // X = (LS * 100 - TV * MR) / (100 - MR)
        // RR = 100 - MR
        // X = (LS * 100 - TV * MR) / RR

        return (liabilityStETH * TOTAL_BASIS_POINTS - totalValue_ * maxMintableRatio) / reserveRatioBP;
    }

    /// @dev check if the share limit is within the upper bound set by MAX_RELATIVE_SHARE_LIMIT_BP
    function _maxSaneShareLimit() internal view returns (uint256) {
        return (LIDO.getTotalShares() * MAX_RELATIVE_SHARE_LIMIT_BP) / TOTAL_BASIS_POINTS;
    }

    function _unlocked(VaultRecord storage _record) internal view returns (uint256) {
        uint256 totalValue_ = _totalValue(_record);
        uint256 locked_ = _record.locked;

        if (locked_ > totalValue_) return 0;

        return totalValue_ - locked_;
    }

    function _totalValue(VaultRecord storage _record) internal view returns (uint256) {
        Report memory report = _record.report;
        return uint256(int256(uint256(report.totalValue)) + _record.inOutDelta - report.inOutDelta);
    }

    function _isReportFresh(VaultRecord storage _record) internal view returns (bool) {
        uint256 latestReportTimestamp = _lazyOracle().latestReportTimestamp();
        return
            // check if AccountingOracle brought fresh report
            latestReportTimestamp == _record.reportTimestamp &&
            // if Accounting Oracle stop bringing the report, last report is fresh for 2 days
            block.timestamp - latestReportTimestamp < REPORT_FRESHNESS_DELTA;
    }

    function _isVaultHealthy(
        VaultConnection storage _connection,
        VaultRecord storage _record
    ) internal view returns (bool) {
        return !_isThresholdBreached(
            _totalValue(_record),
            _record.liabilityShares,
            _connection.forcedRebalanceThresholdBP
        );
    }

    /// @dev Returns true if the vault liability breached the given threshold (inverted)
    function _isThresholdBreached(
        uint256 _vaultTotalValue,
        uint256 _vaultLiabilityShares,
        uint256 _thresholdBP
    ) internal view returns (bool) {
        return _getPooledEthBySharesRoundUp(_vaultLiabilityShares) >
            _vaultTotalValue * (TOTAL_BASIS_POINTS - _thresholdBP) / TOTAL_BASIS_POINTS;
    }

    function _addVault(address _vault, VaultConnection memory _connection, VaultRecord memory _record) internal {
        Storage storage $ = _storage();
        $.vaults.push(_vault);

        $.connections[_vault] = _connection;
        $.records[_vault] = _record;
    }

    function _deleteVault(address _vault, VaultConnection storage _connection) internal {
        Storage storage $ = _storage();
        uint96 vaultIndex = _connection.vaultIndex;

        address lastVault = $.vaults[$.vaults.length - 1];
        $.connections[lastVault].vaultIndex = vaultIndex;
        $.vaults[vaultIndex] = lastVault;
        $.vaults.pop();

        delete $.connections[_vault];
        delete $.records[_vault];
    }

    function _checkConnectionAndOwner(address _vault) internal view returns (VaultConnection storage connection) {
        connection = _checkConnection(_vault);
        if (msg.sender != connection.owner) revert NotAuthorized();
    }

    function _checkConnection(address _vault) internal view returns (VaultConnection storage) {
        if (_vault == address(0)) revert VaultZeroAddress();

        VaultConnection storage connection = _vaultConnection(_vault);

        if (connection.vaultIndex == 0) revert NotConnectedToHub(_vault);
        if (connection.pendingDisconnect) revert VaultIsDisconnecting(_vault);

        return connection;
    }

    function _storage() internal pure returns (Storage storage $) {
        assembly {
            $.slot := STORAGE_LOCATION
        }
    }

    function _vaultConnection(address _vault) internal view returns (VaultConnection storage) {
        return _storage().connections[_vault];
    }

    function _vaultRecord(address _vault) internal view returns (VaultRecord storage) {
        return _storage().records[_vault];
    }

    function _operatorGrid() internal view returns (OperatorGrid) {
        return OperatorGrid(LIDO_LOCATOR.operatorGrid());
    }

    function _lazyOracle() internal view returns (LazyOracle) {
        return LazyOracle(LIDO_LOCATOR.lazyOracle());
    }

    function _getPooledEthBySharesRoundUp(uint256 _shares) internal view returns (uint256) {
        return LIDO.getPooledEthBySharesRoundUp(_shares);
    }

    event AllowedCodehashUpdated(bytes32 indexed codehash, bool allowed);

    event VaultConnected(
        address indexed vault,
        uint256 shareLimit,
        uint256 reserveRatioBP,
        uint256 forcedRebalanceThresholdBP,
        uint256 infraFeeBP,
        uint256 liquidityFeeBP,
        uint256 reservationFeeBP
    );

    event VaultConnectionUpdated(
        address indexed vault,
        uint256 shareLimit,
        uint256 reserveRatioBP,
        uint256 forcedRebalanceThresholdBP,
        uint256 infraFeeBP,
        uint256 liquidityFeeBP,
        uint256 reservationFeeBP
    );
    event VaultShareLimitUpdated(address indexed vault, uint256 newShareLimit);
    event VaultFeesUpdated(address indexed vault, uint256 infraFeeBP, uint256 liquidityFeeBP, uint256 reservationFeeBP);
    event VaultDisconnectInitiated(address indexed vault);
    event VaultDisconnectCompleted(address indexed vault);
    event VaultReportApplied(
        address indexed vault,
        uint256 reportTimestamp,
        uint256 reportTotalValue,
        int256 reportInOutDelta,
        uint256 reportFeeSharesCharged,
        uint256 reportLiabilityShares
    );

    event MintedSharesOnVault(address indexed vault, uint256 amountOfShares, uint256 lockedAmount);
    event BurnedSharesOnVault(address indexed vault, uint256 amountOfShares);
    event VaultRebalanced(address indexed vault, uint256 sharesBurned, uint256 etherWithdrawn);
    event VaultInOutDeltaUpdated(address indexed vault, int128 inOutDelta);
    event ForcedValidatorExitTriggered(address indexed vault, bytes pubkeys, address refundRecipient);

    /**
     * @notice Emitted when the manager is set
     * @param vault The address of the vault
     * @param newOwner The address of the new owner
     * @param oldOwner The address of the old owner
     */
    event VaultOwnershipTransferred(address indexed vault, address indexed newOwner, address indexed oldOwner);

    error ZeroIndex();

    /**
     * @notice Thrown when trying to withdraw more ether than the balance of `StakingVault`
     * @param balance Current balance
     */
    error InsufficientBalance(uint256 balance, uint256 expectedBalance);

    /**
     * @notice Thrown when trying to withdraw more than the unlocked amount
     * @param unlocked Current unlocked amount
     */
    error InsufficientUnlocked(uint256 unlocked, uint256 expectedUnlocked);

    error TotalValueBelowLockedAmount();

    /**
     * @notice Thrown when attempting to rebalance more ether than the current total value of the vault
     * @param totalValue Current total value of the vault
     * @param rebalanceAmount Amount attempting to rebalance
     */
    error RebalanceAmountExceedsTotalValue(uint256 totalValue, uint256 rebalanceAmount);
    error AlreadyHealthy(address vault);
    error VaultMintingCapacityExceeded(
        address vault,
        uint256 totalValue,
        uint256 liabilityShares,
        uint256 newRebalanceThresholdBP
    );
    error InsufficientSharesToBurn(address vault, uint256 amount);
    error ShareLimitExceeded(address vault, uint256 shareLimit);
    error AlreadyConnected(address vault, uint256 index);
    error NotConnectedToHub(address vault);
    error NotAuthorized();
    error VaultZeroAddress();
    error ZeroArgument();
    error ShareLimitTooHigh(address vault, uint256 shareLimit, uint256 maxShareLimit);
    error ReserveRatioTooHigh(address vault, uint256 reserveRatioBP, uint256 maxReserveRatioBP);
    error ForcedRebalanceThresholdTooHigh(
        address vault,
        uint256 forcedRebalanceThresholdBP,
        uint256 maxForcedRebalanceThresholdBP
    );
    error InfraFeeTooHigh(address vault, uint256 infraFeeBP, uint256 maxInfraFeeBP);
    error LiquidityFeeTooHigh(address vault, uint256 liquidityFeeBP, uint256 maxLiquidityFeeBP);
    error ReservationFeeTooHigh(address vault, uint256 reservationFeeBP, uint256 maxReservationFeeBP);
    error InsufficientTotalValueToMint(address vault, uint256 totalValue);
    error NoLiabilitySharesShouldBeLeft(address vault, uint256 liabilityShares);
    error CodehashNotAllowed(address vault, bytes32 codehash);
    error MaxRelativeShareLimitBPTooHigh(uint256 maxRelativeShareLimitBP, uint256 totalBasisPoints);
    error InvalidFees(address vault, uint256 newFees, uint256 oldFees);
    error VaultOssified(address vault);
    error VaultInsufficientBalance(address vault, uint256 currentBalance, uint256 expectedBalance);
    error VaultReportStale(address vault);
    error PDGNotDepositor(address vault);
    error ZeroCodehash();
    error VaultHubNotPendingOwner(address vault);
    error UnhealthyVaultCannotDeposit(address vault);
    error VaultIsDisconnecting(address vault);
    error PartialValidatorWithdrawalNotAllowed();
}<|MERGE_RESOLUTION|>--- conflicted
+++ resolved
@@ -704,14 +704,8 @@
         uint256 fullRebalanceAmount = _rebalanceShortfall(connection, record);
         if (fullRebalanceAmount == 0) revert AlreadyHealthy(_vault);
 
-<<<<<<< HEAD
-        OperatorGrid(LIDO_LOCATOR.operatorGrid()).resetVaultTier(_vault);
-
-        emit VaultDisconnectInitiated(_vault);
-=======
         // TODO: add some gas compensation here
         _rebalance(_vault, record, Math256.min(fullRebalanceAmount, _vault.balance));
->>>>>>> 8d79446f
     }
 
     /// @notice Proves that validators unknown to PDG have correct WC to participate in the vault
