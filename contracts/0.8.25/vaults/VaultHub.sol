// SPDX-FileCopyrightText: 2025 Lido <info@lido.fi>
// SPDX-License-Identifier: GPL-3.0

// See contracts/COMPILERS.md
pragma solidity 0.8.25;

import {Math256} from "contracts/common/lib/Math256.sol";
import {ILidoLocator} from "contracts/common/interfaces/ILidoLocator.sol";
import {ILido} from "contracts/common/interfaces/ILido.sol";
import {IHashConsensus} from "contracts/common/interfaces/IHashConsensus.sol";

import {IStakingVault} from "./interfaces/IStakingVault.sol";
import {IPredepositGuarantee} from "./interfaces/IPredepositGuarantee.sol";

import {OperatorGrid} from "./OperatorGrid.sol";
import {LazyOracle} from "./LazyOracle.sol";

import {PausableUntilWithRoles} from "../utils/PausableUntilWithRoles.sol";
import {RefSlotCache, DoubleRefSlotCache, DOUBLE_CACHE_LENGTH} from "./lib/RefSlotCache.sol";

/// @notice VaultHub is a contract that manages StakingVaults connected to the Lido protocol
/// It allows to connect and disconnect vaults, mint and burn stETH using vaults as collateral
/// Also, it facilitates the individual per-vault reports from the lazy oracle to the vaults and charges Lido fees
/// @author folkyatina
contract VaultHub is PausableUntilWithRoles {
    using RefSlotCache for RefSlotCache.Uint104WithCache;
    using DoubleRefSlotCache for DoubleRefSlotCache.Int104WithCache[DOUBLE_CACHE_LENGTH];

    // -----------------------------
    //           STORAGE STRUCTS
    // -----------------------------
    /// @custom:storage-location erc7201:VaultHub
    struct Storage {
        /// @notice vault proxy contract codehashes allowed for connecting
        mapping(bytes32 codehash => bool allowed) codehashes;
        /// @notice accounting records for each vault
        mapping(address vault => VaultRecord) records;
        /// @notice connection parameters for each vault
        mapping(address vault => VaultConnection) connections;
        /// @notice 1-based array of vaults connected to the hub. index 0 is reserved for not connected vaults
        address[] vaults;
        /// @notice amount of bad debt that was internalized from the vault to become the protocol loss
        RefSlotCache.Uint104WithCache badDebtToInternalize;
    }

    struct VaultConnection {
        // ### 1st slot
        /// @notice address of the vault owner
        address owner;
        /// @notice maximum number of stETH shares that can be minted by vault owner
        uint96 shareLimit;
        // ### 2nd slot
        /// @notice index of the vault in the list of vaults. Indexes is guaranteed to be stable only if there was no deletions.
        /// @dev vaultIndex is always greater than 0
        uint96 vaultIndex;
        /// @notice if true, vault is disconnected and fee is not accrued
        uint48 disconnectInitiatedTs;
        /// @notice share of ether that is locked on the vault as an additional reserve
        /// e.g RR=30% means that for 1stETH minted 1/(1-0.3)=1.428571428571428571 ETH is locked on the vault
        uint16 reserveRatioBP;
        /// @notice if vault's reserve decreases to this threshold, it should be force rebalanced
        uint16 forcedRebalanceThresholdBP;
        /// @notice infra fee in basis points
        uint16 infraFeeBP;
        /// @notice liquidity fee in basis points
        uint16 liquidityFeeBP;
        /// @notice reservation fee in basis points
        uint16 reservationFeeBP;
        /// @notice if true, vault owner manually paused the beacon chain deposits
        bool isBeaconDepositsManuallyPaused;
        /// 24 bits gap
    }

    struct VaultRecord {
        // ### 1st slot
        /// @notice latest report for the vault
        Report report;
        // ### 2nd slot
        /// @notice amount of ether that is locked from withdrawal on the vault
        /// consists of ether that back minted stETH plus reserve determined by reserve ratio and minimal reserve
        uint128 locked;
        /// @notice liability shares of the vault
        uint96 liabilityShares;
        // ### 3rd and 4th slots
        /// @notice inOutDelta of the vault (all deposits - all withdrawals)
        DoubleRefSlotCache.Int104WithCache[DOUBLE_CACHE_LENGTH] inOutDelta;
        // ### 5th slot
        /// @notice the minimal value that the reserve part of the locked can be
        uint128 minimalReserve;
        /// @notice amount of liability shares that are set as the Lido Core redemptions
        uint128 redemptionShares;
        // ### 6th slot
        /// @notice cumulative value for Lido fees that accrued on the vault
        uint128 cumulativeLidoFees;
        /// @notice cumulative value for Lido fees that were settled on the vault
        uint128 settledLidoFees;
    }

    struct Report {
        /// @notice total value of the vault
        uint104 totalValue;
        /// @notice inOutDelta of the report
        int104 inOutDelta;
        /// @notice timestamp (in seconds)
        uint48 timestamp;
    }

    // -----------------------------
    //           CONSTANTS
    // -----------------------------

    // keccak256(abi.encode(uint256(keccak256("VaultHub")) - 1)) & ~bytes32(uint256(0xff))
    bytes32 private constant STORAGE_LOCATION = 0xb158a1a9015c52036ff69e7937a7bb424e82a8c4cbec5c5309994af06d825300;

    /// @notice role that allows to connect vaults to the hub
    /// @dev 0x479bc4a51d27fbdc8e51b5b1ebd3dcd58bd229090980bff226f8930587e69ce3
    bytes32 public immutable VAULT_MASTER_ROLE = keccak256("vaults.VaultHub.VaultMasterRole");

    /// @notice role that allows to set allowed codehashes
    /// @dev 0x712bc47e8f21e3271b5614025535450b46e67d6db1aeb3b0b1a9b76e7eaa7568
    bytes32 public immutable VAULT_CODEHASH_SET_ROLE = keccak256("vaults.VaultHub.VaultCodehashSetRole");

    /// @notice role that allows to accrue Lido Core redemptions on the vault
    /// @dev 0x44f007e8cc2a08047a03d8d9c295057454942eb49ee3ced9c87e9b9406f21174
    bytes32 public immutable REDEMPTION_MASTER_ROLE = keccak256("vaults.VaultHub.RedemptionMasterRole");

    /// @notice role that allows to trigger validator exits under extreme conditions
    /// @dev 0x2159c5943234d9f3a7225b9a743ea06e4a0d0ba5ed82889e867759a8a9eb7883
    bytes32 public immutable VALIDATOR_EXIT_ROLE = keccak256("vaults.VaultHub.ValidatorExitRole");

    /// @notice role that allows to bail out vaults with bad debt
    /// @dev 0xa85bab4b576ca359fa6ae02ab8744b5c85c7e7ed4d7e0bca7b5b64580ac5d17d
    bytes32 public immutable BAD_DEBT_MASTER_ROLE = keccak256("vaults.VaultHub.BadDebtMasterRole");

    /// @notice amount of ETH that is locked on the vault on connect and can be withdrawn on disconnect only
    uint256 public constant CONNECT_DEPOSIT = 1 ether;

    /// @notice The time delta for report freshness check
    uint256 public constant REPORT_FRESHNESS_DELTA = 2 days;

    /// @dev basis points base
    uint256 internal immutable TOTAL_BASIS_POINTS = 100_00;
    /// @notice length of the validator pubkey in bytes
    uint256 internal immutable PUBLIC_KEY_LENGTH = 48;
    /// @dev max value for fees in basis points - it's about 650%
    uint256 internal immutable MAX_FEE_BP = type(uint16).max;
    /// @dev special value for `disconnectTimestamp` storage means the vault is not marked for disconnect
    uint48 internal immutable DISCONNECT_NOT_INITIATED = type(uint48).max;

    /// @notice codehash of the account with no code
    bytes32 private immutable EMPTY_CODEHASH = keccak256("");

    /// @notice minimum amount of ether that is required for the beacon chain deposit
    /// @dev used as a threshold for the beacon chain deposits pause
    uint256 internal immutable MIN_BEACON_DEPOSIT = 1 ether;

    // -----------------------------
    //           IMMUTABLES
    // -----------------------------

    /// @notice limit for a single vault share limit relative to Lido TVL in basis points
    uint256 public immutable MAX_RELATIVE_SHARE_LIMIT_BP;

    ILido public immutable LIDO;
    ILidoLocator public immutable LIDO_LOCATOR;
    IHashConsensus public immutable CONSENSUS_CONTRACT;

    /// @param _locator Lido Locator contract
    /// @param _lido Lido stETH contract
    /// @param _consensusContract Hash consensus contract
    /// @param _maxRelativeShareLimitBP Maximum share limit relative to TVL in basis points
    constructor(ILidoLocator _locator, ILido _lido, IHashConsensus _consensusContract, uint256 _maxRelativeShareLimitBP) {
        _requireNotZero(_maxRelativeShareLimitBP);
        _requireLessThanBP(_maxRelativeShareLimitBP, TOTAL_BASIS_POINTS);

        MAX_RELATIVE_SHARE_LIMIT_BP = _maxRelativeShareLimitBP;

        LIDO_LOCATOR = _locator;
        LIDO = _lido;
        CONSENSUS_CONTRACT = _consensusContract;

        _disableInitializers();
    }

    /// @dev used to perform rebalance operations
    receive() external payable {}

    /// @notice initialize the vault hub
    /// @param _admin default admin address
    function initialize(address _admin) external initializer {
        _requireNotZero(_admin);

        __AccessControlEnumerable_init();

        // the stone in the elevator. index 0 is reserved for not connected vaults
        _storage().vaults.push(address(0));

        _grantRole(DEFAULT_ADMIN_ROLE, _admin);
    }

    /// @notice returns the number of vaults connected to the hub
    /// @dev since index 0 is reserved for not connected vaults, it's always 1 less than the vaults array length
    function vaultsCount() external view returns (uint256) {
        return _storage().vaults.length - 1;
    }

    /// @notice returns the vault address by its index
    /// @param _index index of the vault in the 1-based list of vaults. possible range [1, vaultsCount()]
    /// @dev Indexes is guaranteed to be stable only in one transaction.
    function vaultByIndex(uint256 _index) external view returns (address) {
        _requireNotZero(_index);
        return _storage().vaults[_index];
    }

    /// @return connection parameters struct for the given vault
    /// @dev it returns empty struct if the vault is not connected to the hub
    /// @dev it may return connection even if it's pending to be disconnected
    function vaultConnection(address _vault) external view returns (VaultConnection memory) {
        return _vaultConnection(_vault);
    }

    /// @return the accounting record struct for the given vault
    /// @dev it returns empty struct if the vault is not connected to the hub
    function vaultRecord(address _vault) external view returns (VaultRecord memory) {
        return _vaultRecord(_vault);
    }

<<<<<<< HEAD
    /// @return the obligations struct for the given vault
    /// @dev returns empty struct if the vault is not connected to the hub
    function vaultObligations(address _vault) external view returns (VaultObligations memory) {
        return _vaultObligations(_vault);
    }

    /// @return true if the vault is connected to the hub or pending to be disconnected
=======
    /// @return true if the vault is connected to the hub
>>>>>>> 4df94200
    function isVaultConnected(address _vault) external view returns (bool) {
        return _vaultConnection(_vault).vaultIndex != 0;
    }

    /// @return true if vault is pending for disconnect, false if vault is connected or disconnected
    /// @dev disconnect can be performed by applying the report for the period when it was initiated
    function isPendingDisconnect(address vault) external view returns (bool) {
        return _isPendingDisconnect(_vaultConnection(vault));
    }

    /// @return total value of the vault
    /// @dev returns 0 if the vault is not connected
    function totalValue(address _vault) external view returns (uint256) {
        return _totalValue(_vaultRecord(_vault));
    }

    /// @return liability shares of the vault
    /// @dev returns 0 if the vault is not connected
    function liabilityShares(address _vault) external view returns (uint256) {
        return _vaultRecord(_vault).liabilityShares;
    }

    /// @return locked amount of ether for the vault
    /// @dev returns 0 if the vault is not connected
    function locked(address _vault) external view returns (uint256) {
        return _vaultRecord(_vault).locked;
    }

    /// @return the amount of ether that can be locked in the vault given the current total value
    /// @dev returns 0 if the vault is not connected
    function maxLockableValue(address _vault) external view returns (uint256) {
        return _totalValueWithoutUnsettledFees(_vaultRecord(_vault));
    }

    /// @return the amount of ether that can be instantly withdrawn from the staking vault
<<<<<<< HEAD
    /// @dev returns 0 if the vault is not connected
    function withdrawableValue(address _vault) external view returns (uint256) {
        return _withdrawableValue(_vault, _vaultConnection(_vault), _vaultRecord(_vault));
=======
    /// @dev returns 0 if the vault is not connected or disconnect pending
    function withdrawableValue(address _vault) external view returns (uint256) {
        if (_vaultConnection(_vault).pendingDisconnect) return 0;

        return _withdrawableValue(_vault, _vaultRecord(_vault));
>>>>>>> 4df94200
    }

    /// @return the amount of Lido fees that currently can be settled.
    ///         Even if vault's balance is sufficient to cover the fees, some amount may be blocked for redemptions,
    ///         locked ether, or some amount may be non-transferable to not to make the vault unhealthy
    /// @dev returns 0 if the vault is not connected
    function settleableLidoFeesValue(address _vault) external view returns (uint256) {
        return _settleableLidoFeesValue(_vault, _vaultRecord(_vault));
    }

    /// @return latest report for the vault
    /// @dev returns empty struct if the vault is not connected
    function latestReport(address _vault) external view returns (Report memory) {
        return _vaultRecord(_vault).report;
    }

    /// @return true if the report for the vault is fresh, false otherwise
    /// @dev returns false if the vault is not connected
    function isReportFresh(address _vault) external view returns (bool) {
        return _isReportFresh(_vaultRecord(_vault));
    }

    /// @notice checks if the vault is healthy by comparing its total value after applying forced rebalance threshold
    ///         against current liability shares
    /// @param _vault vault address
    /// @return true if vault is healthy, false otherwise
    /// @dev returns true if the vault is not connected
    function isVaultHealthy(address _vault) external view returns (bool) {
        return _isVaultHealthy(_vaultConnection(_vault), _vaultRecord(_vault));
    }

    /// @notice calculate shares amount to make the vault healthy using rebalance
    /// @param _vault vault address
    /// @return amount of shares to rebalance or UINT256_MAX if it's impossible to make the vault healthy using rebalance
    /// @dev returns 0 if the vault is not connected
    function rebalanceShortfallShares(address _vault) external view returns (uint256) {
        return _rebalanceShortfallShares(_vaultConnection(_vault), _vaultRecord(_vault));
    }

    /// @notice amount of bad debt to be internalized to become the protocol loss
    function badDebtToInternalizeAsOfLastRefSlot() external view returns (uint256) {
        return _storage().badDebtToInternalize.getValueForLastRefSlot(CONSENSUS_CONTRACT);
    }

    /// @notice Set if a vault proxy codehash is allowed to be connected to the hub
    /// @param _codehash vault proxy codehash
    /// @param _allowed true to add, false to remove
    /// @dev msg.sender must have VAULT_CODEHASH_SET_ROLE
    function setAllowedCodehash(bytes32 _codehash, bool _allowed) external onlyRole(VAULT_CODEHASH_SET_ROLE) {
        _requireNotZero(uint256(_codehash));
        if (_codehash == EMPTY_CODEHASH) revert ZeroCodehash();

        _storage().codehashes[_codehash] = _allowed;

        emit AllowedCodehashUpdated(_codehash, _allowed);
    }

    /// @notice connects a vault to the hub in permissionless way, get limits from the Operator Grid
    /// @param _vault vault address
    /// @dev vault should have transferred ownership to the VaultHub contract
    function connectVault(address _vault) external whenResumed {
        _requireNotZero(_vault);

        IStakingVault vault_ = IStakingVault(_vault);
        if (vault_.pendingOwner() != address(this)) revert VaultHubNotPendingOwner(_vault);
        if (vault_.isOssified()) revert VaultOssified(_vault);
        if (vault_.depositor() != address(_predepositGuarantee())) revert PDGNotDepositor(_vault);

        (
            , // nodeOperatorInTier
            , // tierId
            uint256 shareLimit,
            uint256 reserveRatioBP,
            uint256 forcedRebalanceThresholdBP,
            uint256 infraFeeBP,
            uint256 liquidityFeeBP,
            uint256 reservationFeeBP
        ) = _operatorGrid().vaultInfo(_vault);

        _connectVault(_vault,
            shareLimit,
            reserveRatioBP,
            forcedRebalanceThresholdBP,
            infraFeeBP,
            liquidityFeeBP,
            reservationFeeBP
        );

        IStakingVault(_vault).acceptOwnership();

        emit VaultConnected({
            vault: _vault,
            shareLimit: shareLimit,
            reserveRatioBP: reserveRatioBP,
            forcedRebalanceThresholdBP: forcedRebalanceThresholdBP,
            infraFeeBP: infraFeeBP,
            liquidityFeeBP: liquidityFeeBP,
            reservationFeeBP: reservationFeeBP
        });
    }

    /// @notice updates share limit for the vault
    /// Setting share limit to zero actually pause the vault's ability to mint
    /// @param _vault vault address
    /// @param _shareLimit new share limit
    /// @dev msg.sender must have VAULT_MASTER_ROLE
    function updateShareLimit(address _vault, uint256 _shareLimit) external onlyRole(VAULT_MASTER_ROLE) {
        _requireSaneShareLimit(_shareLimit);

        VaultConnection storage connection = _checkConnection(_vault);
        connection.shareLimit = uint96(_shareLimit);

        emit VaultShareLimitUpdated(_vault, _shareLimit);
    }

    /// @notice updates a redemption shares on the vault to force liability rebalance under extreme conditions
    /// @param _vault The address of the vault
    /// @param _liabilitySharesTarget maximum amount of liability shares that will be preserved, the rest will be
    ///                               marked as redemption shares
    function setLiabilitySharesTarget(address _vault, uint256 _liabilitySharesTarget) external onlyRole(REDEMPTION_MASTER_ROLE) {
        VaultConnection storage connection = _checkConnection(_vault);
        VaultRecord storage record = _vaultRecord(_vault);

        uint256 liabilityShares_ = record.liabilityShares;
        uint256 redemptionShares = liabilityShares_ > _liabilitySharesTarget ? liabilityShares_ - _liabilitySharesTarget : 0;
        record.redemptionShares = uint128(redemptionShares);

        _updateBeaconChainDepositsPause(_vault, record, connection);

        emit VaultRedemptionSharesUpdated(_vault, record.redemptionShares);
    }

    /// @notice updates fees for the vault
    /// @param _vault vault address
    /// @param _infraFeeBP new infra fee in basis points
    /// @param _liquidityFeeBP new liquidity fee in basis points
    /// @param _reservationFeeBP new reservation fee in basis points
    /// @dev msg.sender must have VAULT_MASTER_ROLE
    function updateVaultFees(
        address _vault,
        uint256 _infraFeeBP,
        uint256 _liquidityFeeBP,
        uint256 _reservationFeeBP
    ) external onlyRole(VAULT_MASTER_ROLE) {
        VaultConnection storage connection = _checkConnection(_vault);
        _updateVaultFees(_vault, connection, _infraFeeBP, _liquidityFeeBP, _reservationFeeBP);
    }

    /// @notice updates the vault's connection parameters
    /// @dev Reverts if the vault is not healthy as of latest report
    /// @param _vault vault address
    /// @param _shareLimit new share limit
    /// @param _reserveRatioBP new reserve ratio
    /// @param _forcedRebalanceThresholdBP new forced rebalance threshold
    /// @param _infraFeeBP new infra fee
    /// @param _liquidityFeeBP new liquidity fee
    /// @param _reservationFeeBP new reservation fee
    function updateConnection(
        address _vault,
        uint256 _shareLimit,
        uint256 _reserveRatioBP,
        uint256 _forcedRebalanceThresholdBP,
        uint256 _infraFeeBP,
        uint256 _liquidityFeeBP,
        uint256 _reservationFeeBP
    ) external {
        _requireSender(address(_operatorGrid()));
        _requireSaneShareLimit(_shareLimit);

        VaultConnection storage connection = _checkConnection(_vault);
        VaultRecord storage record = _vaultRecord(_vault);

        uint256 totalValue_ = _totalValue(record);
        uint256 liabilityShares_ = record.liabilityShares;

        if (_isThresholdBreached(totalValue_, liabilityShares_, _reserveRatioBP)) {
            revert VaultMintingCapacityExceeded(_vault, totalValue_, liabilityShares_, _reserveRatioBP);
        }

        connection.shareLimit = uint96(_shareLimit);
        connection.reserveRatioBP = uint16(_reserveRatioBP);
        connection.forcedRebalanceThresholdBP = uint16(_forcedRebalanceThresholdBP);
        _updateVaultFees(_vault, connection, _infraFeeBP, _liquidityFeeBP, _reservationFeeBP);

        emit VaultConnectionUpdated({
            vault: _vault,
            shareLimit: _shareLimit,
            reserveRatioBP: _reserveRatioBP,
            forcedRebalanceThresholdBP: _forcedRebalanceThresholdBP
        });
    }

    /// @notice disconnect a vault from the hub
    /// @param _vault vault address
    /// @dev msg.sender must have VAULT_MASTER_ROLE
    /// @dev vault's `liabilityShares` should be zero
    function disconnect(address _vault) external onlyRole(VAULT_MASTER_ROLE) {
        _initiateDisconnection(_vault, _checkConnection(_vault), _vaultRecord(_vault));

        emit VaultDisconnectInitiated(_vault);
    }

    /// @notice update of the vault data by the lazy oracle report
    /// @param _vault the address of the vault
    /// @param _reportTimestamp the timestamp of the report (last 32 bits of it)
    /// @param _reportTotalValue the total value of the vault
    /// @param _reportInOutDelta the inOutDelta of the vault
    /// @param _reportCumulativeLidoFees the cumulative Lido fees of the vault
    /// @param _reportLiabilityShares the liabilityShares of the vault
    /// @param _reportSlashingReserve the slashingReserve of the vault
    /// @dev NB: LazyOracle sanity checks already verify that the fee can only increase
    function applyVaultReport(
        address _vault,
        uint256 _reportTimestamp,
        uint256 _reportTotalValue,
        int256 _reportInOutDelta,
        uint256 _reportCumulativeLidoFees,
        uint256 _reportLiabilityShares,
        uint256 _reportSlashingReserve
    ) external whenResumed {
        _requireSender(address(_lazyOracle()));

        VaultConnection storage connection = _vaultConnection(_vault);
        _requireConnected(connection, _vault);

        VaultRecord storage record = _vaultRecord(_vault);

        if (connection.disconnectInitiatedTs <= _reportTimestamp) {
            if (_reportSlashingReserve == 0 && record.liabilityShares == 0) {
<<<<<<< HEAD
                record.locked = 0; // to be able to dig into connection deposit to pay fees
                _settleObligations(_vault, record, obligations, NO_UNSETTLED_ALLOWED);

=======
>>>>>>> 4df94200
                IStakingVault(_vault).transferOwnership(connection.owner);
                _deleteVault(_vault, connection);

                emit VaultDisconnectCompleted(_vault);
                return;
            } else {
                // we abort the disconnect process as there is a slashing conflict yet to be resolved
                connection.disconnectInitiatedTs = DISCONNECT_NOT_INITIATED;
                emit VaultDisconnectAborted(_vault, _reportSlashingReserve);
            }
        }

        _applyVaultReport(
            record,
            connection,
            _reportTimestamp,
            _reportTotalValue,
            _reportInOutDelta,
            _reportCumulativeLidoFees,
            _reportLiabilityShares,
            _reportSlashingReserve
        );

        emit VaultReportApplied({
            vault: _vault,
            reportTimestamp: _reportTimestamp,
            reportTotalValue: _reportTotalValue,
            reportInOutDelta: _reportInOutDelta,
            reportCumulativeLidoFees: _reportCumulativeLidoFees,
            reportLiabilityShares: _reportLiabilityShares,
            reportSlashingReserve: _reportSlashingReserve
        });

        _updateBeaconChainDepositsPause(_vault, record, connection);
    }

    /// @notice Transfer the bad debt from the donor vault to the acceptor vault
    /// @param _badDebtVault address of the vault that has the bad debt
    /// @param _vaultAcceptor address of the vault that will accept the bad debt
    /// @param _maxSharesToSocialize maximum amount of shares to socialize
    /// @dev msg.sender must have BAD_DEBT_MASTER_ROLE
    function socializeBadDebt(
        address _badDebtVault,
        address _vaultAcceptor,
        uint256 _maxSharesToSocialize
    ) external onlyRole(BAD_DEBT_MASTER_ROLE) {
        _requireNotZero(_badDebtVault);
        _requireNotZero(_vaultAcceptor);
        _requireNotZero(_maxSharesToSocialize);
        if (_nodeOperator(_vaultAcceptor) != _nodeOperator(_badDebtVault)) revert BadDebtSocializationNotAllowed();

        VaultConnection storage badDebtConnection = _vaultConnection(_badDebtVault);
        _requireConnected(badDebtConnection, _badDebtVault); // require connected but may be pending disconnect

        uint256 badDebtToSocialize = _writeOffBadDebt({
            _vault: _badDebtVault,
            _record: _vaultRecord(_badDebtVault),
            _maxSharesToWriteOff: _maxSharesToSocialize
        });

        VaultConnection storage connectionAcceptor = _vaultConnection(_vaultAcceptor);
        _requireConnected(connectionAcceptor, _vaultAcceptor);

        VaultRecord storage recordAcceptor = _vaultRecord(_vaultAcceptor);
        _increaseLiability({
            _vault: _vaultAcceptor,
            _record: recordAcceptor,
            _amountOfShares: badDebtToSocialize,
            _reserveRatioBP: connectionAcceptor.reserveRatioBP,
            _maxLockableValue: _totalValue(recordAcceptor) * TOTAL_BASIS_POINTS
                / (TOTAL_BASIS_POINTS - connectionAcceptor.reserveRatioBP),
            _shareLimit: type(uint256).max
        });

        emit BadDebtSocialized(_badDebtVault, _vaultAcceptor, badDebtToSocialize);
    }

    /// @notice Internalize the bad debt to the protocol
    /// @param _badDebtVault address of the vault that has the bad debt
    /// @param _maxSharesToInternalize maximum amount of shares to internalize
    /// @dev msg.sender must have BAD_DEBT_MASTER_ROLE
    function internalizeBadDebt(
        address _badDebtVault,
        uint256 _maxSharesToInternalize
    ) external onlyRole(BAD_DEBT_MASTER_ROLE) {
        _requireNotZero(_badDebtVault);
        _requireNotZero(_maxSharesToInternalize);

        VaultConnection storage badDebtConnection = _vaultConnection(_badDebtVault);
        _requireConnected(badDebtConnection, _badDebtVault);

        uint256 badDebtToInternalize = _writeOffBadDebt({
            _vault: _badDebtVault,
            _record: _vaultRecord(_badDebtVault),
            _maxSharesToWriteOff: _maxSharesToInternalize
        });

        // internalize the bad debt to the protocol
        _storage().badDebtToInternalize = _storage().badDebtToInternalize.withValueIncrease({
            _consensus: CONSENSUS_CONTRACT,
            _increment: uint104(badDebtToInternalize)
        });

        emit BadDebtWrittenOffToBeInternalized(_badDebtVault, badDebtToInternalize);
    }

    /// @notice Reset the internalized bad debt to zero
    /// @dev msg.sender must be the accounting contract
    function decreaseInternalizedBadDebt(uint256 _amountOfShares) external {
        _requireSender(LIDO_LOCATOR.accounting());

        // don't cache previous value, we don't need it for sure
        _storage().badDebtToInternalize.value -= uint104(_amountOfShares);
    }

    /// @notice transfer the ownership of the vault to a new owner without disconnecting it from the hub
    /// @param _vault vault address
    /// @param _newOwner new owner address
    /// @dev msg.sender should be vault's owner
    function transferVaultOwnership(address _vault, address _newOwner) external {
        _requireNotZero(_newOwner);
        VaultConnection storage connection = _checkConnection(_vault);
        address oldOwner = connection.owner;

        _requireSender(oldOwner);

        connection.owner = _newOwner;

        emit VaultOwnershipTransferred({
            vault: _vault,
            newOwner: _newOwner,
            oldOwner: oldOwner
        });
    }

    /// @notice disconnects a vault from the hub
    /// @param _vault vault address
    /// @dev msg.sender should be vault's owner
    /// @dev vault's `liabilityShares` should be zero
    function voluntaryDisconnect(address _vault) external whenResumed {
        VaultConnection storage connection = _checkConnectionAndOwner(_vault);
        VaultRecord storage record = _vaultRecord(_vault);

        _settleObligations(_vault, record, _vaultObligations(_vault), NO_UNSETTLED_ALLOWED);

        _initiateDisconnection(_vault, connection, record);

        emit VaultDisconnectInitiated(_vault);
    }

    /// @notice funds the vault passing ether as msg.value
    /// @param _vault vault address
    /// @dev msg.sender should be vault's owner
    function fund(address _vault) external payable whenResumed {
        _requireNotZero(_vault);
        VaultConnection storage connection = _vaultConnection(_vault);
        _requireConnected(connection, _vault);
        _requireSender(connection.owner);

        _updateInOutDelta(_vault, _vaultRecord(_vault), int104(int256(msg.value)));

        IStakingVault(_vault).fund{value: msg.value}();
    }

    /// @notice withdraws ether from the vault to the recipient address
    /// @param _vault vault address
    /// @param _recipient recipient address
    /// @param _ether amount of ether to withdraw
    /// @dev msg.sender should be vault's owner
    function withdraw(address _vault, address _recipient, uint256 _ether) external whenResumed {
        VaultConnection storage connection = _checkConnectionAndOwner(_vault);
        VaultRecord storage record = _vaultRecord(_vault);
        _requireFreshReport(_vault, record);

<<<<<<< HEAD
        uint256 withdrawable = _withdrawableValue(_vault, connection, record);
        if (_ether > withdrawable) revert AmountExceedsWithdrawableValue(_vault, withdrawable, _ether);
=======
        uint256 withdrawable = _withdrawableValue(_vault, record);
        if (_ether > withdrawable) revert AmountExceedsWithdrawableValue(withdrawable, _ether);
>>>>>>> 4df94200

        _withdraw(_vault, record, _recipient, _ether);
    }

    /// @notice Rebalances StakingVault by withdrawing ether to VaultHub
    /// @param _vault vault address
    /// @param _shares amount of shares to rebalance
    /// @dev msg.sender should be vault's owner
    function rebalance(address _vault, uint256 _shares) external whenResumed {
        _requireNotZero(_shares);
        _checkConnectionAndOwner(_vault);

        _rebalance(_vault, _vaultRecord(_vault), _shares);
    }

    /// @notice mint StETH shares backed by vault external balance to the receiver address
    /// @param _vault vault address
    /// @param _recipient address of the receiver
    /// @param _amountOfShares amount of stETH shares to mint
    function mintShares(address _vault, address _recipient, uint256 _amountOfShares) external whenResumed {
        _requireNotZero(_recipient);
        _requireNotZero(_amountOfShares);

        VaultConnection storage connection = _checkConnectionAndOwner(_vault);
        VaultRecord storage record = _vaultRecord(_vault);

        _requireFreshReport(_vault, record);

        _increaseLiability({
            _vault: _vault,
            _record: record,
            _amountOfShares: _amountOfShares,
            _reserveRatioBP: connection.reserveRatioBP,
            _maxLockableValue: _totalValueWithoutUnsettledFees(record),
            _shareLimit: connection.shareLimit
        });

        LIDO.mintExternalShares(_recipient, _amountOfShares);

        emit MintedSharesOnVault(_vault, _amountOfShares, record.locked);
    }

    /// @notice burn steth shares from the balance of the VaultHub contract
    /// @param _vault vault address
    /// @param _amountOfShares amount of shares to burn
    /// @dev msg.sender should be vault's owner
    /// @dev this function is designed to be used by the smart contract, for EOA see `transferAndBurnShares`
    function burnShares(address _vault, uint256 _amountOfShares) public whenResumed {
        _requireNotZero(_amountOfShares);
        _checkConnectionAndOwner(_vault);

        VaultRecord storage record = _vaultRecord(_vault);

        _decreaseLiability(_vault, record, _amountOfShares);

        LIDO.burnExternalShares(_amountOfShares);

        emit BurnedSharesOnVault(_vault, _amountOfShares);
    }

    /// @notice separate burn function for EOA vault owners; requires vaultHub to be approved to transfer stETH
    /// @param _vault vault address
    /// @param _amountOfShares amount of shares to transfer and burn
    /// @dev msg.sender should be vault's owner
    function transferAndBurnShares(address _vault, uint256 _amountOfShares) external {
        LIDO.transferSharesFrom(msg.sender, address(this), _amountOfShares);

        burnShares(_vault, _amountOfShares);
    }

    /// @notice pauses beacon chain deposits for the vault
    /// @param _vault vault address
    /// @dev msg.sender should be vault's owner
    function pauseBeaconChainDeposits(address _vault) external {
        VaultConnection storage connection = _checkConnectionAndOwner(_vault);
        if (connection.isBeaconDepositsManuallyPaused) revert ResumedExpected();

        connection.isBeaconDepositsManuallyPaused = true;
        emit BeaconChainDepositsPausedByOwner(_vault);

        _pauseBeaconChainDepositsIfNotAlready(IStakingVault(_vault));
    }

    /// @notice resumes beacon chain deposits for the vault
    /// @param _vault vault address
    /// @dev msg.sender should be vault's owner
    function resumeBeaconChainDeposits(address _vault) external {
        VaultConnection storage connection = _checkConnectionAndOwner(_vault);
        if (!connection.isBeaconDepositsManuallyPaused) revert PausedExpected();

        VaultRecord storage record = _vaultRecord(_vault);
        if (!_isVaultHealthy(connection, record)) revert UnhealthyVaultCannotDeposit(_vault);

        if (_hasInsufficientBalanceForRedemptions(_vault, record)) {
            revert RedemptionsTooHighCannotDeposit(_vault, _getPooledEthBySharesRoundUp(record.redemptionShares));
        }

        connection.isBeaconDepositsManuallyPaused = false;
        emit BeaconChainDepositsResumedByOwner(_vault);

        _resumeBeaconChainDepositsIfNotAlready(IStakingVault(_vault));
    }

    /// @notice Emits a request event for the node operator to perform validator exit
    /// @param _vault vault address
    /// @param _pubkeys array of public keys of the validators to exit
    /// @dev msg.sender should be vault's owner
    function requestValidatorExit(address _vault, bytes calldata _pubkeys) external {
        _checkConnectionAndOwner(_vault);

        IStakingVault(_vault).requestValidatorExit(_pubkeys);
    }

    /// @notice Triggers validator withdrawals for the vault using EIP-7002
    /// @param _vault vault address
    /// @param _pubkeys array of public keys of the validators to withdraw from
    /// @param _amountsInGwei array of amounts to withdraw from each validator (0 for full withdrawal)
    /// @param _refundRecipient address that will receive the refund for transaction costs
    /// @dev msg.sender should be vault's owner
    /// @dev in case of partial withdrawals, the report should be fresh
    function triggerValidatorWithdrawals(
        address _vault,
        bytes calldata _pubkeys,
        uint64[] calldata _amountsInGwei,
        address _refundRecipient
    ) external payable {
        VaultConnection storage connection = _checkConnectionAndOwner(_vault);
        VaultRecord storage record = _vaultRecord(_vault);

        uint256 minPartialAmountInGwei = type(uint256).max;
        for (uint256 i = 0; i < _amountsInGwei.length; i++) {
            if (_amountsInGwei[i] > 0 && _amountsInGwei[i] < minPartialAmountInGwei) {
                minPartialAmountInGwei = _amountsInGwei[i];
            }
        }

        if (minPartialAmountInGwei < type(uint256).max) {
            _requireFreshReport(_vault, record);

            /// @dev NB: Disallow partial withdrawals when the vault is unhealthy or has redemptions over the threshold
            ///          in order to prevent the vault owner from clogging the consensus layer withdrawal queue
            ///          front-running and delaying the forceful validator exits required for rebalancing the vault,
            ///          unless the requested amount of withdrawals is enough to recover the vault to healthy state and
            ///          settle redemptions
            if (!_isVaultHealthy(connection, record) || _hasInsufficientBalanceForRedemptions(_vault, record)) {
                uint256 vaultBalance = _vault.balance;
                uint256 sharesToCover = Math256.max(
                    _rebalanceShortfallShares(connection, record),
                    record.redemptionShares
                );

                if (sharesToCover == type(uint256).max) revert PartialValidatorWithdrawalNotAllowed();

                uint256 amountToCover = _getPooledEthBySharesRoundUp(sharesToCover);
                uint256 requiredAmountToCover = amountToCover > vaultBalance ? amountToCover - vaultBalance : 0;
                if (minPartialAmountInGwei * 1e9 < requiredAmountToCover) {
                    revert PartialValidatorWithdrawalNotAllowed();
                }
            }
        }

        _triggerValidatorWithdrawals(_vault, msg.value, _pubkeys, _amountsInGwei, _refundRecipient);
    }

    /// @notice Triggers validator full withdrawals for the vault using EIP-7002 permissionlessly if the vault is
    ///         unhealthy or has redemptions over the threshold
    /// @param _vault address of the vault to exit validators from
    /// @param _pubkeys array of public keys of the validators to exit
    /// @param _refundRecipient address that will receive the refund for transaction costs
    /// @dev    When the vault becomes unhealthy, trusted actor with the role can force its validators to exit the beacon chain
    ///         This returns the vault's deposited ETH back to vault's balance and allows to rebalance the vault
    function forceValidatorExit(
        address _vault,
        bytes calldata _pubkeys,
        address _refundRecipient
    ) external payable onlyRole(VALIDATOR_EXIT_ROLE) {
        VaultConnection storage connection = _checkConnection(_vault);
        VaultRecord storage record = _vaultRecord(_vault);
        _requireFreshReport(_vault, record);

        if (_isVaultHealthy(connection, record) && !_hasInsufficientBalanceForRedemptions(_vault, record)) {
            revert ForcedValidatorExitNotAllowed();
        }

        uint64[] memory amountsInGwei = new uint64[](0);
        _triggerValidatorWithdrawals(_vault, msg.value, _pubkeys, amountsInGwei, _refundRecipient);

        emit ForcedValidatorExitTriggered(_vault, _pubkeys, _refundRecipient);
    }

    /// @notice Permissionless rebalance for unhealthy vaults or vaults with redemptions
    /// @param _vault vault address
    /// @dev rebalance all available amount of ether until the vault is healthy and redemptions are paid
    function forceRebalance(address _vault) external {
        VaultConnection storage connection = _checkConnection(_vault);

        VaultRecord storage record = _vaultRecord(_vault);
        uint256 availableBalance = Math256.min(_vault.balance, _totalValue(record));
        if (availableBalance == 0) revert NoFundsForForceRebalance(_vault);

        _requireFreshReport(_vault, record);

        uint256 shortfallShares = _rebalanceShortfallShares(connection, record);
        uint256 sharesToRebalance = Math256.min(
            Math256.max(shortfallShares, record.redemptionShares),
            _getSharesByPooledEth(availableBalance)
        );

        if (sharesToRebalance == 0) revert NoReasonForForceRebalance(_vault);

        _rebalance(_vault, record, sharesToRebalance);
        _updateBeaconChainDepositsPause(_vault, record, connection);
    }

    /// @notice Permissionless payout of unsettled Lido fees to treasury
    /// @param _vault vault address
    function settleLidoFees(address _vault) external {
        VaultConnection storage connection = _checkConnection(_vault);
        VaultRecord storage record = _vaultRecord(_vault);
        _requireFreshReport(_vault, record);

        uint256 valueToTransfer = _settleableLidoFeesValue(_vault, record);
        if (valueToTransfer == 0) revert NothingToTransferToLido(_vault);

        uint256 settledLidoFees = record.settledLidoFees + valueToTransfer;
        record.settledLidoFees = uint128(settledLidoFees);

        _withdraw(_vault, record, LIDO_LOCATOR.treasury(), valueToTransfer);
        _updateBeaconChainDepositsPause(_vault, record, connection);

        emit LidoFeesSettled({
            vault: _vault,
            transferred: valueToTransfer,
            cumulativeLidoFees: record.cumulativeLidoFees,
            settledLidoFees: settledLidoFees
        });
    }

    /// @notice Proves that validators unknown to PDG have correct WC to participate in the vault
    /// @param _vault vault address
    /// @param _witness ValidatorWitness struct proving validator WC belonging to staking vault
    function proveUnknownValidatorToPDG(
        address _vault,
        IPredepositGuarantee.ValidatorWitness calldata _witness
    ) external {
        _checkConnectionAndOwner(_vault);

        _predepositGuarantee().proveUnknownValidator(_witness, IStakingVault(_vault));
    }

    function _connectVault(
        address _vault,
        uint256 _shareLimit,
        uint256 _reserveRatioBP,
        uint256 _forcedRebalanceThresholdBP,
        uint256 _infraFeeBP,
        uint256 _liquidityFeeBP,
        uint256 _reservationFeeBP
    ) internal {
        _requireSaneShareLimit(_shareLimit);

        VaultConnection memory connection = _vaultConnection(_vault);
        if (connection.vaultIndex != 0) revert AlreadyConnected(_vault, connection.vaultIndex);

        bytes32 codehash = address(_vault).codehash;
        if (!_storage().codehashes[codehash]) revert CodehashNotAllowed(_vault, codehash);

        uint256 vaultBalance = _vault.balance;
        if (vaultBalance < CONNECT_DEPOSIT) revert VaultInsufficientBalance(_vault, vaultBalance, CONNECT_DEPOSIT);

        // Connecting a new vault with totalValue == balance
        VaultRecord memory record = VaultRecord({
            report: Report({
                totalValue: uint104(vaultBalance),
                inOutDelta: int104(int256(vaultBalance)),
                timestamp: uint48(block.timestamp)
            }),
            locked: uint128(CONNECT_DEPOSIT),
            liabilityShares: 0,
            inOutDelta: DoubleRefSlotCache.InitializeInt104DoubleCache(int104(int256(vaultBalance))),
            minimalReserve: uint128(CONNECT_DEPOSIT),
            redemptionShares: 0,
            cumulativeLidoFees: 0,
            settledLidoFees: 0
        });

        connection = VaultConnection({
            owner: IStakingVault(_vault).owner(),
            shareLimit: uint96(_shareLimit),
            vaultIndex: uint96(_storage().vaults.length),
            disconnectInitiatedTs: DISCONNECT_NOT_INITIATED,
            reserveRatioBP: uint16(_reserveRatioBP),
            forcedRebalanceThresholdBP: uint16(_forcedRebalanceThresholdBP),
            infraFeeBP: uint16(_infraFeeBP),
            liquidityFeeBP: uint16(_liquidityFeeBP),
            reservationFeeBP: uint16(_reservationFeeBP),
            isBeaconDepositsManuallyPaused: false
        });

        _addVault(_vault, connection, record);
    }

    function _initiateDisconnection(
        address _vault,
        VaultConnection storage _connection,
        VaultRecord storage _record
    ) internal {
        _requireFreshReport(_vault, _record);
        uint256 liabilityShares_ = _record.liabilityShares;
        if (liabilityShares_ > 0) revert NoLiabilitySharesShouldBeLeft(_vault, liabilityShares_);

        uint256 unsettledLidoFees = _unsettledLidoFeesValue(_record);
        if (unsettledLidoFees > 0) {
            revert NoUnsettledLidoFeesShouldBeLeft(_vault, unsettledLidoFees);
        }

<<<<<<< HEAD
        _connection.disconnectInitiatedTs = uint48(block.timestamp);
=======
        // TODO: apply fixes from Alex's branch
        _record.locked = 0; // unlock the connection deposit to allow fees settlement
        _connection.pendingDisconnect = true;

        _operatorGrid().resetVaultTier(_vault);
>>>>>>> 4df94200
    }

    function _applyVaultReport(
        VaultRecord storage _record,
        VaultConnection storage _connection,
        uint256 _reportTimestamp,
        uint256 _reportTotalValue,
        int256 _reportInOutDelta,
        uint256 _reportCumulativeLidoFees,
        uint256 _reportLiabilityShares,
        uint256 _reportSlashingReserve
    ) internal {
        uint256 minimalReserve = Math256.max(CONNECT_DEPOSIT, _reportSlashingReserve);

        _record.cumulativeLidoFees = uint128(_reportCumulativeLidoFees);
        _record.minimalReserve = uint128(minimalReserve);
        _record.locked = uint128(_locked({
            _liabilityShares: Math256.max(_record.liabilityShares, _reportLiabilityShares), // better way to track liability?
            _minimalReserve: minimalReserve,
            _reserveRatioBP: _connection.reserveRatioBP
        }));
        _record.report = Report({
            totalValue: uint104(_reportTotalValue),
            inOutDelta: int104(_reportInOutDelta),
            timestamp: uint48(_reportTimestamp)
        });
    }

    function _rebalance(address _vault, VaultRecord storage _record, uint256 _shares) internal {
        uint256 valueToRebalance = _getPooledEthBySharesRoundUp(_shares);

        _decreaseLiability(_vault, _record, _shares);
        _withdraw(_vault, _record, address(this), valueToRebalance);
        _rebalanceExternalEtherToInternal(valueToRebalance);

        emit VaultRebalanced(_vault, _shares, valueToRebalance);
    }

    function _withdraw(
        address _vault,
        VaultRecord storage _record,
        address _recipient,
        uint256 _amount
    ) internal {
        uint256 totalValue_ = _totalValue(_record);
        if (_amount > totalValue_) revert WithdrawAmountExceedsTotalValue(totalValue_, _amount);

        _updateInOutDelta(_vault, _record, -int104(int256(_amount)));

        IStakingVault(_vault).withdraw(_recipient, _amount);
    }

    /// @dev Increases liabilityShares of the vault and updates the locked amount
    function _increaseLiability(
        address _vault,
        VaultRecord storage _record,
        uint256 _amountOfShares,
        uint256 _reserveRatioBP,
        uint256 _maxLockableValue,
        uint256 _shareLimit
    ) internal {
        uint256 sharesAfterMint = _record.liabilityShares + _amountOfShares;
        if (sharesAfterMint > _shareLimit) revert ShareLimitExceeded(_vault, sharesAfterMint, _shareLimit);

        // Calculate the minimum ETH that needs to be locked in the vault to maintain the reserve ratio
        uint256 etherToLock = _locked(sharesAfterMint, _record.minimalReserve, _reserveRatioBP);
        if (etherToLock > _maxLockableValue) {
            revert InsufficientValue(_vault, etherToLock, _maxLockableValue);
        }

        if (etherToLock > _record.locked) {
            _record.locked = uint128(etherToLock);
        }

        _record.liabilityShares = uint96(sharesAfterMint);

        _operatorGrid().onMintedShares(_vault, _amountOfShares);
    }

    function _decreaseLiability(address _vault, VaultRecord storage _record, uint256 _amountOfShares) internal {
        uint256 liabilityShares_ = _record.liabilityShares;
        if (liabilityShares_ < _amountOfShares) revert InsufficientSharesToBurn(_vault, liabilityShares_);

        _record.liabilityShares = uint96(liabilityShares_ - _amountOfShares);

        uint256 redemptionShares = _record.redemptionShares;
        if (_amountOfShares > 0 && redemptionShares > 0) {
            uint256 decreasedRedemptionShares = redemptionShares - Math256.min(redemptionShares, _amountOfShares);
            _record.redemptionShares = uint128(decreasedRedemptionShares);

            emit VaultRedemptionSharesUpdated(_vault, decreasedRedemptionShares);
        }

        _operatorGrid().onBurnedShares(_vault, _amountOfShares);
    }

    function _writeOffBadDebt(
        address _vault,
        VaultRecord storage _record,
        uint256 _maxSharesToWriteOff
    ) internal returns (uint256 badDebtWrittenOff) {
        uint256 liabilityShares_ = _record.liabilityShares;
        uint256 totalValueShares = _getSharesByPooledEth(_totalValue(_record));
        if (totalValueShares > liabilityShares_) {
            revert NoBadDebtToWriteOff(_vault, totalValueShares, liabilityShares_);
        }

        badDebtWrittenOff = Math256.min(liabilityShares_ - totalValueShares, _maxSharesToWriteOff);

        _decreaseLiability(_vault, _record, badDebtWrittenOff);
    }

    function _rebalanceShortfallShares(
        VaultConnection storage _connection,
        VaultRecord storage _record
    ) internal view returns (uint256) {
        uint256 totalValue_ = _totalValue(_record);
        uint256 liabilityShares_ = _record.liabilityShares;

        bool isHealthy = !_isThresholdBreached(
            totalValue_,
            liabilityShares_,
            _connection.forcedRebalanceThresholdBP
        );

        // Health vault do not need to rebalance
        if (isHealthy) {
            return 0;
        }

        uint256 reserveRatioBP = _connection.reserveRatioBP;
        uint256 maxMintableRatio = (TOTAL_BASIS_POINTS - reserveRatioBP);
        uint256 sharesByTotalValue = _getSharesByPooledEth(totalValue_);

        // Impossible to rebalance a vault with bad debt
        if (liabilityShares_ >= sharesByTotalValue) {
            return type(uint256).max;
        }

        // Solve the equation for X:
        // LS - liabilityShares, TV - sharesByTotalValue
        // MR - maxMintableRatio, 100 - TOTAL_BASIS_POINTS, RR - reserveRatio
        // X - amount of shares that should be withdrawn (TV - X) and used to repay the debt (LS - X)
        // to reduce the LS/TVS ratio back to MR

        // (LS - X) / (TV - X) = MR / 100
        // (LS - X) * 100 = (TV - X) * MR
        // LS * 100 - X * 100 = TV * MR - X * MR
        // X * MR - X * 100 = TV * MR - LS * 100
        // X * (MR - 100) = TV * MR - LS * 100
        // X = (TV * MR - LS * 100) / (MR - 100)
        // X = (LS * 100 - TV * MR) / (100 - MR)
        // RR = 100 - MR
        // X = (LS * 100 - TV * MR) / RR

        return (liabilityShares_ * TOTAL_BASIS_POINTS - sharesByTotalValue * maxMintableRatio) / reserveRatioBP;
    }

    function _totalValue(VaultRecord storage _record) internal view returns (uint256) {
        Report memory report = _record.report;
        DoubleRefSlotCache.Int104WithCache[DOUBLE_CACHE_LENGTH] memory inOutDelta = _record.inOutDelta;
        return uint256(int256(uint256(report.totalValue)) + inOutDelta.currentValue() - report.inOutDelta);
    }

    function _totalValueWithoutUnsettledFees(VaultRecord storage _record) internal view returns (uint256) {
        return _totalValue(_record) - _unsettledLidoFeesValue(_record);
    }

    /// @param _liabilityShares amount of shares that the vault is minted
    /// @param _minimalReserve minimal amount of additional reserve to be locked
    /// @param _reserveRatioBP the reserve ratio of the vault
    /// @return the amount of collateral to be locked on the vault
    function _locked(
        uint256 _liabilityShares,
        uint256 _minimalReserve,
        uint256 _reserveRatioBP
    ) internal view returns (uint256) {
        uint256 liability = _getPooledEthBySharesRoundUp(_liabilityShares);

        // uint256 reserve = liability * TOTAL_BASIS_POINTS / (TOTAL_BASIS_POINTS - _reserveRatioBP) - liability;
        // simplified to:
        uint256 reserve = Math256.ceilDiv(liability * _reserveRatioBP, TOTAL_BASIS_POINTS - _reserveRatioBP);

        return liability + Math256.max(reserve, _minimalReserve);
    }

    function _isReportFresh(VaultRecord storage _record) internal view returns (bool) {
        uint256 latestReportTimestamp = _lazyOracle().latestReportTimestamp();
        return
            // check if AccountingOracle brought fresh report
            uint48(latestReportTimestamp) <= _record.report.timestamp &&
            // if Accounting Oracle stop bringing the report, last report is fresh during this time
            block.timestamp - latestReportTimestamp < REPORT_FRESHNESS_DELTA;
    }

    function _isVaultHealthy(
        VaultConnection storage _connection,
        VaultRecord storage _record
    ) internal view returns (bool) {
        return !_isThresholdBreached(
            _totalValue(_record),
            _record.liabilityShares,
            _connection.forcedRebalanceThresholdBP
        );
    }

    /// @dev Returns true if the vault liability breached the given threshold (inverted)
    function _isThresholdBreached(
        uint256 _vaultTotalValue,
        uint256 _vaultLiabilityShares,
        uint256 _thresholdBP
    ) internal view returns (bool) {
        uint256 liability = _getPooledEthBySharesRoundUp(_vaultLiabilityShares);
        return liability > _vaultTotalValue * (TOTAL_BASIS_POINTS - _thresholdBP) / TOTAL_BASIS_POINTS;
    }

    /// @notice Returns true if the vault has insufficient balance to cover the redemptions and redemptions over the
    ///         minimum beacon deposit threshold
    function _hasInsufficientBalanceForRedemptions(
        address _vault,
        VaultRecord storage _record
    ) internal view returns (bool) {
        uint256 redemptionsValue = _getPooledEthBySharesRoundUp(_record.redemptionShares);
        return redemptionsValue >= MIN_BEACON_DEPOSIT && redemptionsValue > _vault.balance;
    }

    function _addVault(address _vault, VaultConnection memory _connection, VaultRecord memory _record) internal {
        Storage storage $ = _storage();
        $.vaults.push(_vault);

        $.connections[_vault] = _connection;
        $.records[_vault] = _record;
    }

    function _deleteVault(address _vault, VaultConnection storage _connection) internal {
        Storage storage $ = _storage();
        uint96 vaultIndex = _connection.vaultIndex;

        address lastVault = $.vaults[$.vaults.length - 1];
        $.connections[lastVault].vaultIndex = vaultIndex;
        $.vaults[vaultIndex] = lastVault;
        $.vaults.pop();

        delete $.connections[_vault];
        delete $.records[_vault];

        _lazyOracle().removeVaultQuarantine(_vault);
        _operatorGrid().resetVaultTier(_vault);
    }

    function _checkConnectionAndOwner(address _vault) internal view returns (VaultConnection storage connection) {
        connection = _checkConnection(_vault);
        _requireSender(connection.owner);
    }

    function _isPendingDisconnect(VaultConnection storage _connection) internal view returns (bool) {
        uint256 disconnectionTs = _connection.disconnectInitiatedTs;
        return disconnectionTs != 0 // vault is disconnected
        && disconnectionTs != DISCONNECT_NOT_INITIATED; // vault in connected but not pending for disconnect
    }

    function _checkConnection(address _vault) internal view returns (VaultConnection storage) {
        _requireNotZero(_vault);

        VaultConnection storage connection = _vaultConnection(_vault);
        _requireConnected(connection, _vault);
        if (_isPendingDisconnect(connection)) revert VaultIsDisconnecting(_vault);

        return connection;
    }

    /// @dev Caches the inOutDelta of the latest refSlot and updates the value
    function _updateInOutDelta(address _vault, VaultRecord storage _record, int104 _increment) internal {
        DoubleRefSlotCache.Int104WithCache[DOUBLE_CACHE_LENGTH] memory inOutDelta = _record.inOutDelta.withValueIncrease({
            _consensus: CONSENSUS_CONTRACT,
            _increment: _increment
        });
        _record.inOutDelta = inOutDelta;
        emit VaultInOutDeltaUpdated(_vault, inOutDelta.currentValue());
    }

    function _unsettledLidoFeesValue(VaultRecord storage _record) internal view returns (uint256) {
        return _record.cumulativeLidoFees - _record.settledLidoFees;
    }

    function _updateBeaconChainDepositsPause(
        address _vault,
        VaultRecord storage _record,
<<<<<<< HEAD
        VaultObligations storage _obligations,
        uint256 _valueToRebalance
    ) internal view returns (uint256 valueToTransferToLido, uint256 unsettledLidoFees) {
        uint256 vaultBalance = _vault.balance;
        uint256 remainingBalance = vaultBalance - _valueToRebalance;

        if (_isPendingDisconnect(_vaultConnection(_vault))) {
            /// @dev connection deposit is unlocked, so it's available for fees
            valueToTransferToLido = Math256.min(_obligations.unsettledLidoFees, remainingBalance);
        } else {
            /// @dev connection deposit is permanently locked, so it's not available for fees
            /// @dev NB: Fees are deducted from the vault's current balance, which reduces the total value, so the
            ///          current locked value must be considered to prevent the vault from entering an unhealthy state
            uint256 lockedValue = _record.locked;
            uint256 totalValue_ = _totalValue(_record);
            uint256 unlockedValue = totalValue_ > lockedValue ? totalValue_ - lockedValue : 0;
            uint256 availableForFees = Math256.min(
                unlockedValue > _valueToRebalance ? unlockedValue - _valueToRebalance : 0,
                remainingBalance
            );
            valueToTransferToLido = Math256.min(_obligations.unsettledLidoFees, availableForFees);
=======
        VaultConnection storage _connection
    ) internal {
        IStakingVault vault_ = IStakingVault(_vault);
        if (!_isVaultHealthy(_connection, _record) || _hasInsufficientBalanceForRedemptions(_vault, _record)) {
            _pauseBeaconChainDepositsIfNotAlready(vault_);
        } else if (!_connection.isBeaconDepositsManuallyPaused) {
            _resumeBeaconChainDepositsIfNotAlready(vault_);
>>>>>>> 4df94200
        }
    }

    /// @notice maximum amount of ether that can be used for transfers from the vault without redemptions
    function _adjustedAvailableBalance(
        address _vault,
        VaultRecord storage _record,
        uint256 _adjustment
    ) internal view returns (uint256) {
        uint256 totalValue_ = _totalValue(_record);

        uint256 locked_ = _record.locked - _adjustment;
        uint256 unlocked = totalValue_ > locked_ ? totalValue_ - locked_ : 0;
        return Math256.min(unlocked, _vault.balance);
    }

    /// @notice the amount of lido fees that can be settled on the vault based on the available balance
    /// @dev    this amount already accounts locked value
    function _settleableLidoFeesValue(
        address _vault,
        VaultRecord storage _record
    ) internal view returns (uint256) {
        uint256 availableBalance = _adjustedAvailableBalance(_vault, _record, 0);
        return Math256.min(availableBalance, _unsettledLidoFeesValue(_record));
    }

    /// @notice the amount of ether that can be instantly withdrawn from the vault based on the available balance
    ///         this amount already accounts locked value and unsettled obligations
    function _withdrawableValue(
        address _vault,
        VaultConnection storage _connection,
        VaultRecord storage _record
    ) internal view returns (uint256) {
<<<<<<< HEAD
        if (_isPendingDisconnect(_connection)) return 0;

        uint256 totalValue_ = _totalValue(_record);
        uint256 lockedPlusUnsettled = _record.locked + _totalUnsettledObligations(_vaultObligations(_vault));
=======
        uint256 redemptions = _getPooledEthBySharesRoundUp(_record.redemptionShares);
        uint256 availableBalance = _adjustedAvailableBalance(_vault, _record, redemptions);
>>>>>>> 4df94200

        uint256 obligations = redemptions + _unsettledLidoFeesValue(_record);
        return availableBalance > obligations ? availableBalance - obligations : 0;
    }

    function _updateVaultFees(
        address _vault,
        VaultConnection storage _connection,
        uint256 _infraFeeBP,
        uint256 _liquidityFeeBP,
        uint256 _reservationFeeBP
    ) internal {
        _requireLessThanBP(_infraFeeBP, MAX_FEE_BP);
        _requireLessThanBP(_liquidityFeeBP, MAX_FEE_BP);
        _requireLessThanBP(_reservationFeeBP, MAX_FEE_BP);

        uint16 preInfraFeeBP = _connection.infraFeeBP;
        uint16 preLiquidityFeeBP = _connection.liquidityFeeBP;
        uint16 preReservationFeeBP = _connection.reservationFeeBP;

        _connection.infraFeeBP = uint16(_infraFeeBP);
        _connection.liquidityFeeBP = uint16(_liquidityFeeBP);
        _connection.reservationFeeBP = uint16(_reservationFeeBP);

        emit VaultFeesUpdated({
            vault: _vault,
            preInfraFeeBP: preInfraFeeBP,
            preLiquidityFeeBP: preLiquidityFeeBP,
            preReservationFeeBP: preReservationFeeBP,
            infraFeeBP: _infraFeeBP,
            liquidityFeeBP: _liquidityFeeBP,
            reservationFeeBP: _reservationFeeBP
        });
    }

    function _storage() internal pure returns (Storage storage $) {
        assembly {
            $.slot := STORAGE_LOCATION
        }
    }

    function _vaultConnection(address _vault) internal view returns (VaultConnection storage) {
        return _storage().connections[_vault];
    }

    function _vaultRecord(address _vault) internal view returns (VaultRecord storage) {
        return _storage().records[_vault];
    }

    function _operatorGrid() internal view returns (OperatorGrid) {
        return OperatorGrid(LIDO_LOCATOR.operatorGrid());
    }

    function _lazyOracle() internal view returns (LazyOracle) {
        return LazyOracle(LIDO_LOCATOR.lazyOracle());
    }

    function _predepositGuarantee() internal view returns (IPredepositGuarantee) {
        return IPredepositGuarantee(LIDO_LOCATOR.predepositGuarantee());
    }

    function _getSharesByPooledEth(uint256 _ether) internal view returns (uint256) {
        return LIDO.getSharesByPooledEth(_ether);
    }

    function _getPooledEthBySharesRoundUp(uint256 _shares) internal view returns (uint256) {
        return LIDO.getPooledEthBySharesRoundUp(_shares);
    }

    function _rebalanceExternalEtherToInternal(uint256 _ether) internal {
        LIDO.rebalanceExternalEtherToInternal{value: _ether}();
    }

    function _triggerValidatorWithdrawals(
        address _vault,
        uint256 _value,
        bytes calldata _pubkeys,
        uint64[] memory _amountsInGwei,
        address _refundRecipient
    ) internal {
        IStakingVault(_vault).triggerValidatorWithdrawals{value: _value}(_pubkeys, _amountsInGwei, _refundRecipient);
    }

    function _nodeOperator(address _vault) internal view returns (address) {
        return IStakingVault(_vault).nodeOperator();
    }

    function _requireNotZero(uint256 _value) internal pure {
        if (_value == 0) revert ZeroArgument();
    }

    function _requireNotZero(address _address) internal pure {
        if (_address == address(0)) revert ZeroAddress();
    }

    function _requireSender(address _sender) internal view {
        if (msg.sender != _sender) revert NotAuthorized();
    }

    function _requireLessThanBP(uint256 _valueBP, uint256 _maxValueBP) internal pure {
        if (_valueBP > _maxValueBP) revert InvalidBasisPoints(_valueBP, _maxValueBP);
    }

    function _requireSaneShareLimit(uint256 _shareLimit) internal view {
        uint256 maxSaneShareLimit = (LIDO.getTotalShares() * MAX_RELATIVE_SHARE_LIMIT_BP) / TOTAL_BASIS_POINTS;
        if (_shareLimit > maxSaneShareLimit) revert ShareLimitTooHigh(_shareLimit, maxSaneShareLimit);
    }

    function _requireConnected(VaultConnection storage _connection, address _vault) internal view {
        if (_connection.vaultIndex == 0) revert NotConnectedToHub(_vault);
    }

    function _requireFreshReport(address _vault, VaultRecord storage _record) internal view {
        if (!_isReportFresh(_record)) revert VaultReportStale(_vault);
    }

    function _isBeaconChainDepositsPaused(IStakingVault _vault) internal view returns (bool) {
        return _vault.beaconChainDepositsPaused();
    }

    function _pauseBeaconChainDepositsIfNotAlready(IStakingVault _vault) internal {
        if (!_isBeaconChainDepositsPaused(_vault)) {
            _vault.pauseBeaconChainDeposits();
        }
    }

    function _resumeBeaconChainDepositsIfNotAlready(IStakingVault _vault) internal {
        if (_isBeaconChainDepositsPaused(_vault)) {
            _vault.resumeBeaconChainDeposits();
        }
    }

    // -----------------------------
    //           EVENTS
    // -----------------------------

    event AllowedCodehashUpdated(bytes32 indexed codehash, bool allowed);

    event VaultConnected(
        address indexed vault,
        uint256 shareLimit,
        uint256 reserveRatioBP,
        uint256 forcedRebalanceThresholdBP,
        uint256 infraFeeBP,
        uint256 liquidityFeeBP,
        uint256 reservationFeeBP
    );

    event VaultConnectionUpdated(
        address indexed vault,
        uint256 shareLimit,
        uint256 reserveRatioBP,
        uint256 forcedRebalanceThresholdBP
    );
    event VaultShareLimitUpdated(address indexed vault, uint256 newShareLimit);
    event VaultFeesUpdated(
        address indexed vault,
        uint256 preInfraFeeBP,
        uint256 preLiquidityFeeBP,
        uint256 preReservationFeeBP,
        uint256 infraFeeBP,
        uint256 liquidityFeeBP,
        uint256 reservationFeeBP
    );
    event VaultDisconnectInitiated(address indexed vault);
    event VaultDisconnectCompleted(address indexed vault);
    event VaultDisconnectAborted(address indexed vault, uint256 slashingReserve);
    event VaultReportApplied(
        address indexed vault,
        uint256 reportTimestamp,
        uint256 reportTotalValue,
        int256 reportInOutDelta,
        uint256 reportCumulativeLidoFees,
        uint256 reportLiabilityShares,
        uint256 reportSlashingReserve
    );

    event MintedSharesOnVault(address indexed vault, uint256 amountOfShares, uint256 lockedAmount);
    event BurnedSharesOnVault(address indexed vault, uint256 amountOfShares);
    event VaultRebalanced(address indexed vault, uint256 sharesBurned, uint256 etherWithdrawn);
    event VaultInOutDeltaUpdated(address indexed vault, int256 inOutDelta);
    event ForcedValidatorExitTriggered(address indexed vault, bytes pubkeys, address refundRecipient);

    /**
     * @notice Emitted when the manager is set
     * @param vault The address of the vault
     * @param newOwner The address of the new owner
     * @param oldOwner The address of the old owner
     */
    event VaultOwnershipTransferred(address indexed vault, address indexed newOwner, address indexed oldOwner);

    event LidoFeesSettled(address indexed vault, uint256 transferred, uint256 cumulativeLidoFees, uint256 settledLidoFees);
    event VaultRedemptionSharesUpdated(address indexed vault, uint256 redemptionShares);

    event BeaconChainDepositsPausedByOwner(address indexed vault);
    event BeaconChainDepositsResumedByOwner(address indexed vault);

    event BadDebtSocialized(address indexed vaultDonor, address indexed vaultAcceptor, uint256 badDebtShares);
    event BadDebtWrittenOffToBeInternalized(address indexed vault, uint256 badDebtShares);

    // -----------------------------
    //           ERRORS
    // -----------------------------

    /**
     * @notice Thrown when attempting to withdraw more ether than the total value of the vault
     * @param totalValue Current total value of the vault
     * @param withdrawAmount Amount attempting to be withdrawn (in ether)
     */
    error WithdrawAmountExceedsTotalValue(uint256 totalValue, uint256 withdrawAmount);

    /**
     * @notice Thrown when attempting to withdraw more ether than the available value of the vault
     * @param withdrawable The available value of the vault
     * @param requested The amount attempting to withdraw
     */
    error AmountExceedsWithdrawableValue(uint256 withdrawable, uint256 requested);

    error NoFundsForForceRebalance(address vault);
    error NoReasonForForceRebalance(address vault);
    error NothingToTransferToLido(address vault);
    error VaultMintingCapacityExceeded(
        address vault,
        uint256 totalValue,
        uint256 liabilityShares,
        uint256 newRebalanceThresholdBP
    );
    error InsufficientSharesToBurn(address vault, uint256 amount);
    error ShareLimitExceeded(address vault, uint256 expectedSharesAfterMint, uint256 shareLimit);
    error AlreadyConnected(address vault, uint256 index);
    error NotConnectedToHub(address vault);
    error NotAuthorized();
    error ZeroAddress();
    error ZeroArgument();
    error InvalidBasisPoints(uint256 valueBP, uint256 maxValueBP);
    error ShareLimitTooHigh(uint256 shareLimit, uint256 maxShareLimit);
    error InsufficientValue(address vault, uint256 etherToLock, uint256 maxLockableValue);
    error UnsettledRedemptions(address vault, uint256 redemptionShares);
    error NoLiabilitySharesShouldBeLeft(address vault, uint256 liabilityShares);
    error NoUnsettledLidoFeesShouldBeLeft(address vault, uint256 unsettledLidoFees);
    error CodehashNotAllowed(address vault, bytes32 codehash);
    error VaultOssified(address vault);
    error VaultInsufficientBalance(address vault, uint256 currentBalance, uint256 expectedBalance);
    error VaultReportStale(address vault);
    error PDGNotDepositor(address vault);
    error ZeroCodehash();
    error VaultHubNotPendingOwner(address vault);
    error UnhealthyVaultCannotDeposit(address vault);
    error RedemptionsTooHighCannotDeposit(address vault, uint256 redemptionsValue);
    error VaultIsDisconnecting(address vault);
    error PartialValidatorWithdrawalNotAllowed();
    error ForcedValidatorExitNotAllowed();
    error NoBadDebtToWriteOff(address vault, uint256 totalValueShares, uint256 liabilityShares);
    error BadDebtSocializationNotAllowed();
}<|MERGE_RESOLUTION|>--- conflicted
+++ resolved
@@ -225,25 +225,15 @@
         return _vaultRecord(_vault);
     }
 
-<<<<<<< HEAD
-    /// @return the obligations struct for the given vault
-    /// @dev returns empty struct if the vault is not connected to the hub
-    function vaultObligations(address _vault) external view returns (VaultObligations memory) {
-        return _vaultObligations(_vault);
-    }
-
     /// @return true if the vault is connected to the hub or pending to be disconnected
-=======
-    /// @return true if the vault is connected to the hub
->>>>>>> 4df94200
     function isVaultConnected(address _vault) external view returns (bool) {
         return _vaultConnection(_vault).vaultIndex != 0;
     }
 
     /// @return true if vault is pending for disconnect, false if vault is connected or disconnected
     /// @dev disconnect can be performed by applying the report for the period when it was initiated
-    function isPendingDisconnect(address vault) external view returns (bool) {
-        return _isPendingDisconnect(_vaultConnection(vault));
+    function isPendingDisconnect(address _vault) external view returns (bool) {
+        return _isPendingDisconnect(_vaultConnection(_vault));
     }
 
     /// @return total value of the vault
@@ -271,17 +261,11 @@
     }
 
     /// @return the amount of ether that can be instantly withdrawn from the staking vault
-<<<<<<< HEAD
-    /// @dev returns 0 if the vault is not connected
-    function withdrawableValue(address _vault) external view returns (uint256) {
-        return _withdrawableValue(_vault, _vaultConnection(_vault), _vaultRecord(_vault));
-=======
     /// @dev returns 0 if the vault is not connected or disconnect pending
     function withdrawableValue(address _vault) external view returns (uint256) {
-        if (_vaultConnection(_vault).pendingDisconnect) return 0;
+        if (_isPendingDisconnect(_vaultConnection(_vault))) return 0;
 
         return _withdrawableValue(_vault, _vaultRecord(_vault));
->>>>>>> 4df94200
     }
 
     /// @return the amount of Lido fees that currently can be settled.
@@ -506,17 +490,10 @@
 
         VaultConnection storage connection = _vaultConnection(_vault);
         _requireConnected(connection, _vault);
-
         VaultRecord storage record = _vaultRecord(_vault);
 
         if (connection.disconnectInitiatedTs <= _reportTimestamp) {
             if (_reportSlashingReserve == 0 && record.liabilityShares == 0) {
-<<<<<<< HEAD
-                record.locked = 0; // to be able to dig into connection deposit to pay fees
-                _settleObligations(_vault, record, obligations, NO_UNSETTLED_ALLOWED);
-
-=======
->>>>>>> 4df94200
                 IStakingVault(_vault).transferOwnership(connection.owner);
                 _deleteVault(_vault, connection);
 
@@ -660,7 +637,10 @@
         VaultConnection storage connection = _checkConnectionAndOwner(_vault);
         VaultRecord storage record = _vaultRecord(_vault);
 
-        _settleObligations(_vault, record, _vaultObligations(_vault), NO_UNSETTLED_ALLOWED);
+        uint256 unsettledLidoFees = _unsettledLidoFeesValue(record);
+        if (unsettledLidoFees > 0) {
+            revert NoUnsettledLidoFeesShouldBeLeft(_vault, unsettledLidoFees);
+        }
 
         _initiateDisconnection(_vault, connection, record);
 
@@ -687,17 +667,12 @@
     /// @param _ether amount of ether to withdraw
     /// @dev msg.sender should be vault's owner
     function withdraw(address _vault, address _recipient, uint256 _ether) external whenResumed {
-        VaultConnection storage connection = _checkConnectionAndOwner(_vault);
+        _checkConnectionAndOwner(_vault);
         VaultRecord storage record = _vaultRecord(_vault);
         _requireFreshReport(_vault, record);
 
-<<<<<<< HEAD
-        uint256 withdrawable = _withdrawableValue(_vault, connection, record);
-        if (_ether > withdrawable) revert AmountExceedsWithdrawableValue(_vault, withdrawable, _ether);
-=======
         uint256 withdrawable = _withdrawableValue(_vault, record);
         if (_ether > withdrawable) revert AmountExceedsWithdrawableValue(withdrawable, _ether);
->>>>>>> 4df94200
 
         _withdraw(_vault, record, _recipient, _ether);
     }
@@ -1006,23 +981,11 @@
         VaultRecord storage _record
     ) internal {
         _requireFreshReport(_vault, _record);
+
         uint256 liabilityShares_ = _record.liabilityShares;
         if (liabilityShares_ > 0) revert NoLiabilitySharesShouldBeLeft(_vault, liabilityShares_);
 
-        uint256 unsettledLidoFees = _unsettledLidoFeesValue(_record);
-        if (unsettledLidoFees > 0) {
-            revert NoUnsettledLidoFeesShouldBeLeft(_vault, unsettledLidoFees);
-        }
-
-<<<<<<< HEAD
         _connection.disconnectInitiatedTs = uint48(block.timestamp);
-=======
-        // TODO: apply fixes from Alex's branch
-        _record.locked = 0; // unlock the connection deposit to allow fees settlement
-        _connection.pendingDisconnect = true;
-
-        _operatorGrid().resetVaultTier(_vault);
->>>>>>> 4df94200
     }
 
     function _applyVaultReport(
@@ -1281,7 +1244,7 @@
     function _isPendingDisconnect(VaultConnection storage _connection) internal view returns (bool) {
         uint256 disconnectionTs = _connection.disconnectInitiatedTs;
         return disconnectionTs != 0 // vault is disconnected
-        && disconnectionTs != DISCONNECT_NOT_INITIATED; // vault in connected but not pending for disconnect
+            && disconnectionTs != DISCONNECT_NOT_INITIATED; // vault in connected but not pending for disconnect
     }
 
     function _checkConnection(address _vault) internal view returns (VaultConnection storage) {
@@ -1311,29 +1274,6 @@
     function _updateBeaconChainDepositsPause(
         address _vault,
         VaultRecord storage _record,
-<<<<<<< HEAD
-        VaultObligations storage _obligations,
-        uint256 _valueToRebalance
-    ) internal view returns (uint256 valueToTransferToLido, uint256 unsettledLidoFees) {
-        uint256 vaultBalance = _vault.balance;
-        uint256 remainingBalance = vaultBalance - _valueToRebalance;
-
-        if (_isPendingDisconnect(_vaultConnection(_vault))) {
-            /// @dev connection deposit is unlocked, so it's available for fees
-            valueToTransferToLido = Math256.min(_obligations.unsettledLidoFees, remainingBalance);
-        } else {
-            /// @dev connection deposit is permanently locked, so it's not available for fees
-            /// @dev NB: Fees are deducted from the vault's current balance, which reduces the total value, so the
-            ///          current locked value must be considered to prevent the vault from entering an unhealthy state
-            uint256 lockedValue = _record.locked;
-            uint256 totalValue_ = _totalValue(_record);
-            uint256 unlockedValue = totalValue_ > lockedValue ? totalValue_ - lockedValue : 0;
-            uint256 availableForFees = Math256.min(
-                unlockedValue > _valueToRebalance ? unlockedValue - _valueToRebalance : 0,
-                remainingBalance
-            );
-            valueToTransferToLido = Math256.min(_obligations.unsettledLidoFees, availableForFees);
-=======
         VaultConnection storage _connection
     ) internal {
         IStakingVault vault_ = IStakingVault(_vault);
@@ -1341,7 +1281,6 @@
             _pauseBeaconChainDepositsIfNotAlready(vault_);
         } else if (!_connection.isBeaconDepositsManuallyPaused) {
             _resumeBeaconChainDepositsIfNotAlready(vault_);
->>>>>>> 4df94200
         }
     }
 
@@ -1372,18 +1311,10 @@
     ///         this amount already accounts locked value and unsettled obligations
     function _withdrawableValue(
         address _vault,
-        VaultConnection storage _connection,
         VaultRecord storage _record
     ) internal view returns (uint256) {
-<<<<<<< HEAD
-        if (_isPendingDisconnect(_connection)) return 0;
-
-        uint256 totalValue_ = _totalValue(_record);
-        uint256 lockedPlusUnsettled = _record.locked + _totalUnsettledObligations(_vaultObligations(_vault));
-=======
         uint256 redemptions = _getPooledEthBySharesRoundUp(_record.redemptionShares);
         uint256 availableBalance = _adjustedAvailableBalance(_vault, _record, redemptions);
->>>>>>> 4df94200
 
         uint256 obligations = redemptions + _unsettledLidoFeesValue(_record);
         return availableBalance > obligations ? availableBalance - obligations : 0;
