// SPDX-FileCopyrightText: 2025 Lido <info@lido.fi>
// SPDX-License-Identifier: GPL-3.0

// See contracts/COMPILERS.md
pragma solidity 0.8.25;

import {OwnableUpgradeable} from "contracts/openzeppelin/5.2/upgradeable/access/OwnableUpgradeable.sol";

import {IStakingVault} from "./interfaces/IStakingVault.sol";
import {ILidoLocator} from "contracts/common/interfaces/ILidoLocator.sol";
import {ILido} from "../interfaces/ILido.sol";

import {PausableUntilWithRoles} from "../utils/PausableUntilWithRoles.sol";

import {Math256} from "contracts/common/lib/Math256.sol";

/// @notice VaultHub is a contract that manages vaults connected to the Lido protocol
/// It allows to connect vaults, disconnect them, mint and burn stETH
/// It also allows to force rebalance of the vaults
/// Also, it passes the report from the accounting oracle to the vaults and charges fees
/// @author folkyatina
contract VaultHub is PausableUntilWithRoles {
    /// @custom:storage-location erc7201:VaultHub
    struct VaultHubStorage {
        /// @notice vault sockets with vaults connected to the hub
        /// @dev    first socket is always zero. stone in the elevator
        VaultSocket[] sockets;
        /// @notice mapping from vault address to its socket
        /// @dev    if vault is not connected to the hub, its index is zero
        mapping(address => uint256) vaultIndex;
        /// @notice allowed beacon addresses
        mapping(bytes32 => bool) vaultProxyCodehash;
    }

    struct VaultSocket {
        // ### 1st slot
        /// @notice vault address
        address vault;
        /// @notice total number of stETH shares minted by the vault
        uint96 sharesMinted;
        // ### 2nd slot
        /// @notice maximum number of stETH shares that can be minted by vault owner
        uint96 shareLimit;
        /// @notice minimal share of ether that is reserved for each stETH minted
        uint16 reserveRatioBP;
        /// @notice if vault's reserve decreases to this threshold, it should be force rebalanced
        uint16 rebalanceThresholdBP;
        /// @notice treasury fee in basis points
        uint16 treasuryFeeBP;
        /// @notice if true, vault is disconnected and fee is not accrued
        bool pendingDisconnect;
        /// @notice unused gap in the slot 2
        /// uint104 _unused_gap_;
    }

    struct VaultInfo {
        address vault;
        uint256 balance;
        int256 inOutDelta;
        bytes32 withdrawalCredentials;
        uint256 sharesMinted;
    }

    // keccak256(abi.encode(uint256(keccak256("VaultHub")) - 1)) & ~bytes32(uint256(0xff))
    bytes32 private constant VAULT_HUB_STORAGE_LOCATION =
        0xb158a1a9015c52036ff69e7937a7bb424e82a8c4cbec5c5309994af06d825300;

    /// @notice role that allows to connect vaults to the hub
    bytes32 public constant VAULT_MASTER_ROLE = keccak256("Vaults.VaultHub.VaultMasterRole");
    /// @notice role that allows to add factories and vault implementations to hub
    bytes32 public constant VAULT_REGISTRY_ROLE = keccak256("Vaults.VaultHub.VaultRegistryRole");
    /// @dev basis points base
    uint256 internal constant TOTAL_BASIS_POINTS = 100_00;
    /// @notice amount of ETH that is locked on the vault on connect and can be withdrawn on disconnect only
    uint256 internal constant CONNECT_DEPOSIT = 1 ether;
    /// @notice length of the validator pubkey in bytes
    uint256 internal constant PUBLIC_KEY_LENGTH = 48;

<<<<<<< HEAD
    /// @notice limit for the number of vaults that can ever be connected to the vault hub
    uint256 public immutable CONNECTED_VAULTS_LIMIT;
=======
>>>>>>> 6c9236ad
    /// @notice limit for a single vault share limit relative to Lido TVL in basis points
    uint256 public immutable RELATIVE_SHARE_LIMIT_BP;

    /// @notice Lido stETH contract
    ILido public immutable LIDO;
    /// @notice Lido Locator contract
    ILidoLocator public immutable LIDO_LOCATOR;

    /// @param _locator Lido Locator contract
    /// @param _lido Lido stETH contract
    /// @param _relativeShareLimitBP Maximum share limit relative to TVL in basis points
    constructor(
        ILidoLocator _locator,
        ILido _lido,
        uint256 _relativeShareLimitBP
    ) {
<<<<<<< HEAD
        // TODO: make it Versioned?
        if (_connectedVaultsLimit == 0) revert ZeroArgument("_connectedVaultsLimit");
=======
>>>>>>> 6c9236ad
        if (_relativeShareLimitBP == 0) revert ZeroArgument("_relativeShareLimitBP");
        if (_relativeShareLimitBP > TOTAL_BASIS_POINTS)
            revert RelativeShareLimitBPTooHigh(_relativeShareLimitBP, TOTAL_BASIS_POINTS);

        LIDO_LOCATOR = _locator;
        LIDO = _lido;
        RELATIVE_SHARE_LIMIT_BP = _relativeShareLimitBP;

        _disableInitializers();
    }

    function initialize(address _admin) external initializer {
        if (_admin == address(0)) revert ZeroArgument("_admin");

        __VaultHub_init(_admin);
    }

    /// @param _admin admin address to manage the roles
    function __VaultHub_init(address _admin) internal onlyInitializing {
        __AccessControlEnumerable_init();

        // the stone in the elevator
        _getVaultHubStorage().sockets.push(VaultSocket(address(0), 0, 0, 0, 0, 0, false));

        _grantRole(DEFAULT_ADMIN_ROLE, _admin);
    }

    /// @notice added vault proxy codehash to allowed list
    /// @param codehash vault proxy codehash
    function addVaultProxyCodehash(bytes32 codehash) public onlyRole(VAULT_REGISTRY_ROLE) {
        if (codehash == bytes32(0)) revert ZeroArgument("codehash");

        VaultHubStorage storage $ = _getVaultHubStorage();
        if ($.vaultProxyCodehash[codehash]) revert AlreadyExists(codehash);
        $.vaultProxyCodehash[codehash] = true;
        emit VaultProxyCodehashAdded(codehash);
    }

    /// @notice returns the number of vaults connected to the hub
    function vaultsCount() public view returns (uint256) {
        return _getVaultHubStorage().sockets.length - 1;
    }

    /// @param _index index of the vault
    /// @return vault address
    function vault(uint256 _index) public view returns (address) {
        return _getVaultHubStorage().sockets[_index + 1].vault;
    }

    /// @param _index index of the vault
    /// @return vault socket
    function vaultSocket(uint256 _index) external view returns (VaultSocket memory) {
        return _getVaultHubStorage().sockets[_index + 1];
    }

    /// @param _vault vault address
    /// @return vault socket
    function vaultSocket(address _vault) external view returns (VaultSocket memory) {
        VaultHubStorage storage $ = _getVaultHubStorage();
        return $.sockets[$.vaultIndex[_vault]];
    }

    /// @notice returns batch of vaults info
    /// @param _offset offset of the vault in the batch (indexes start from 0)
    /// @param _limit limit of the batch
    /// @return batch of vaults info
    function batchVaultsInfo(uint256 _offset, uint256 _limit) external view returns (VaultInfo[] memory) {
        VaultHubStorage storage $ = _getVaultHubStorage();
        uint256 limit = _offset + _limit > $.sockets.length - 1 ? $.sockets.length - 1 - _offset : _limit;
        VaultInfo[] memory batch = new VaultInfo[](limit);
        for (uint256 i = 0; i < limit; i++) {
            VaultSocket storage socket = $.sockets[i + 1 + _offset];
            IStakingVault currentVault = IStakingVault(socket.vault);
            batch[i] = VaultInfo(
                address(currentVault),
                address(currentVault).balance,
                currentVault.inOutDelta(),
                currentVault.withdrawalCredentials(),
                socket.sharesMinted
            );
        }
        return batch;
    }

    /// @notice checks if the vault is healthy by comparing its projected valuation after applying rebalance threshold
    ///         against the current value of minted shares
    /// @param _vault vault address
    /// @return true if vault is healthy, false otherwise
    function isVaultHealthy(address _vault) public view returns (bool) {
        VaultSocket storage socket = _connectedSocket(_vault);
        if (socket.sharesMinted == 0) return true;

        return
            ((IStakingVault(_vault).valuation() * (TOTAL_BASIS_POINTS - socket.rebalanceThresholdBP)) /
                TOTAL_BASIS_POINTS) >= LIDO.getPooledEthBySharesRoundUp(socket.sharesMinted);
    }

    /// @notice estimate ether amount to make the vault healthy using rebalance
    /// @param _vault vault address
    /// @return amount to rebalance
    function rebalanceShortfall(address _vault) public view returns (uint256) {
        if (_vault == address(0)) revert ZeroArgument("_vault");

        VaultSocket storage socket = _connectedSocket(_vault);

        uint256 mintedStETH = LIDO.getPooledEthBySharesRoundUp(socket.sharesMinted);
        uint256 reserveRatioBP = socket.reserveRatioBP;
        uint256 maxMintableRatio = (TOTAL_BASIS_POINTS - reserveRatioBP);
        uint256 valuation = IStakingVault(_vault).valuation();

        // to avoid revert below
        if (mintedStETH * TOTAL_BASIS_POINTS < valuation * maxMintableRatio) {
            // return MAX_UINT_256
            return type(uint256).max;
        }

        // (mintedStETH - X) / (vault.valuation() - X) = maxMintableRatio / TOTAL_BASIS_POINTS
        // (mintedStETH - X) * TOTAL_BASIS_POINTS = (vault.valuation() - X) * maxMintableRatio
        // mintedStETH * TOTAL_BASIS_POINTS - X * TOTAL_BASIS_POINTS = vault.valuation() * maxMintableRatio - X * maxMintableRatio
        // X * maxMintableRatio - X * TOTAL_BASIS_POINTS = vault.valuation() * maxMintableRatio - mintedStETH * TOTAL_BASIS_POINTS
        // X * (maxMintableRatio - TOTAL_BASIS_POINTS) = vault.valuation() * maxMintableRatio - mintedStETH * TOTAL_BASIS_POINTS
        // X = (vault.valuation() * maxMintableRatio - mintedStETH * TOTAL_BASIS_POINTS) / (maxMintableRatio - TOTAL_BASIS_POINTS)
        // X = (mintedStETH * TOTAL_BASIS_POINTS - vault.valuation() * maxMintableRatio) / (TOTAL_BASIS_POINTS - maxMintableRatio)
        // reserveRatio = TOTAL_BASIS_POINTS - maxMintableRatio
        // X = (mintedStETH * TOTAL_BASIS_POINTS - vault.valuation() * maxMintableRatio) / reserveRatio

        return (mintedStETH * TOTAL_BASIS_POINTS - valuation * maxMintableRatio) / reserveRatioBP;
    }

    /// @notice connects a vault to the hub
    /// @param _vault vault address
    /// @param _shareLimit maximum number of stETH shares that can be minted by the vault
    /// @param _reserveRatioBP minimum reserve ratio in basis points
    /// @param _rebalanceThresholdBP threshold to force rebalance on the vault in basis points
    /// @param _treasuryFeeBP treasury fee in basis points
    /// @dev msg.sender must have VAULT_MASTER_ROLE
    function connectVault(
        address _vault,
        uint256 _shareLimit,
        uint256 _reserveRatioBP,
        uint256 _rebalanceThresholdBP,
        uint256 _treasuryFeeBP
    ) external onlyRole(VAULT_MASTER_ROLE) {
        if (_vault == address(0)) revert ZeroArgument("_vault");
        if (_reserveRatioBP == 0) revert ZeroArgument("_reserveRatioBP");
        if (_reserveRatioBP > TOTAL_BASIS_POINTS)
            revert ReserveRatioTooHigh(_vault, _reserveRatioBP, TOTAL_BASIS_POINTS);
        if (_rebalanceThresholdBP == 0) revert ZeroArgument("_rebalanceThresholdBP");
        if (_rebalanceThresholdBP > _reserveRatioBP)
            revert RebalanceThresholdTooHigh(_vault, _rebalanceThresholdBP, _reserveRatioBP);
        if (_treasuryFeeBP > TOTAL_BASIS_POINTS) revert TreasuryFeeTooHigh(_vault, _treasuryFeeBP, TOTAL_BASIS_POINTS);

        _checkShareLimitUpperBound(_vault, _shareLimit);

        VaultHubStorage storage $ = _getVaultHubStorage();
        if ($.vaultIndex[_vault] != 0) revert AlreadyConnected(_vault, $.vaultIndex[_vault]);

        bytes32 vaultProxyCodehash = address(_vault).codehash;
        if (!$.vaultProxyCodehash[vaultProxyCodehash]) revert VaultProxyNotAllowed(_vault);

        if (IStakingVault(_vault).depositor() != LIDO_LOCATOR.predepositGuarantee())
            revert VaultDepositorNotAllowed(IStakingVault(_vault).depositor());

        if (IStakingVault(_vault).locked() < CONNECT_DEPOSIT)
            revert VaultInsufficientLocked(_vault, IStakingVault(_vault).locked(), CONNECT_DEPOSIT);

        VaultSocket memory vsocket = VaultSocket(
            _vault,
            0, // sharesMinted
            uint96(_shareLimit),
            uint16(_reserveRatioBP),
            uint16(_rebalanceThresholdBP),
            uint16(_treasuryFeeBP),
            false // pendingDisconnect
        );
        $.vaultIndex[_vault] = $.sockets.length;
        $.sockets.push(vsocket);

        emit VaultConnected(_vault, _shareLimit, _reserveRatioBP, _rebalanceThresholdBP, _treasuryFeeBP);
    }

    /// @notice updates share limit for the vault
    /// Setting share limit to zero actually pause the vault's ability to mint
    /// and stops charging fees from the vault
    /// @param _vault vault address
    /// @param _shareLimit new share limit
    /// @dev msg.sender must have VAULT_MASTER_ROLE
    function updateShareLimit(address _vault, uint256 _shareLimit) external onlyRole(VAULT_MASTER_ROLE) {
        if (_vault == address(0)) revert ZeroArgument("_vault");
        _checkShareLimitUpperBound(_vault, _shareLimit);

        VaultSocket storage socket = _connectedSocket(_vault);

        socket.shareLimit = uint96(_shareLimit);

        emit ShareLimitUpdated(_vault, _shareLimit);
    }

    /// @notice force disconnects a vault from the hub
    /// @param _vault vault address
    /// @dev msg.sender must have VAULT_MASTER_ROLE
    /// @dev vault's `mintedShares` should be zero
    function disconnect(address _vault) external onlyRole(VAULT_MASTER_ROLE) {
        if (_vault == address(0)) revert ZeroArgument("_vault");

        _disconnect(_vault);
    }

    /// @notice disconnects a vault from the hub
    /// @param _vault vault address
    /// @dev msg.sender should be vault's owner
    /// @dev vault's `mintedShares` should be zero
    function voluntaryDisconnect(address _vault) external whenResumed {
        if (_vault == address(0)) revert ZeroArgument("_vault");
        _vaultAuth(_vault, "disconnect");

        _disconnect(_vault);
    }

    /// @notice mint StETH shares backed by vault external balance to the receiver address
    /// @param _vault vault address
    /// @param _recipient address of the receiver
    /// @param _amountOfShares amount of stETH shares to mint
    /// @dev msg.sender should be vault's owner
    function mintShares(address _vault, address _recipient, uint256 _amountOfShares) external whenResumed {
        if (_vault == address(0)) revert ZeroArgument("_vault");
        if (_recipient == address(0)) revert ZeroArgument("_recipient");
        if (_amountOfShares == 0) revert ZeroArgument("_amountOfShares");

        _vaultAuth(_vault, "mint");

        VaultSocket storage socket = _connectedSocket(_vault);

        uint256 vaultSharesAfterMint = socket.sharesMinted + _amountOfShares;
        uint256 shareLimit = socket.shareLimit;
        if (vaultSharesAfterMint > shareLimit) revert ShareLimitExceeded(_vault, shareLimit);

        IStakingVault vault_ = IStakingVault(_vault);
        uint256 maxMintableRatioBP = TOTAL_BASIS_POINTS - socket.reserveRatioBP;
        uint256 maxMintableEther = (vault_.valuation() * maxMintableRatioBP) / TOTAL_BASIS_POINTS;
        uint256 stETHAfterMint = LIDO.getPooledEthBySharesRoundUp(vaultSharesAfterMint);
        if (stETHAfterMint > maxMintableEther) {
            revert InsufficientValuationToMint(_vault, vault_.valuation());
        }

        // Calculate the minimum ETH that needs to be locked in the vault to maintain the reserve ratio
        uint256 minLocked = (stETHAfterMint * TOTAL_BASIS_POINTS) / maxMintableRatioBP;
        if (minLocked > vault_.locked()) {
            revert VaultInsufficientLocked(_vault, vault_.locked(), minLocked);
        }

        socket.sharesMinted = uint96(vaultSharesAfterMint);
        LIDO.mintExternalShares(_recipient, _amountOfShares);

        emit MintedSharesOnVault(_vault, _amountOfShares);
    }

    /// @notice burn steth shares from the balance of the VaultHub contract
    /// @param _vault vault address
    /// @param _amountOfShares amount of shares to burn
    /// @dev msg.sender should be vault's owner
    /// @dev VaultHub must have all the stETH on its balance
    function burnShares(address _vault, uint256 _amountOfShares) public whenResumed {
        if (_vault == address(0)) revert ZeroArgument("_vault");
        if (_amountOfShares == 0) revert ZeroArgument("_amountOfShares");
        _vaultAuth(_vault, "burn");

        VaultSocket storage socket = _connectedSocket(_vault);

        uint256 sharesMinted = socket.sharesMinted;
        if (sharesMinted < _amountOfShares) revert InsufficientSharesToBurn(_vault, sharesMinted);

        socket.sharesMinted = uint96(sharesMinted - _amountOfShares);

        LIDO.burnExternalShares(_amountOfShares);

        emit BurnedSharesOnVault(_vault, _amountOfShares);
    }

    /// @notice separate burn function for EOA vault owners; requires vaultHub to be approved to transfer stETH
    /// @dev msg.sender should be vault's owner
    function transferAndBurnShares(address _vault, uint256 _amountOfShares) external {
        LIDO.transferSharesFrom(msg.sender, address(this), _amountOfShares);

        burnShares(_vault, _amountOfShares);
    }

    /// @notice force rebalance of the vault to have sufficient reserve ratio
    /// @param _vault vault address
    /// @dev permissionless if the vault's min reserve ratio is broken
    function forceRebalance(address _vault) external {
        if (_vault == address(0)) revert ZeroArgument("_vault");
        _requireUnhealthy(_vault);

        uint256 amountToRebalance = rebalanceShortfall(_vault);

        // TODO: add some gas compensation here
        IStakingVault(_vault).rebalance(amountToRebalance);
    }

    /// @notice rebalances the vault by writing off the amount of ether equal
    ///     to `msg.value` from the vault's minted stETH
    /// @dev msg.sender should be vault's contract
    function rebalance() external payable whenResumed {
        if (msg.value == 0) revert ZeroArgument("msg.value");

        VaultSocket storage socket = _connectedSocket(msg.sender);

        uint256 sharesToBurn = LIDO.getSharesByPooledEth(msg.value);
        uint256 sharesMinted = socket.sharesMinted;
        if (sharesMinted < sharesToBurn) revert InsufficientSharesToBurn(msg.sender, sharesMinted);

        socket.sharesMinted = uint96(sharesMinted - sharesToBurn);

        LIDO.rebalanceExternalEtherToInternal{value: msg.value}();

        emit VaultRebalanced(msg.sender, sharesToBurn);
    }

    /// @notice Forces validator exit from the beacon chain when vault is unhealthy
    /// @param _vault The address of the vault to exit validators from
    /// @param _pubkeys The public keys of the validators to exit
    /// @param _refundRecipient The address that will receive the refund for transaction costs
    /// @dev    When the vault becomes unhealthy, anyone can force its validators to exit the beacon chain
    ///         This returns the vault's deposited ETH back to vault's balance and allows to rebalance the vault
    function forceValidatorExit(address _vault, bytes calldata _pubkeys, address _refundRecipient) external payable {
        if (msg.value == 0) revert ZeroArgument("msg.value");
        if (_vault == address(0)) revert ZeroArgument("_vault");
        if (_pubkeys.length == 0) revert ZeroArgument("_pubkeys");
        if (_refundRecipient == address(0)) revert ZeroArgument("_refundRecipient");
        if (_pubkeys.length % PUBLIC_KEY_LENGTH != 0) revert InvalidPubkeysLength();
        _requireUnhealthy(_vault);

        uint256 numValidators = _pubkeys.length / PUBLIC_KEY_LENGTH;
        uint64[] memory amounts = new uint64[](numValidators);

        IStakingVault(_vault).triggerValidatorWithdrawal{value: msg.value}(_pubkeys, amounts, _refundRecipient);

        emit ForceValidatorExitTriggered(_vault, _pubkeys, _refundRecipient);
    }

    function _disconnect(address _vault) internal {
        VaultSocket storage socket = _connectedSocket(_vault);
        IStakingVault vault_ = IStakingVault(socket.vault);

        uint256 sharesMinted = socket.sharesMinted;
        if (sharesMinted > 0) {
            revert NoMintedSharesShouldBeLeft(_vault, sharesMinted);
        }

        socket.pendingDisconnect = true;

        vault_.report(vault_.valuation(), vault_.inOutDelta(), 0);

        emit VaultDisconnected(_vault);
    }

    function calculateVaultsRebase(
        uint256[] memory vaultsValuations,
        uint256 _preTotalShares,
        uint256 _preTotalPooledEther,
        uint256 _postInternalShares,
        uint256 _postInternalEther,
        uint256 _sharesToMintAsLidoCoreFees
    )
        public
        view
        returns (uint256[] memory lockedEther, uint256[] memory treasuryFeeShares, uint256 totalTreasuryFeeShares)
    {
        /// HERE WILL BE ACCOUNTING DRAGON

        //                 \||/
        //                 |  $___oo
        //       /\  /\   / (__,,,,|
        //     ) /^\) ^\/ _)
        //     )   /^\/   _)
        //     )   _ /  / _)
        // /\  )/\/ ||  | )_)
        //<  >      |(,,) )__)
        // ||      /    \)___)\
        // | \____(      )___) )___
        //  \______(_______;;; __;;;

        VaultHubStorage storage $ = _getVaultHubStorage();

        uint256 length = vaultsCount();

        treasuryFeeShares = new uint256[](length);
        lockedEther = new uint256[](length);

        for (uint256 i = 0; i < length; ++i) {
            VaultSocket memory socket = $.sockets[i + 1];
            if (!socket.pendingDisconnect) {
                uint256 newMintedShares = socket.sharesMinted;
                if (_sharesToMintAsLidoCoreFees > 0) {
                    treasuryFeeShares[i] = calculateVaultTreasuryFees(
                        vaultsValuations[i],
                        socket,
                        _preTotalShares,
                        _preTotalPooledEther,
                        _postInternalShares,
                        _postInternalEther,
                        _sharesToMintAsLidoCoreFees
                    );
                    totalTreasuryFeeShares += treasuryFeeShares[i];
                    newMintedShares += treasuryFeeShares[i];
                }

                lockedEther[i] = Math256.max(
                    // combining two division into one here:
                    // uint256 newMintedStETH = (newMintedShares * _postInternalEther) / _postInternalShares;
                    // uint256 lockedEther = newMintedStETH * TOTAL_BASIS_POINTS / (TOTAL_BASIS_POINTS - socket.reserveRatioBP);
                    (newMintedShares * _postInternalEther * TOTAL_BASIS_POINTS)
                        / (_postInternalShares * (TOTAL_BASIS_POINTS - socket.reserveRatioBP)),
                    CONNECT_DEPOSIT
                );
            }
        }
    }

    /// @notice calculates the amount of shares to mint as treasury fees for the vault
    /// @param _reportValuation the valuation of the vault from the report
    /// @param socket the socket of the vault
    /// @param _preTotalShares the total shares of the Lido protocol before the report
    /// @param _preTotalPooledEther the total pooled ether of the Lido protocol before the report
    /// @param _postInternalShares the internal shares of the Lido protocol after the report
    /// @param _postInternalEther the internal ether of the Lido protocol after the report
    /// @param _sharesToMintAsLidoCoreFees the amount of shares that is minted as the total Lido core fees (treasury and NO)
    /// @return treasuryFeeShares the amount of shares to mint as treasury fees or 0 if _sharesToMintAsLidoCoreFees is 0
    function calculateVaultTreasuryFees(
        uint256 _reportValuation,
        VaultSocket memory socket,

        uint256 _preTotalShares,
        uint256 _preTotalPooledEther,
        uint256 _postInternalShares,
        uint256 _postInternalEther,
        uint256 _sharesToMintAsLidoCoreFees
    ) public pure returns (uint256 treasuryFeeShares) {
        // if lido doesn't charge the protocol fees, vaults don't charge either
        if (_sharesToMintAsLidoCoreFees == 0) {
            return 0;
        }

        uint256 mintableRatio = (TOTAL_BASIS_POINTS - socket.reserveRatioBP);

        uint256 chargeableValuation = Math256.min(
            // we are charging fees over the mintable part of the vault's valuation
            _reportValuation * mintableRatio / TOTAL_BASIS_POINTS,
            // capped by the vault's shareLimit
            socket.shareLimit * _postInternalEther / _postInternalShares
        );

        // We are charging `socket.treasuryFeeBP` of the vault's `potentialRewards`
        // that is equal to `chargeableValuation * (LidoCoreGrossRewardRate - 1)`
        // TODO: maybe use net APR for simplicity ?

        // `LidoCoreGrossRewardRate` is the Lido core protocol validation reward rate for the day without fees charged
        // It's calculated as a change of share rate before and after the report without the protocol fees charged
        // `LidoCoreGrossRewardRate = shareRateAfterReportWithoutFeesCharged / shareRateBeforeReport`
        // `shareRateAfterReportWithoutFeesCharged = _postInternalEther / (_postInternalShares - _sharesToMintAsLidoCoreFees)`
        // `shareRateBeforeReport = _preTotalPooledEther / _preTotalShares`
        uint256 potentialRewards = chargeableValuation * _postInternalEther * _preTotalShares
                            / ((_postInternalShares - _sharesToMintAsLidoCoreFees) * _preTotalPooledEther)
                            - chargeableValuation;

        // We are charging `socket.treasuryFeeBP` of the vault's `potentialRewards`
        // and convert them in shares using postShareRate (_postInternalEther/_postInternalShares)
        // we can use the postShareRate here, because charging fees for the vaults does not change shareRate
        // like in the the case of internal treasury fees
        treasuryFeeShares = potentialRewards * socket.treasuryFeeBP * _postInternalShares / (_postInternalEther * TOTAL_BASIS_POINTS);
    }

    function updateVaults(
        uint256[] memory _valuations,
        int256[] memory _inOutDeltas,
        uint256[] memory _locked,
        uint256[] memory _treasureFeeShares
    ) external {
        if (msg.sender != LIDO_LOCATOR.accounting()) revert NotAuthorized("updateVaults", msg.sender);
        VaultHubStorage storage $ = _getVaultHubStorage();

        for (uint256 i = 0; i < _valuations.length; i++) {
            VaultSocket storage socket = $.sockets[i + 1];

            if (socket.pendingDisconnect) continue; // we skip disconnected vaults

            uint256 treasuryFeeShares = _treasureFeeShares[i];
            if (treasuryFeeShares > 0) {
                socket.sharesMinted += uint96(treasuryFeeShares);
            }

            IStakingVault(socket.vault).report(_valuations[i], _inOutDeltas[i], _locked[i]);
        }

        uint256 length = $.sockets.length;

        for (uint256 i = 1; i < length; i++) {
            VaultSocket storage socket = $.sockets[i];
            if (socket.pendingDisconnect) {
                // remove disconnected vault from the list
                VaultSocket memory lastSocket = $.sockets[length - 1];
                $.sockets[i] = lastSocket;
                $.vaultIndex[lastSocket.vault] = i;
                $.sockets.pop(); // TODO: replace with length--
                delete $.vaultIndex[socket.vault];
                --length;
            }
        }
    }

    function mintVaultsTreasuryFeeShares(uint256 _amountOfShares) external {
        if (msg.sender != LIDO_LOCATOR.accounting()) revert NotAuthorized("mintVaultsTreasuryFeeShares", msg.sender);
        LIDO.mintExternalShares(LIDO_LOCATOR.treasury(), _amountOfShares);
    }

    function _vaultAuth(address _vault, string memory _operation) internal view {
        if (msg.sender != OwnableUpgradeable(_vault).owner()) revert NotAuthorized(_operation, msg.sender);
    }

    function _connectedSocket(address _vault) internal view returns (VaultSocket storage) {
        VaultHubStorage storage $ = _getVaultHubStorage();
        uint256 index = $.vaultIndex[_vault];
        if (index == 0 || $.sockets[index].pendingDisconnect) revert NotConnectedToHub(_vault);
        return $.sockets[index];
    }

    function _getVaultHubStorage() private pure returns (VaultHubStorage storage $) {
        assembly {
            $.slot := VAULT_HUB_STORAGE_LOCATION
        }
    }

    /// @dev check if the share limit is within the upper bound set by RELATIVE_SHARE_LIMIT_BP
    function _checkShareLimitUpperBound(address _vault, uint256 _shareLimit) internal view {
        uint256 relativeMaxShareLimitPerVault = (LIDO.getTotalShares() * RELATIVE_SHARE_LIMIT_BP) / TOTAL_BASIS_POINTS;
        if (_shareLimit > relativeMaxShareLimitPerVault) {
            revert ShareLimitTooHigh(_vault, _shareLimit, relativeMaxShareLimitPerVault);
        }
    }

    function _requireUnhealthy(address _vault) internal view {
        if (isVaultHealthy(_vault)) revert AlreadyHealthy(_vault);
    }

    event VaultConnected(
        address indexed vault,
        uint256 capShares,
        uint256 minReserveRatio,
        uint256 rebalanceThreshold,
        uint256 treasuryFeeBP
    );
    event ShareLimitUpdated(address indexed vault, uint256 newShareLimit);
    event VaultDisconnected(address indexed vault);
    event MintedSharesOnVault(address indexed vault, uint256 amountOfShares);
    event BurnedSharesOnVault(address indexed vault, uint256 amountOfShares);
    event VaultRebalanced(address indexed vault, uint256 sharesBurned);
    event VaultProxyCodehashAdded(bytes32 indexed codehash);
    event ForceValidatorExitTriggered(address indexed vault, bytes pubkeys, address refundRecipient);

    error AlreadyHealthy(address vault);
    error InsufficientSharesToBurn(address vault, uint256 amount);
    error ShareLimitExceeded(address vault, uint256 capShares);
    error AlreadyConnected(address vault, uint256 index);
    error NotConnectedToHub(address vault);
    error NotAuthorized(string operation, address addr);
    error ZeroArgument(string argument);
    error ShareLimitTooHigh(address vault, uint256 capShares, uint256 maxCapShares);
    error ReserveRatioTooHigh(address vault, uint256 reserveRatioBP, uint256 maxReserveRatioBP);
    error RebalanceThresholdTooHigh(address vault, uint256 rebalanceThresholdBP, uint256 maxRebalanceThresholdBP);
    error TreasuryFeeTooHigh(address vault, uint256 treasuryFeeBP, uint256 maxTreasuryFeeBP);
    error InsufficientValuationToMint(address vault, uint256 valuation);
    error AlreadyExists(bytes32 codehash);
    error NoMintedSharesShouldBeLeft(address vault, uint256 sharesMinted);
    error VaultProxyNotAllowed(address beacon);
    error InvalidPubkeysLength();
    error RelativeShareLimitBPTooHigh(uint256 relativeShareLimitBP, uint256 totalBasisPoints);
    error VaultDepositorNotAllowed(address depositor);
    error VaultInsufficientLocked(address vault, uint256 currentLocked, uint256 expectedLocked);
}<|MERGE_RESOLUTION|>--- conflicted
+++ resolved
@@ -76,11 +76,6 @@
     /// @notice length of the validator pubkey in bytes
     uint256 internal constant PUBLIC_KEY_LENGTH = 48;
 
-<<<<<<< HEAD
-    /// @notice limit for the number of vaults that can ever be connected to the vault hub
-    uint256 public immutable CONNECTED_VAULTS_LIMIT;
-=======
->>>>>>> 6c9236ad
     /// @notice limit for a single vault share limit relative to Lido TVL in basis points
     uint256 public immutable RELATIVE_SHARE_LIMIT_BP;
 
@@ -97,11 +92,6 @@
         ILido _lido,
         uint256 _relativeShareLimitBP
     ) {
-<<<<<<< HEAD
-        // TODO: make it Versioned?
-        if (_connectedVaultsLimit == 0) revert ZeroArgument("_connectedVaultsLimit");
-=======
->>>>>>> 6c9236ad
         if (_relativeShareLimitBP == 0) revert ZeroArgument("_relativeShareLimitBP");
         if (_relativeShareLimitBP > TOTAL_BASIS_POINTS)
             revert RelativeShareLimitBPTooHigh(_relativeShareLimitBP, TOTAL_BASIS_POINTS);
