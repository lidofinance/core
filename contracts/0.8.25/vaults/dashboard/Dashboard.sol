--- conflicted
+++ resolved
@@ -107,14 +107,6 @@
     }
 
     /**
-     * @notice Returns the vault record for the staking vault.
-     * @return VaultRecord struct containing vault data
-     */
-    function vaultRecord() public view returns (VaultHub.VaultRecord memory) {
-        return VAULT_HUB.vaultRecord(address(_stakingVault()));
-    }
-
-    /**
      * @notice Returns the stETH share limit of the vault
      */
     function shareLimit() external view returns (uint256) {
@@ -196,20 +188,6 @@
 
         if (totalShares < liabilityShares_) return 0;
         return totalShares - liabilityShares_;
-    }
-
-    /**
-     * @notice Returns the unreserved amount of ether,
-     * i.e. the amount of total value that is not locked in the StakingVault
-     * and not reserved for node operator fee.
-     * This amount does not account for the current balance of the StakingVault and
-     * can return a value greater than the actual balance of the StakingVault.
-     */
-    function unreserved() public view returns (uint256) {
-        uint256 reserved = locked() + _feesAndObligations();
-        uint256 totalValue_ = totalValue();
-
-        return reserved > totalValue_ ? 0 : totalValue_ - reserved;
     }
 
     // /**
@@ -238,12 +216,8 @@
         uint256 totalValue_ = totalValue();
         uint256 lockedPlusFee = locked() + nodeOperatorDisbursableFee();
 
-<<<<<<< HEAD
-        return Math256.min(unreserved(), totalValue_ > lockedPlusFee ? totalValue_ - lockedPlusFee : 0);
-=======
         return Math256.min(address(_stakingVault()).balance,
             totalValue_ > lockedPlusFee ? totalValue_ - lockedPlusFee : 0);
->>>>>>> b5279af6
     }
 
     // ==================== Vault Management Functions ====================
@@ -334,6 +308,7 @@
      * @dev First funds the vault with the sent ETH, then triggers a settlement process
      *      Settlement process uses the same logic as oracle reports
      */
+    // TODO: make role in Permissions
     function settleObligations() external payable {
         if (msg.value > 0) _fund(msg.value);
 
@@ -595,15 +570,7 @@
      * @return The amount of ether in wei that can be used to mint shares.
      */
     function _mintableValue() internal view returns (uint256) {
-        return VAULT_HUB.totalValue(address(_stakingVault())) - _feesAndObligations();
-    }
-
-    /**
-     * @notice Returns the total value of the vault including the node operator fee and obligations.
-     * @return The total obligations value of the vault in wei.
-     */
-    function _feesAndObligations() internal view returns (uint256) {
-        return nodeOperatorDisbursableFee()/* + unsettledObligations()*/;
+        return VAULT_HUB.totalValue(address(_stakingVault())) - nodeOperatorDisbursableFee();
     }
 
     /**
