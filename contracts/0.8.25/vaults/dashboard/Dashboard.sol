// SPDX-FileCopyrightText: 2025 Lido <info@lido.fi>
// SPDX-License-Identifier: GPL-3.0

// See contracts/COMPILERS.md
pragma solidity 0.8.25;

import {SafeERC20} from "@openzeppelin/contracts-v5.2/token/ERC20/utils/SafeERC20.sol";
import {Math256} from "contracts/common/lib/Math256.sol";
import {IERC20} from "@openzeppelin/contracts-v5.2/token/ERC20/IERC20.sol";
import {IERC721} from "@openzeppelin/contracts-v5.2/token/ERC721/IERC721.sol";

import {IDepositContract} from "contracts/0.8.25/interfaces/IDepositContract.sol";

import {ILido as IStETH} from "contracts/0.8.25/interfaces/ILido.sol";

import {IStakingVault} from "../interfaces/IStakingVault.sol";
import {IPredepositGuarantee} from "../interfaces/IPredepositGuarantee.sol";
import {NodeOperatorFee} from "./NodeOperatorFee.sol";
import {VaultHub} from "../VaultHub.sol";

interface IWstETH is IERC20 {
    function wrap(uint256) external returns (uint256);

    function unwrap(uint256) external returns (uint256);
}

/**
 * @title Dashboard
 * @notice This contract is a UX-layer for StakingVault and meant to be used as its owner.
 * This contract improves the vault UX by bundling all functions from the StakingVault and VaultHub
 * in this single contract. It provides administrative functions for managing the StakingVault,
 * including funding, withdrawing, minting, burning, and rebalancing operations.
 */
contract Dashboard is NodeOperatorFee {
    bytes32 public constant RECOVER_ASSETS_ROLE = keccak256("vaults.Dashboard.RecoverAssets");

    /**
     * @notice The stETH token contract
     */
    IStETH public immutable STETH;

    /**
     * @notice The wstETH token contract
     */
    IWstETH public immutable WSTETH;

    /**
     * @notice ETH address convention per EIP-7528
     */
    address public constant ETH = 0xEeeeeEeeeEeEeeEeEeEeeEEEeeeeEeeeeeeeEEeE;

    /**
     * @notice Slot for the fund-on-receive flag
     *         keccak256("vaults.Dashboard.fundOnReceive")
     */
    bytes32 private constant FUND_ON_RECEIVE_FLAG_SLOT =
        0x7408b7b034fda7051615c19182918ecb91d753231cffd86f81a45d996d63e038;

    /**
     * @notice Constructor sets the stETH, and WSTETH token addresses,
     * and passes the address of the vault hub up the inheritance chain.
     * @param _stETH Address of the stETH token contract.
     * @param _wstETH Address of the wstETH token contract.
     * @param _vaultHub Address of the vault hub contract.
     * @param _lidoLocator Address of the Lido locator contract.
     */
    constructor(
        address _stETH,
        address _wstETH,
        address _vaultHub,
        address _lidoLocator
    ) NodeOperatorFee(_vaultHub, _lidoLocator) {
        if (_stETH == address(0)) revert ZeroArgument("_stETH");
        if (_wstETH == address(0)) revert ZeroArgument("_wstETH");

        // stETH and wstETH are cached as immutable to save gas for main operations
        STETH = IStETH(_stETH);
        WSTETH = IWstETH(_wstETH);
    }

    /**
     * @notice Calls the parent's initializer and approves the max allowance for WSTETH for gas savings
     * @param _defaultAdmin The address of the default admin
     * @param _nodeOperatorManager The address of the node operator manager
     * @param _nodeOperatorFeeBP The node operator fee in basis points
     * @param _confirmExpiry The confirmation expiry time in seconds
     */
    function initialize(
        address _defaultAdmin,
        address _nodeOperatorManager,
        uint256 _nodeOperatorFeeBP,
        uint256 _confirmExpiry
    ) external {
        super._initialize(_defaultAdmin, _nodeOperatorManager, _nodeOperatorFeeBP, _confirmExpiry);

        // reduces gas cost for `mintWsteth`
        // invariant: dashboard does not hold stETH on its balance
        STETH.approve(address(WSTETH), type(uint256).max);
    }

    // ==================== View Functions ====================

    /**
     * @notice Returns the vault connection data for the staking vault.
     * @return VaultConnection struct containing vault data
     */
    function vaultConnection() public view returns (VaultHub.VaultConnection memory) {
        return VAULT_HUB.vaultConnection(address(_stakingVault()));
    }

    /**
     * @notice Returns the stETH share limit of the vault
     */
    function shareLimit() external view returns (uint256) {
        return vaultConnection().shareLimit;
    }

    /**
     * @notice Returns the number of stETH shares minted
     */
    function liabilityShares() external view returns (uint256) {
        return VAULT_HUB.liabilityShares(address(_stakingVault()));
    }

    /**
     * @notice Returns the reserve ratio of the vault in basis points
     */
    function reserveRatioBP() external view returns (uint16) {
        return vaultConnection().reserveRatioBP;
    }

    /**
     * @notice Returns the rebalance threshold of the vault in basis points.
     */
    function forcedRebalanceThresholdBP() external view returns (uint16) {
        return vaultConnection().forcedRebalanceThresholdBP;
    }

    /**
     * @notice Returns the infra fee basis points.
     */
    function infraFeeBP() external view returns (uint16) {
        return vaultConnection().infraFeeBP;
    }

    /**
     * @notice Returns the liquidity fee basis points.
     */
    function liquidityFeeBP() external view returns (uint16) {
        return vaultConnection().liquidityFeeBP;
    }

    /**
     * @notice Returns the reservation fee basis points.
     */
    function reservationFeeBP() external view returns (uint16) {
        return vaultConnection().reservationFeeBP;
    }

    /**
     * @notice Returns the total value of the vault in ether.
     */
    function totalValue() public view returns (uint256) {
        return VAULT_HUB.totalValue(address(_stakingVault()));
    }

    /**
     * @notice Returns the locked amount of ether for the vault
     */
    function locked() public view returns (uint256) {
        return VAULT_HUB.locked(address(_stakingVault()));
    }

    /**
     * @notice Returns the overall capacity for stETH shares that can be minted by the vault
     */
    function totalMintingCapacityShares() external view returns (uint256) {
        return _totalMintingCapacityShares(0);
    }

    /**
     * @notice Returns the remaining capacity for stETH shares that can be minted
     *         by the vault if additional ether is funded
     * @param _etherToFund the amount of ether to be funded, can be zero
     * @return the number of shares that can be minted using additional ether
     */
    function remainingMintingCapacityShares(uint256 _etherToFund) external view returns (uint256) {
        uint256 totalShares = _totalMintingCapacityShares(_etherToFund);
        uint256 liabilityShares_ = VAULT_HUB.liabilityShares(address(_stakingVault()));

        if (totalShares < liabilityShares_) return 0;
        return totalShares - liabilityShares_;
    }

    /**
     * @notice Returns the amount of ether that can be instantly withdrawn from the staking vault.
     * @dev This is the amount of ether that is not locked in the StakingVault and not reserved for node operator fee.
     * @dev This method overrides the Dashboard's withdrawableEther() method
     */
    function withdrawableEther() public view returns (uint256) {
        uint256 totalValue_ = totalValue();
        uint256 lockedPlusFee = locked() + nodeOperatorDisbursableFee();

        return Math256.min(address(_stakingVault()).balance,
            totalValue_ > lockedPlusFee ? totalValue_ - lockedPlusFee : 0);
    }

    // ==================== Vault Management Functions ====================

    /**
     * @dev Automatically funds the staking vault with ether
     */
    receive() external payable {
        if (_shouldFundOnReceive()) _fund(msg.value);
    }

    /**
     * @notice Transfers the ownership of the underlying StakingVault from this contract to a new owner
     *         without disconnecting it from the hub
     * @param _newOwner Address of the new owner.
     */
    function transferVaultOwnership(address _newOwner) external {
        _transferVaultOwnership(_newOwner);
    }

    /**
<<<<<<< HEAD
     * @notice Connects the vault to VaultHub
     * @dev Requires msg.value to be at least CONNECT_DEPOSIT
     */
    function connectToVaultHub() external payable {
        if (msg.value < VAULT_HUB.CONNECT_DEPOSIT()) revert InsufficientFunds();

        _fund(msg.value);
        _lock(VAULT_HUB.CONNECT_DEPOSIT());
        _authorizeLidoVaultHub();

        VAULT_HUB.connectVault(address(_stakingVault()));
    }

    /**
     * @notice Disconnects the staking vault from the vault hub.
=======
     * @notice Disconnects the underlying StakingVault from the hub and passing its ownership to Dashboard.
     *         After receiving the final report, one can call reconnectToVaultHub() to reconnect to the hub
     *         or abandonDashboard() to transfer the ownership to a new owner.
>>>>>>> 8d79446f
     */
    function voluntaryDisconnect() external {
        disburseNodeOperatorFee();

        _voluntaryDisconnect();
    }

    /**
     * @notice Accepts the ownership over the StakingVault transferred from VaultHub on disconnect
     * and immediately transfers it to a new pending owner. This new owner will have to accept the ownership
     * on the StakingVault contract.
     * @param _newOwner The address to transfer the StakingVault ownership to.
     */
    function abandonDashboard(address _newOwner) external {
        address vaultAddress = address(_stakingVault());
        if (VAULT_HUB.vaultConnection(vaultAddress).vaultIndex != 0) revert ConnectedToVaultHub();

        _acceptOwnership();
        _transferOwnership(_newOwner);
    }

    /**
     * @notice Accepts the ownership over the StakingVault and connects to VaultHub. Can be called to reconnect
     *         to the hub after voluntaryDisconnect()
     */
    function reconnectToVaultHub() external {
        _acceptOwnership();
        connectToVaultHub();
    }

    /**
     * @notice Connects to VaultHub, transferring ownership to VaultHub.
     */
    function connectToVaultHub() public payable {
        if (msg.value > 0) _stakingVault().fund{value: msg.value}();
        _transferOwnership(address(VAULT_HUB));
        VAULT_HUB.connectVault(address(_stakingVault()));
    }

    /**
     * @notice Funds the staking vault with ether
     */
    function fund() external payable {
        _fund(msg.value);
    }

    /**
     * @notice Withdraws ether from the staking vault to a recipient
     * @param _recipient Address of the recipient
     * @param _ether Amount of ether to withdraw
     */
    function withdraw(address _recipient, uint256 _ether) external {
        uint256 withdrawableEther_ = withdrawableEther();

        if (_ether > withdrawableEther_) {
            revert WithdrawalExceedsWithdrawable(_ether, withdrawableEther_);
        }

        _withdraw(_recipient, _ether);
    }

    /**
     * @notice Mints stETH shares backed by the vault to the recipient.
     * @param _recipient Address of the recipient
     * @param _amountOfShares Amount of stETH shares to mint
     */
    function mintShares(address _recipient, uint256 _amountOfShares) external payable fundable {
        _mintSharesWithinMintingCapacity(_recipient, _amountOfShares);
    }

    /**
     * @notice Mints stETH tokens backed by the vault to the recipient.
     * !NB: this will revert with`VaultHub.ZeroArgument("_amountOfShares")` if the amount of stETH is less than 1 share
     * @param _recipient Address of the recipient
     * @param _amountOfStETH Amount of stETH to mint
     */
    function mintStETH(address _recipient, uint256 _amountOfStETH) external payable fundable {
        _mintSharesWithinMintingCapacity(_recipient, STETH.getSharesByPooledEth(_amountOfStETH));
    }

    /**
     * @notice Mints wstETH tokens backed by the vault to a recipient.
     * @param _recipient Address of the recipient
     * @param _amountOfWstETH Amount of tokens to mint
     */
    function mintWstETH(address _recipient, uint256 _amountOfWstETH) external payable fundable {
        _mintSharesWithinMintingCapacity(address(this), _amountOfWstETH);

        uint256 mintedStETH = STETH.getPooledEthBySharesRoundUp(_amountOfWstETH);

        uint256 wrappedWstETH = WSTETH.wrap(mintedStETH);
        SafeERC20.safeTransfer(WSTETH, _recipient, wrappedWstETH);
    }

    /**
     * @notice Burns stETH shares from the sender backed by the vault.
     *         Expects corresponding amount of stETH approved to this contract.
     * @param _amountOfShares Amount of stETH shares to burn
     */
    function burnShares(uint256 _amountOfShares) external {
        STETH.transferSharesFrom(msg.sender, address(VAULT_HUB), _amountOfShares);
        _burnShares(_amountOfShares);
    }

    /**
     * @notice Burns stETH tokens from the sender backed by the vault. Expects stETH amount approved to this contract.
     * !NB: this will revert with `VaultHub.ZeroArgument("_amountOfShares")` if the amount of stETH is less than 1 share
     * @param _amountOfStETH Amount of stETH tokens to burn
     */
    function burnStETH(uint256 _amountOfStETH) external {
        _burnStETH(_amountOfStETH);
    }

    /**
     * @notice Burns wstETH tokens from the sender backed by the vault. Expects wstETH amount approved to this contract.
     * !NB: this will revert with `VaultHub.ZeroArgument("_amountOfShares")` on 1 wei of wstETH due to rounding inside wstETH unwrap method
     * @param _amountOfWstETH Amount of wstETH tokens to burn

     */
    function burnWstETH(uint256 _amountOfWstETH) external {
        _burnWstETH(_amountOfWstETH);
    }

    /**
     * @notice Rebalances the vault by transferring ether
     * @param _ether Amount of ether to rebalance
     */
    function rebalanceVault(uint256 _ether) external payable fundable {
        _rebalanceVault(_ether);
    }

    /**
     * @notice Withdraws ether from vault and deposits directly to provided validators bypassing the default PDG process,
     *          allowing validators to be proven post-factum via `proveUnknownValidatorsToPDG`
     *          clearing them for future deposits via `PDG.depositToBeaconChain`
     * @param _deposits array of IStakingVault.Deposit structs containing deposit data
     * @return totalAmount total amount of ether deposited to beacon chain
     * @dev requires the caller to have the `UNGUARANTEED_BEACON_CHAIN_DEPOSIT_ROLE`
     * @dev can be used as PDG shortcut if the node operator is trusted to not frontrun provided deposits
     */
    function unguaranteedDepositToBeaconChain(
        IStakingVault.Deposit[] calldata _deposits
    ) external returns (uint256 totalAmount) {
        IStakingVault stakingVault_ = _stakingVault();
        IDepositContract depositContract = stakingVault_.DEPOSIT_CONTRACT();

        for (uint256 i = 0; i < _deposits.length; i++) {
            totalAmount += _deposits[i].amount;
        }

        uint256 withdrawableEther_ = withdrawableEther();
        if (totalAmount > withdrawableEther_) {
            revert WithdrawalExceedsWithdrawable(totalAmount, withdrawableEther_);
        }

        _disableFundOnReceive();
        _withdrawForUnguaranteedDepositToBeaconChain(totalAmount);
        // Instead of relying on auto-reset at the end of the transaction,
        // re-enable fund-on-receive manually to restore the default receive() behavior in the same transaction
        _enableFundOnReceive();
        _setRewardsAdjustment(uint128(rewardsAdjustment.amount + totalAmount));

        bytes memory withdrawalCredentials = bytes.concat(stakingVault_.withdrawalCredentials());

        IStakingVault.Deposit calldata deposit;
        for (uint256 i = 0; i < _deposits.length; i++) {
            deposit = _deposits[i];
            depositContract.deposit{value: deposit.amount}(
                deposit.pubkey,
                withdrawalCredentials,
                deposit.signature,
                deposit.depositDataRoot
            );
        }

        emit UnguaranteedDeposits(address(stakingVault_), _deposits.length, totalAmount);
    }

    /**
     * @notice Proves validators with correct vault WC if they are unknown to PDG
     * @param _witnesses array of IPredepositGuarantee.ValidatorWitness structs containing proof data for validators
     * @dev requires the caller to have the `PDG_PROVE_VALIDATOR_ROLE`
     */
    function proveUnknownValidatorsToPDG(IPredepositGuarantee.ValidatorWitness[] calldata _witnesses) external {
        _proveUnknownValidatorsToPDG(_witnesses);
    }

    /**
     * @notice Compensates ether of disproven validator's predeposit from PDG to the recipient.
     *         Can be called if validator which was predeposited via `PDG.predeposit` with vault funds
     *         was frontrun by NO's with non-vault WC (effectively NO's stealing the predeposit) and then
     *         proof of the validator's invalidity has been provided via `PDG.proveInvalidValidatorWC`.
     * @param _pubkey of validator that was proven invalid in PDG
     * @param _recipient address to receive the `PDG.PREDEPOSIT_AMOUNT`
     * @dev PDG will revert if _recipient is vault address, use fund() instead to return ether to vault
     * @dev requires the caller to have the `PDG_COMPENSATE_PREDEPOSIT_ROLE`
     */
    function compensateDisprovenPredepositFromPDG(bytes calldata _pubkey, address _recipient) external {
        _compensateDisprovenPredepositFromPDG(_pubkey, _recipient);
    }

    /**
     * @notice Recovers ERC20 tokens or ether from the dashboard contract to sender
     * @param _token Address of the token to recover or 0xeeeeeeeeeeeeeeeeeeeeeeeeeeeeeeeeeeeeeeee for ether
     * @param _recipient Address of the recovery recipient
     */
    function recoverERC20(
        address _token,
        address _recipient,
        uint256 _amount
    ) external onlyRoleMemberOrAdmin(RECOVER_ASSETS_ROLE) {
        if (_token == address(0)) revert ZeroArgument("_token");
        if (_recipient == address(0)) revert ZeroArgument("_recipient");
        if (_amount == 0) revert ZeroArgument("_amount");

        if (_token == ETH) {
            (bool success, ) = payable(_recipient).call{value: _amount}("");
            if (!success) revert EthTransferFailed(_recipient, _amount);
        } else {
            SafeERC20.safeTransfer(IERC20(_token), _recipient, _amount);
        }

        emit ERC20Recovered(_recipient, _token, _amount);
    }

    /**
     * @notice Transfers a given token_id of an ERC721-compatible NFT (defined by the token contract address)
     * from the dashboard contract to sender
     *
     * @param _token an ERC721-compatible token
     * @param _tokenId token id to recover
     * @param _recipient Address of the recovery recipient
     */
    function recoverERC721(
        address _token,
        uint256 _tokenId,
        address _recipient
    ) external onlyRoleMemberOrAdmin(RECOVER_ASSETS_ROLE) {
        if (_token == address(0)) revert ZeroArgument("_token");
        if (_recipient == address(0)) revert ZeroArgument("_recipient");

        IERC721(_token).safeTransferFrom(address(this), _recipient, _tokenId);

        emit ERC721Recovered(_recipient, _token, _tokenId);
    }

    /**
     * @notice Pauses beacon chain deposits on the StakingVault.
     */
    function pauseBeaconChainDeposits() external {
        _pauseBeaconChainDeposits();
    }

    /**
     * @notice Resumes beacon chain deposits on the StakingVault.
     */
    function resumeBeaconChainDeposits() external {
        _resumeBeaconChainDeposits();
    }

    /**
     * @notice Signals to node operators that specific validators should exit from the beacon chain. It DOES NOT
     *         directly trigger the exit - node operators must monitor for request events and handle the exits.
     * @param _pubkeys Concatenated validator public keys (48 bytes each).
     * @dev    Emits `ValidatorExitRequested` event for each validator public key through the `StakingVault`.
     *         This is a voluntary exit request - node operators can choose whether to act on it or not.
     */
    function requestValidatorExit(bytes calldata _pubkeys) external {
        _requestValidatorExit(_pubkeys);
    }

    /**
     * @notice Initiates a withdrawal from validator(s) on the beacon chain using EIP-7002 triggerable withdrawals
     *         Both partial withdrawals (disabled for if vault is unhealthy) and full validator exits are supported.
     * @param _pubkeys Concatenated validator public keys (48 bytes each).
     * @param _amounts Withdrawal amounts in wei for each validator key and must match _pubkeys length.
     *         Set amount to 0 for a full validator exit.
     *         For partial withdrawals, amounts will be trimmed to keep MIN_ACTIVATION_BALANCE on the validator to avoid deactivation
     * @param _refundRecipient Address to receive any fee refunds, if zero, refunds go to msg.sender.
     * @dev    A withdrawal fee must be paid via msg.value.
     *         Use `StakingVault.calculateValidatorWithdrawalFee()` to determine the required fee for the current block.
     */
    function triggerValidatorWithdrawals(
        bytes calldata _pubkeys,
        uint64[] calldata _amounts,
        address _refundRecipient
    ) external payable {
        _triggerValidatorWithdrawals(_pubkeys, _amounts, _refundRecipient);
    }

    /**
     * @notice Requests a change of tier on the OperatorGrid.
     * @param _tierId The tier to change to.
     * @param _requestedShareLimit The requested share limit.
     */
    function changeTier(uint256 _tierId, uint256 _requestedShareLimit) external {
        _changeTier(_tierId, _requestedShareLimit);
    }

    // ==================== Internal Functions ====================

    /**
     * @dev Modifier to fund the staking vault if msg.value > 0
     */
    modifier fundable() {
        if (msg.value > 0) {
            _fund(msg.value);
        }
        _;
    }

    /**
     * @notice Returns the value of the staking vault with the node operator fee subtracted,
     *         because the fee cannot be used to mint shares.
     * @return The amount of ether in wei that can be used to mint shares.
     */
    function _mintableValue() internal view returns (uint256) {
        return totalValue() - nodeOperatorDisbursableFee();
    }

    /**
     * @notice Mints shares within the mintable total value,
     *         and reverts if the resulting backing is greater than the mintable total value.
     * @param _recipient The address of the recipient.
     * @param _amountOfShares The amount of shares to mint.
     */
    function _mintSharesWithinMintingCapacity(address _recipient, uint256 _amountOfShares) internal {
        _mintShares(_recipient, _amountOfShares);

        uint256 locked_ = locked();
        uint256 mintableValue_ = _mintableValue();

        if (locked_ > mintableValue_) {
            revert MintingCapacityExceeded(locked_, mintableValue_);
        }
    }

    /**
     * @dev Burns stETH tokens from the sender backed by the vault
     * @param _amountOfStETH Amount of tokens to burn
     */
    function _burnStETH(uint256 _amountOfStETH) internal {
        uint256 _amountOfShares = STETH.getSharesByPooledEth(_amountOfStETH);
        STETH.transferSharesFrom(msg.sender, address(VAULT_HUB), _amountOfShares);
        _burnShares(_amountOfShares);
    }

    /**
     * @dev Burns wstETH tokens from the sender backed by the vault
     * @param _amountOfWstETH Amount of tokens to burn
     */
    function _burnWstETH(uint256 _amountOfWstETH) internal {
        SafeERC20.safeTransferFrom(WSTETH, msg.sender, address(this), _amountOfWstETH);
        uint256 unwrappedStETH = WSTETH.unwrap(_amountOfWstETH);
        uint256 unwrappedShares = STETH.getSharesByPooledEth(unwrappedStETH);

        STETH.transferShares(address(VAULT_HUB), unwrappedShares);
        _burnShares(unwrappedShares);
    }

    /**
     * @dev calculates the maximum number of stETH shares that can be minted by the vault
     * @param _additionalEther additional ether that may be funded to the vault
     */
    function _totalMintingCapacityShares(uint256 _additionalEther) internal view returns (uint256) {
        VaultHub.VaultConnection memory connection = vaultConnection();
        uint256 maxMintableStETH = ((_mintableValue() + _additionalEther) *
            (TOTAL_BASIS_POINTS - connection.reserveRatioBP)) / TOTAL_BASIS_POINTS;
        return Math256.min(STETH.getSharesByPooledEth(maxMintableStETH), connection.shareLimit);
    }

    // @dev The logic is inverted, 0 means fund-on-receive is enabled,
    // so that fund-on-receive is enabled by default
    function _shouldFundOnReceive() internal view returns (bool shouldFund) {
        assembly {
            shouldFund := iszero(tload(FUND_ON_RECEIVE_FLAG_SLOT))
        }
    }

    function _enableFundOnReceive() internal {
        assembly {
            tstore(FUND_ON_RECEIVE_FLAG_SLOT, 0)
        }
    }

    function _disableFundOnReceive() internal {
        assembly {
            tstore(FUND_ON_RECEIVE_FLAG_SLOT, 1)
        }
    }

    // ==================== Events ====================

    /**
     * @notice Emitted when ether was withdrawn from the staking vault and deposited to validators directly bypassing PDG
     * @param stakingVault the address of owned staking vault
     * @param deposits the number of deposits
     * @param totalAmount the total amount of ether deposited to beacon chain
     */
    event UnguaranteedDeposits(address indexed stakingVault, uint256 deposits, uint256 totalAmount);

    /**
     * @notice Emitted when the ERC20 `token` or ether is recovered (i.e. transferred)
     * @param to The address of the recovery recipient
     * @param token The address of the recovered ERC20 token (0xeeeeeeeeeeeeeeeeeeeeeeeeeeeeeeeeeeeeeeee for ether)
     * @param amount The amount of the token recovered
     */
    event ERC20Recovered(address indexed to, address indexed token, uint256 amount);

    /**
     * @notice Emitted when the ERC721-compatible `token` (NFT) recovered (i.e. transferred)
     * @param to The address of the recovery recipient
     * @param token The address of the recovered ERC721 token
     * @param tokenId id of token recovered
     */
    event ERC721Recovered(address indexed to, address indexed token, uint256 tokenId);

    // ==================== Errors ====================

    /**
     * @notice Emitted when the withdrawable amount of ether is exceeded
     * @param amount The amount of ether that was attempted to be withdrawn
     * @param withdrawableEther The amount of withdrawable ether available
     */
    error WithdrawalExceedsWithdrawable(uint256 amount, uint256 withdrawableEther);

    /**
     * @notice Error thrown when recovery of ETH fails on transfer to recipient
     */
    error EthTransferFailed(address recipient, uint256 amount);

    /**
     * @notice Error thrown when mintable total value is breached
     */
    error MintingCapacityExceeded(uint256 locked, uint256 mintableValue);

    /**
<<<<<<< HEAD
     * @notice Error thrown when insufficient funds are provided to connect to VaultHub
     */
    error InsufficientFunds();
=======
     * @notice Error when the StakingVault is still connected to the VaultHub.
     */
    error ConnectedToVaultHub();
>>>>>>> 8d79446f
}<|MERGE_RESOLUTION|>--- conflicted
+++ resolved
@@ -224,7 +224,6 @@
     }
 
     /**
-<<<<<<< HEAD
      * @notice Connects the vault to VaultHub
      * @dev Requires msg.value to be at least CONNECT_DEPOSIT
      */
@@ -239,12 +238,9 @@
     }
 
     /**
-     * @notice Disconnects the staking vault from the vault hub.
-=======
      * @notice Disconnects the underlying StakingVault from the hub and passing its ownership to Dashboard.
      *         After receiving the final report, one can call reconnectToVaultHub() to reconnect to the hub
      *         or abandonDashboard() to transfer the ownership to a new owner.
->>>>>>> 8d79446f
      */
     function voluntaryDisconnect() external {
         disburseNodeOperatorFee();
@@ -682,13 +678,12 @@
     error MintingCapacityExceeded(uint256 locked, uint256 mintableValue);
 
     /**
-<<<<<<< HEAD
+     * @notice Error when the StakingVault is still connected to the VaultHub.
+     */
+    error ConnectedToVaultHub();
+
+    /**
      * @notice Error thrown when insufficient funds are provided to connect to VaultHub
      */
     error InsufficientFunds();
-=======
-     * @notice Error when the StakingVault is still connected to the VaultHub.
-     */
-    error ConnectedToVaultHub();
->>>>>>> 8d79446f
 }