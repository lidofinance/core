// SPDX-FileCopyrightText: 2025 Lido <info@lido.fi>
// SPDX-License-Identifier: GPL-3.0

// See contracts/COMPILERS.md
pragma solidity 0.8.25;

import {SafeERC20} from "@openzeppelin/contracts-v5.2/token/ERC20/utils/SafeERC20.sol";
import {IERC20} from "@openzeppelin/contracts-v5.2/token/ERC20/IERC20.sol";
import {RecoverTokens} from "../lib/RecoverTokens.sol";

import {ILido as IStETH} from "contracts/common/interfaces/ILido.sol";
import {IDepositContract} from "contracts/common/interfaces/IDepositContract.sol";

import {IStakingVault} from "../interfaces/IStakingVault.sol";
import {IPredepositGuarantee} from "../interfaces/IPredepositGuarantee.sol";
import {NodeOperatorFee} from "./NodeOperatorFee.sol";
import {VaultHub} from "../VaultHub.sol";

interface IWstETH is IERC20 {
    function wrap(uint256 _stETHAmount) external returns (uint256);

    function unwrap(uint256 _wstETHAmount) external returns (uint256);
}

/**
 * @title Dashboard
 * @notice This contract is a UX-layer for StakingVault and meant to be used as its owner.
 * This contract improves the vault UX by bundling all functions from the StakingVault and VaultHub
 * in this single contract. It provides administrative functions for managing the StakingVault,
 * including funding, withdrawing, minting, burning, and rebalancing operations.
 */
contract Dashboard is NodeOperatorFee {
    /// @dev 0xb694d4d19c77484e8f232470d9bf7e10450638db998b577a833d46df71fb6d97
    bytes32 public constant COLLECT_VAULT_ERC20_ROLE = keccak256("vaults.Dashboard.CollectVaultERC20");

    /**
     * @notice The stETH token contract
     */
    IStETH public immutable STETH;

    /**
     * @notice The wstETH token contract
     */
    IWstETH public immutable WSTETH;

    /**
     * @notice Slot for the fund-on-receive flag
     *         keccak256("vaults.Dashboard.fundOnReceive")
     */
    bytes32 public constant FUND_ON_RECEIVE_FLAG_SLOT =
        0x7408b7b034fda7051615c19182918ecb91d753231cffd86f81a45d996d63e038;

    /**
     * @notice Constructor sets the stETH, and WSTETH token addresses,
     * and passes the address of the vault hub up the inheritance chain.
     * @param _stETH Address of the stETH token contract.
     * @param _wstETH Address of the wstETH token contract.
     * @param _vaultHub Address of the vault hub contract.
     * @param _lidoLocator Address of the Lido locator contract.
     */
    constructor(
        address _stETH,
        address _wstETH,
        address _vaultHub,
        address _lidoLocator
    ) NodeOperatorFee(_vaultHub, _lidoLocator) {
        _requireNotZero(_stETH);
        _requireNotZero(_wstETH);

        // stETH and wstETH are cached as immutable to save gas for main operations
        STETH = IStETH(_stETH);
        WSTETH = IWstETH(_wstETH);
    }

    /**
     * @notice Calls the parent's initializer and approves the max allowance for WSTETH for gas savings
     * @param _defaultAdmin The address of the default admin
     * @param _nodeOperatorManager The address of the node operator manager
     * @param _nodeOperatorFeeRecipient The address of the node operator fee recipient
     * @param _nodeOperatorFeeBP The node operator fee in basis points
     * @param _confirmExpiry The confirmation expiry time in seconds
     */
    function initialize(
        address _defaultAdmin,
        address _nodeOperatorManager,
        address _nodeOperatorFeeRecipient,
        uint256 _nodeOperatorFeeBP,
        uint256 _confirmExpiry
    ) external {
        super._initialize(
            _defaultAdmin,
            _nodeOperatorManager,
            _nodeOperatorFeeRecipient,
            _nodeOperatorFeeBP,
            _confirmExpiry
        );

        // reduces gas cost for `mintWsteth`
        // invariant: dashboard does not hold stETH on its balance
        STETH.approve(address(WSTETH), type(uint256).max);
    }

    // ==================== View Functions ====================

    /**
     * @notice Returns the vault connection data for the staking vault.
     * @return VaultConnection struct containing vault data
     */
    function vaultConnection() public view returns (VaultHub.VaultConnection memory) {
        return VAULT_HUB.vaultConnection(address(_stakingVault()));
    }

    /**
     * @notice Returns the stETH share limit of the vault
     */
    function shareLimit() external view returns (uint256) {
        return vaultConnection().shareLimit;
    }

    /**
     * @notice Returns the number of stETH shares minted
     */
    function liabilityShares() public view returns (uint256) {
        return VAULT_HUB.liabilityShares(address(_stakingVault()));
    }

    /**
     * @notice Returns the reserve ratio of the vault in basis points
     */
    function reserveRatioBP() public view returns (uint16) {
        return vaultConnection().reserveRatioBP;
    }

    /**
     * @notice Returns the rebalance threshold of the vault in basis points.
     */
    function forcedRebalanceThresholdBP() external view returns (uint16) {
        return vaultConnection().forcedRebalanceThresholdBP;
    }

    /**
     * @notice Returns the infra fee basis points.
     */
    function infraFeeBP() external view returns (uint16) {
        return vaultConnection().infraFeeBP;
    }

    /**
     * @notice Returns the liquidity fee basis points.
     */
    function liquidityFeeBP() external view returns (uint16) {
        return vaultConnection().liquidityFeeBP;
    }

    /**
     * @notice Returns the reservation fee basis points.
     */
    function reservationFeeBP() external view returns (uint16) {
        return vaultConnection().reservationFeeBP;
    }

    /**
     * @notice Returns the total value of the vault in ether.
     */
    function totalValue() external view returns (uint256) {
        return VAULT_HUB.totalValue(address(_stakingVault()));
    }

    /**
     * @notice Returns the locked amount of ether for the vault
     */
    function locked() external view returns (uint256) {
        return VAULT_HUB.locked(address(_stakingVault()));
    }

    /**
     * @notice Returns the amount of shares to burn to restore vault healthiness or to cover redemptions and the
     *         amount of outstanding Lido fees
     * @return sharesToBurn amount of shares to burn or to rebalance
     * @return feesToSettle amount of Lido fees to be settled
     */
    function obligations() external view returns (uint256 sharesToBurn, uint256 feesToSettle) {
        (sharesToBurn, feesToSettle) = VAULT_HUB.obligations(address(_stakingVault()));
    }

    /**
     * @notice Returns the amount of shares to rebalance to restore vault healthiness or to cover redemptions
     */
    function healthShortfallShares() external view returns (uint256) {
        return VAULT_HUB.healthShortfallShares(address(_stakingVault()));
    }

    /**
     * @notice Returns the amount of ether that is locked on the vault only as a reserve.
     * @dev There is no way to mint stETH for it (it includes connection deposit and slashing reserve)
     */
    function minimalReserve() public view returns (uint256) {
        return VAULT_HUB.vaultRecord(address(_stakingVault())).minimalReserve;
    }

    /**
     * @notice Returns the max total lockable amount of ether for the vault (excluding the Lido and node operator fees)
     */
    function maxLockableValue() external view returns (uint256) {
        uint256 maxLockableValue_ = VAULT_HUB.maxLockableValue(address(_stakingVault()));
        uint256 nodeOperatorFee = nodeOperatorDisbursableFee();

        return maxLockableValue_ > nodeOperatorFee ? maxLockableValue_ - nodeOperatorFee : 0;
    }

    /**
     * @notice Returns the overall capacity for stETH shares that can be minted by the vault
     */
    function totalMintingCapacityShares() external view returns (uint256) {
        return _totalMintingCapacityShares(-int256(nodeOperatorDisbursableFee()));
    }

    /**
     * @notice Returns the remaining capacity for stETH shares that can be minted
     *         by the vault if additional ether is funded
     * @param _etherToFund the amount of ether to be funded, can be zero
     * @return the number of shares that can be minted using additional ether
     */
    function remainingMintingCapacityShares(uint256 _etherToFund) public view returns (uint256) {
        int256 deltaValue = int256(_etherToFund) - int256(nodeOperatorDisbursableFee());
        uint256 vaultTotalMintingCapacityShares = _totalMintingCapacityShares(deltaValue);
        uint256 vaultLiabilityShares = liabilityShares();

        if (vaultTotalMintingCapacityShares <= vaultLiabilityShares) return 0;

        return vaultTotalMintingCapacityShares - vaultLiabilityShares;
    }

    /**
     * @notice Returns the amount of ether that can be instantly withdrawn from the staking vault.
     * @dev This is the amount of ether that is not locked in the StakingVault and not reserved for fees and obligations.
     */
    function withdrawableValue() public view returns (uint256) {
        uint256 withdrawable = VAULT_HUB.withdrawableValue(address(_stakingVault()));
        uint256 nodeOperatorFee = nodeOperatorDisbursableFee();

        return withdrawable > nodeOperatorFee ? withdrawable - nodeOperatorFee : 0;
    }

    // ==================== Vault Management Functions ====================

    /**
     * @dev Automatically funds the staking vault with ether
     */
    receive() external payable {
        if (_shouldFundOnReceive()) _fund(msg.value);
    }

    /**
     * @notice Transfers the ownership of the underlying StakingVault from this contract to a new owner
     *         without disconnecting it from the hub
     * @param _newOwner Address of the new owner.
     */
    function transferVaultOwnership(address _newOwner) external {
        _transferVaultOwnership(_newOwner);
    }

    /**
     * @notice Disconnects the underlying StakingVault from the hub and passing its ownership to Dashboard.
     *         After receiving the final report, one can call reconnectToVaultHub() to reconnect to the hub
     *         or abandonDashboard() to transfer the ownership to a new owner.
     */
    function voluntaryDisconnect() external {
        disburseNodeOperatorFee();
        _voluntaryDisconnect();
    }

    /**
     * @notice Accepts the ownership over the StakingVault transferred from VaultHub on disconnect
     * and immediately transfers it to a new pending owner. This new owner will have to accept the ownership
     * on the StakingVault contract.
     * @param _newOwner The address to transfer the StakingVault ownership to.
     */
    function abandonDashboard(address _newOwner) external {
        if (VAULT_HUB.isVaultConnected(address(_stakingVault()))) revert ConnectedToVaultHub();
        if (_newOwner == address(this)) revert DashboardNotAllowed();

        _acceptOwnership();
        _transferOwnership(_newOwner);
    }

    /**
     * @notice Accepts the ownership over the StakingVault and connects to VaultHub. Can be called to reconnect
     *         to the hub after voluntaryDisconnect()
     */
    function reconnectToVaultHub(uint256 _newSettledGrowth, uint256 _expectedSettledGrowth) external {
        _acceptOwnership();
        connectToVaultHub(_newSettledGrowth, _expectedSettledGrowth);
    }

    /**
     * @notice Connects to VaultHub, transferring ownership to VaultHub.
     */
    function connectToVaultHub(uint256 _newSettledGrowth, uint256 _expectedSettledGrowth) public payable {
        if (_newSettledGrowth != settledGrowth) correctSettledGrowth(_newSettledGrowth, _expectedSettledGrowth);

        if (msg.value > 0) _stakingVault().fund{value: msg.value}();
        _transferOwnership(address(VAULT_HUB));
        VAULT_HUB.connectVault(address(_stakingVault()));
    }

    /**
     * @notice Changes the tier of the vault and connects to VaultHub
     * @param _tierId The tier to change to
     * @param _requestedShareLimit The requested share limit
     */
    function connectAndAcceptTier(
        uint256 _tierId,
        uint256 _requestedShareLimit,
        uint256 _newSettledGrowth,
        uint256 _expectedSettledGrowth
    ) external payable {
        connectToVaultHub(_newSettledGrowth, _expectedSettledGrowth);
        if (!_changeTier(_tierId, _requestedShareLimit)) {
            revert TierChangeNotConfirmed();
        }
    }

    /**
     * @notice Funds the staking vault with ether
     */
    function fund() external payable {
        _fund(msg.value);
    }

    /**
     * @notice Withdraws ether from the staking vault to a recipient
     * @param _recipient Address of the recipient
     * @param _ether Amount of ether to withdraw
     */
    function withdraw(address _recipient, uint256 _ether) external {
        uint256 withdrawableEther = withdrawableValue();
        if (_ether > withdrawableEther) {
            revert ExceedsWithdrawable(_ether, withdrawableEther);
        }

        _withdraw(_recipient, _ether);
    }

    /**
     * @notice Mints stETH shares backed by the vault to the recipient.
     * @param _recipient Address of the recipient
     * @param _amountOfShares Amount of stETH shares to mint
     */
    function mintShares(address _recipient, uint256 _amountOfShares) external payable fundable {
        _mintSharesWithinMintingCapacity(_recipient, _amountOfShares);
    }

    /**
     * @notice Mints stETH tokens backed by the vault to the recipient.
     * !NB: this will revert with `VaultHub.ZeroArgument("_amountOfShares")` if the amount of stETH is less than 1 share
     * @param _recipient Address of the recipient
     * @param _amountOfStETH Amount of stETH to mint
     */
    function mintStETH(address _recipient, uint256 _amountOfStETH) external payable fundable {
        _mintSharesWithinMintingCapacity(_recipient, _getSharesByPooledEth(_amountOfStETH));
    }

    /**
     * @notice Mints wstETH tokens backed by the vault to a recipient.
     * @param _recipient Address of the recipient
     * @param _amountOfWstETH Amount of tokens to mint
     */
    function mintWstETH(address _recipient, uint256 _amountOfWstETH) external payable fundable {
        _mintSharesWithinMintingCapacity(address(this), _amountOfWstETH);

        uint256 mintedStETH = STETH.getPooledEthBySharesRoundUp(_amountOfWstETH);

        uint256 wrappedWstETH = WSTETH.wrap(mintedStETH);
        SafeERC20.safeTransfer(WSTETH, _recipient, wrappedWstETH);
    }

    /**
     * @notice Burns stETH shares from the sender backed by the vault.
     *         Expects corresponding amount of stETH approved to this contract.
     * @param _amountOfShares Amount of stETH shares to burn
     */
    function burnShares(uint256 _amountOfShares) external {
        STETH.transferSharesFrom(msg.sender, address(VAULT_HUB), _amountOfShares);
        _burnShares(_amountOfShares);
    }

    /**
     * @notice Burns stETH tokens from the sender backed by the vault. Expects stETH amount approved to this contract.
     * !NB: this will revert with `VaultHub.ZeroArgument("_amountOfShares")` if the amount of stETH is less than 1 share
     * @param _amountOfStETH Amount of stETH tokens to burn
     */
    function burnStETH(uint256 _amountOfStETH) external {
        _burnStETH(_amountOfStETH);
    }

    /**
     * @notice Burns wstETH tokens from the sender backed by the vault. Expects wstETH amount approved to this contract.
     * !NB: this will revert with `VaultHub.ZeroArgument("_amountOfShares")` on 1 wei of wstETH due to rounding inside wstETH unwrap method
     * @param _amountOfWstETH Amount of wstETH tokens to burn

     */
    function burnWstETH(uint256 _amountOfWstETH) external {
        _burnWstETH(_amountOfWstETH);
    }

    /**
     * @notice Rebalances StakingVault by withdrawing ether to VaultHub corresponding to shares amount provided
     * @param _shares amount of shares to rebalance
     */
    function rebalanceVaultWithShares(uint256 _shares) external {
        _rebalanceVault(_shares);
    }

    /**
     * @notice Rebalances the vault by transferring ether given the shares amount
     * @param _ether amount of ether to rebalance
     */
    function rebalanceVaultWithEther(uint256 _ether) external payable fundable {
        _rebalanceVault(_getSharesByPooledEth(_ether));
    }

    /**
     * @notice Withdraws ether from vault and deposits directly to provided validators bypassing the default PDG process,
     *          allowing validators to be proven post-factum via `proveUnknownValidatorsToPDG`
     *          clearing them for future deposits via `PDG.depositToBeaconChain`
     * @param _deposits array of IStakingVault.Deposit structs containing deposit data
     * @return totalAmount total amount of ether deposited to beacon chain
     * @dev requires the caller to have the `UNGUARANTEED_BEACON_CHAIN_DEPOSIT_ROLE`
     * @dev can be used as PDG shortcut if the node operator is trusted to not frontrun provided deposits
     */
    function unguaranteedDepositToBeaconChain(
        IStakingVault.Deposit[] calldata _deposits
    ) external returns (uint256 totalAmount) {
        IStakingVault stakingVault_ = _stakingVault();
        IDepositContract depositContract = stakingVault_.DEPOSIT_CONTRACT();

        for (uint256 i = 0; i < _deposits.length; i++) {
            totalAmount += _deposits[i].amount;
        }

        uint256 withdrawableEther = withdrawableValue();
        if (totalAmount > withdrawableEther) {
            revert ExceedsWithdrawable(totalAmount, withdrawableEther);
        }

        _disableFundOnReceive();
        _withdrawForUnguaranteedDepositToBeaconChain(totalAmount);
        // Instead of relying on auto-reset at the end of the transaction,
        // re-enable fund-on-receive manually to restore the default receive() behavior in the same transaction
        _enableFundOnReceive();
        _addFeeExemption(totalAmount);

        bytes memory withdrawalCredentials = bytes.concat(stakingVault_.withdrawalCredentials());

        IStakingVault.Deposit calldata deposit;
        for (uint256 i = 0; i < _deposits.length; i++) {
            deposit = _deposits[i];
            depositContract.deposit{value: deposit.amount}(
                deposit.pubkey,
                withdrawalCredentials,
                deposit.signature,
                deposit.depositDataRoot
            );
        }

        emit UnguaranteedDeposits(address(stakingVault_), _deposits.length, totalAmount);
    }

    /**
     * @notice Proves validators with correct vault WC if they are unknown to PDG
     * @param _witnesses array of IPredepositGuarantee.ValidatorWitness structs containing proof data for validators
     * @dev requires the caller to have the `PDG_PROVE_VALIDATOR_ROLE`
     */
    function proveUnknownValidatorsToPDG(IPredepositGuarantee.ValidatorWitness[] calldata _witnesses) external {
        _proveUnknownValidatorsToPDG(_witnesses);
    }

    /**
     * @notice Recovers ERC20 tokens or ether from the dashboard contract to the recipient
     * @param _token Address of the token to recover or 0xeeeeeeeeeeeeeeeeeeeeeeeeeeeeeeeeeeeeeeee for ether (EIP-7528)
     * @param _recipient Address of the recovery recipient
     * @param _amount Amount of tokens or ether to recover
     */
    function recoverERC20(
        address _token,
        address _recipient,
        uint256 _amount
    ) external onlyRoleMemberOrAdmin(DEFAULT_ADMIN_ROLE) {
        _requireNotZero(_token);
        _requireNotZero(_recipient);
        _requireNotZero(_amount);

<<<<<<< HEAD
        if (_token == ETH) {
            (bool success, ) = payable(_recipient).call{value: _amount}("");
            if (!success) revert EthTransferFailed(_recipient, _amount);
=======
        if (_token == RecoverTokens.ETH) {
            RecoverTokens._recoverEth(_recipient, _amount);
>>>>>>> 4af82f0d
        } else {
            RecoverTokens._recoverERC20(_token, _recipient, _amount);
        }
    }

    /**
     * @notice Collects ERC20 tokens from vault contract balance to the recipient
     * @param _token Address of the token to collect
     * @param _recipient Address of the recipient
     * @param _amount Amount of tokens to collect
     * @dev will revert on EIP-7528 ETH address with StakingVault.EthCollectionNotAllowed()
     *      or on zero arguments with StakingVault.ZeroArgument()
     */
    function collectERC20FromVault(
        address _token,
        address _recipient,
        uint256 _amount
    ) external onlyRoleMemberOrAdmin(COLLECT_VAULT_ERC20_ROLE) {
        VAULT_HUB.collectERC20FromVault(address(_stakingVault()), _token, _recipient, _amount);
    }

    /**
     * @notice Pauses beacon chain deposits on the StakingVault.
     */
    function pauseBeaconChainDeposits() external {
        _pauseBeaconChainDeposits();
    }

    /**
     * @notice Resumes beacon chain deposits on the StakingVault.
     */
    function resumeBeaconChainDeposits() external {
        _resumeBeaconChainDeposits();
    }

    /**
     * @notice Signals to node operators that specific validators should exit from the beacon chain. It DOES NOT
     *         directly trigger the exit - node operators must monitor for request events and handle the exits.
     * @param _pubkeys Concatenated validator public keys (48 bytes each).
     * @dev    Emits `ValidatorExitRequested` event for each validator public key through the `StakingVault`.
     *         This is a voluntary exit request - node operators can choose whether to act on it or not.
     */
    function requestValidatorExit(bytes calldata _pubkeys) external {
        _requestValidatorExit(_pubkeys);
    }

    /**
     * @notice Initiates a withdrawal from validator(s) on the beacon chain using EIP-7002 triggerable withdrawals
     *         Both partial withdrawals (disabled for if vault is unhealthy) and full validator exits are supported.
     * @param _pubkeys Concatenated validator public keys (48 bytes each).
     * @param _amountsInGwei Withdrawal amounts in Gwei for each validator key. Must match _pubkeys length.
     *         Set amount to 0 for a full validator exit. For partial withdrawals, amounts may be trimmed to keep
     *         MIN_ACTIVATION_BALANCE on the validator to avoid deactivation.
     * @param _refundRecipient Address to receive any fee refunds, if zero, refunds go to msg.sender.
     * @dev    A withdrawal fee must be paid via msg.value.
     *         Use `StakingVault.calculateValidatorWithdrawalFee()` to determine the required fee for the current block.
     */
    function triggerValidatorWithdrawals(
        bytes calldata _pubkeys,
        uint64[] calldata _amountsInGwei,
        address _refundRecipient
    ) external payable {
        _triggerValidatorWithdrawals(_pubkeys, _amountsInGwei, _refundRecipient);
    }

    /**
     * @notice Requests a change of tier on the OperatorGrid.
     * @param _tierId The tier to change to.
     * @param _requestedShareLimit The requested share limit.
     * @return bool Whether the tier change was executed.
     * @dev Tier change confirmation logic:
     *      - Both vault owner (via this function) AND node operator confirmations are always required
     *      - First call returns false (pending), second call with both confirmations completes the tier change
     *      - Confirmations expire after the configured period (default: 1 day)
     */
    function changeTier(uint256 _tierId, uint256 _requestedShareLimit) external returns (bool) {
        return _changeTier(_tierId, _requestedShareLimit);
    }

    /**
     * @notice Requests a sync of tier on the OperatorGrid.
     * @return bool Whether the tier sync was executed.
     * @dev Tier sync confirmation logic:
     *      - Both vault owner (via this function) AND node operator confirmations are required
     *      - First call returns false (pending), second call with both confirmations completes the sync
     *      - Confirmations expire after the configured period (default: 1 day)
     */
    function syncTier() external returns (bool) {
        return _syncTier();
    }

    /**
     * @notice Requests a change of share limit on the OperatorGrid.
     * @param _requestedShareLimit The requested share limit.
     * @return bool Whether the share limit change was executed.
     * @dev Share limit update confirmation logic:
     *      - Both vault owner (via this function) AND node operator confirmations required
     *      - First call returns false (pending), second call with node operator confirmation completes the update
     *      - Confirmations expire after the configured period (default: 1 day)
     */
    function updateShareLimit(uint256 _requestedShareLimit) external returns (bool) {
        return _updateVaultShareLimit(_requestedShareLimit);
    }

    // ==================== Internal Functions ====================

    /**
     * @dev Modifier to fund the staking vault if msg.value > 0
     */
    modifier fundable() {
        if (msg.value > 0) {
            _fund(msg.value);
        }
        _;
    }

    /**
     * @notice Mints shares within the mintable capacity,
     *         and reverts if the resulting backing is greater than the mintable capacity.
     * @param _recipient The address of the recipient.
     * @param _amountOfShares The amount of shares to mint.
     */
    function _mintSharesWithinMintingCapacity(address _recipient, uint256 _amountOfShares) internal {
        uint256 remainingShares = remainingMintingCapacityShares(0);
        if (_amountOfShares > remainingShares) revert ExceedsMintingCapacity(_amountOfShares, remainingShares);

        _mintShares(_recipient, _amountOfShares);
    }

    /**
     * @dev Burns stETH tokens from the sender backed by the vault
     * @param _amountOfStETH Amount of tokens to burn
     */
    function _burnStETH(uint256 _amountOfStETH) internal {
        uint256 _amountOfShares = _getSharesByPooledEth(_amountOfStETH);
        STETH.transferSharesFrom(msg.sender, address(VAULT_HUB), _amountOfShares);
        _burnShares(_amountOfShares);
    }

    /**
     * @dev Burns wstETH tokens from the sender backed by the vault
     * @param _amountOfWstETH Amount of tokens to burn
     */
    function _burnWstETH(uint256 _amountOfWstETH) internal {
        SafeERC20.safeTransferFrom(WSTETH, msg.sender, address(this), _amountOfWstETH);
        uint256 unwrappedStETH = WSTETH.unwrap(_amountOfWstETH);
        uint256 unwrappedShares = _getSharesByPooledEth(unwrappedStETH);

        STETH.transferShares(address(VAULT_HUB), unwrappedShares);
        _burnShares(unwrappedShares);
    }

    /// @notice Calculates the total number of shares that is possible to mint on the vault
    /// @dev the delta value is the amount of ether to add or subtract from the total value of the vault
    function _totalMintingCapacityShares(int256 _deltaValue) internal view returns (uint256) {
        return VAULT_HUB.totalMintingCapacityShares(address(_stakingVault()), _deltaValue);
    }

    /// @notice Converts the given amount of stETH to shares
    function _getSharesByPooledEth(uint256 _amountOfStETH) internal view returns (uint256) {
        return STETH.getSharesByPooledEth(_amountOfStETH);
    }

    // @dev The logic is inverted, 0 means fund-on-receive is enabled,
    // so that fund-on-receive is enabled by default
    function _shouldFundOnReceive() internal view returns (bool shouldFund) {
        assembly {
            shouldFund := iszero(tload(FUND_ON_RECEIVE_FLAG_SLOT))
        }
    }

    function _enableFundOnReceive() internal {
        assembly {
            tstore(FUND_ON_RECEIVE_FLAG_SLOT, 0)
        }
    }

    function _disableFundOnReceive() internal {
        assembly {
            tstore(FUND_ON_RECEIVE_FLAG_SLOT, 1)
        }
    }

    // ==================== Events ====================

    /**
     * @notice Emitted when ether was withdrawn from the staking vault and deposited to validators directly bypassing PDG
     * @param stakingVault the address of owned staking vault
     * @param deposits the number of deposits
     * @param totalAmount the total amount of ether deposited to beacon chain
     */
    event UnguaranteedDeposits(address indexed stakingVault, uint256 deposits, uint256 totalAmount);


    // ==================== Errors ====================

    /**
     * @notice Emitted when the withdrawable amount of ether is exceeded
     * @param amount The amount of ether that was attempted to be withdrawn
     * @param withdrawableValue The amount of withdrawable ether available
     */
    error ExceedsWithdrawable(uint256 amount, uint256 withdrawableValue);

    /**
     * @notice Error thrown when minting capacity is exceeded
     */
    error ExceedsMintingCapacity(uint256 requestedShares, uint256 remainingShares);

    /**
     * @notice Error when the StakingVault is still connected to the VaultHub.
     */
    error ConnectedToVaultHub();

    /**
     * @notice Error thrown when attempting to connect to VaultHub without confirmed tier change
     */
    error TierChangeNotConfirmed();

    /**
     * @notice Error when attempting to abandon the Dashboard contract itself.
     */
    error DashboardNotAllowed();
}<|MERGE_RESOLUTION|>--- conflicted
+++ resolved
@@ -491,14 +491,8 @@
         _requireNotZero(_recipient);
         _requireNotZero(_amount);
 
-<<<<<<< HEAD
-        if (_token == ETH) {
-            (bool success, ) = payable(_recipient).call{value: _amount}("");
-            if (!success) revert EthTransferFailed(_recipient, _amount);
-=======
         if (_token == RecoverTokens.ETH) {
             RecoverTokens._recoverEth(_recipient, _amount);
->>>>>>> 4af82f0d
         } else {
             RecoverTokens._recoverERC20(_token, _recipient, _amount);
         }
