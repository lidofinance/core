// SPDX-FileCopyrightText: 2025 Lido <info@lido.fi>
// SPDX-License-Identifier: GPL-3.0

// See contracts/COMPILERS.md
pragma solidity 0.8.25;

import {SafeERC20} from "@openzeppelin/contracts-v5.2/token/ERC20/utils/SafeERC20.sol";
import {Math256} from "contracts/common/lib/Math256.sol";
import {IERC20} from "@openzeppelin/contracts-v5.2/token/ERC20/IERC20.sol";
import {IERC721} from "@openzeppelin/contracts-v5.2/token/ERC721/IERC721.sol";

import {ILido as IStETH} from "contracts/0.8.25/interfaces/ILido.sol";

import {IStakingVault, StakingVaultDeposit} from "../interfaces/IStakingVault.sol";
import {IPredepositGuarantee} from "../interfaces/IPredepositGuarantee.sol";
import {NodeOperatorFee} from "./NodeOperatorFee.sol";
import {VaultHub} from "../VaultHub.sol";

interface IWstETH is IERC20 {
    function wrap(uint256) external returns (uint256);

    function unwrap(uint256) external returns (uint256);
}

/**
 * @title Dashboard
 * @notice This contract is a UX-layer for StakingVault and meant to be used as its owner.
 * This contract improves the vault UX by bundling all functions from the StakingVault and VaultHub
 * in this single contract. It provides administrative functions for managing the StakingVault,
 * including funding, withdrawing, minting, burning, and rebalancing operations.
 */
contract Dashboard is NodeOperatorFee {
    bytes32 public constant RECOVER_ASSETS_ROLE = keccak256("vaults.Dashboard.RecoverAssets");

    /**
     * @notice The stETH token contract
     */
    IStETH public immutable STETH;

    /**
     * @notice The wstETH token contract
     */
    IWstETH public immutable WSTETH;

    /**
     * @notice ETH address convention per EIP-7528
     */
    address public constant ETH = 0xEeeeeEeeeEeEeeEeEeEeeEEEeeeeEeeeeeeeEEeE;

    /**
     * @notice Constructor sets the stETH, and WSTETH token addresses,
     * and passes the address of the vault hub up the inheritance chain.
     * @param _stETH Address of the stETH token contract.
     * @param _wstETH Address of the wstETH token contract.
     * @param _vaultHub Address of the vault hub contract.
     */
    constructor(address _stETH, address _wstETH, address _vaultHub) NodeOperatorFee(_vaultHub) {
        if (_stETH == address(0)) revert ZeroArgument("_stETH");
        if (_wstETH == address(0)) revert ZeroArgument("_wstETH");

        STETH = IStETH(_stETH);
        WSTETH = IWstETH(_wstETH);
    }

    /**
     * @notice Calls the parent's initializer and approves the max allowance for WSTETH for gas savings
     * @param _defaultAdmin The address of the default admin
     * @param _nodeOperatorManager The address of the node operator manager
     * @param _nodeOperatorFeeBP The node operator fee in basis points
     * @param _confirmExpiry The confirmation expiry time in seconds
     */
    function initialize(
        address _defaultAdmin,
        address _nodeOperatorManager,
        uint256 _nodeOperatorFeeBP,
        uint256 _confirmExpiry
    ) public {
        super._initialize(_defaultAdmin, _nodeOperatorManager, _nodeOperatorFeeBP, _confirmExpiry);

        // reduces gas cost for `mintWsteth`
        // invariant: dashboard does not hold stETH on its balance
        STETH.approve(address(WSTETH), type(uint256).max);
    }

    // ==================== View Functions ====================

    /**
     * @notice Returns the vault socket data for the staking vault.
     * @return VaultConnection struct containing vault data
     */
    function vaultConnection() public view returns (VaultHub.VaultConnection memory) {
        return VAULT_HUB.vaultConnection(address(_stakingVault()));
    }

    /**
     * @notice Returns the stETH share limit of the vault
     */
    function shareLimit() external view returns (uint256) {
        return vaultConnection().shareLimit;
    }

    /**
     * @notice Returns the number of stETHshares minted
     */
    function liabilityShares() public view returns (uint256) {
        return VAULT_HUB.liabilityShares(address(_stakingVault()));
    }

    /**
     * @notice Returns the reserve ratio of the vault in basis points
     */
    function reserveRatioBP() public view returns (uint16) {
        return vaultConnection().reserveRatioBP;
    }

    /**
     * @notice Returns the rebalance threshold of the vault in basis points.
     */
    function forcedRebalanceThresholdBP() external view returns (uint16) {
        return vaultConnection().forcedRebalanceThresholdBP;
    }

    /**
<<<<<<< HEAD
     * @notice Returns the treasury fee basis points.
     */
    function treasuryFeeBP() external view returns (uint16) {
        return vaultConnection().treasuryFeeBP;
=======
     * @notice Returns the infra fee basis points.
     * @return The infra fee in basis points as a uint16.
     */
    function infraFeeBP() external view returns (uint16) {
        return vaultSocket().infraFeeBP;
    }

    /**
     * @notice Returns the liquidity fee basis points.
     * @return The liquidity fee in basis points as a uint16.
     */
    function liquidityFeeBP() external view returns (uint16) {
        return vaultSocket().liquidityFeeBP;
    }

    /**
     * @notice Returns the reservation fee basis points.
     * @return The reservation fee in basis points as a uint16.
     */
    function reservationFeeBP() external view returns (uint16) {
        return vaultSocket().reservationFeeBP;
>>>>>>> 01052c96
    }

    /**
     * @notice Returns the total value of the vault in ether.
     */
    function totalValue() public view returns (uint256) {
        return VAULT_HUB.totalValue(address(_stakingVault()));
    }

    /**
     * @notice Returns the locked amount of ether for the vault
     */
    function locked() public view returns (uint256) {
        return VAULT_HUB.locked(address(_stakingVault()));
    }

    /**
     * @notice Returns the overall capacity for stETH shares that can be minted by the vault
     */
    function totalMintingCapacity() public view returns (uint256) {
        return _totalMintingCapacity(0);
    }

    /**
     * @notice Returns the remaining capacity for stETH shares that can be minted
     *         by the vault if additional ether is funded
     * @param _etherToFund the amount of ether to be funded, can be zero
     * @return the number of shares that can be minted using additional ether
     */
    function remainingMintingCapacity(uint256 _etherToFund) external view returns (uint256) {
        uint256 totalShares = _totalMintingCapacity(_etherToFund);
        uint256 liabilityShares_ = VAULT_HUB.liabilityShares(address(_stakingVault()));

        if (totalShares < liabilityShares_) return 0;
        return totalShares - liabilityShares_;
    }

    /**
     * @notice Returns the unreserved amount of ether,
     * i.e. the amount of total value that is not locked in the StakingVault
     * and not reserved for node operator fee.
     * This amount does not account for the current balance of the StakingVault and
     * can return a value greater than the actual balance of the StakingVault.
     */
    function unreserved() public view returns (uint256) {
        uint256 reserved = locked() + nodeOperatorUnclaimedFee();
        uint256 totalValue_ = totalValue();

        return reserved > totalValue_ ? 0 : totalValue_ - reserved;
    }

    /**
     * @notice Returns the amount of ether that can be instantly withdrawn from the staking vault.
     * @dev This is the amount of ether that is not locked in the StakingVault and not reserved for node operator fee.
     * @dev This method overrides the Dashboard's withdrawableEther() method
     */
    function withdrawableEther() external view returns (uint256) {
        return Math256.min(address(_stakingVault()).balance, unreserved());
    }

    // ==================== Vault Management Functions ====================

    /**
     * @dev Automatically funds the staking vault with ether
     */
    receive() external payable {
        _fund(msg.value);
    }

    /**
     * @notice Sets the owner of the staking vault.
     * @param _newOwner Address of the new owner.
     */
    function setVaultOwner(address _newOwner) external {
        _setVaultOwner(_newOwner);
    }

    /**
     * @notice Disconnects the staking vault from the vault hub.
     * VaultHub stores data for calculating the node operator fee, so the fees should be claimed first.
     */
    function voluntaryDisconnect() external {
        uint256 fee = nodeOperatorUnclaimedFee();
        if (fee > 0) _disburseNodeOperatorFee(fee);
        
        _voluntaryDisconnect();
    }

    /**
     * @notice Accepts the ownership over the staking vault transferred from VaultHub on disconnect
     * and immediately transfers it to a new pending owner. This new owner will have to accept the ownership
     * on the staking vault contract.
     * @param _newOwner The address to transfer the staking vault ownership to.
     */
    function abandonDashboard(address _newOwner) external {
        address vaultAddress = address(_stakingVault());
        if (VAULT_HUB.vaultConnection(vaultAddress).vaultIndex != 0) revert ConnectedToVaultHub();
        
        _acceptOwnership();
        _transferOwnership(_newOwner);
    }

    /**
     * @notice Reclaims the Dashboard contract and reconnects to VaultHub, transferring ownership to VaultHub.
     */
    function connectToVaultHub() external {
        _acceptOwnership();
        _transferOwnership(address(VAULT_HUB));
        VAULT_HUB.connectVault(address(_stakingVault()));
    }

    /**
     * @notice Funds the staking vault with ether
     */
    function fund() external payable {
        _fund(msg.value);
    }

    /**
     * @notice Withdraws ether from the staking vault to a recipient
     * @param _recipient Address of the recipient
     * @param _ether Amount of ether to withdraw
     */
    function withdraw(address _recipient, uint256 _ether) external {
        uint256 unreserved_ = unreserved();

        if (_ether > unreserved_) {
            revert WithdrawalAmountExceedsUnreserved(_ether, unreserved_);
        }

        _withdraw(_recipient, _ether);
    }

    /**
     * @notice Mints stETH shares backed by the vault to the recipient.
     * @param _recipient Address of the recipient
     * @param _amountOfShares Amount of stETH shares to mint
     */
    function mintShares(address _recipient, uint256 _amountOfShares) external payable fundable {
        _mintSharesWithinMintingCapacity(_recipient, _amountOfShares);
    }

    /**
     * @notice Mints stETH tokens backed by the vault to the recipient.
     * !NB: this will revert with`VaultHub.ZeroArgument("_amountOfShares")` if the amount of stETH is less than 1 share
     * @param _recipient Address of the recipient
     * @param _amountOfStETH Amount of stETH to mint
     */
    function mintStETH(address _recipient, uint256 _amountOfStETH) external payable fundable {
        _mintSharesWithinMintingCapacity(_recipient, STETH.getSharesByPooledEth(_amountOfStETH));
    }

    /**
     * @notice Mints wstETH tokens backed by the vault to a recipient.
     * @param _recipient Address of the recipient
     * @param _amountOfWstETH Amount of tokens to mint
     */
    function mintWstETH(address _recipient, uint256 _amountOfWstETH) external payable fundable {
        _mintSharesWithinMintingCapacity(_recipient, _amountOfWstETH);

        uint256 mintedStETH = STETH.getPooledEthBySharesRoundUp(_amountOfWstETH);

        uint256 wrappedWstETH = WSTETH.wrap(mintedStETH);
        SafeERC20.safeTransfer(WSTETH, _recipient, wrappedWstETH);
    }

    /**
     * @notice Burns stETH shares from the sender backed by the vault. Expects corresponding amount of stETH approved to this contract.
     * @param _amountOfShares Amount of stETH shares to burn
     */
    function burnShares(uint256 _amountOfShares) external {
        STETH.transferSharesFrom(msg.sender, address(VAULT_HUB), _amountOfShares);
        _burnShares(_amountOfShares);
    }

    /**
     * @notice Burns stETH tokens from the sender backed by the vault. Expects stETH amount approved to this contract.
     * !NB: this will revert with `VaultHub.ZeroArgument("_amountOfShares")` if the amount of stETH is less than 1 share
     * @param _amountOfStETH Amount of stETH tokens to burn
     */
    function burnStETH(uint256 _amountOfStETH) external {
        _burnStETH(_amountOfStETH);
    }

    /**
     * @notice Burns wstETH tokens from the sender backed by the vault. Expects wstETH amount approved to this contract.
     * !NB: this will revert with `VaultHub.ZeroArgument("_amountOfShares")` on 1 wei of wstETH due to rounding inside wstETH unwrap method
     * @param _amountOfWstETH Amount of wstETH tokens to burn

     */
    function burnWstETH(uint256 _amountOfWstETH) external {
        _burnWstETH(_amountOfWstETH);
    }

    /**
     * @notice Rebalances the vault by transferring ether
     * @param _ether Amount of ether to rebalance
     */
    function rebalanceVault(uint256 _ether) external payable fundable {
        _rebalanceVault(_ether);
    }

    /**
     * @notice Withdraws ether from vault and deposits directly to provided validators bypassing the default PDG process,
     *          allowing validators to be proven post-factum via `proveUnknownValidatorsToPDG`
     *          clearing them for future deposits via `PDG.depositToBeaconChain`
     * @param _deposits array of IStakingVault.Deposit structs containing deposit data
     * @return totalAmount total amount of ether deposited to beacon chain
     * @dev requires the caller to have the `UNGUARANTEED_BEACON_CHAIN_DEPOSIT_ROLE`
     * @dev can be used as PDG shortcut if the node operator is trusted to not frontrun provided deposits
     */
    function unguaranteedDepositToBeaconChain(
        StakingVaultDeposit[] calldata _deposits
    ) public returns (uint256 totalAmount) {
        IStakingVault stakingVault_ = _stakingVault();

        for (uint256 i = 0; i < _deposits.length; i++) {
            totalAmount += _deposits[i].amount;
        }

        if (totalAmount > unreserved()) {
            revert WithdrawalAmountExceedsUnreserved(totalAmount, unreserved());
        }

        _withdrawForUnguaranteedDepositToBeaconChain(totalAmount);
        _setAccruedRewardsAdjustment(accruedRewardsAdjustment + totalAmount);

        bytes memory withdrawalCredentials = bytes.concat(stakingVault_.withdrawalCredentials());

        StakingVaultDeposit calldata deposit;
        for (uint256 i = 0; i < _deposits.length; i++) {
            deposit = _deposits[i];
            stakingVault_.DEPOSIT_CONTRACT().deposit{value: deposit.amount}(
                deposit.pubkey,
                withdrawalCredentials,
                deposit.signature,
                deposit.depositDataRoot
            );

            emit UnguaranteedDeposit(address(stakingVault_), deposit.pubkey, deposit.amount);
        }
    }

    /**
     * @notice Proves validators with correct vault WC if they are unknown to PDG
     * @param _witnesses array of IPredepositGuarantee.ValidatorWitness structs containing proof data for validators
     * @dev requires the caller to have the `PDG_PROVE_VALIDATOR_ROLE`
     */
    function proveUnknownValidatorsToPDG(IPredepositGuarantee.ValidatorWitness[] calldata _witnesses) external {
        _proveUnknownValidatorsToPDG(_witnesses);
    }

    /**
     * @notice Compensates ether of disproven validator's predeposit from PDG to the recipient.
     *         Can be called if validator which was predeposited via `PDG.predeposit` with vault funds
     *         was frontrun by NO's with non-vault WC (effectively NO's stealing the predeposit) and then
     *         proof of the validator's invalidity has been provided via `PDG.proveInvalidValidatorWC`.
     * @param _pubkey of validator that was proven invalid in PDG
     * @param _recipient address to receive the `PDG.PREDEPOSIT_AMOUNT`
     * @dev PDG will revert if _recipient is vault address, use fund() instead to return ether to vault
     * @dev requires the caller to have the `PDG_COMPENSATE_PREDEPOSIT_ROLE`
     */
    function compensateDisprovenPredepositFromPDG(bytes calldata _pubkey, address _recipient) external {
        _compensateDisprovenPredepositFromPDG(_pubkey, _recipient);
    }

    /**
     * @notice Recovers ERC20 tokens or ether from the dashboard contract to sender
     * @param _token Address of the token to recover or 0xeeeeeeeeeeeeeeeeeeeeeeeeeeeeeeeeeeeeeeee for ether
     * @param _recipient Address of the recovery recipient
     */
    function recoverERC20(address _token, address _recipient, uint256 _amount) external onlyRole(RECOVER_ASSETS_ROLE) {
        if (_token == address(0)) revert ZeroArgument("_token");
        if (_recipient == address(0)) revert ZeroArgument("_recipient");
        if (_amount == 0) revert ZeroArgument("_amount");

        if (_token == ETH) {
            (bool success, ) = payable(_recipient).call{value: _amount}("");
            if (!success) revert EthTransferFailed(_recipient, _amount);
        } else {
            SafeERC20.safeTransfer(IERC20(_token), _recipient, _amount);
        }

        emit ERC20Recovered(_recipient, _token, _amount);
    }

    /**
     * @notice Transfers a given token_id of an ERC721-compatible NFT (defined by the token contract address)
     * from the dashboard contract to sender
     *
     * @param _token an ERC721-compatible token
     * @param _tokenId token id to recover
     * @param _recipient Address of the recovery recipient
     */
    function recoverERC721(
        address _token,
        uint256 _tokenId,
        address _recipient
    ) external onlyRole(RECOVER_ASSETS_ROLE) {
        if (_token == address(0)) revert ZeroArgument("_token");
        if (_recipient == address(0)) revert ZeroArgument("_recipient");

        IERC721(_token).safeTransferFrom(address(this), _recipient, _tokenId);

        emit ERC721Recovered(_recipient, _token, _tokenId);
    }

    /**
     * @notice Pauses beacon chain deposits on the StakingVault.
     */
    function pauseBeaconChainDeposits() external {
        _pauseBeaconChainDeposits();
    }

    /**
     * @notice Resumes beacon chain deposits on the StakingVault.
     */
    function resumeBeaconChainDeposits() external {
        _resumeBeaconChainDeposits();
    }

    /**
     * @notice Signals to node operators that specific validators should exit from the beacon chain. It DOES NOT
     *         directly trigger the exit - node operators must monitor for request events and handle the exits.
     * @param _pubkeys Concatenated validator public keys (48 bytes each).
     * @dev    Emits `ValidatorExitRequested` event for each validator public key through the `StakingVault`.
     *         This is a voluntary exit request - node operators can choose whether to act on it or not.
     */
    function requestValidatorExit(bytes calldata _pubkeys) external {
        _requestValidatorExit(_pubkeys);
    }

    /**
     * @notice Initiates a withdrawal from validator(s) on the beacon chain using EIP-7002 triggerable withdrawals
     *         Both partial withdrawals (disabled for unhealthy `StakingVault`) and full validator exits are supported.
     * @param _pubkeys Concatenated validator public keys (48 bytes each).
     * @param _amounts Withdrawal amounts in wei for each validator key and must match _pubkeys length.
     *         Set amount to 0 for a full validator exit.
     *         For partial withdrawals, amounts will be trimmed to keep MIN_ACTIVATION_BALANCE on the validator to avoid deactivation
     * @param _refundRecipient Address to receive any fee refunds, if zero, refunds go to msg.sender.
     * @dev    A withdrawal fee must be paid via msg.value.
     *         Use `StakingVault.calculateValidatorWithdrawalFee()` to determine the required fee for the current block.
     */
    function triggerValidatorWithdrawal(
        bytes calldata _pubkeys,
        uint64[] calldata _amounts,
        address _refundRecipient
    ) external payable {
        _triggerValidatorWithdrawal(_pubkeys, _amounts, _refundRecipient);
    }

    /**
     * @notice Requests a change of tier on the OperatorGrid.
     * @param _tierId The tier to change to.
     */
    function requestTierChange(uint256 _tierId) external {
        _requestTierChange(_tierId);
    }

    // ==================== Internal Functions ====================

    /**
     * @dev Modifier to fund the staking vault if msg.value > 0
     */
    modifier fundable() {
        if (msg.value > 0) {
            _fund(msg.value);
        }
        _;
    }

    /**
     * @notice Returns the value of the staking vault with the node operator fee subtracted,
     *         because the fee cannot be used to mint shares.
     * @return The amount of ether in wei that can be used to mint shares.
     */
    function _mintableValue() internal view returns (uint256) {
        return VAULT_HUB.totalValue(address(_stakingVault())) - nodeOperatorUnclaimedFee();
    }

    /**
     * @notice Mints shares within the mintable total value,
     *         and reverts if the resulting backing is greater than the mintable total value.
     * @param _recipient The address of the recipient.
     * @param _amountOfShares The amount of shares to mint.
     */
    function _mintSharesWithinMintingCapacity(address _recipient, uint256 _amountOfShares) internal {
        _mintShares(_recipient, _amountOfShares);

        uint256 locked_ = locked();
        uint256 mintableValue_ = _mintableValue();

        if (locked_ > mintableValue_) {
            revert MintingCapacityExceeded(locked_, mintableValue_);
        }
    }

    /**
     * @dev Burns stETH tokens from the sender backed by the vault
     * @param _amountOfStETH Amount of tokens to burn
     */
    function _burnStETH(uint256 _amountOfStETH) internal {
        uint256 _amountOfShares = STETH.getSharesByPooledEth(_amountOfStETH);
        STETH.transferSharesFrom(msg.sender, address(VAULT_HUB), _amountOfShares);
        _burnShares(_amountOfShares);
    }

    /**
     * @dev Burns wstETH tokens from the sender backed by the vault
     * @param _amountOfWstETH Amount of tokens to burn
     */
    function _burnWstETH(uint256 _amountOfWstETH) internal {
        SafeERC20.safeTransferFrom(WSTETH, msg.sender, address(this), _amountOfWstETH);
        uint256 unwrappedStETH = WSTETH.unwrap(_amountOfWstETH);
        uint256 unwrappedShares = STETH.getSharesByPooledEth(unwrappedStETH);

        STETH.transferShares(address(VAULT_HUB), unwrappedShares);
        _burnShares(unwrappedShares);
    }

    /**
     * @dev calculates the maximum number of stETH shares that can be minted by the vault
     * @param _additionalFunding additional ether that may be funded to the vault
     */
    function _totalMintingCapacity(uint256 _additionalFunding) internal view returns (uint256) {
        VaultHub.VaultConnection memory connection = vaultConnection();
        uint256 maxMintableStETH = ((_mintableValue() + _additionalFunding) *
            (TOTAL_BASIS_POINTS - connection.reserveRatioBP)) / TOTAL_BASIS_POINTS;
        return Math256.min(STETH.getSharesByPooledEth(maxMintableStETH), connection.shareLimit);
    }

    // ==================== Events ====================

    /**
     * @notice Emitted when ether was withdrawn from the staking vault and deposited to validators directly bypassing PDG
     * @param stakingVault the address of owned staking vault
     * @param pubkey of the validator to be deposited
     * @param amount of ether deposited to validator
     */
    event UnguaranteedDeposit(address indexed stakingVault, bytes indexed pubkey, uint256 amount);

    /**
     * @notice Emitted when the ERC20 `token` or ether is recovered (i.e. transferred)
     * @param to The address of the recovery recipient
     * @param token The address of the recovered ERC20 token (0xeeeeeeeeeeeeeeeeeeeeeeeeeeeeeeeeeeeeeeee for ether)
     * @param amount The amount of the token recovered
     */
    event ERC20Recovered(address indexed to, address indexed token, uint256 amount);

    /**
     * @notice Emitted when the ERC721-compatible `token` (NFT) recovered (i.e. transferred)
     * @param to The address of the recovery recipient
     * @param token The address of the recovered ERC721 token
     * @param tokenId id of token recovered
     */
    event ERC721Recovered(address indexed to, address indexed token, uint256 tokenId);

    // ==================== Errors ====================

    /**
     * @notice Emitted when the unreserved amount of ether is exceeded
     * @param amount The amount of ether that was attempted to be withdrawn
     * @param unreserved The amount of unreserved ether available
     */
    error WithdrawalAmountExceedsUnreserved(uint256 amount, uint256 unreserved);

    /**
     * @notice Error thrown when recovery of ETH fails on transfer to recipient
     */
    error EthTransferFailed(address recipient, uint256 amount);

    /**
     * @notice Error thrown when mintable total value is breached
     */
    error MintingCapacityExceeded(uint256 locked, uint256 mintableValue);

    /**
     * @notice Error when the StakingVault is not connected to the VaultHub.
     */
    error ConnectedToVaultHub();
}<|MERGE_RESOLUTION|>--- conflicted
+++ resolved
@@ -121,34 +121,24 @@
     }
 
     /**
-<<<<<<< HEAD
-     * @notice Returns the treasury fee basis points.
-     */
-    function treasuryFeeBP() external view returns (uint16) {
-        return vaultConnection().treasuryFeeBP;
-=======
      * @notice Returns the infra fee basis points.
-     * @return The infra fee in basis points as a uint16.
      */
     function infraFeeBP() external view returns (uint16) {
-        return vaultSocket().infraFeeBP;
+        return vaultConnection().infraFeeBP;
     }
 
     /**
      * @notice Returns the liquidity fee basis points.
-     * @return The liquidity fee in basis points as a uint16.
      */
     function liquidityFeeBP() external view returns (uint16) {
-        return vaultSocket().liquidityFeeBP;
+        return vaultConnection().liquidityFeeBP;
     }
 
     /**
      * @notice Returns the reservation fee basis points.
-     * @return The reservation fee in basis points as a uint16.
      */
     function reservationFeeBP() external view returns (uint16) {
-        return vaultSocket().reservationFeeBP;
->>>>>>> 01052c96
+        return vaultConnection().reservationFeeBP;
     }
 
     /**
@@ -233,7 +223,7 @@
     function voluntaryDisconnect() external {
         uint256 fee = nodeOperatorUnclaimedFee();
         if (fee > 0) _disburseNodeOperatorFee(fee);
-        
+
         _voluntaryDisconnect();
     }
 
@@ -246,7 +236,7 @@
     function abandonDashboard(address _newOwner) external {
         address vaultAddress = address(_stakingVault());
         if (VAULT_HUB.vaultConnection(vaultAddress).vaultIndex != 0) revert ConnectedToVaultHub();
-        
+
         _acceptOwnership();
         _transferOwnership(_newOwner);
     }
