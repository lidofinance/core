--- conflicted
+++ resolved
@@ -199,21 +199,6 @@
     }
 
     /**
-<<<<<<< HEAD
-     * @notice Returns the unreserved amount of ether,
-     * i.e. the amount of total value that is not locked in the StakingVault
-     * and not reserved for node operator fee.
-     * This amount does not account for the current balance of the StakingVault and
-     * can return a value greater than the actual balance of the StakingVault.
-     */
-    function unreserved() public view returns (uint256) {
-        uint256 reserved = locked() + _feesAndObligations();
-        uint256 totalValue_ = totalValue();
-
-        return reserved > totalValue_ ? 0 : totalValue_ - reserved;
-    }
-
-    /**
      * @notice Returns the amount of ether that is available for withdrawal from the staking vault taking into account
      *         fees and obligations and not taking locked ether into account.
      * @dev This amount is not available for minting shares.
@@ -231,22 +216,15 @@
     }
 
     /**
-=======
->>>>>>> 0259ad3e
      * @notice Returns the amount of ether that can be instantly withdrawn from the staking vault.
      * @dev This is the amount of ether that is not locked in the StakingVault and not reserved for node operator fee.
      * @dev This method overrides the Dashboard's withdrawableEther() method
      */
-<<<<<<< HEAD
-    function withdrawableEther() external view returns (uint256) {
-        return Math256.min(availableBalance(), unreserved());
-=======
     function withdrawableEther() public view returns (uint256) {
         uint256 totalValue_ = totalValue();
         uint256 lockedPlusFee = locked() + nodeOperatorDisbursableFee();
 
-        return Math256.min(address(_stakingVault()).balance, totalValue_ > lockedPlusFee ? totalValue_ - lockedPlusFee : 0);
->>>>>>> 0259ad3e
+        return Math256.min(availableBalance(), totalValue_ > lockedPlusFee ? totalValue_ - lockedPlusFee : 0);
     }
 
     // ==================== Vault Management Functions ====================
@@ -597,7 +575,6 @@
      * @return The amount of ether in wei that can be used to mint shares.
      */
     function _mintableValue() internal view returns (uint256) {
-<<<<<<< HEAD
         return VAULT_HUB.totalValue(address(_stakingVault())) - _feesAndObligations();
     }
 
@@ -606,10 +583,7 @@
      * @return The total obligations value of the vault in wei.
      */
     function _feesAndObligations() internal view returns (uint256) {
-        return nodeOperatorUnclaimedFee() + unsettledObligations();
-=======
-        return VAULT_HUB.totalValue(address(_stakingVault())) - nodeOperatorDisbursableFee();
->>>>>>> 0259ad3e
+        return nodeOperatorDisbursableFee() + unsettledObligations();
     }
 
     /**
