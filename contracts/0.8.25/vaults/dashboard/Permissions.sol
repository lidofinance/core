// SPDX-License-Identifier: GPL-3.0
// SPDX-FileCopyrightText: 2025 Lido <info@lido.fi>

// See contracts/COMPILERS.md
pragma solidity 0.8.25;

import {Clones} from "@openzeppelin/contracts-v5.2/proxy/Clones.sol";
import {AccessControlConfirmable} from "contracts/0.8.25/utils/AccessControlConfirmable.sol";

import {IStakingVault} from "../interfaces/IStakingVault.sol";
import {IPredepositGuarantee} from "../interfaces/IPredepositGuarantee.sol";
import {ILidoLocator} from "contracts/common/interfaces/ILidoLocator.sol";
import {OperatorGrid} from "../OperatorGrid.sol";
import {VaultHub} from "../VaultHub.sol";

/**
 * @title Permissions
 * @author Lido
 * @notice Provides granular permissions for StakingVault operations.
 */
abstract contract Permissions is AccessControlConfirmable {
    /**
     * @notice Struct containing an account and a role for granting/revoking roles.
     */
    struct RoleAssignment {
        address account;
        bytes32 role;
    }

    /**
     * @notice Permission for funding the StakingVault.
     */
    bytes32 public constant FUND_ROLE = keccak256("vaults.Permissions.Fund");

    /**
     * @notice Permission for withdrawing funds from the StakingVault.
     */
    bytes32 public constant WITHDRAW_ROLE = keccak256("vaults.Permissions.Withdraw");

    /**
     * @notice Permission for minting stETH shares backed by the StakingVault.
     */
    bytes32 public constant MINT_ROLE = keccak256("vaults.Permissions.Mint");

    /**
     * @notice Permission for burning stETH shares backed by the StakingVault.
     */
    bytes32 public constant BURN_ROLE = keccak256("vaults.Permissions.Burn");

    /**
     * @notice Permission for rebalancing the StakingVault.
     */
    bytes32 public constant REBALANCE_ROLE = keccak256("vaults.Permissions.Rebalance");

    /**
     * @notice Permission for pausing beacon chain deposits on the StakingVault.
     */
    bytes32 public constant PAUSE_BEACON_CHAIN_DEPOSITS_ROLE = keccak256("vaults.Permissions.PauseDeposits");

    /**
     * @notice Permission for resuming beacon chain deposits on the StakingVault.
     */
    bytes32 public constant RESUME_BEACON_CHAIN_DEPOSITS_ROLE = keccak256("vaults.Permissions.ResumeDeposits");

    /**
     * @notice Permission for requesting validator exit from the StakingVault.
     */
    bytes32 public constant REQUEST_VALIDATOR_EXIT_ROLE = keccak256("vaults.Permissions.RequestValidatorExit");

    /**
     * @notice Permission for triggering validator withdrawal from the StakingVault using EIP-7002 triggerable exit.
     */
    bytes32 public constant TRIGGER_VALIDATOR_WITHDRAWAL_ROLE =
        keccak256("vaults.Permissions.TriggerValidatorWithdrawal");

    /**
     * @notice Permission for voluntary disconnecting the StakingVault.
     */
    bytes32 public constant VOLUNTARY_DISCONNECT_ROLE = keccak256("vaults.Permissions.VoluntaryDisconnect");

    /**
     * @notice Permission for getting compensation for disproven validator predeposit from PDG
     */
    bytes32 public constant PDG_COMPENSATE_PREDEPOSIT_ROLE = keccak256("vaults.Permissions.PDGCompensatePredeposit");

    /**
     * @notice Permission for proving valid vault validators unknown to the PDG
     */
    bytes32 public constant PDG_PROVE_VALIDATOR_ROLE = keccak256("vaults.Permissions.PDGProveValidator");

    /**
     * @notice Permission for unguarnateed deposit to trusted validators
     */
    bytes32 public constant UNGUARANTEED_BEACON_CHAIN_DEPOSIT_ROLE =
        keccak256("vaults.Permissions.UnguaranteedBeaconChainDeposit");

    /**
     * @dev Permission for requesting change of tier on the OperatorGrid.
     */
    bytes32 public constant REQUEST_TIER_CHANGE_ROLE = keccak256("vaults.Permissions.RequestTierChange");

    /**
     * @notice Address of the implementation contract
     * @dev Used to prevent initialization in the implementation
     */
    address private immutable _SELF;

    VaultHub public immutable VAULT_HUB;
    ILidoLocator public immutable LIDO_LOCATOR;

    /**
     * @notice Indicates whether the contract has been initialized
     */
    bool public initialized;

    constructor(address _vaultHub, address _lidoLocator) {
        if (_vaultHub == address(0)) revert ZeroArgument("_vaultHub");
        if (_lidoLocator == address(0)) revert ZeroArgument("_lidoLocator");

        _SELF = address(this);
        // @dev vaultHub is cached as immutable to save gas for main operations
        VAULT_HUB = VaultHub(payable(_vaultHub));
        LIDO_LOCATOR = ILidoLocator(_lidoLocator);
    }

    /**
     * @notice Modifier to prevent reinitialization of the contract.
     * @dev Extracted to modifier to avoid Slither warning.
     */
    modifier initializer() {
        if (initialized) revert AlreadyInitialized();
        if (address(this) == _SELF) revert NonProxyCallsForbidden();

        initialized = true;
        _;

        emit Initialized();
    }

    /**
     * @dev Sets the ACL default admin and confirmation expiry time.
     * @param _defaultAdmin The address of the default admin
     * @param _confirmExpiry The confirmation expiry time in seconds
     */
    function _initialize(address _defaultAdmin, uint256 _confirmExpiry) internal initializer {
        if (_defaultAdmin == address(0)) revert ZeroArgument("_defaultAdmin");

        _grantRole(DEFAULT_ADMIN_ROLE, _defaultAdmin);
        _setConfirmExpiry(_confirmExpiry);
    }

    /**
     * @notice Returns the address of the underlying StakingVault.
     * @return The address of the StakingVault.
     */
    function stakingVault() external view returns (IStakingVault) {
        return _stakingVault();
    }

    // ==================== Role Management Functions ====================

    /**
     * @notice Mass-grants multiple roles to multiple accounts.
     * @param _assignments An array of role assignments.
     * @dev Performs the role admin checks internally.
     * @dev If an account is already a member of a role, doesn't revert, emits no events.
     */
    function grantRoles(RoleAssignment[] calldata _assignments) external {
        if (_assignments.length == 0) revert ZeroArgument("_assignments");

        for (uint256 i = 0; i < _assignments.length; i++) {
            grantRole(_assignments[i].role, _assignments[i].account);
        }
    }

    /**
     * @notice Mass-revokes multiple roles from multiple accounts.
     * @param _assignments An array of role assignments.
     * @dev Performs the role admin checks internally.
     * @dev If an account is not a member of a role, doesn't revert, emits no events.
     */
    function revokeRoles(RoleAssignment[] calldata _assignments) external {
        if (_assignments.length == 0) revert ZeroArgument("_assignments");

        for (uint256 i = 0; i < _assignments.length; i++) {
            revokeRole(_assignments[i].role, _assignments[i].account);
        }
    }

    /**
     * @dev Returns an array of roles that need to confirm the call
     *      used for the `onlyConfirmed` modifier.
     * @return The roles that need to confirm the call.
     */
    function confirmingRoles() public pure virtual returns (bytes32[] memory);

    /**
     * @dev A custom modifier that checks if the caller has a role or the admin role for a given role.
     * @param _role The role to check.
     */
    modifier onlyRoleMemberOrAdmin(bytes32 _role) {
        if (hasRole(_role, msg.sender) || hasRole(getRoleAdmin(_role), msg.sender)) {
            _;
        } else {
            revert AccessControlUnauthorizedAccount(msg.sender, _role);
        }
    }

    /**
     * @dev Checks the FUND_ROLE and funds the StakingVault.
     * @param _ether The amount of ether to fund the StakingVault with.
     */
<<<<<<< HEAD
    function _fund(uint256 _ether) internal onlyRole(FUND_ROLE) {
        VAULT_HUB.fund{value: _ether}(address(_stakingVault()));
=======
    function _fund(uint256 _ether) internal onlyRoleMemberOrAdmin(FUND_ROLE) {
        _stakingVault().fund{value: _ether}();
>>>>>>> 8ec4dada
    }

    /**
     * @dev Checks the WITHDRAW_ROLE and withdraws funds from the StakingVault.
     * @param _recipient The address to withdraw the funds to.
     * @param _ether The amount of ether to withdraw from the StakingVault.
     * @dev The zero checks for recipient and ether are performed in the StakingVault contract.
     */
<<<<<<< HEAD
    function _withdraw(address _recipient, uint256 _ether) internal virtual onlyRole(WITHDRAW_ROLE) {
        VAULT_HUB.withdraw(address(_stakingVault()), _recipient, _ether);
=======
    function _withdraw(address _recipient, uint256 _ether) internal virtual onlyRoleMemberOrAdmin(WITHDRAW_ROLE) {
        _stakingVault().withdraw(_recipient, _ether);
    }

    /**
     * @dev Checks the LOCK_ROLE and increases the locked amount on the StakingVault.
     * @param _locked The amount of locked ether, must be greater or equal to the current locked amount.
     */
    function _lock(uint256 _locked) internal onlyRoleMemberOrAdmin(LOCK_ROLE) {
        _stakingVault().lock(_locked);
>>>>>>> 8ec4dada
    }

    /**
     * @dev Checks the MINT_ROLE and mints shares backed by the StakingVault.
     * @param _recipient The address to mint the shares to.
     * @param _shares The amount of shares to mint.
     * @dev The zero checks for parameters are performed in the VaultHub contract.
     */
    function _mintShares(address _recipient, uint256 _shares) internal onlyRoleMemberOrAdmin(MINT_ROLE) {
        VAULT_HUB.mintShares(address(_stakingVault()), _recipient, _shares);
    }

    /**
     * @dev Checks the BURN_ROLE and burns shares backed by the StakingVault.
     * @param _shares The amount of shares to burn.
     * @dev The zero check for parameters is performed in the VaultHub contract.
     */
    function _burnShares(uint256 _shares) internal onlyRoleMemberOrAdmin(BURN_ROLE) {
        VAULT_HUB.burnShares(address(_stakingVault()), _shares);
    }

    /**
     * @dev Checks the REBALANCE_ROLE and rebalances the StakingVault.
     * @param _ether The amount of ether to rebalance the StakingVault with.
     * @dev The zero check for parameters is performed in the StakingVault contract.
     */
<<<<<<< HEAD
    function _rebalanceVault(uint256 _ether) internal onlyRole(REBALANCE_ROLE) {
        VAULT_HUB.rebalance(address(_stakingVault()), _ether);
=======
    function _rebalanceVault(uint256 _ether) internal onlyRoleMemberOrAdmin(REBALANCE_ROLE) {
        _stakingVault().rebalance(_ether);
>>>>>>> 8ec4dada
    }

    /**
     * @dev Checks the PAUSE_BEACON_CHAIN_DEPOSITS_ROLE and pauses beacon chain deposits on the StakingVault.
     */
<<<<<<< HEAD
    function _pauseBeaconChainDeposits() internal onlyRole(PAUSE_BEACON_CHAIN_DEPOSITS_ROLE) {
        VAULT_HUB.pauseBeaconChainDeposits(address(_stakingVault()));
=======
    function _pauseBeaconChainDeposits() internal onlyRoleMemberOrAdmin(PAUSE_BEACON_CHAIN_DEPOSITS_ROLE) {
        _stakingVault().pauseBeaconChainDeposits();
>>>>>>> 8ec4dada
    }

    /**
     * @dev Checks the RESUME_BEACON_CHAIN_DEPOSITS_ROLE and resumes beacon chain deposits on the StakingVault.
     */
<<<<<<< HEAD
    function _resumeBeaconChainDeposits() internal onlyRole(RESUME_BEACON_CHAIN_DEPOSITS_ROLE) {
        VAULT_HUB.resumeBeaconChainDeposits(address(_stakingVault()));
=======
    function _resumeBeaconChainDeposits() internal onlyRoleMemberOrAdmin(RESUME_BEACON_CHAIN_DEPOSITS_ROLE) {
        _stakingVault().resumeBeaconChainDeposits();
>>>>>>> 8ec4dada
    }

    /**
     * @dev Checks the REQUEST_VALIDATOR_EXIT_ROLE and requests validator exit on the StakingVault.
     * @dev The zero check for _pubkeys is performed in the StakingVault contract.
     */
<<<<<<< HEAD
    function _requestValidatorExit(bytes calldata _pubkeys) internal onlyRole(REQUEST_VALIDATOR_EXIT_ROLE) {
        VAULT_HUB.requestValidatorExit(address(_stakingVault()), _pubkeys);
=======
    function _requestValidatorExit(bytes calldata _pubkeys) internal onlyRoleMemberOrAdmin(REQUEST_VALIDATOR_EXIT_ROLE) {
        _stakingVault().requestValidatorExit(_pubkeys);
>>>>>>> 8ec4dada
    }

    /**
     * @dev Checks the TRIGGER_VALIDATOR_WITHDRAWAL_ROLE and triggers validator withdrawal on the StakingVault using EIP-7002 triggerable exit.
     * @dev The zero checks for parameters are performed in the StakingVault contract.
     */
    function _triggerValidatorWithdrawals(
        bytes calldata _pubkeys,
        uint64[] calldata _amounts,
        address _refundRecipient
<<<<<<< HEAD
    ) internal onlyRole(TRIGGER_VALIDATOR_WITHDRAWAL_ROLE) {
        VAULT_HUB.triggerValidatorWithdrawals{value: msg.value}(address(_stakingVault()), _pubkeys, _amounts, _refundRecipient);
=======
    ) internal onlyRoleMemberOrAdmin(TRIGGER_VALIDATOR_WITHDRAWAL_ROLE) {
        _stakingVault().triggerValidatorWithdrawal{value: msg.value}(_pubkeys, _amounts, _refundRecipient);
>>>>>>> 8ec4dada
    }

    /**
     * @dev Checks the VOLUNTARY_DISCONNECT_ROLE and voluntarily disconnects the StakingVault.
     */
    function _voluntaryDisconnect() internal onlyRoleMemberOrAdmin(VOLUNTARY_DISCONNECT_ROLE) {
        VAULT_HUB.voluntaryDisconnect(address(_stakingVault()));
    }

    /**
     * @dev Checks the DEFAULT_ADMIN_ROLE and transfers the StakingVault ownership.
     * @param _newOwner The address to transfer the ownership to.
     */
    function _transferOwnership(address _newOwner) internal onlyRole(DEFAULT_ADMIN_ROLE) {
        _stakingVault().transferOwnership(_newOwner);
    }

    /**
     * @dev Checks the DEFAULT_ADMIN_ROLE and accepts the StakingVault ownership.
     */
    function _acceptOwnership() internal onlyRole(DEFAULT_ADMIN_ROLE) {
        _stakingVault().acceptOwnership();
    }

    /**
     * @dev Checks the PDG_COMPENSATE_PREDEPOSIT_ROLE and claims disproven predeposit from PDG.
     * @param _pubkey The pubkey of the validator.
     * @param _recipient The address to compensate the disproven validator predeposit to.
     * @return The amount of ether compensated.
     */
    function _compensateDisprovenPredepositFromPDG(
        bytes calldata _pubkey,
        address _recipient
<<<<<<< HEAD
    ) internal onlyRole(PDG_COMPENSATE_PREDEPOSIT_ROLE) returns (uint256) {
        return VAULT_HUB.compensateDisprovenPredepositFromPDG(address(_stakingVault()), _pubkey, _recipient);
=======
    ) internal onlyRoleMemberOrAdmin(PDG_COMPENSATE_PREDEPOSIT_ROLE) returns (uint256) {
        return IPredepositGuarantee(_stakingVault().depositor()).compensateDisprovenPredeposit(_pubkey, _recipient);
>>>>>>> 8ec4dada
    }

    /**
     * @dev Proves validators unknown to PDG that have correct vault WC
     */
    function _proveUnknownValidatorsToPDG(
        IPredepositGuarantee.ValidatorWitness[] calldata _witnesses
<<<<<<< HEAD
    ) internal onlyRole(PDG_PROVE_VALIDATOR_ROLE) {
=======
    ) internal onlyRoleMemberOrAdmin(PDG_PROVE_VALIDATOR_ROLE) {
        IStakingVault vault = _stakingVault();
        IPredepositGuarantee pdg = IPredepositGuarantee(vault.depositor());
>>>>>>> 8ec4dada
        for (uint256 i = 0; i < _witnesses.length; i++) {
            VAULT_HUB.proveUnknownValidatorToPDG(address(_stakingVault()), _witnesses[i]);
        }
    }

    /**
     * @dev Withdraws ether from vault to this contract for unguaranteed deposit to validators
     */
    function _withdrawForUnguaranteedDepositToBeaconChain(
        uint256 _ether
<<<<<<< HEAD
    ) internal onlyRole(UNGUARANTEED_BEACON_CHAIN_DEPOSIT_ROLE) {
        VAULT_HUB.withdraw(address(_stakingVault()), address(this), _ether);
=======
    ) internal onlyRoleMemberOrAdmin(UNGUARANTEED_BEACON_CHAIN_DEPOSIT_ROLE) {
        _stakingVault().withdraw(address(this), _ether);
    }

    /**
     * @dev Checks the confirming roles and transfers the StakingVault ownership.
     * @param _newOwner The address to transfer the StakingVault ownership to.
     */
    function _transferStakingVaultOwnership(address _newOwner) internal onlyConfirmed(confirmingRoles()) {
        OwnableUpgradeable(address(_stakingVault())).transferOwnership(_newOwner);
    }

    /**
     * @dev Checks the LIDO_VAULTHUB_AUTHORIZATION_ROLE and authorizes Lido VaultHub on the StakingVault.
     */
    function _authorizeLidoVaultHub() internal onlyRoleMemberOrAdmin(LIDO_VAULTHUB_AUTHORIZATION_ROLE) {
        _stakingVault().authorizeLidoVaultHub();
    }

    /**
     * @dev Checks the LIDO_VAULTHUB_DEAUTHORIZATION_ROLE and deauthorizes Lido VaultHub from the StakingVault.
     */
    function _deauthorizeLidoVaultHub() internal onlyRoleMemberOrAdmin(LIDO_VAULTHUB_DEAUTHORIZATION_ROLE) {
        _stakingVault().deauthorizeLidoVaultHub();
    }

    /**
     * @dev Checks the OSSIFY_ROLE and ossifies the StakingVault.
     */
    function _ossifyStakingVault() internal onlyRoleMemberOrAdmin(OSSIFY_ROLE) {
        _stakingVault().ossifyStakingVault();
    }

    /**
     * @dev Checks the SET_DEPOSITOR_ROLE and sets the depositor on the StakingVault.
     * @param _depositor The address to set the depositor to.
     */
    function _setDepositor(address _depositor) internal onlyRoleMemberOrAdmin(SET_DEPOSITOR_ROLE) {
        _stakingVault().setDepositor(_depositor);
>>>>>>> 8ec4dada
    }

    /**
     * @dev Checks the confirming roles and sets the owner on the StakingVault.
     * @param _newOwner The address to set the owner to.
     */
<<<<<<< HEAD
    function _transferVaultOwnership(address _newOwner) internal onlyConfirmed(confirmingRoles()) {
        VAULT_HUB.transferVaultOwnership(address(_stakingVault()), _newOwner);
=======
    function _resetLocked() internal onlyRoleMemberOrAdmin(RESET_LOCKED_ROLE) {
        _stakingVault().resetLocked();
>>>>>>> 8ec4dada
    }

    /**
     * @dev Checks the REQUEST_TIER_CHANGE_ROLE and requests a change of the tier on the OperatorGrid.
     * @param _tierId The tier to change to.
     * @param _requestedShareLimit The requested share limit.
     */
<<<<<<< HEAD
    function _requestTierChange(
        uint256 _tierId,
        uint256 _requestedShareLimit
    ) internal onlyRole(REQUEST_TIER_CHANGE_ROLE) {
        OperatorGrid(LIDO_LOCATOR.operatorGrid())
            .requestTierChange(address(_stakingVault()), _tierId, _requestedShareLimit);
=======
    function _requestTierChange(uint256 _tierId, uint256 _requestedShareLimit) internal onlyRoleMemberOrAdmin(REQUEST_TIER_CHANGE_ROLE) {
        OperatorGrid(VAULT_HUB.operatorGrid()).requestTierChange(address(_stakingVault()), _tierId, _requestedShareLimit);
>>>>>>> 8ec4dada
    }

    /**
     * @dev Loads the address of the underlying StakingVault.
     * @return addr The address of the StakingVault.
     */
    function _stakingVault() internal view returns (IStakingVault) {
        bytes memory args = Clones.fetchCloneArgs(address(this));
        address stakingVaultAddress;
        assembly {
            stakingVaultAddress := mload(add(args, 32))
        }
        return IStakingVault(stakingVaultAddress);
    }

    /**
     * @notice Emitted when the contract is initialized
     */
    event Initialized();

    /**
     * @notice Error when direct calls to the implementation are forbidden
     */
    error NonProxyCallsForbidden();

    /**
     * @notice Error when the contract is already initialized.
     */
    error AlreadyInitialized();

    /**
     * @notice Error thrown for when a given value cannot be zero
     * @param argument Name of the argument
     */
    error ZeroArgument(string argument);
}<|MERGE_RESOLUTION|>--- conflicted
+++ resolved
@@ -210,13 +210,8 @@
      * @dev Checks the FUND_ROLE and funds the StakingVault.
      * @param _ether The amount of ether to fund the StakingVault with.
      */
-<<<<<<< HEAD
-    function _fund(uint256 _ether) internal onlyRole(FUND_ROLE) {
+    function _fund(uint256 _ether) internal onlyRoleMemberOrAdmin(FUND_ROLE) {
         VAULT_HUB.fund{value: _ether}(address(_stakingVault()));
-=======
-    function _fund(uint256 _ether) internal onlyRoleMemberOrAdmin(FUND_ROLE) {
-        _stakingVault().fund{value: _ether}();
->>>>>>> 8ec4dada
     }
 
     /**
@@ -225,21 +220,8 @@
      * @param _ether The amount of ether to withdraw from the StakingVault.
      * @dev The zero checks for recipient and ether are performed in the StakingVault contract.
      */
-<<<<<<< HEAD
-    function _withdraw(address _recipient, uint256 _ether) internal virtual onlyRole(WITHDRAW_ROLE) {
+    function _withdraw(address _recipient, uint256 _ether) internal virtual onlyRoleMemberOrAdmin(WITHDRAW_ROLE) {
         VAULT_HUB.withdraw(address(_stakingVault()), _recipient, _ether);
-=======
-    function _withdraw(address _recipient, uint256 _ether) internal virtual onlyRoleMemberOrAdmin(WITHDRAW_ROLE) {
-        _stakingVault().withdraw(_recipient, _ether);
-    }
-
-    /**
-     * @dev Checks the LOCK_ROLE and increases the locked amount on the StakingVault.
-     * @param _locked The amount of locked ether, must be greater or equal to the current locked amount.
-     */
-    function _lock(uint256 _locked) internal onlyRoleMemberOrAdmin(LOCK_ROLE) {
-        _stakingVault().lock(_locked);
->>>>>>> 8ec4dada
     }
 
     /**
@@ -266,50 +248,30 @@
      * @param _ether The amount of ether to rebalance the StakingVault with.
      * @dev The zero check for parameters is performed in the StakingVault contract.
      */
-<<<<<<< HEAD
-    function _rebalanceVault(uint256 _ether) internal onlyRole(REBALANCE_ROLE) {
+    function _rebalanceVault(uint256 _ether) internal onlyRoleMemberOrAdmin(REBALANCE_ROLE) {
         VAULT_HUB.rebalance(address(_stakingVault()), _ether);
-=======
-    function _rebalanceVault(uint256 _ether) internal onlyRoleMemberOrAdmin(REBALANCE_ROLE) {
-        _stakingVault().rebalance(_ether);
->>>>>>> 8ec4dada
     }
 
     /**
      * @dev Checks the PAUSE_BEACON_CHAIN_DEPOSITS_ROLE and pauses beacon chain deposits on the StakingVault.
      */
-<<<<<<< HEAD
-    function _pauseBeaconChainDeposits() internal onlyRole(PAUSE_BEACON_CHAIN_DEPOSITS_ROLE) {
+    function _pauseBeaconChainDeposits() internal onlyRoleMemberOrAdmin(PAUSE_BEACON_CHAIN_DEPOSITS_ROLE) {
         VAULT_HUB.pauseBeaconChainDeposits(address(_stakingVault()));
-=======
-    function _pauseBeaconChainDeposits() internal onlyRoleMemberOrAdmin(PAUSE_BEACON_CHAIN_DEPOSITS_ROLE) {
-        _stakingVault().pauseBeaconChainDeposits();
->>>>>>> 8ec4dada
     }
 
     /**
      * @dev Checks the RESUME_BEACON_CHAIN_DEPOSITS_ROLE and resumes beacon chain deposits on the StakingVault.
      */
-<<<<<<< HEAD
-    function _resumeBeaconChainDeposits() internal onlyRole(RESUME_BEACON_CHAIN_DEPOSITS_ROLE) {
+    function _resumeBeaconChainDeposits() internal onlyRoleMemberOrAdmin(RESUME_BEACON_CHAIN_DEPOSITS_ROLE) {
         VAULT_HUB.resumeBeaconChainDeposits(address(_stakingVault()));
-=======
-    function _resumeBeaconChainDeposits() internal onlyRoleMemberOrAdmin(RESUME_BEACON_CHAIN_DEPOSITS_ROLE) {
-        _stakingVault().resumeBeaconChainDeposits();
->>>>>>> 8ec4dada
     }
 
     /**
      * @dev Checks the REQUEST_VALIDATOR_EXIT_ROLE and requests validator exit on the StakingVault.
      * @dev The zero check for _pubkeys is performed in the StakingVault contract.
      */
-<<<<<<< HEAD
-    function _requestValidatorExit(bytes calldata _pubkeys) internal onlyRole(REQUEST_VALIDATOR_EXIT_ROLE) {
+    function _requestValidatorExit(bytes calldata _pubkeys) internal onlyRoleMemberOrAdmin(REQUEST_VALIDATOR_EXIT_ROLE) {
         VAULT_HUB.requestValidatorExit(address(_stakingVault()), _pubkeys);
-=======
-    function _requestValidatorExit(bytes calldata _pubkeys) internal onlyRoleMemberOrAdmin(REQUEST_VALIDATOR_EXIT_ROLE) {
-        _stakingVault().requestValidatorExit(_pubkeys);
->>>>>>> 8ec4dada
     }
 
     /**
@@ -320,13 +282,8 @@
         bytes calldata _pubkeys,
         uint64[] calldata _amounts,
         address _refundRecipient
-<<<<<<< HEAD
-    ) internal onlyRole(TRIGGER_VALIDATOR_WITHDRAWAL_ROLE) {
+    ) internal onlyRoleMemberOrAdmin(TRIGGER_VALIDATOR_WITHDRAWAL_ROLE) {
         VAULT_HUB.triggerValidatorWithdrawals{value: msg.value}(address(_stakingVault()), _pubkeys, _amounts, _refundRecipient);
-=======
-    ) internal onlyRoleMemberOrAdmin(TRIGGER_VALIDATOR_WITHDRAWAL_ROLE) {
-        _stakingVault().triggerValidatorWithdrawal{value: msg.value}(_pubkeys, _amounts, _refundRecipient);
->>>>>>> 8ec4dada
     }
 
     /**
@@ -360,13 +317,8 @@
     function _compensateDisprovenPredepositFromPDG(
         bytes calldata _pubkey,
         address _recipient
-<<<<<<< HEAD
-    ) internal onlyRole(PDG_COMPENSATE_PREDEPOSIT_ROLE) returns (uint256) {
+    ) internal onlyRoleMemberOrAdmin(PDG_COMPENSATE_PREDEPOSIT_ROLE) returns (uint256) {
         return VAULT_HUB.compensateDisprovenPredepositFromPDG(address(_stakingVault()), _pubkey, _recipient);
-=======
-    ) internal onlyRoleMemberOrAdmin(PDG_COMPENSATE_PREDEPOSIT_ROLE) returns (uint256) {
-        return IPredepositGuarantee(_stakingVault().depositor()).compensateDisprovenPredeposit(_pubkey, _recipient);
->>>>>>> 8ec4dada
     }
 
     /**
@@ -374,13 +326,7 @@
      */
     function _proveUnknownValidatorsToPDG(
         IPredepositGuarantee.ValidatorWitness[] calldata _witnesses
-<<<<<<< HEAD
-    ) internal onlyRole(PDG_PROVE_VALIDATOR_ROLE) {
-=======
     ) internal onlyRoleMemberOrAdmin(PDG_PROVE_VALIDATOR_ROLE) {
-        IStakingVault vault = _stakingVault();
-        IPredepositGuarantee pdg = IPredepositGuarantee(vault.depositor());
->>>>>>> 8ec4dada
         for (uint256 i = 0; i < _witnesses.length; i++) {
             VAULT_HUB.proveUnknownValidatorToPDG(address(_stakingVault()), _witnesses[i]);
         }
@@ -391,63 +337,16 @@
      */
     function _withdrawForUnguaranteedDepositToBeaconChain(
         uint256 _ether
-<<<<<<< HEAD
-    ) internal onlyRole(UNGUARANTEED_BEACON_CHAIN_DEPOSIT_ROLE) {
+    ) internal onlyRoleMemberOrAdmin(UNGUARANTEED_BEACON_CHAIN_DEPOSIT_ROLE) {
         VAULT_HUB.withdraw(address(_stakingVault()), address(this), _ether);
-=======
-    ) internal onlyRoleMemberOrAdmin(UNGUARANTEED_BEACON_CHAIN_DEPOSIT_ROLE) {
-        _stakingVault().withdraw(address(this), _ether);
-    }
-
-    /**
-     * @dev Checks the confirming roles and transfers the StakingVault ownership.
-     * @param _newOwner The address to transfer the StakingVault ownership to.
-     */
-    function _transferStakingVaultOwnership(address _newOwner) internal onlyConfirmed(confirmingRoles()) {
-        OwnableUpgradeable(address(_stakingVault())).transferOwnership(_newOwner);
-    }
-
-    /**
-     * @dev Checks the LIDO_VAULTHUB_AUTHORIZATION_ROLE and authorizes Lido VaultHub on the StakingVault.
-     */
-    function _authorizeLidoVaultHub() internal onlyRoleMemberOrAdmin(LIDO_VAULTHUB_AUTHORIZATION_ROLE) {
-        _stakingVault().authorizeLidoVaultHub();
-    }
-
-    /**
-     * @dev Checks the LIDO_VAULTHUB_DEAUTHORIZATION_ROLE and deauthorizes Lido VaultHub from the StakingVault.
-     */
-    function _deauthorizeLidoVaultHub() internal onlyRoleMemberOrAdmin(LIDO_VAULTHUB_DEAUTHORIZATION_ROLE) {
-        _stakingVault().deauthorizeLidoVaultHub();
-    }
-
-    /**
-     * @dev Checks the OSSIFY_ROLE and ossifies the StakingVault.
-     */
-    function _ossifyStakingVault() internal onlyRoleMemberOrAdmin(OSSIFY_ROLE) {
-        _stakingVault().ossifyStakingVault();
-    }
-
-    /**
-     * @dev Checks the SET_DEPOSITOR_ROLE and sets the depositor on the StakingVault.
-     * @param _depositor The address to set the depositor to.
-     */
-    function _setDepositor(address _depositor) internal onlyRoleMemberOrAdmin(SET_DEPOSITOR_ROLE) {
-        _stakingVault().setDepositor(_depositor);
->>>>>>> 8ec4dada
     }
 
     /**
      * @dev Checks the confirming roles and sets the owner on the StakingVault.
      * @param _newOwner The address to set the owner to.
      */
-<<<<<<< HEAD
     function _transferVaultOwnership(address _newOwner) internal onlyConfirmed(confirmingRoles()) {
         VAULT_HUB.transferVaultOwnership(address(_stakingVault()), _newOwner);
-=======
-    function _resetLocked() internal onlyRoleMemberOrAdmin(RESET_LOCKED_ROLE) {
-        _stakingVault().resetLocked();
->>>>>>> 8ec4dada
     }
 
     /**
@@ -455,17 +354,12 @@
      * @param _tierId The tier to change to.
      * @param _requestedShareLimit The requested share limit.
      */
-<<<<<<< HEAD
     function _requestTierChange(
         uint256 _tierId,
         uint256 _requestedShareLimit
-    ) internal onlyRole(REQUEST_TIER_CHANGE_ROLE) {
+    ) internal onlyRoleMemberOrAdmin(REQUEST_TIER_CHANGE_ROLE) {
         OperatorGrid(LIDO_LOCATOR.operatorGrid())
             .requestTierChange(address(_stakingVault()), _tierId, _requestedShareLimit);
-=======
-    function _requestTierChange(uint256 _tierId, uint256 _requestedShareLimit) internal onlyRoleMemberOrAdmin(REQUEST_TIER_CHANGE_ROLE) {
-        OperatorGrid(VAULT_HUB.operatorGrid()).requestTierChange(address(_stakingVault()), _tierId, _requestedShareLimit);
->>>>>>> 8ec4dada
     }
 
     /**
