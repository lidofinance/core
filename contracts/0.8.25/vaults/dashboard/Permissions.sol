--- conflicted
+++ resolved
@@ -89,15 +89,6 @@
     bytes32 public constant VOLUNTARY_DISCONNECT_ROLE = keccak256("vaults.Permissions.VoluntaryDisconnect");
 
     /**
-<<<<<<< HEAD
-=======
-     * @notice Permission for getting compensation for disproven validator predeposit from PDG
-     */
-    /// @dev 0x17960a6b137243c888669d93712b617414dd6d1ab55d5eca488ccb1d0894cd5c
-    bytes32 public constant PDG_COMPENSATE_PREDEPOSIT_ROLE = keccak256("vaults.Permissions.PDGCompensatePredeposit");
-
-    /**
->>>>>>> 2aabebf5
      * @notice Permission for proving valid vault validators unknown to the PDG
      */
     /// @dev 0xb850402129bccae797798069a8cf3147a0cb7c3193f70558a75f7df0b8651c30
