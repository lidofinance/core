// SPDX-License-Identifier: GPL-3.0
// SPDX-FileCopyrightText: 2025 Lido <info@lido.fi>

// See contracts/COMPILERS.md
pragma solidity 0.8.25;

import {Clones} from "@openzeppelin/contracts-v5.2/proxy/Clones.sol";
import {AccessControlConfirmable} from "contracts/0.8.25/utils/AccessControlConfirmable.sol";
import {OwnableUpgradeable} from "contracts/openzeppelin/5.2/upgradeable/access/OwnableUpgradeable.sol";

import {IStakingVault} from "../interfaces/IStakingVault.sol";
import {IPredepositGuarantee} from "../interfaces/IPredepositGuarantee.sol";
import {VaultHub} from "../VaultHub.sol";
import {OperatorGrid} from "../OperatorGrid.sol";

/**
 * @title Permissions
 * @author Lido
 * @notice Provides granular permissions for StakingVault operations.
 */
abstract contract Permissions is AccessControlConfirmable {
    /**
     * @notice Struct containing an account and a role for granting/revoking roles.
     */
    struct RoleAssignment {
        address account;
        bytes32 role;
    }

    /**
     * @notice Permission for funding the StakingVault.
     */
    bytes32 public constant FUND_ROLE = keccak256("vaults.Permissions.Fund");

    /**
     * @notice Permission for withdrawing funds from the StakingVault.
     */
    bytes32 public constant WITHDRAW_ROLE = keccak256("vaults.Permissions.Withdraw");

    /**
     * @notice Permission for locking ether on StakingVault.
     */
    bytes32 public constant LOCK_ROLE = keccak256("vaults.Permissions.Lock");

    /**
     * @notice Permission for minting stETH shares backed by the StakingVault.
     */
    bytes32 public constant MINT_ROLE = keccak256("vaults.Permissions.Mint");

    /**
     * @notice Permission for burning stETH shares backed by the StakingVault.
     */
    bytes32 public constant BURN_ROLE = keccak256("vaults.Permissions.Burn");

    /**
     * @notice Permission for rebalancing the StakingVault.
     */
    bytes32 public constant REBALANCE_ROLE = keccak256("vaults.Permissions.Rebalance");

    /**
     * @notice Permission for pausing beacon chain deposits on the StakingVault.
     */
    bytes32 public constant PAUSE_BEACON_CHAIN_DEPOSITS_ROLE = keccak256("vaults.Permissions.PauseDeposits");

    /**
     * @notice Permission for resuming beacon chain deposits on the StakingVault.
     */
    bytes32 public constant RESUME_BEACON_CHAIN_DEPOSITS_ROLE = keccak256("vaults.Permissions.ResumeDeposits");

    /**
     * @notice Permission for requesting validator exit from the StakingVault.
     */
    bytes32 public constant REQUEST_VALIDATOR_EXIT_ROLE = keccak256("vaults.Permissions.RequestValidatorExit");

    /**
     * @notice Permission for triggering validator withdrawal from the StakingVault using EIP-7002 triggerable exit.
     */
    bytes32 public constant TRIGGER_VALIDATOR_WITHDRAWAL_ROLE =
        keccak256("vaults.Permissions.TriggerValidatorWithdrawal");

    /**
     * @notice Permission for voluntary disconnecting the StakingVault.
     */
    bytes32 public constant VOLUNTARY_DISCONNECT_ROLE = keccak256("vaults.Permissions.VoluntaryDisconnect");

    /**
     * @notice Permission for getting compensation for disproven validator predeposit from PDG
     */
    bytes32 public constant PDG_COMPENSATE_PREDEPOSIT_ROLE = keccak256("vaults.Permissions.PDGCompensatePredeposit");

    /**
     * @notice Permission for proving valid vault validators unknown to the PDG
     */
    bytes32 public constant PDG_PROVE_VALIDATOR_ROLE = keccak256("vaults.Permissions.PDGProveValidator");

    /**
     * @notice Permission for unguarnateed deposit to trusted validators
     */
    bytes32 public constant UNGUARANTEED_BEACON_CHAIN_DEPOSIT_ROLE =
        keccak256("vaults.Permissions.UnguaranteedBeaconChainDeposit");

    /**
     * @dev Permission for deauthorizing Lido VaultHub from the StakingVault.
     */
    bytes32 public constant LIDO_VAULTHUB_DEAUTHORIZATION_ROLE =
        keccak256("vaults.Permissions.LidoVaultHubDeauthorization");

    /**
     * @dev Permission for granting authorization to Lido VaultHub on the StakingVault.
     */
    bytes32 public constant LIDO_VAULTHUB_AUTHORIZATION_ROLE =
        keccak256("vaults.Permissions.LidoVaultHubAuthorization");

    /**
     * @dev Permission for ossifying the StakingVault.
     */
    bytes32 public constant OSSIFY_ROLE = keccak256("vaults.Permissions.Ossify");

    /**
     * @dev Permission for setting depositor on the StakingVault.
     */
    bytes32 public constant SET_DEPOSITOR_ROLE = keccak256("vaults.Permissions.SetDepositor");

    /**
     * @dev Permission for resetting locked amount on the disconnected StakingVault.
     */
    bytes32 public constant RESET_LOCKED_ROLE = keccak256("vaults.Permissions.ResetLocked");

    /**
     * @dev Permission for requesting change of tier on the OperatorGrid.
     */
    bytes32 public constant CHANGE_TIER_ROLE = keccak256("vaults.Permissions.ChangeTier");

    /**
     * @notice Address of the implementation contract
     * @dev Used to prevent initialization in the implementation
     */
    address private immutable _SELF;

    VaultHub public immutable VAULT_HUB;

    /**
     * @notice Indicates whether the contract has been initialized
     */
    bool public initialized;

    /**
     * @notice Constructor sets the address of the implementation contract.
     */
    constructor(address _vaultHub) {
        if (_vaultHub == address(0)) revert ZeroArgument("_vaultHub");

        _SELF = address(this);
        VAULT_HUB = VaultHub(_vaultHub);
    }

    /**
     * @notice Modifier to prevent reinitialization of the contract.
     * @dev Extracted to modifier to avoid Slither warning.
     */
    modifier initializer() {
        if (initialized) revert AlreadyInitialized();
        if (address(this) == _SELF) revert NonProxyCallsForbidden();

        initialized = true;
        _;

        emit Initialized();
    }

    /**
     * @dev Sets the ACL default admin and confirmation expiry time.
     * @param _defaultAdmin The address of the default admin
     * @param _confirmExpiry The confirmation expiry time in seconds
     */
    function _initialize(address _defaultAdmin, uint256 _confirmExpiry) internal initializer {
        if (_defaultAdmin == address(0)) revert ZeroArgument("_defaultAdmin");

        _grantRole(DEFAULT_ADMIN_ROLE, _defaultAdmin);
        _setConfirmExpiry(_confirmExpiry);
    }

    /**
     * @notice Returns the address of the underlying StakingVault.
     * @return The address of the StakingVault.
     */
    function stakingVault() external view returns (IStakingVault) {
        return _stakingVault();
    }

    // ==================== Role Management Functions ====================

    /**
     * @notice Mass-grants multiple roles to multiple accounts.
     * @param _assignments An array of role assignments.
     * @dev Performs the role admin checks internally.
     * @dev If an account is already a member of a role, doesn't revert, emits no events.
     */
    function grantRoles(RoleAssignment[] calldata _assignments) external {
        if (_assignments.length == 0) revert ZeroArgument("_assignments");

        for (uint256 i = 0; i < _assignments.length; i++) {
            grantRole(_assignments[i].role, _assignments[i].account);
        }
    }

    /**
     * @notice Mass-revokes multiple roles from multiple accounts.
     * @param _assignments An array of role assignments.
     * @dev Performs the role admin checks internally.
     * @dev If an account is not a member of a role, doesn't revert, emits no events.
     */
    function revokeRoles(RoleAssignment[] calldata _assignments) external {
        if (_assignments.length == 0) revert ZeroArgument("_assignments");

        for (uint256 i = 0; i < _assignments.length; i++) {
            revokeRole(_assignments[i].role, _assignments[i].account);
        }
    }

    /**
     * @dev Returns an array of roles that need to confirm the call
     *      used for the `onlyConfirmed` modifier.
     *      At this level, only the DEFAULT_ADMIN_ROLE is needed to confirm the call
     *      but in inherited contracts, the function can be overridden to add more roles,
     *      which are introduced further in the inheritance chain.
     * @return The roles that need to confirm the call.
     */
    function confirmingRoles() public pure virtual returns (bytes32[] memory);

    /**
     * @dev A custom modifier that checks if the caller has a role or the admin role for a given role.
     * @param _role The role to check.
     */
    modifier onlyRoleMemberOrAdmin(bytes32 _role) {
        if (hasRole(_role, msg.sender) || hasRole(getRoleAdmin(_role), msg.sender)) {
            _;
        } else {
            revert AccessControlUnauthorizedAccount(msg.sender, _role);
        }
    }

    /**
     * @dev Checks the FUND_ROLE and funds the StakingVault.
     * @param _ether The amount of ether to fund the StakingVault with.
     */
    function _fund(uint256 _ether) internal onlyRoleMemberOrAdmin(FUND_ROLE) {
        _stakingVault().fund{value: _ether}();
    }

    /**
     * @dev Checks the WITHDRAW_ROLE and withdraws funds from the StakingVault.
     * @param _recipient The address to withdraw the funds to.
     * @param _ether The amount of ether to withdraw from the StakingVault.
     * @dev The zero checks for recipient and ether are performed in the StakingVault contract.
     */
    function _withdraw(address _recipient, uint256 _ether) internal virtual onlyRoleMemberOrAdmin(WITHDRAW_ROLE) {
        _stakingVault().withdraw(_recipient, _ether);
    }

    /**
     * @dev Checks the LOCK_ROLE and increases the locked amount on the StakingVault.
     * @param _locked The amount of locked ether, must be greater or equal to the current locked amount.
     */
    function _lock(uint256 _locked) internal onlyRoleMemberOrAdmin(LOCK_ROLE) {
        _stakingVault().lock(_locked);
    }

    /**
     * @dev Checks the MINT_ROLE and mints shares backed by the StakingVault.
     * @param _recipient The address to mint the shares to.
     * @param _shares The amount of shares to mint.
     * @dev The zero checks for parameters are performed in the VaultHub contract.
     */
    function _mintShares(address _recipient, uint256 _shares) internal onlyRoleMemberOrAdmin(MINT_ROLE) {
        VAULT_HUB.mintShares(address(_stakingVault()), _recipient, _shares);
    }

    /**
     * @dev Checks the BURN_ROLE and burns shares backed by the StakingVault.
     * @param _shares The amount of shares to burn.
     * @dev The zero check for parameters is performed in the VaultHub contract.
     */
    function _burnShares(uint256 _shares) internal onlyRoleMemberOrAdmin(BURN_ROLE) {
        VAULT_HUB.burnShares(address(_stakingVault()), _shares);
    }

    /**
     * @dev Checks the REBALANCE_ROLE and rebalances the StakingVault.
     * @param _ether The amount of ether to rebalance the StakingVault with.
     * @dev The zero check for parameters is performed in the StakingVault contract.
     */
    function _rebalanceVault(uint256 _ether) internal onlyRoleMemberOrAdmin(REBALANCE_ROLE) {
        _stakingVault().rebalance(_ether);
    }

    /**
     * @dev Checks the PAUSE_BEACON_CHAIN_DEPOSITS_ROLE and pauses beacon chain deposits on the StakingVault.
     */
    function _pauseBeaconChainDeposits() internal onlyRoleMemberOrAdmin(PAUSE_BEACON_CHAIN_DEPOSITS_ROLE) {
        _stakingVault().pauseBeaconChainDeposits();
    }

    /**
     * @dev Checks the RESUME_BEACON_CHAIN_DEPOSITS_ROLE and resumes beacon chain deposits on the StakingVault.
     */
    function _resumeBeaconChainDeposits() internal onlyRoleMemberOrAdmin(RESUME_BEACON_CHAIN_DEPOSITS_ROLE) {
        _stakingVault().resumeBeaconChainDeposits();
    }

    /**
     * @dev Checks the REQUEST_VALIDATOR_EXIT_ROLE and requests validator exit on the StakingVault.
     * @dev The zero check for _pubkeys is performed in the StakingVault contract.
     */
    function _requestValidatorExit(bytes calldata _pubkeys) internal onlyRoleMemberOrAdmin(REQUEST_VALIDATOR_EXIT_ROLE) {
        _stakingVault().requestValidatorExit(_pubkeys);
    }

    /**
     * @dev Checks the TRIGGER_VALIDATOR_WITHDRAWAL_ROLE and triggers validator withdrawal on the StakingVault using EIP-7002 triggerable exit.
     * @dev The zero checks for parameters are performed in the StakingVault contract.
     */
    function _triggerValidatorWithdrawal(
        bytes calldata _pubkeys,
        uint64[] calldata _amounts,
        address _refundRecipient
    ) internal onlyRoleMemberOrAdmin(TRIGGER_VALIDATOR_WITHDRAWAL_ROLE) {
        _stakingVault().triggerValidatorWithdrawal{value: msg.value}(_pubkeys, _amounts, _refundRecipient);
    }

    /**
     * @dev Checks the VOLUNTARY_DISCONNECT_ROLE and voluntarily disconnects the StakingVault.
     */
    function _voluntaryDisconnect() internal onlyRoleMemberOrAdmin(VOLUNTARY_DISCONNECT_ROLE) {
        VAULT_HUB.voluntaryDisconnect(address(_stakingVault()));
    }

    /**
     * @dev Checks the PDG_COMPENSATE_PREDEPOSIT_ROLE and claims disproven predeposit from PDG.
     * @param _pubkey The pubkey of the validator.
     * @param _recipient The address to compensate the disproven validator predeposit to.
     * @return The amount of ether compensated.
     */
    function _compensateDisprovenPredepositFromPDG(
        bytes calldata _pubkey,
        address _recipient
    ) internal onlyRoleMemberOrAdmin(PDG_COMPENSATE_PREDEPOSIT_ROLE) returns (uint256) {
        return IPredepositGuarantee(_stakingVault().depositor()).compensateDisprovenPredeposit(_pubkey, _recipient);
    }

    /**
     * @dev Proves validators unknown to PDG that have correct vault WC
     */
    function _proveUnknownValidatorsToPDG(
        IPredepositGuarantee.ValidatorWitness[] calldata _witnesses
    ) internal onlyRoleMemberOrAdmin(PDG_PROVE_VALIDATOR_ROLE) {
        IStakingVault vault = _stakingVault();
        IPredepositGuarantee pdg = IPredepositGuarantee(vault.depositor());
        for (uint256 i = 0; i < _witnesses.length; i++) {
            pdg.proveUnknownValidator(_witnesses[i], vault);
        }
    }

    /**
     * @dev Withdraws ether from vault to this contract for unguaranteed deposit to validators
     */
    function _withdrawForUnguaranteedDepositToBeaconChain(
        uint256 _ether
    ) internal onlyRoleMemberOrAdmin(UNGUARANTEED_BEACON_CHAIN_DEPOSIT_ROLE) {
        _stakingVault().withdraw(address(this), _ether);
    }

    /**
     * @dev Checks the confirming roles and transfers the StakingVault ownership.
     * @param _newOwner The address to transfer the StakingVault ownership to.
     */
    function _transferStakingVaultOwnership(address _newOwner) internal onlyConfirmed(confirmingRoles()) {
        OwnableUpgradeable(address(_stakingVault())).transferOwnership(_newOwner);
    }

    /**
     * @dev Checks the LIDO_VAULTHUB_AUTHORIZATION_ROLE and authorizes Lido VaultHub on the StakingVault.
     */
    function _authorizeLidoVaultHub() internal onlyRoleMemberOrAdmin(LIDO_VAULTHUB_AUTHORIZATION_ROLE) {
        _stakingVault().authorizeLidoVaultHub();
    }

    /**
     * @dev Checks the LIDO_VAULTHUB_DEAUTHORIZATION_ROLE and deauthorizes Lido VaultHub from the StakingVault.
     */
    function _deauthorizeLidoVaultHub() internal onlyRoleMemberOrAdmin(LIDO_VAULTHUB_DEAUTHORIZATION_ROLE) {
        _stakingVault().deauthorizeLidoVaultHub();
    }

    /**
     * @dev Checks the OSSIFY_ROLE and ossifies the StakingVault.
     */
    function _ossifyStakingVault() internal onlyRoleMemberOrAdmin(OSSIFY_ROLE) {
        _stakingVault().ossifyStakingVault();
    }

    /**
     * @dev Checks the SET_DEPOSITOR_ROLE and sets the depositor on the StakingVault.
     * @param _depositor The address to set the depositor to.
     */
    function _setDepositor(address _depositor) internal onlyRoleMemberOrAdmin(SET_DEPOSITOR_ROLE) {
        _stakingVault().setDepositor(_depositor);
    }

    /**
     * @dev Checks the RESET_LOCKED_ROLE and resets the locked amount on the disconnected StakingVault.
     */
    function _resetLocked() internal onlyRoleMemberOrAdmin(RESET_LOCKED_ROLE) {
        _stakingVault().resetLocked();
    }

    /**
     * @dev Checks the CHANGE_TIER_ROLE and requests a change of the tier on the OperatorGrid.
     * @param _tierId The tier to change to.
     * @param _requestedShareLimit The requested share limit.
     */
<<<<<<< HEAD
    function _changeTier(uint256 _tierId, uint256 _requestedShareLimit) internal onlyRole(CHANGE_TIER_ROLE) {
        OperatorGrid(VAULT_HUB.operatorGrid()).changeTier(address(_stakingVault()), _tierId, _requestedShareLimit);
=======
    function _requestTierChange(uint256 _tierId, uint256 _requestedShareLimit) internal onlyRoleMemberOrAdmin(REQUEST_TIER_CHANGE_ROLE) {
        OperatorGrid(VAULT_HUB.operatorGrid()).requestTierChange(address(_stakingVault()), _tierId, _requestedShareLimit);
>>>>>>> d8f524cd
    }

    /**
     * @dev Loads the address of the underlying StakingVault.
     * @return addr The address of the StakingVault.
     */
    function _stakingVault() internal view returns (IStakingVault) {
        bytes memory args = Clones.fetchCloneArgs(address(this));
        address stakingVaultAddress;
        assembly {
            stakingVaultAddress := mload(add(args, 32))
        }
        return IStakingVault(stakingVaultAddress);
    }

    /**
     * @notice Emitted when the contract is initialized
     */
    event Initialized();

    /**
     * @notice Error when direct calls to the implementation are forbidden
     */
    error NonProxyCallsForbidden();

    /**
     * @notice Error when the contract is already initialized.
     */
    error AlreadyInitialized();

    /**
     * @notice Error thrown for when a given value cannot be zero
     * @param argument Name of the argument
     */
    error ZeroArgument(string argument);
}<|MERGE_RESOLUTION|>--- conflicted
+++ resolved
@@ -419,13 +419,8 @@
      * @param _tierId The tier to change to.
      * @param _requestedShareLimit The requested share limit.
      */
-<<<<<<< HEAD
-    function _changeTier(uint256 _tierId, uint256 _requestedShareLimit) internal onlyRole(CHANGE_TIER_ROLE) {
+    function _changeTier(uint256 _tierId, uint256 _requestedShareLimit) internal onlyRoleMemberOrAdmin(CHANGE_TIER_ROLE) {
         OperatorGrid(VAULT_HUB.operatorGrid()).changeTier(address(_stakingVault()), _tierId, _requestedShareLimit);
-=======
-    function _requestTierChange(uint256 _tierId, uint256 _requestedShareLimit) internal onlyRoleMemberOrAdmin(REQUEST_TIER_CHANGE_ROLE) {
-        OperatorGrid(VAULT_HUB.operatorGrid()).requestTierChange(address(_stakingVault()), _tierId, _requestedShareLimit);
->>>>>>> d8f524cd
     }
 
     /**
