// SPDX-FileCopyrightText: 2025 Lido <info@lido.fi>
// SPDX-License-Identifier: GPL-3.0

// See contracts/COMPILERS.md
pragma solidity 0.8.25;

import {VaultHub} from "../VaultHub.sol";
import {LazyOracle} from "../LazyOracle.sol";
import {Permissions} from "./Permissions.sol";
import {SafeCast} from "@openzeppelin/contracts-v5.2/utils/math/SafeCast.sol";

/**
 * @title NodeOperatorFee
 * @author Lido
 * @notice A contract that manages the node operator fee.
 */
contract NodeOperatorFee is Permissions {
    using SafeCast for uint256;
    using SafeCast for int256;

    /**
     * @notice Total basis points; 1bp = 0.01%, 100_00bp = 100.00%.
     */
    uint256 internal constant TOTAL_BASIS_POINTS = 100_00;

    /**
     * @notice Parent role representing the node operator of the underlying StakingVault.
     * The members may not include the node operator address recorded in the underlying StakingVault
     * but it is assumed that the members of this role act in the interest of that node operator.
     *
     * @dev 0x59783a4ae82167eefad593739a5430c1d9e896a16c35f1e5285ddd0c0980885c
     */
    bytes32 public constant NODE_OPERATOR_MANAGER_ROLE = keccak256("vaults.NodeOperatorFee.NodeOperatorManagerRole");

    /**
     * @notice Node operator's sub-role for fee exemptions.
     * Managed by `NODE_OPERATOR_MANAGER_ROLE`.
     *
     * @dev 0xcceeef0309e9a678ed7f11f20499aeb00a9a4b0d50e53daa428f8591debc583a
     */
    bytes32 public constant NODE_OPERATOR_FEE_EXEMPT_ROLE = keccak256("vaults.NodeOperatorFee.FeeExemptRole");

    // ==================== Packed Storage Slot 1 ====================
    /**
<<<<<<< HEAD
     * @notice Node operator's sub-role for unguaranteed deposit
     * Managed by `NODE_OPERATOR_MANAGER_ROLE`.
     *
     * @dev 0x6470e27e201957ff09f8915f1ac3c0d7395b57d35de180f25140acf2bee42ef2
     */
    bytes32 public constant UNGUARANTEED_BEACON_CHAIN_DEPOSIT_ROLE =
        keccak256("vaults.NodeOperatorFee.UnguaranteedBeaconChainDepositRole");

    /**
     * @notice Node operator fee rate in basis points (1 bp = 0.01%).
     * Cannot exceed 100.00% (10000 basis points).
=======
     * @notice Address that receives node operator fee disbursements.
     * This address is set by the node operator manager and receives disbursed fees.
>>>>>>> 3840c537
     */
    address public feeRecipient;

    /**
     * @notice Node operator fee rate in basis points (1 bp = 0.01%).
     * Cannot exceed 100.00% (10000 basis points).
     */
    uint16 public feeRate;

    // ==================== Packed Storage Slot 2 ====================
    /**
     * @notice Growth of the vault not subject to fees.
     *
     * Growth is the difference between inOutDelta and totalValue,
     * i.e. the component of totalValue that has not been directly funded to the underlying StakingVault via `fund()`:
     *    inOutDelta + growth = totalValue
     *
     * Settled growth is the portion of the total growth that:
     * - has already been charged by the node operator,
     * - or is not subject to fee (exempted) such as unguaranteed/side deposits, consolidations.
     */
    int128 public settledGrowth;

    /**
     * @notice Timestamp of the most recent settled growth correction.
     * This timestamp is used to prevent retroactive fees after a fee rate change.
     * The timestamp ensures that all fee exemptions and corrections are fully reported before changing the fee rate.
     * Regular fee disbursements do not update this timestamp.
     */
    uint64 public latestCorrectionTimestamp;

    /**
     * @notice Flag indicating whether the vault is approved by the node operator to connect to VaultHub.
     * The node operator's approval is needed to confirm the validity of fee calculations,
     * particularly the settled growth.
     */
    bool public isApprovedToConnect;

    /**
     * @notice Flag indicating whether unguaranteed deposits are allowed.
     * Unguaranteed deposits bypass the PredepositGuarantee rigorous process in favor of simple 1-step deposits.
     * This works by withdrawing the deposit amount from the StakingVault, performing a direct deposit
     * to the Beacon chain deposit contract and correcting the settled growth by the deposit amount.
     * However, because the validity of such deposits is not guaranteed, this simplified workflow assumes trust
     * between the vault owner and node operator and, thus, requires the owner's (DEFAULT_ADMIN_ROLE) explicit permission.
     */
    bool public unguaranteedDepositsAllowed;

    /**
     * @notice Passes the address of the vault hub up the inheritance chain.
     * @param _vaultHub The address of the vault hub.
     * @param _lidoLocator The address of the Lido locator.
     */
    constructor(address _vaultHub, address _lidoLocator) Permissions(_vaultHub, _lidoLocator) {}

    /**
     * @dev Calls the parent's initializer, sets the node operator fee, assigns the node operator manager role,
     * and makes the node operator manager the admin for the node operator roles.
     * @param _defaultAdmin The address of the default admin
     * @param _nodeOperatorManager The address of the node operator manager
     * @param _feeRecipient The node operator fee recipient address
     * @param _feeRate The node operator fee rate
     * @param _confirmExpiry The confirmation expiry time in seconds
     */
    function _initialize(
        address _defaultAdmin,
        address _nodeOperatorManager,
        address _feeRecipient,
        uint256 _feeRate,
        uint256 _confirmExpiry
    ) internal {
        _requireNotZero(_nodeOperatorManager);

        super._initialize(_defaultAdmin, _confirmExpiry);

        _setFeeRate(_feeRate);
        _setFeeRecipient(_feeRecipient);

        _grantRole(NODE_OPERATOR_MANAGER_ROLE, _nodeOperatorManager);
        _setRoleAdmin(NODE_OPERATOR_MANAGER_ROLE, NODE_OPERATOR_MANAGER_ROLE);
        _setRoleAdmin(NODE_OPERATOR_FEE_EXEMPT_ROLE, NODE_OPERATOR_MANAGER_ROLE);
        _setRoleAdmin(UNGUARANTEED_BEACON_CHAIN_DEPOSIT_ROLE, NODE_OPERATOR_MANAGER_ROLE);
    }

    /**
     * @notice The roles that must confirm critical parameter changes in the contract.
     * @return roles is an array of roles that form the confirming roles.
     */
    function confirmingRoles() public pure override returns (bytes32[] memory roles) {
        roles = new bytes32[](2);
        roles[0] = DEFAULT_ADMIN_ROLE;
        roles[1] = NODE_OPERATOR_MANAGER_ROLE;
    }

    /**
     * @notice The latest vault report for the underlying StakingVault.
     * @return report The latest report containing totalValue, inOutDelta, and timestamp
     */
    function latestReport() public view returns (VaultHub.Report memory) {
        return VAULT_HUB.latestReport(address(_stakingVault()));
    }

    /**
     * @notice Calculates the current node operator fee amount in ETH.
     *
     * Fee calculation steps:
     * 1. Retrieve latest vault report (totalValue, inOutDelta)
     * 2. Calculate current growth: totalValue - inOutDelta
     * 3. Determine unsettled growth: currentGrowth - settledGrowth
     * 4. Apply fee rate: unsettledGrowth × feeRate / 10000
     *
     * @return fee The amount of ETH accrued as fee
     */
    function accruedFee() public view returns (uint256 fee) {
        (fee, ) = _calculateFee();
    }

    /**
     * @notice Approves/forbids connection to VaultHub. Approval implies that the node operator agrees
     * with the current fee parameters, particularly the settled growth used as baseline for fee calculations.
     * @param _isApproved True to approve, False to forbid
     */
    function setApprovedToConnect(bool _isApproved) external onlyRoleMemberOrAdmin(NODE_OPERATOR_MANAGER_ROLE) {
       _setApprovedToConnect(_isApproved);
    }

    /**
     * @notice Permissionless function to disburse node operator fees.
     *
     * Fee disbursement steps:
     * 1. Calculate current vault growth from latest report
     * 2. Determine fee amount on unsettled growth
     * 3. Update settled growth to current growth (marking fees as paid)
     * 4. Withdraws fee amount from vault to node operator recipient
     */
    function disburseFee() public {
        (uint256 fee, int128 growth) = _calculateFee();

        // it's important not to revert here so as not to block disconnect
        if (fee == 0) return;

        _setSettledGrowth(growth);

        VAULT_HUB.withdraw(address(_stakingVault()), feeRecipient, fee);
        emit FeeDisbursed(msg.sender, fee);
    }

    /**
     * @notice Enables unguaranteed deposits.
     */
    function allowUnguaranteedDeposits() external onlyRoleMemberOrAdmin(DEFAULT_ADMIN_ROLE) {
        unguaranteedDepositsAllowed = true;

        emit UnguaranteedDepositsAllowed();
    }

    /**
     * @notice Disables unguaranteed deposits.
     */
    function disallowUnguaranteedDeposits() external onlyRoleMemberOrAdmin(DEFAULT_ADMIN_ROLE) {
        unguaranteedDepositsAllowed = false;

        emit UnguaranteedDepositsDisallowed();
    }

    /**
     * @notice Updates the node operator's fee rate with dual confirmation.
     * @param _newFeeRate The new fee rate in basis points (max 10000 = 100%)
     * @return bool True if fee rate was updated, false if still awaiting confirmations
     */
    function setFeeRate(uint256 _newFeeRate) external returns (bool) {
        // The report must be fresh so that the total value of the vault is up to date
        // and all the node operator fees are paid out fairly up to the moment of the latest fresh report
        if (!VAULT_HUB.isReportFresh(address(_stakingVault()))) revert ReportStale();

        // Latest fee exemption must be earlier than the latest fresh report timestamp
        if (latestCorrectionTimestamp >= _lazyOracle().latestReportTimestamp()) revert CorrectionAfterReport();

        // If the vault is quarantined, the total value is reduced and may not reflect the exemption
        if (_lazyOracle().vaultQuarantine(address(_stakingVault())).isActive) revert VaultQuarantined();

        // store the caller's confirmation; only proceed if the required number of confirmations is met.
        if (!_collectAndCheckConfirmations(msg.data, confirmingRoles())) return false;

        // Disburse any outstanding fees at the current rate before changing it
        disburseFee();

        _setFeeRate(_newFeeRate);

        return true;
    }

    /**
     * @notice Manually corrects the settled growth value with dual confirmation.
     * Used to correct fee calculation.
     *
     * @param _newSettledGrowth The corrected settled growth value
     * @param _expectedSettledGrowth The expected current settled growth
     * @return bool True if correction was applied, false if awaiting confirmations
     */
    function correctSettledGrowth(int256 _newSettledGrowth, int256 _expectedSettledGrowth) public returns (bool) {
        if (settledGrowth != _expectedSettledGrowth) revert UnexpectedSettledGrowth();
        if (!_collectAndCheckConfirmations(msg.data, confirmingRoles())) return false;

        _correctSettledGrowth(_newSettledGrowth);

        return true;
    }

    /**
     * @notice Adds a fee exemption to exclude this value from node operator fee base.
     * The exemption works by increasing the settled growth,
     * effectively treating the exempted amount as if fees were already paid on it.
     *
     * @param _exemptedAmount Amount in ETH to exempt from fee calculations
     */
    function addFeeExemption(uint256 _exemptedAmount) external onlyRoleMemberOrAdmin(NODE_OPERATOR_FEE_EXEMPT_ROLE) {
        _addFeeExemption(_exemptedAmount);
    }

    /**
     * @notice Sets the confirmation expiry period with dual confirmation.
     * @param _newConfirmExpiry The new confirmation expiry period in seconds
     * @return bool True if expiry was updated, false if awaiting confirmations
     */
    function setConfirmExpiry(uint256 _newConfirmExpiry) external returns (bool) {
        _validateConfirmExpiry(_newConfirmExpiry);

        if (!_collectAndCheckConfirmations(msg.data, confirmingRoles())) return false;

        _setConfirmExpiry(_newConfirmExpiry);

        return true;
    }

    /**
     * @notice Sets the address that receives node operator fee disbursements.
     * @param _newFeeRecipient The new recipient address for fee payments
     */
    function setFeeRecipient(address _newFeeRecipient) external onlyRoleMemberOrAdmin(NODE_OPERATOR_MANAGER_ROLE) {
        _setFeeRecipient(_newFeeRecipient);
    }

    // ==================== Internal Functions ====================

    function _lazyOracle() internal view returns (LazyOracle) {
        return LazyOracle(LIDO_LOCATOR.lazyOracle());
    }

    function _setApprovedToConnect(bool _isApproved) internal {
        isApprovedToConnect = _isApproved;

        emit ApprovedToConnectSet(_isApproved);
    }

    function _setSettledGrowth(int256 _newSettledGrowth) private {
        int128 oldSettledGrowth = settledGrowth;
        if (oldSettledGrowth == _newSettledGrowth) revert SameSettledGrowth();

        int128 newSettledGrowth = _newSettledGrowth.toInt128();
        settledGrowth = newSettledGrowth;

        emit SettledGrowthSet(oldSettledGrowth, newSettledGrowth);
    }

    /**
     * @dev Set a new settled growth and updates the timestamp.
     * Should be used to correct settled growth for total value change that might not have been reported yet
     */
    function _correctSettledGrowth(int256 _newSettledGrowth) internal {
        _setSettledGrowth(_newSettledGrowth);
        latestCorrectionTimestamp = uint64(block.timestamp);

        emit CorrectionTimestampUpdated(latestCorrectionTimestamp);
    }

    /**
     * @dev Increases settled growth for total value increases not subject to fee,
     * which is why it updates the timestamp to ensure that the exemption comes before
     * the total value report during the fee rate change, which guarantees that the exemption is reported
     * @dev fee exemption can only be positive
     */
    function _addFeeExemption(uint256 _amount) internal {
        _correctSettledGrowth(settledGrowth + _amount.toInt256());
    }

    function _calculateFee() internal view returns (uint256 fee, int128 growth) {
        VaultHub.Report memory report = latestReport();
        growth = int128(int256(uint256(report.totalValue))) - int128(report.inOutDelta);
        int128 unsettledGrowth = growth - settledGrowth;

        if (unsettledGrowth > 0) {
            fee = uint256(uint128(unsettledGrowth)) * uint256(feeRate) / TOTAL_BASIS_POINTS;
        }
    }

    function _setFeeRate(uint256 _newFeeRate) internal {
        if (_newFeeRate > TOTAL_BASIS_POINTS) revert FeeValueExceed100Percent();

        uint16 oldFeeRate = feeRate;
        uint16 newFeeRate = _newFeeRate.toUint16();

        feeRate = newFeeRate;

        emit FeeRateSet(msg.sender, oldFeeRate, newFeeRate);
    }

    function _setFeeRecipient(address _newFeeRecipient) internal {
        _requireNotZero(_newFeeRecipient);
        if (_newFeeRecipient == feeRecipient) revert SameRecipient();

        address oldFeeRecipient = feeRecipient;
        feeRecipient = _newFeeRecipient;
        emit FeeRecipientSet(msg.sender, oldFeeRecipient, _newFeeRecipient);
    }

    /**
     * @dev Withdraws ether from vault to this contract for unguaranteed deposit to validators
     * Requires the caller to have the `UNGUARANTEED_BEACON_CHAIN_DEPOSIT_ROLE`
     * and the unguaranteed deposits to be allowed.
     */
    function _withdrawForUnguaranteedDepositToBeaconChain(
        uint256 _ether
    ) internal onlyRoleMemberOrAdmin(UNGUARANTEED_BEACON_CHAIN_DEPOSIT_ROLE) {
        if (!unguaranteedDepositsAllowed) revert UnguaranteedDepositsDisallowedByAdmin();

        VAULT_HUB.withdraw(address(_stakingVault()), address(this), _ether);
    }

    // ==================== Events ====================

    /**
     * @dev Emitted when the node operator fee is set.
     * @param oldFeeRate The old node operator fee rate.
     * @param newFeeRate The new node operator fee rate.
     */
    event FeeRateSet(address indexed sender, uint64 oldFeeRate, uint64 newFeeRate);

    /**
     * @dev Emitted when the node operator fee is disbursed.
     * @param fee the amount of disbursed fee.
     */
    event FeeDisbursed(address indexed sender, uint256 fee);

    /**
     * @dev Emitted when the node operator fee recipient is set.
     * @param sender the address of the sender who set the recipient
     * @param oldFeeRecipient the old node operator fee recipient
     * @param newFeeRecipient the new node operator fee recipient
     */
    event FeeRecipientSet(
        address indexed sender,
        address oldFeeRecipient,
        address newFeeRecipient
    );

    /**
     * @dev Emitted when the settled growth is set.
     * @param oldSettledGrowth the old settled growth
     * @param newSettledGrowth the new settled growth
     */
    event SettledGrowthSet(int128 oldSettledGrowth, int128 newSettledGrowth);

    /**
     * @dev Emitted when the settled growth is corrected.
     * @param timestamp new correction timestamp
     */
<<<<<<< HEAD
    event CorrectionTimestampUpdated(uint256 timestamp);

    /**
     * @dev Emitted when the fee disbursement is enabled.
     */
    event FeeDisbursementEnabled();
=======
    event CorrectionTimestampUpdated(uint64 timestamp);
>>>>>>> 3840c537

    /**
     * @dev Emitted when the node operator approves/forbids to connect to VaultHub.
     */
    event ApprovedToConnectSet(bool isApproved);

    /**
     * @dev Emitted when the unguaranteed deposits are enabled.
     */
    event UnguaranteedDepositsAllowed();

    /**
     * @dev Emitted when the unguaranteed deposits are disabled.
     */
    event UnguaranteedDepositsDisallowed();


    // ==================== Errors ====================

    /**
     * @dev Error emitted when the combined feeBPs exceed 100%.
     */
    error FeeValueExceed100Percent();

    /**
     * @dev Error emitted when trying to set same value for recipient
     */
    error SameRecipient();

    /**
     * @dev Error emitted when trying to set same value for settled growth
     */
    error SameSettledGrowth();

    /**
     * @dev Error emitted when the report is stale.
     */
    error ReportStale();

    /**
     * @dev Error emitted when the correction is made after the report.
     */
    error CorrectionAfterReport();

    /**
     * @dev Error emitted when the settled growth does not match the expected value.
     */
    error UnexpectedSettledGrowth();

    /**
     * @dev Error emitted when the settled growth is pending manual adjustment.
     */
    error ForbiddenToConnectByNodeOperator();

    /**
     * @dev Error emitted when the vault is quarantined.
     */
    error VaultQuarantined();

    /**
     * @dev Error emitted when the unguaranteed deposits are disallowed.
     */
    error UnguaranteedDepositsDisallowedByAdmin();
}<|MERGE_RESOLUTION|>--- conflicted
+++ resolved
@@ -40,9 +40,7 @@
      */
     bytes32 public constant NODE_OPERATOR_FEE_EXEMPT_ROLE = keccak256("vaults.NodeOperatorFee.FeeExemptRole");
 
-    // ==================== Packed Storage Slot 1 ====================
-    /**
-<<<<<<< HEAD
+    /**
      * @notice Node operator's sub-role for unguaranteed deposit
      * Managed by `NODE_OPERATOR_MANAGER_ROLE`.
      *
@@ -51,13 +49,10 @@
     bytes32 public constant UNGUARANTEED_BEACON_CHAIN_DEPOSIT_ROLE =
         keccak256("vaults.NodeOperatorFee.UnguaranteedBeaconChainDepositRole");
 
-    /**
-     * @notice Node operator fee rate in basis points (1 bp = 0.01%).
-     * Cannot exceed 100.00% (10000 basis points).
-=======
+    // ==================== Packed Storage Slot 1 ====================
+    /**
      * @notice Address that receives node operator fee disbursements.
      * This address is set by the node operator manager and receives disbursed fees.
->>>>>>> 3840c537
      */
     address public feeRecipient;
 
@@ -425,16 +420,7 @@
      * @dev Emitted when the settled growth is corrected.
      * @param timestamp new correction timestamp
      */
-<<<<<<< HEAD
-    event CorrectionTimestampUpdated(uint256 timestamp);
-
-    /**
-     * @dev Emitted when the fee disbursement is enabled.
-     */
-    event FeeDisbursementEnabled();
-=======
     event CorrectionTimestampUpdated(uint64 timestamp);
->>>>>>> 3840c537
 
     /**
      * @dev Emitted when the node operator approves/forbids to connect to VaultHub.
