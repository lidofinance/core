// SPDX-FileCopyrightText: 2025 Lido <info@lido.fi>
// SPDX-License-Identifier: GPL-3.0

// See contracts/COMPILERS.md
pragma solidity 0.8.25;

import {MerkleProof} from "@openzeppelin/contracts-v5.2/utils/cryptography/MerkleProof.sol";

import {Math256} from "contracts/common/lib/Math256.sol";
import {ILazyOracle} from "contracts/common/interfaces/ILazyOracle.sol";
import {ILidoLocator} from "contracts/common/interfaces/ILidoLocator.sol";

import {VaultHub} from "./VaultHub.sol";
import {OperatorGrid} from "./OperatorGrid.sol";

import {IStakingVault} from "./interfaces/IStakingVault.sol";
import {ILido} from "../interfaces/ILido.sol";

contract LazyOracle is ILazyOracle {
    /// @custom:storage-location erc7201:LazyOracle
    struct Storage {
        /// @notice root of the vaults data tree
        bytes32 vaultsDataTreeRoot;
        /// @notice CID of the vaults data tree
        string vaultsDataReportCid;
        /// @notice timestamp of the vaults data
        uint64 vaultsDataTimestamp;
    }

    struct VaultInfo {
        address vault;
        uint96 vaultIndex;
        uint256 balance;
        int256 inOutDelta;
        bytes32 withdrawalCredentials;
        uint256 liabilityShares;
        uint256 mintableStETH;
        uint96 shareLimit;
        uint16 reserveRatioBP;
        uint16 forcedRebalanceThresholdBP;
        uint16 infraFeeBP;
        uint16 liquidityFeeBP;
        uint16 reservationFeeBP;
        bool pendingDisconnect;
    }

    // keccak256(abi.encode(uint256(keccak256("LazyOracle")) - 1)) & ~bytes32(uint256(0xff))
    bytes32 private constant LAZY_ORACLE_STORAGE_LOCATION =
        0xe5459f2b48ec5df2407caac4ec464a5cb0f7f31a1f22f649728a9579b25c1d00;

    ILidoLocator public immutable LIDO_LOCATOR;

    /// @dev basis points base
    uint256 private constant TOTAL_BASIS_POINTS = 100_00;

    constructor(address _lidoLocator) {
        LIDO_LOCATOR = ILidoLocator(payable(_lidoLocator));
    }

    /// @notice returns the latest report data
    /// @return timestamp of the report
    /// @return treeRoot merkle root of the report
    /// @return reportCid IPFS CID for the report JSON file
    function latestReportData() external view returns (uint64 timestamp, bytes32 treeRoot, string memory reportCid) {
        Storage storage $ = _storage();
        return ($.vaultsDataTimestamp, $.vaultsDataTreeRoot, $.vaultsDataReportCid);
    }

    /// @notice returns the latest report timestamp
    function latestReportTimestamp() external view returns (uint64) {
        return _storage().vaultsDataTimestamp;
    }

    /// @notice returns batch of vaults info
    /// @param _offset in the vaults list [0, vaultsCount)
    /// @param _limit maximum number of vaults to return
    /// @return batch of vaults info
    function batchVaultsInfo(uint256 _offset, uint256 _limit) external view returns (VaultInfo[] memory) {
        VaultHub vaultHub = _vaultHub();

        uint256 vaultCount = vaultHub.vaultsCount();
        uint256 batchSize;
        if (_offset > vaultCount) {
            batchSize = 0;
        } else {
            batchSize = _offset + _limit > vaultCount ? vaultCount - _offset : _limit;
        }

        VaultInfo[] memory batch = new VaultInfo[](batchSize);
        for (uint256 i = 0; i < batchSize; i++) {
            address vaultAddress = vaultHub.vaultByIndex(_offset + i + 1);
            IStakingVault vault = IStakingVault(vaultAddress);
            VaultHub.VaultConnection memory connection = vaultHub.vaultConnection(vaultAddress);
            VaultHub.VaultRecord memory record = vaultHub.vaultRecord(vaultAddress);
            batch[i] = VaultInfo(
                vaultAddress,
                connection.vaultIndex,
                address(vault).balance,
                record.inOutDelta,
                vault.withdrawalCredentials(),
                record.liabilityShares,
                _mintableStETH(vaultAddress),
                connection.shareLimit,
                connection.reserveRatioBP,
                connection.forcedRebalanceThresholdBP,
                connection.infraFeeBP,
                connection.liquidityFeeBP,
                connection.reservationFeeBP,
                connection.pendingDisconnect
            );
        }
        return batch;
    }

    /// @notice Store the report root and its meta information
    /// @param _vaultsDataTimestamp the timestamp of the report
    /// @param _vaultsDataTreeRoot the root of the report
    /// @param _vaultsDataReportCid the CID of the report
    function updateReportData(
        uint256 _vaultsDataTimestamp,
        bytes32 _vaultsDataTreeRoot,
        string memory _vaultsDataReportCid
    ) external override(ILazyOracle) {
        if (msg.sender != LIDO_LOCATOR.accountingOracle()) revert NotAuthorized();

        Storage storage $ = _storage();
        $.vaultsDataTimestamp = uint64(_vaultsDataTimestamp);
        $.vaultsDataTreeRoot = _vaultsDataTreeRoot;
        $.vaultsDataReportCid = _vaultsDataReportCid;

        emit VaultsReportDataUpdated(_vaultsDataTimestamp, _vaultsDataTreeRoot, _vaultsDataReportCid);
    }

    /// @notice Permissionless update of the vault data
    /// @param _vault the address of the vault
    /// @param _totalValue the total value of the vault
    /// @param _inOutDelta the inOutDelta of the vault
    /// @param _cumulativeLidoFees the cumulative Lido fees accrued on the vault (nominated in ether)
    /// @param _liabilityShares the liabilityShares of the vault
    /// @param _proof the proof of the reported data
    function updateVaultData(
        address _vault,
        uint256 _totalValue,
        int256 _inOutDelta,
        uint256 _cumulativeLidoFees,
        uint256 _liabilityShares,
        uint256 _slashingReserve,
        bytes32[] calldata _proof
    ) external {
        bytes32 leaf = keccak256(
<<<<<<< HEAD
            bytes.concat(keccak256(abi.encode(_vault, _totalValue, _inOutDelta, _accumulatedTreasuryFees, _liabilityShares, _slashingReserve)))
        );
        if (!MerkleProof.verify(_proof, _storage().vaultsDataTreeRoot, leaf)) revert InvalidProof();

        VaultHub(payable(LIDO_LOCATOR.vaultHub()))
            .applyVaultReport(
                _vault,
                _storage().vaultsDataTimestamp,
                _totalValue,
                _inOutDelta,
                _accumulatedTreasuryFees,
                _liabilityShares,
                _slashingReserve
            );
=======
            bytes.concat(keccak256(abi.encode(_vault, _totalValue, _inOutDelta, _cumulativeLidoFees, _liabilityShares)))
        );
        if (!MerkleProof.verify(_proof, _storage().vaultsDataTreeRoot, leaf)) revert InvalidProof();

        _vaultHub().applyVaultReport(
            _vault,
            _storage().vaultsDataTimestamp,
            _totalValue,
            _inOutDelta,
            _cumulativeLidoFees,
            _liabilityShares
        );
    }

    function _mintableStETH(address _vault) internal view returns (uint256) {
        VaultHub vaultHub = _vaultHub();
        uint256 maxLocked = vaultHub.maxLocked(_vault);
        uint256 reserveRatioBP = vaultHub.vaultConnection(_vault).reserveRatioBP;
        uint256 mintableStETH = maxLocked * (TOTAL_BASIS_POINTS - reserveRatioBP) / TOTAL_BASIS_POINTS;

        uint256 totalMintingCapacity = _operatorGrid().vaultTotalMintingCapacity(_vault);
        uint256 mintingStETHCapacity = ILido(LIDO_LOCATOR.lido()).getPooledEthBySharesRoundUp(totalMintingCapacity);

        return Math256.min(mintableStETH, mintingStETHCapacity);
    }

    function _vaultHub() internal view returns (VaultHub) {
        return VaultHub(payable(LIDO_LOCATOR.vaultHub()));
    }

    function _operatorGrid() internal view returns (OperatorGrid) {
        return OperatorGrid(LIDO_LOCATOR.operatorGrid());
>>>>>>> e3b17f5a
    }

    function _storage() internal pure returns (Storage storage $) {
        assembly {
            $.slot := LAZY_ORACLE_STORAGE_LOCATION
        }
    }

    event VaultsReportDataUpdated(uint256 indexed timestamp, bytes32 indexed root, string cid);

    error NotAuthorized();
    error InvalidProof();
}<|MERGE_RESOLUTION|>--- conflicted
+++ resolved
@@ -148,23 +148,18 @@
         bytes32[] calldata _proof
     ) external {
         bytes32 leaf = keccak256(
-<<<<<<< HEAD
-            bytes.concat(keccak256(abi.encode(_vault, _totalValue, _inOutDelta, _accumulatedTreasuryFees, _liabilityShares, _slashingReserve)))
-        );
-        if (!MerkleProof.verify(_proof, _storage().vaultsDataTreeRoot, leaf)) revert InvalidProof();
-
-        VaultHub(payable(LIDO_LOCATOR.vaultHub()))
-            .applyVaultReport(
-                _vault,
-                _storage().vaultsDataTimestamp,
-                _totalValue,
-                _inOutDelta,
-                _accumulatedTreasuryFees,
-                _liabilityShares,
-                _slashingReserve
-            );
-=======
-            bytes.concat(keccak256(abi.encode(_vault, _totalValue, _inOutDelta, _cumulativeLidoFees, _liabilityShares)))
+            bytes.concat(
+                keccak256(
+                    abi.encode(
+                        _vault,
+                        _totalValue,
+                        _inOutDelta,
+                        _cumulativeLidoFees,
+                        _liabilityShares,
+                        _slashingReserve
+                    )
+                )
+            )
         );
         if (!MerkleProof.verify(_proof, _storage().vaultsDataTreeRoot, leaf)) revert InvalidProof();
 
@@ -174,7 +169,8 @@
             _totalValue,
             _inOutDelta,
             _cumulativeLidoFees,
-            _liabilityShares
+            _liabilityShares,
+            _slashingReserve
         );
     }
 
@@ -196,7 +192,6 @@
 
     function _operatorGrid() internal view returns (OperatorGrid) {
         return OperatorGrid(LIDO_LOCATOR.operatorGrid());
->>>>>>> e3b17f5a
     }
 
     function _storage() internal pure returns (Storage storage $) {
