// SPDX-FileCopyrightText: 2025 Lido <info@lido.fi>
// SPDX-License-Identifier: GPL-3.0

// See contracts/COMPILERS.md
pragma solidity 0.8.25;

import {VaultHub} from "./VaultHub.sol";
import {IStakingVault} from "./interfaces/IStakingVault.sol";
import {MerkleProof} from "@openzeppelin/contracts-v5.2/utils/cryptography/MerkleProof.sol";
import {ILidoLocator} from "contracts/common/interfaces/ILidoLocator.sol";

contract LazyOracle {
    /// @custom:storage-location erc7201:LazyOracle
    struct Storage {
        /// @notice root of the vaults data tree
        bytes32 vaultsDataTreeRoot;
        /// @notice CID of the vaults data tree
        string vaultsDataReportCid;
        /// @notice timestamp of the vaults data
        uint64 vaultsDataTimestamp;
    }

    struct VaultInfo {
        address vault;
        uint256 balance;
        int256 inOutDelta;
        bytes32 withdrawalCredentials;
        uint256 liabilityShares;
    }

    // keccak256(abi.encode(uint256(keccak256("LazyOracle")) - 1)) & ~bytes32(uint256(0xff))
    bytes32 private constant LAZY_ORACLE_STORAGE_LOCATION =
        0xe5459f2b48ec5df2407caac4ec464a5cb0f7f31a1f22f649728a9579b25c1d00;

    ILidoLocator public immutable LIDO_LOCATOR;

    constructor(address _lidoLocator) {
        LIDO_LOCATOR = ILidoLocator(payable(_lidoLocator));
    }

    /// @notice returns the latest report data
    /// @return timestamp of the report
    /// @return treeRoot of the report
    /// @return reportCid of the report
    function latestReportData() external view returns (uint64 timestamp, bytes32 treeRoot, string memory reportCid) {
        Storage storage $ = _storage();
        return ($.vaultsDataTimestamp, $.vaultsDataTreeRoot, $.vaultsDataReportCid);
    }

    /// @notice returns batch of vaults info
    /// @param _offset offset of the vault in the batch (indexes start from 0)
    /// @param _limit limit of the batch
    /// @return batch of vaults info
    function batchVaultsInfo(uint256 _offset, uint256 _limit) external view returns (VaultInfo[] memory) {
        VaultHub vaultHub = VaultHub(payable(LIDO_LOCATOR.vaultHub()));
        uint256 vaultCount = vaultHub.vaultsCount();
        uint256 limit = _offset + _limit > vaultCount - 1 ? vaultCount - 1 - _offset : _limit;
        VaultInfo[] memory batch = new VaultInfo[](limit);
        for (uint256 i = 0; i < limit; i++) {
            VaultHub.VaultSocket memory socket = vaultHub.vaultSocket(i + 1 + _offset);
            IStakingVault currentVault = IStakingVault(socket.vault);
            batch[i] = VaultInfo(
                address(currentVault),
                address(currentVault).balance,
                socket.inOutDelta,
                currentVault.withdrawalCredentials(),
                socket.liabilityShares
            );
        }
        return batch;
    }

    function updateReportData(
        uint64 _vaultsDataTimestamp,
        bytes32 _vaultsDataTreeRoot,
        string memory _vaultsDataReportCid
    ) external {
        if (msg.sender != LIDO_LOCATOR.accountingOracle()) revert NotAuthorized();

        Storage storage $ = _storage();
        $.vaultsDataTimestamp = _vaultsDataTimestamp;
        $.vaultsDataTreeRoot = _vaultsDataTreeRoot;
        $.vaultsDataReportCid = _vaultsDataReportCid;
        emit VaultsReportDataUpdated(_vaultsDataTimestamp, _vaultsDataTreeRoot, _vaultsDataReportCid);
    }

    /// @notice Permissionless update of the vault data
    /// @param _vault the address of the vault
    /// @param _totalValue the total value of the vault
    /// @param _inOutDelta the inOutDelta of the vault
    /// @param _feeCharged the feeCharged of the vault
    /// @param _liabilityShares the liabilityShares of the vault
    /// @param _proof the proof of the reported data
    function updateVaultData(
        address _vault,
        uint256 _totalValue,
        int256 _inOutDelta,
        uint256 _feeCharged,
        uint256 _liabilityShares,
        bytes32[] calldata _proof
    ) external {
        bytes32 leaf = keccak256(
            bytes.concat(keccak256(abi.encode(_vault, _totalValue, _inOutDelta, _feeCharged, _liabilityShares)))
        );
        if (!MerkleProof.verify(_proof, _storage().vaultsDataTreeRoot, leaf)) revert InvalidProof();

<<<<<<< HEAD
        VaultHub(payable(LIDO_LOCATOR.vaultHub())).updateSocket(_vault, _totalValue, _inOutDelta, _feeCharged, _liabilityShares);
=======
        VaultHub(payable(LIDO_LOCATOR.vaultHub()))
            .updateSocket(
                _vault,
                _storage().vaultsDataTimestamp,
                _totalValue,
                _inOutDelta,
                _feeSharesCharged,
                _liabilityShares
            );
>>>>>>> 2bb6d137
    }

    function _storage() internal pure returns (Storage storage $) {
        assembly {
            $.slot := LAZY_ORACLE_STORAGE_LOCATION
        }
    }

    event VaultsReportDataUpdated(uint64 timestamp, bytes32 root, string cid);

    error NotAuthorized();
    error InvalidProof();
}<|MERGE_RESOLUTION|>--- conflicted
+++ resolved
@@ -104,19 +104,15 @@
         );
         if (!MerkleProof.verify(_proof, _storage().vaultsDataTreeRoot, leaf)) revert InvalidProof();
 
-<<<<<<< HEAD
-        VaultHub(payable(LIDO_LOCATOR.vaultHub())).updateSocket(_vault, _totalValue, _inOutDelta, _feeCharged, _liabilityShares);
-=======
         VaultHub(payable(LIDO_LOCATOR.vaultHub()))
             .updateSocket(
                 _vault,
                 _storage().vaultsDataTimestamp,
                 _totalValue,
                 _inOutDelta,
-                _feeSharesCharged,
+                _feeCharged,
                 _liabilityShares
             );
->>>>>>> 2bb6d137
     }
 
     function _storage() internal pure returns (Storage storage $) {
