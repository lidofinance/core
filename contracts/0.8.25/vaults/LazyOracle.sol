--- conflicted
+++ resolved
@@ -248,22 +248,17 @@
         bytes32[] calldata _proof
     ) external {
         bytes32 leaf = keccak256(
-<<<<<<< HEAD
             bytes.concat(
                 keccak256(
                     abi.encode(
                         _vault,
                         _totalValue,
-                        _inOutDelta,
                         _cumulativeLidoFees,
                         _liabilityShares,
                         _slashingReserve
                     )
                 )
             )
-=======
-            bytes.concat(keccak256(abi.encode(_vault, _totalValue, _cumulativeLidoFees, _liabilityShares)))
->>>>>>> 30a76cb4
         );
         if (!MerkleProof.verify(_proof, _storage().vaultsDataTreeRoot, leaf)) revert InvalidProof();
 
