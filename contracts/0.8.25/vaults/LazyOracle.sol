// SPDX-FileCopyrightText: 2025 Lido <info@lido.fi>
// SPDX-License-Identifier: GPL-3.0

// See contracts/COMPILERS.md
pragma solidity 0.8.25;

import {MerkleProof} from "@openzeppelin/contracts-v5.2/utils/cryptography/MerkleProof.sol";

import {AccessControlEnumerableUpgradeable} from "contracts/openzeppelin/5.2/upgradeable/access/extensions/AccessControlEnumerableUpgradeable.sol";

import {Math256} from "contracts/common/lib/Math256.sol";
import {ILazyOracle} from "contracts/common/interfaces/ILazyOracle.sol";
import {ILidoLocator} from "contracts/common/interfaces/ILidoLocator.sol";
import {ILido} from "contracts/common/interfaces/ILido.sol";

import {VaultHub} from "./VaultHub.sol";
import {OperatorGrid} from "./OperatorGrid.sol";

import {IStakingVault} from "./interfaces/IStakingVault.sol";

import {DoubleRefSlotCache, DOUBLE_CACHE_LENGTH} from "./lib/RefSlotCache.sol";

contract LazyOracle is ILazyOracle, AccessControlEnumerableUpgradeable {
    using DoubleRefSlotCache for DoubleRefSlotCache.Int104WithCache[DOUBLE_CACHE_LENGTH];

    enum QuarantineState {
        NO_QUARANTINE,      // No active quarantine
        QUARANTINE_ACTIVE,  // Quarantine active, not expired
        QUARANTINE_EXPIRED  // Quarantine period has passed
    }

    /// @custom:storage-location erc7201:LazyOracle
    struct Storage {
        /// @notice root of the vaults data tree
        bytes32 vaultsDataTreeRoot;
        /// @notice CID of the vaults data tree
        string vaultsDataReportCid;
        /// @notice timestamp of the vaults data
        uint64 vaultsDataTimestamp;
        /// @notice refSlot of the vaults data
        uint48 vaultsDataRefSlot;
        /// @notice total value increase quarantine period
        uint64 quarantinePeriod;
        /// @notice max reward ratio for refSlot-observed total value, basis points
        uint16 maxRewardRatioBP;
        /// @notice max Lido fee rate per second, in wei
        uint128 maxLidoFeeRatePerSecond;
        /// @notice deposit quarantines for each vault
        mapping(address vault => Quarantine) vaultQuarantines;
    }

    /*
        A quarantine is a timelock applied to any sudden jump in a vault's reported total value
        that cannot be immediately confirmed on-chain (via the inOutDelta difference). If the
        reported total value exceeds the expected routine EL/CL rewards, the excess is pushed
        into a quarantine buffer for a predefined cooldown period. Only after this delay is the
        quarantined value released into VaultHub's total value.

        Normal top-ups — where the vault owner funds the contract directly using the `fund()`
        function — do not go through quarantine, as they can be verified on-chain via the
        inOutDelta value. These direct fundings are reflected immediately. In contrast,
        consolidations or deposits that bypass the vault's balance must sit in quarantine.

        Example flow:

        Time 0: Total Value = 100 ETH
        ┌────────────────────────────────────┐
        │            100 ETH Active          │
        └────────────────────────────────────┘

        Time 1: Sudden jump of +50 ETH → start quarantine for 50 ETH
        ┌────────────────────────────────────┐
        │            100 ETH Active          │
        │            50 ETH Quarantined      │
        └────────────────────────────────────┘

        Time 2: Another jump of +70 ETH → wait for current quarantine to expire
        ┌────────────────────────────────────┐
        │            100 ETH Active          │
        │            50 ETH Quarantined      │
        │            70 ETH Quarantine Queue │
        └────────────────────────────────────┘

        Time 3: First quarantine expires → add 50 ETH to active value, start new quarantine for 70 ETH
        ┌────────────────────────────────────┐
        │            150 ETH Active          │
        │            70 ETH Quarantined      │
        └────────────────────────────────────┘

        Time 4: Second quarantine expires → add 70 ETH to active value
        ┌────────────────────────────────────┐
        │            220 ETH Active          │
        └────────────────────────────────────┘
    */
    struct Quarantine {
        uint128 pendingTotalValueIncrease;
        uint64 startTimestamp;
    }

    struct QuarantineInfo {
        bool isActive;
        uint256 pendingTotalValueIncrease;
        uint256 startTimestamp;
        uint256 endTimestamp;
    }

    struct VaultInfo {
        address vault;
        uint256 balance;
        int256 inOutDelta;
        bytes32 withdrawalCredentials;
        uint256 liabilityShares;
        uint256 mintableStETH;
        uint96 shareLimit;
        uint16 reserveRatioBP;
        uint16 forcedRebalanceThresholdBP;
        uint16 infraFeeBP;
        uint16 liquidityFeeBP;
        uint16 reservationFeeBP;
        bool pendingDisconnect;
    }

    // keccak256(abi.encode(uint256(keccak256("LazyOracle")) - 1)) & ~bytes32(uint256(0xff))
    bytes32 private constant LAZY_ORACLE_STORAGE_LOCATION =
        0xe5459f2b48ec5df2407caac4ec464a5cb0f7f31a1f22f649728a9579b25c1d00;

    /// @dev 0x7baf7f4a9784fa74c97162de631a3eb567edeb85878cb6965945310f2c512c63
    bytes32 public constant UPDATE_SANITY_PARAMS_ROLE = keccak256("vaults.LazyOracle.UpdateSanityParams");

    ILidoLocator public immutable LIDO_LOCATOR;

    /// @dev basis points base
    uint256 private constant TOTAL_BASIS_POINTS = 100_00;
    uint256 private constant MAX_SANE_TOTAL_VALUE = type(uint96).max;

    constructor(address _lidoLocator) {
        LIDO_LOCATOR = ILidoLocator(payable(_lidoLocator));

        _disableInitializers();
    }

    /// @notice Initializes the contract
    /// @param _admin Address of the admin
    /// @param _quarantinePeriod the quarantine period, seconds
    /// @param _maxRewardRatioBP the max reward ratio, basis points
    /// @param _maxLidoFeeRatePerSecond the max Lido fee rate per second
    function initialize(address _admin, uint64 _quarantinePeriod, uint16 _maxRewardRatioBP, uint128 _maxLidoFeeRatePerSecond) external initializer {
        if (_admin == address(0)) revert AdminCannotBeZero();
        _grantRole(DEFAULT_ADMIN_ROLE, _admin);

        _updateSanityParams(_quarantinePeriod, _maxRewardRatioBP, _maxLidoFeeRatePerSecond);
    }

    /// @notice returns the latest report data
    /// @return timestamp of the report
    /// @return refSlot of the report
    /// @return treeRoot merkle root of the report
    /// @return reportCid IPFS CID for the report JSON file
    function latestReportData() external view returns (uint64 timestamp, uint48 refSlot, bytes32 treeRoot, string memory reportCid) {
        Storage storage $ = _storage();
        return ($.vaultsDataTimestamp, $.vaultsDataRefSlot, $.vaultsDataTreeRoot, $.vaultsDataReportCid);
    }

    /// @notice returns the latest report timestamp
    function latestReportTimestamp() external view returns (uint64) {
        return _storage().vaultsDataTimestamp;
    }

    /// @notice returns the quarantine period
    function quarantinePeriod() external view returns (uint64) {
        return _storage().quarantinePeriod;
    }

    /// @notice returns the max reward ratio for refSlot total value, basis points
    function maxRewardRatioBP() external view returns (uint16) {
        return _storage().maxRewardRatioBP;
    }

    /// @notice returns the max Lido fee rate per second, in ether
    function maxLidoFeeRatePerSecond() external view returns (uint128) {
        return _storage().maxLidoFeeRatePerSecond;
    }

    /// @notice returns the quarantine info for the vault
    /// @param _vault the address of the vault
    // @dev returns zeroed structure if there is no active quarantine
    function vaultQuarantine(address _vault) external view returns (QuarantineInfo memory) {
        Quarantine storage q = _storage().vaultQuarantines[_vault];
        if (q.pendingTotalValueIncrease == 0) {
            return QuarantineInfo(false, 0, 0, 0);
        }

        return QuarantineInfo({
            isActive: true,
            pendingTotalValueIncrease: q.pendingTotalValueIncrease,
            startTimestamp: q.startTimestamp,
            endTimestamp: q.startTimestamp + _storage().quarantinePeriod
        });
    }

    /// @notice returns the number of vaults connected to the VaultHub
    /// @return the number of vaults connected to the VaultHub
    function vaultsCount() external view returns (uint256) {
        return _vaultHub().vaultsCount();
    }

    /// @notice returns batch of vaults info
    /// @param _offset in the vaults list [0, vaultsCount)
    /// @param _limit maximum number of vaults to return
    /// @return batch of vaults info
    function batchVaultsInfo(uint256 _offset, uint256 _limit) external view returns (VaultInfo[] memory) {
        VaultHub vaultHub = _vaultHub();
        uint256 vaultCount = vaultHub.vaultsCount();
        uint256 batchSize;
        if (_offset > vaultCount) {
            batchSize = 0;
        } else {
            batchSize = _offset + _limit > vaultCount ? vaultCount - _offset : _limit;
        }

        VaultInfo[] memory batch = new VaultInfo[](batchSize);
        for (uint256 i = 0; i < batchSize; i++) {
            address vaultAddress = vaultHub.vaultByIndex(_offset + i + 1);
            IStakingVault vault = IStakingVault(vaultAddress);
            VaultHub.VaultConnection memory connection = vaultHub.vaultConnection(vaultAddress);
            VaultHub.VaultRecord memory record = vaultHub.vaultRecord(vaultAddress);
            batch[i] = VaultInfo(
                vaultAddress,
                address(vault).balance,
                record.inOutDelta.currentValue(),
                vault.withdrawalCredentials(),
                record.liabilityShares,
                _mintableStETH(vaultAddress),
                connection.shareLimit,
                connection.reserveRatioBP,
                connection.forcedRebalanceThresholdBP,
                connection.infraFeeBP,
                connection.liquidityFeeBP,
                connection.reservationFeeBP,
                connection.pendingDisconnect
            );
        }
        return batch;
    }

    /// @notice update the sanity parameters
    /// @param _quarantinePeriod the quarantine period
    /// @param _maxRewardRatioBP the max EL CL rewards
    /// @param _maxLidoFeeRatePerSecond the max Lido fee rate per second
    function updateSanityParams(
        uint64 _quarantinePeriod,
        uint16 _maxRewardRatioBP,
        uint128 _maxLidoFeeRatePerSecond
    ) external onlyRole(UPDATE_SANITY_PARAMS_ROLE) {
        _updateSanityParams(_quarantinePeriod, _maxRewardRatioBP, _maxLidoFeeRatePerSecond);
    }

    /// @notice Store the report root and its meta information
    /// @param _vaultsDataTimestamp the timestamp of the report
    /// @param _vaultsDataRefSlot the refSlot of the report
    /// @param _vaultsDataTreeRoot the root of the report
    /// @param _vaultsDataReportCid the CID of the report
    function updateReportData(
        uint256 _vaultsDataTimestamp,
        uint256 _vaultsDataRefSlot,
        bytes32 _vaultsDataTreeRoot,
        string memory _vaultsDataReportCid
    ) external override(ILazyOracle) {
        if (msg.sender != LIDO_LOCATOR.accountingOracle()) revert NotAuthorized();

        Storage storage $ = _storage();
        $.vaultsDataTimestamp = uint64(_vaultsDataTimestamp);
        $.vaultsDataRefSlot = uint48(_vaultsDataRefSlot);
        $.vaultsDataTreeRoot = _vaultsDataTreeRoot;
        $.vaultsDataReportCid = _vaultsDataReportCid;

        emit VaultsReportDataUpdated(_vaultsDataTimestamp, _vaultsDataRefSlot, _vaultsDataTreeRoot, _vaultsDataReportCid);
    }

    /// @notice Permissionless update of the vault data
    /// @param _vault the address of the vault
    /// @param _totalValue the total value of the vault
    /// @param _cumulativeLidoFees the cumulative Lido fees accrued on the vault (nominated in ether)
    /// @param _liabilityShares the liabilityShares of the vault
    /// @param _proof the proof of the reported data
    function updateVaultData(
        address _vault,
        uint256 _totalValue,
        uint256 _cumulativeLidoFees,
        uint256 _liabilityShares,
        uint256 _slashingReserve,
        bytes32[] calldata _proof
    ) external {
        bytes32 leaf = keccak256(
            bytes.concat(
                keccak256(
                    abi.encode(
                        _vault,
                        _totalValue,
                        _cumulativeLidoFees,
                        _liabilityShares,
                        _slashingReserve
                    )
                )
            )
        );
        if (!MerkleProof.verify(_proof, _storage().vaultsDataTreeRoot, leaf)) revert InvalidProof();

        uint256 vaultsDataTimestamp = _storage().vaultsDataTimestamp;
        int256 inOutDelta;
<<<<<<< HEAD
        (_totalValue, inOutDelta) = _handleSanityChecks(_vault, _totalValue, _storage().vaultsDataRefSlot, _cumulativeLidoFees);
=======
        (_totalValue, inOutDelta) = _handleSanityChecks(
            _vault, _totalValue, _storage().vaultsDataRefSlot, vaultsDataTimestamp);
>>>>>>> 9d025ddf

        _vaultHub().applyVaultReport(
            _vault,
            vaultsDataTimestamp,
            _totalValue,
            inOutDelta,
            _cumulativeLidoFees,
            _liabilityShares,
            _slashingReserve
        );
    }

    /// @notice removes the quarantine for the vault
    /// @param _vault the address of the vault
    function removeVaultQuarantine(address _vault) external {
        if (msg.sender != LIDO_LOCATOR.vaultHub()) revert NotAuthorized();

        mapping(address => Quarantine) storage quarantines = _storage().vaultQuarantines;
        if (quarantines[_vault].pendingTotalValueIncrease > 0) {
            emit QuarantineRemoved(_vault);
        }
        delete quarantines[_vault];
    }

    /// @notice handle sanity checks for the vault lazy report data
    /// @param _vault the address of the vault
    /// @param _totalValue the total value of the vault in refSlot
    /// @param _reportRefSlot the refSlot of the report
    /// @return totalValueWithoutQuarantine the smoothed total value of the vault after sanity checks
    /// @return inOutDeltaOnRefSlot the inOutDelta in the refSlot
<<<<<<< HEAD
    function _handleSanityChecks(address _vault, uint256 _totalValue, uint48 _reportRefSlot, uint256 _cumulativeLidoFees)
=======
    function _handleSanityChecks(address _vault, uint256 _totalValue, uint48 _reportRefSlot, uint256 _reportTimestamp)
>>>>>>> 9d025ddf
        internal
        returns (uint256 totalValueWithoutQuarantine, int256 inOutDeltaOnRefSlot)
    {
        VaultHub vaultHub = _vaultHub();
        VaultHub.VaultRecord memory record = vaultHub.vaultRecord(_vault);
        VaultHub.VaultObligations memory obligations = vaultHub.vaultObligations(_vault);

        // 0. Check if the report is already fresh enough
        if (uint48(_reportTimestamp) <= record.report.timestamp) {
            revert VaultReportIsFreshEnough();
        }

        // 1. Calculate inOutDelta in the refSlot
        int256 currentInOutDelta = record.inOutDelta.currentValue();
        inOutDeltaOnRefSlot = record.inOutDelta.getValueForRefSlot(_reportRefSlot);

        // 2. Sanity check for total value increase
        totalValueWithoutQuarantine = _processTotalValue(_vault, _totalValue, inOutDeltaOnRefSlot, record);

        // 3. Sanity check for dynamic total value underflow
        if (int256(totalValueWithoutQuarantine) + currentInOutDelta - inOutDeltaOnRefSlot < 0) {
            revert UnderflowInTotalValueCalculation();
        }

        // 4. Sanity check for cumulative Lido fees
        uint128 previousCumulativeLidoFees = obligations.settledLidoFees + obligations.unsettledLidoFees;
        if (previousCumulativeLidoFees > _cumulativeLidoFees) {
            revert CumulativeLidoFeesTooLow(_cumulativeLidoFees, previousCumulativeLidoFees);
        }
        uint128 maxLidoFees = (_storage().vaultsDataTimestamp - record.report.timestamp) * _storage().maxLidoFeeRatePerSecond;
        if (_cumulativeLidoFees - previousCumulativeLidoFees > maxLidoFees) {
            revert CumulativeLidoFeesTooLarge(_cumulativeLidoFees - previousCumulativeLidoFees, maxLidoFees);
        }
    }

    /*
        Quarantine State Diagram

        States:
        • NO_QUARANTINE: No active quarantine, all value is immediately available
        • QUARANTINE_ACTIVE: Total value increase is quarantined, waiting for expiration
        • QUARANTINE_EXPIRED: Quarantine period passed, quarantined value can be released

        ┌─────────────────┐                              ┌──────────────────┐
        │  NO_QUARANTINE  │ reported > threshold         │QUARANTINE_ACTIVE │
        │                 ├─────────────────────────────►│                  │
        │  quarantined=0  │                              │  quarantined>0   │
        │  startTime=0    │◄─────────────────────────────┤  startTime>0     │
        │                 |                              │  time<expiration |
        └─────────────────┘ reported ≤ threshold         └───┬──────────────┘
                ▲         (early release)                    │       ▲
                │                                            │       │  increase > quarantined + rewards
                │                          time ≥            │       │  (release old, start new)
                │                          quarantine period │       │
                │                                            ▼       │
                │                                      ┌─────────────┴────────┐
                │ reported ≤ threshold OR              │  QUARANTINE_EXPIRED  │
                │ increase ≤ quarantined + rewards     │                      │
                │                                      │  quarantined>0       │
                │                                      │  startTime>0         │
                └──────────────────────────────────────┤  time>=expiration    │
                                                       └──────────────────────┘

        Legend:
        • threshold = onchainTotalValue * (100% + maxRewardRatio)
        • increase = reportedTotalValue - onchainTotalValue
        • quarantined - total value increase that is currently quarantined
        • rewards - expected EL/CL rewards based on maxRewardRatio
        • time = block.timestamp
        • expiration = quarantine.startTimestamp + quarantinePeriod
    */
    function _processTotalValue(
        address _vault,
        uint256 _reportedTotalValue,
        int256 _inOutDeltaOnRefSlot,
        VaultHub.VaultRecord memory record
    ) internal returns (uint256 totalValueWithoutQuarantine) {
        if (_reportedTotalValue > MAX_SANE_TOTAL_VALUE) {
            revert TotalValueTooLarge();
        }

        // Calculate base values for quarantine logic -------------------------
        // --------------------------------------------------------------------

        // 0. Read storage values
        Storage storage $ = _storage();
        Quarantine storage quarantine = $.vaultQuarantines[_vault];
        uint256 quarantinedValue = quarantine.pendingTotalValueIncrease;
        // 1. Onchain total value on refSlot, it does not include CL difference and EL rewards for the period
        uint256 onchainTotalValueOnRefSlot =
            uint256(int256(uint256(record.report.totalValue)) + _inOutDeltaOnRefSlot - record.report.inOutDelta);
        // 2. Some percentage of funds that haven’t passed through the vault’s balance is allowed for handling EL and CL rewards.
        // NB: allowed amount of rewards is not scaled by time here, because:
        // - if we set a small per-day percentage, honest vaults receiving unexpectedly high MEV would get quarantined;
        // - if we set a large per-day percentage, a vault that hasn’t reported for a long time could bypass quarantine;
        // As a result, we would need to impose very tiny limits for non-quarantine percentage — which would complicate the logic
        // without bringing meaningful improvements.
        uint256 quarantineThreshold =
            onchainTotalValueOnRefSlot * (TOTAL_BASIS_POINTS + $.maxRewardRatioBP) / TOTAL_BASIS_POINTS;
        // 3. Determine current quarantine state
        QuarantineState currentState = _determineQuarantineState(quarantine, quarantinedValue, $);


        // Execute logic based on current state and conditions ----------------
        // --------------------------------------------------------------------

        if (currentState == QuarantineState.NO_QUARANTINE) {
            if (_reportedTotalValue <= quarantineThreshold) {
                // Transition: NO_QUARANTINE → NO_QUARANTINE (no change needed)
                return _reportedTotalValue;
            } else {
                // Transition: NO_QUARANTINE → QUARANTINE_ACTIVE (start new quarantine)
                _startNewQuarantine(_vault, quarantine, _reportedTotalValue - onchainTotalValueOnRefSlot, $.vaultsDataTimestamp);
                return onchainTotalValueOnRefSlot;
            }
        } else if (currentState == QuarantineState.QUARANTINE_ACTIVE) {
            if (_reportedTotalValue <= quarantineThreshold) {
                // Transition: QUARANTINE_ACTIVE → NO_QUARANTINE (release quarantine early)
                delete $.vaultQuarantines[_vault];
                emit QuarantineReleased(_vault, 0);
                return _reportedTotalValue;
            } else {
                // Transition: QUARANTINE_ACTIVE → QUARANTINE_ACTIVE (maintain quarantine)
                return onchainTotalValueOnRefSlot;
            }
        } else { // QuarantineState.QUARANTINE_EXPIRED
            uint256 totalValueIncrease = _reportedTotalValue > onchainTotalValueOnRefSlot
                ? _reportedTotalValue - onchainTotalValueOnRefSlot
                : 0;
            uint256 maxIncreaseWithRewards = quarantinedValue +
                (onchainTotalValueOnRefSlot + quarantinedValue) * $.maxRewardRatioBP / TOTAL_BASIS_POINTS;

            if (_reportedTotalValue <= quarantineThreshold || totalValueIncrease <= maxIncreaseWithRewards) {
                // Transition: QUARANTINE_EXPIRED → NO_QUARANTINE (release and accept all)
                delete $.vaultQuarantines[_vault];
                emit QuarantineReleased(_vault, _reportedTotalValue <= quarantineThreshold ? 0 : totalValueIncrease);
                return _reportedTotalValue;
            } else {
                // Transition: QUARANTINE_EXPIRED → QUARANTINE_ACTIVE (release old, start new)
                emit QuarantineReleased(_vault, quarantinedValue);
                _startNewQuarantine(_vault, quarantine, totalValueIncrease - quarantinedValue, $.vaultsDataTimestamp);
                return onchainTotalValueOnRefSlot + quarantinedValue;
            }
        }
    }

    function _determineQuarantineState(
        Quarantine storage _quarantine,
        uint256 _quarantinedValue,
        Storage storage $
    ) internal view returns (QuarantineState) {
        if (_quarantinedValue == 0) {
            return QuarantineState.NO_QUARANTINE;
        }

        bool isQuarantineExpired = ($.vaultsDataTimestamp - _quarantine.startTimestamp) >= $.quarantinePeriod;
        return isQuarantineExpired ? QuarantineState.QUARANTINE_EXPIRED : QuarantineState.QUARANTINE_ACTIVE;
    }

    function _startNewQuarantine(
        address _vault,
        Quarantine storage _quarantine,
        uint256 _amountToQuarantine,
        uint64 _currentTimestamp
    ) internal {
        _quarantine.pendingTotalValueIncrease = uint128(_amountToQuarantine);
        _quarantine.startTimestamp = _currentTimestamp;
        emit QuarantineActivated(_vault, _amountToQuarantine);
    }

    function _updateSanityParams(uint64 _quarantinePeriod, uint16 _maxRewardRatioBP, uint128 _maxLidoFeeRatePerSecond) internal {
        Storage storage $ = _storage();
        $.quarantinePeriod = _quarantinePeriod;
        $.maxRewardRatioBP = _maxRewardRatioBP;
        $.maxLidoFeeRatePerSecond = _maxLidoFeeRatePerSecond;
        emit SanityParamsUpdated(_quarantinePeriod, _maxRewardRatioBP, _maxLidoFeeRatePerSecond);
    }

    function _mintableStETH(address _vault) internal view returns (uint256) {
        VaultHub vaultHub = _vaultHub();
        uint256 maxLockableValue = vaultHub.maxLockableValue(_vault);
        uint256 reserveRatioBP = vaultHub.vaultConnection(_vault).reserveRatioBP;
        uint256 mintableStETHByRR = maxLockableValue * (TOTAL_BASIS_POINTS - reserveRatioBP) / TOTAL_BASIS_POINTS;

        uint256 effectiveShareLimit = _operatorGrid().effectiveShareLimit(_vault);
        uint256 mintableStEthByShareLimit = ILido(LIDO_LOCATOR.lido()).getPooledEthBySharesRoundUp(effectiveShareLimit);

        return Math256.min(mintableStETHByRR, mintableStEthByShareLimit);
    }

    function _storage() internal pure returns (Storage storage $) {
        assembly {
            $.slot := LAZY_ORACLE_STORAGE_LOCATION
        }
    }

    function _vaultHub() internal view returns (VaultHub) {
        return VaultHub(payable(LIDO_LOCATOR.vaultHub()));
    }

    function _operatorGrid() internal view returns (OperatorGrid) {
        return OperatorGrid(LIDO_LOCATOR.operatorGrid());
    }

    event VaultsReportDataUpdated(uint256 indexed timestamp, uint256 indexed refSlot, bytes32 indexed root, string cid);
    event QuarantineActivated(address indexed vault, uint256 delta);
    event QuarantineReleased(address indexed vault, uint256 delta);
    event QuarantineRemoved(address indexed vault);
    event SanityParamsUpdated(uint64 quarantinePeriod, uint16 maxRewardRatioBP, uint128 maxLidoFeeRatePerSecond);

    error AdminCannotBeZero();
    error NotAuthorized();
    error InvalidProof();
    error UnderflowInTotalValueCalculation();
    error TotalValueTooLarge();
    error VaultReportIsFreshEnough();
    error CumulativeLidoFeesTooLarge(uint256 feeDifference, uint256 maxFeeDifference);
    error CumulativeLidoFeesTooLow(uint256 fees, uint256 prevFees);
}<|MERGE_RESOLUTION|>--- conflicted
+++ resolved
@@ -308,12 +308,7 @@
 
         uint256 vaultsDataTimestamp = _storage().vaultsDataTimestamp;
         int256 inOutDelta;
-<<<<<<< HEAD
-        (_totalValue, inOutDelta) = _handleSanityChecks(_vault, _totalValue, _storage().vaultsDataRefSlot, _cumulativeLidoFees);
-=======
-        (_totalValue, inOutDelta) = _handleSanityChecks(
-            _vault, _totalValue, _storage().vaultsDataRefSlot, vaultsDataTimestamp);
->>>>>>> 9d025ddf
+        (_totalValue, inOutDelta) = _handleSanityChecks(_vault, _totalValue, _storage().vaultsDataRefSlot, vaultsDataTimestamp, _cumulativeLidoFees);
 
         _vaultHub().applyVaultReport(
             _vault,
@@ -342,13 +337,11 @@
     /// @param _vault the address of the vault
     /// @param _totalValue the total value of the vault in refSlot
     /// @param _reportRefSlot the refSlot of the report
+    /// @param _reportTimestamp the timestamp of the report
+    /// @param _cumulativeLidoFees the cumulative Lido fees accrued on the vault (nominated in ether)
     /// @return totalValueWithoutQuarantine the smoothed total value of the vault after sanity checks
     /// @return inOutDeltaOnRefSlot the inOutDelta in the refSlot
-<<<<<<< HEAD
-    function _handleSanityChecks(address _vault, uint256 _totalValue, uint48 _reportRefSlot, uint256 _cumulativeLidoFees)
-=======
-    function _handleSanityChecks(address _vault, uint256 _totalValue, uint48 _reportRefSlot, uint256 _reportTimestamp)
->>>>>>> 9d025ddf
+    function _handleSanityChecks(address _vault, uint256 _totalValue, uint48 _reportRefSlot, uint256 _reportTimestamp, uint256 _cumulativeLidoFees)
         internal
         returns (uint256 totalValueWithoutQuarantine, int256 inOutDeltaOnRefSlot)
     {
