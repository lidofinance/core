--- conflicted
+++ resolved
@@ -263,19 +263,7 @@
     }
 
     /**
-<<<<<<< HEAD
-     * @notice Mints stETH tokens backed by the vault to a recipient.
-=======
-     * @notice Requests the exit of a validator from the staking vault
-     * @param _validatorPublicKey Public key of the validator to exit
-     */
-    function requestValidatorExit(bytes calldata _validatorPublicKey) external {
-        _requestValidatorExit(_validatorPublicKey);
-    }
-
-    /**
      * @notice Mints stETH tokens backed by the vault to the recipient.
->>>>>>> 31bf1409
      * @param _recipient Address of the recipient
      * @param _amountOfShares Amount of stETH shares to mint
      */
