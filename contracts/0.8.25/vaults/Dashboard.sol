--- conflicted
+++ resolved
@@ -6,13 +6,15 @@
 
 import {IStakingVault} from "./interfaces/IStakingVault.sol";
 import {AccessControlEnumerable} from "@openzeppelin/contracts-v5.0.2/access/extensions/AccessControlEnumerable.sol";
-<<<<<<< HEAD
 import {IERC20} from "@openzeppelin/contracts-v5.0.2/token/ERC20/IERC20.sol";
 import {IERC20Permit} from "@openzeppelin/contracts-v5.0.2/token/ERC20/extensions/IERC20Permit.sol";
 import {OwnableUpgradeable} from "contracts/openzeppelin/5.0.2/upgradeable/access/OwnableUpgradeable.sol";
 import {VaultHub} from "./VaultHub.sol";
 import {Math256} from "contracts/common/lib/Math256.sol";
 import {VaultHelpers} from "./VaultHelpers.sol";
+import {OwnableUpgradeable} from "contracts/openzeppelin/5.0.2/upgradeable/access/OwnableUpgradeable.sol";
+import {VaultHub} from "./VaultHub.sol";
+import {ILido as StETH} from "../interfaces/ILido.sol";
 
 /// @notice Interface defining a Lido liquid staking pool
 /// @dev see also [Lido liquid staking pool core contract](https://docs.lido.fi/contracts/lido)
@@ -31,11 +33,6 @@
 
     function unwrap(uint256) external returns (uint256);
 }
-=======
-import {OwnableUpgradeable} from "contracts/openzeppelin/5.0.2/upgradeable/access/OwnableUpgradeable.sol";
-import {VaultHub} from "./VaultHub.sol";
-import {ILido as StETH} from "../interfaces/ILido.sol";
->>>>>>> d9888f06
 
 /**
  * @title Dashboard
@@ -55,23 +52,19 @@
     bool public isInitialized;
 
     /// @notice The stETH token contract
-<<<<<<< HEAD
-    IStETH public immutable stETH;
-=======
     StETH public immutable STETH;
->>>>>>> d9888f06
+
+    /// @notice The wrapped staked ether token contract
+    IWstETH public immutable WSTETH;
+
+    /// @notice The wrapped ether token contract
+    IWeth public immutable WETH;
 
     /// @notice The underlying `StakingVault` contract
     IStakingVault public stakingVault;
 
     /// @notice The `VaultHub` contract
     VaultHub public vaultHub;
-
-    /// @notice The wrapped ether token contract
-    IWeth public immutable weth;
-
-    /// @notice The wrapped staked ether token contract
-    IWstETH public immutable wstETH;
 
     /**
      * @notice Constructor sets the stETH token address and the implementation contract address.
@@ -85,13 +78,9 @@
         if (_wstETH == address(0)) revert ZeroArgument("_wstETH");
 
         _SELF = address(this);
-<<<<<<< HEAD
-        stETH = IStETH(_stETH);
-        weth = IWeth(_weth);
-        wstETH = IWstETH(_wstETH);
-=======
         STETH = StETH(_stETH);
->>>>>>> d9888f06
+        WETH = IWeth(_weth);
+        WSTETH = IWstETH(_wstETH);
     }
 
     /**
@@ -241,10 +230,10 @@
      * @param _wethAmount Amount of wrapped ether to fund the staking vault with
      */
     function fundByWeth(uint256 _wethAmount) external virtual onlyRole(DEFAULT_ADMIN_ROLE) {
-        if (weth.allowance(msg.sender, address(this)) < _wethAmount) revert("ERC20: transfer amount exceeds allowance");
-
-        weth.transferFrom(msg.sender, address(this), _wethAmount);
-        weth.withdraw(_wethAmount);
+        if (WETH.allowance(msg.sender, address(this)) < _wethAmount) revert("ERC20: transfer amount exceeds allowance");
+
+        WETH.transferFrom(msg.sender, address(this), _wethAmount);
+        WETH.withdraw(_wethAmount);
 
         // TODO: find way to use _fund() instead of stakingVault directly
         stakingVault.fund{value: _wethAmount}();
@@ -266,8 +255,8 @@
      */
     function withdrawToWeth(address _recipient, uint256 _ether) external virtual onlyRole(DEFAULT_ADMIN_ROLE) {
         _withdraw(address(this), _ether);
-        weth.deposit{value: _ether}();
-        weth.transfer(_recipient, _ether);
+        WETH.deposit{value: _ether}();
+        WETH.transfer(_recipient, _ether);
     }
 
     /**
@@ -291,7 +280,6 @@
     }
 
     /**
-<<<<<<< HEAD
      * @notice Mints wstETH tokens backed by the vault to a recipient. Approvals for the passed amounts should be done before.
      * @param _recipient Address of the recipient
      * @param _tokens Amount of tokens to mint
@@ -302,18 +290,14 @@
     ) external payable virtual onlyRole(DEFAULT_ADMIN_ROLE) fundAndProceed {
         _mint(address(this), _tokens);
 
-        stETH.approve(address(wstETH), _tokens);
-        uint256 wstETHAmount = wstETH.wrap(_tokens);
-        wstETH.transfer(_recipient, wstETHAmount);
-    }
-
-    /**
-     * @notice Burns stETH tokens from the sender backed by the vault. Approvals for the passed amounts should be done before.
-     * @param _tokens Amount of stETH tokens to burn
-=======
+        stETH.approve(address(WSTETH), _tokens);
+        uint256 wstETHAmount = WSTETH.wrap(_tokens);
+        WSTETH.transfer(_recipient, wstETHAmount);
+    }
+
+    /**
      * @notice Burns stETH shares from the sender backed by the vault
      * @param _amountOfShares Amount of shares to burn
->>>>>>> d9888f06
      */
     function burn(uint256 _amountOfShares) external virtual onlyRole(DEFAULT_ADMIN_ROLE) {
         _burn(_amountOfShares);
@@ -324,9 +308,9 @@
      * @param _tokens Amount of wstETH tokens to burn
      */
     function burnWstETH(uint256 _tokens) external virtual onlyRole(DEFAULT_ADMIN_ROLE) {
-        wstETH.transferFrom(msg.sender, address(this), _tokens);
-
-        uint256 stETHAmount = wstETH.unwrap(_tokens);
+        WSTETH.transferFrom(msg.sender, address(this), _tokens);
+
+        uint256 stETHAmount = WSTETH.unwrap(_tokens);
 
         stETH.transfer(address(vaultHub), stETHAmount);
         vaultHub.burnStethBackedByVault(address(stakingVault), stETHAmount);
@@ -402,10 +386,10 @@
         external
         virtual
         onlyRole(DEFAULT_ADMIN_ROLE)
-        trustlessPermit(address(wstETH), msg.sender, address(this), _permit)
+        trustlessPermit(address(WSTETH), msg.sender, address(this), _permit)
     {
-        wstETH.transferFrom(msg.sender, address(this), _tokens);
-        uint256 stETHAmount = wstETH.unwrap(_tokens);
+        WSTETH.transferFrom(msg.sender, address(this), _tokens);
+        uint256 stETHAmount = WSTETH.unwrap(_tokens);
 
         stETH.transfer(address(vaultHub), stETHAmount);
         vaultHub.burnStethBackedByVault(address(stakingVault), stETHAmount);
