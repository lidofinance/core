--- conflicted
+++ resolved
@@ -461,23 +461,6 @@
     }
 
     /**
-     * @dev Deposits validators to the beacon chain
-     * @param _deposits Array of deposit structs
-     */
-<<<<<<< HEAD
-    function _depositToBeaconChain(IStakingVault.Deposit[] calldata _deposits) internal {
-        stakingVault.depositToBeaconChain(_deposits);
-=======
-    function _depositToBeaconChain(
-        uint256 _numberOfDeposits,
-        bytes calldata _pubkeys,
-        bytes calldata _signatures
-    ) internal {
-        stakingVault().depositToBeaconChain(_numberOfDeposits, _pubkeys, _signatures);
->>>>>>> 292920a6
-    }
-
-    /**
      * @dev Mints stETH tokens backed by the vault to a recipient
      * @param _recipient Address of the recipient
      * @param _amountOfShares Amount of tokens to mint
