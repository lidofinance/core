--- conflicted
+++ resolved
@@ -264,19 +264,6 @@
         _withdraw(address(this), _ether);
         WETH.deposit{value: _ether}();
         WETH.transfer(_recipient, _ether);
-    }
-
-    /**
-     * @notice Requests the exit of a validator from the staking vault
-     * @param _validatorPublicKeys Public keys of the validators to exit
-     */
-<<<<<<< HEAD
-    function requestValidatorsExit(bytes calldata _validatorPublicKeys) external onlyRole(DEFAULT_ADMIN_ROLE) {
-        _requestValidatorsExit(_validatorPublicKeys);
-=======
-    function requestValidatorExit(bytes calldata _validatorPublicKey) external {
-        _requestValidatorExit(_validatorPublicKey);
->>>>>>> 50419bcc
     }
 
     /**
@@ -435,27 +422,9 @@
     function revokeRoles(RoleAssignment[] memory _assignments) external {
         if (_assignments.length == 0) revert ZeroArgument("_assignments");
 
-<<<<<<< HEAD
-    /**
-     * @dev Withdraws ether from the staking vault to a recipient
-     * @param _recipient Address of the recipient
-     * @param _ether Amount of ether to withdraw
-     */
-    function _withdraw(address _recipient, uint256 _ether) internal {
-        stakingVault().withdraw(_recipient, _ether);
-    }
-
-    /**
-     * @dev Requests the exit of a validator from the staking vault
-     * @param _validatorPublicKeys Public key of the validator to exit
-     */
-    function _requestValidatorsExit(bytes calldata _validatorPublicKeys) internal {
-        stakingVault().requestValidatorsExit(_validatorPublicKeys);
-=======
         for (uint256 i = 0; i < _assignments.length; i++) {
             revokeRole(_assignments[i].role, _assignments[i].account);
         }
->>>>>>> 50419bcc
     }
 
     // ==================== Internal Functions ====================
