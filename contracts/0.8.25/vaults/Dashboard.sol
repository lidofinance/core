// SPDX-FileCopyrightText: 2025 Lido <info@lido.fi>
// SPDX-License-Identifier: GPL-3.0

// See contracts/COMPILERS.md
pragma solidity 0.8.25;

<<<<<<< HEAD
import {AccessControlEnumerable} from "@openzeppelin/contracts-v5.0.2/access/extensions/AccessControlEnumerable.sol";
import {OwnableUpgradeable} from "contracts/openzeppelin/5.0.2/upgradeable/access/OwnableUpgradeable.sol";
=======
import {AccessControlEnumerable} from "@openzeppelin/contracts-v5.2/access/extensions/AccessControlEnumerable.sol";
import {OwnableUpgradeable} from "contracts/openzeppelin/5.2/upgradeable/access/OwnableUpgradeable.sol";
import {IERC20} from "@openzeppelin/contracts-v5.2/token/ERC20/IERC20.sol";
import {IERC20Permit} from "@openzeppelin/contracts-v5.2/token/ERC20/extensions/IERC20Permit.sol";
import {Clones} from "@openzeppelin/contracts-v5.2/proxy/Clones.sol";
>>>>>>> 292920a6

import {Math256} from "contracts/common/lib/Math256.sol";
import {VaultHub} from "./VaultHub.sol";

import {IERC20} from "@openzeppelin/contracts-v5.0.2/token/ERC20/IERC20.sol";
import {IERC721} from "@openzeppelin/contracts-v5.0.2/token/ERC721/IERC721.sol";
import {IERC20Permit} from "@openzeppelin/contracts-v5.0.2/token/ERC20/extensions/IERC20Permit.sol";
import {ILido as IStETH} from "contracts/0.8.25/interfaces/ILido.sol";
import {ILidoLocator} from "contracts/common/interfaces/ILidoLocator.sol";
import {IStakingVault} from "contracts/0.8.25/vaults/interfaces/IStakingVault.sol";

interface IWETH9 is IERC20 {
    function withdraw(uint256) external;

    function deposit() external payable;
}

interface IWstETH is IERC20, IERC20Permit {
    function wrap(uint256) external returns (uint256);

    function unwrap(uint256) external returns (uint256);
}

/**
 * @title Dashboard
 * @notice This contract is meant to be used as the owner of `StakingVault`.
 * This contract improves the vault UX by bundling all functions from the vault and vault hub
 * in this single contract. It provides administrative functions for managing the staking vault,
 * including funding, withdrawing, depositing to the beacon chain, minting, burning, and rebalancing operations.
 * All these functions are only callable by the account with the DEFAULT_ADMIN_ROLE.
 * TODO: need to add recover methods for ERC20, probably in a separate contract
 */
contract Dashboard is AccessControlEnumerable {
    /// @notice Address of the implementation contract
    /// @dev Used to prevent initialization in the implementation
    address private immutable _SELF;
    /// @notice Total basis points for fee calculations; equals to 100%.
    uint256 internal constant TOTAL_BASIS_POINTS = 10000;

    /// @notice The stETH token contract
    IStETH public immutable STETH;

    /// @notice The wrapped staked ether token contract
    IWstETH public immutable WSTETH;

    /// @notice The wrapped ether token contract
    IWETH9 public immutable WETH;

    /// @notice ETH address convention per EIP-7528
    address public constant ETH = address(0xEeeeeEeeeEeEeeEeEeEeeEEEeeeeEeeeeeeeEEeE);

    /// @notice Indicates whether the contract has been initialized
    bool public initialized;

    /// @notice The `VaultHub` contract
    VaultHub public vaultHub;

    struct PermitInput {
        uint256 value;
        uint256 deadline;
        uint8 v;
        bytes32 r;
        bytes32 s;
    }

    /**
     * @notice Constructor sets the stETH, WETH, and WSTETH token addresses.
     * @param _weth Address of the weth token contract.
     * @param _lidoLocator Address of the Lido locator contract.
     */
    constructor(address _weth, address _lidoLocator) {
        if (_weth == address(0)) revert ZeroArgument("_WETH");
        if (_lidoLocator == address(0)) revert ZeroArgument("_lidoLocator");

        _SELF = address(this);
        WETH = IWETH9(_weth);
        STETH = IStETH(ILidoLocator(_lidoLocator).lido());
        WSTETH = IWstETH(ILidoLocator(_lidoLocator).wstETH());
    }

    /**
     * @notice Initializes the contract with the default admin
     *         and `vaultHub` address
     */
    function initialize() external virtual {
        _initialize();
    }

    /**
     * @dev Internal initialize function.
     */
    function _initialize() internal {
        if (initialized) revert AlreadyInitialized();
        if (address(this) == _SELF) revert NonProxyCallsForbidden();

        initialized = true;
        vaultHub = VaultHub(stakingVault().vaultHub());
        _grantRole(DEFAULT_ADMIN_ROLE, msg.sender);

        // reduces gas cost for `burnWsteth`
        // dashboard will hold STETH during this tx
        STETH.approve(address(WSTETH), type(uint256).max);

        emit Initialized();
    }

    // ==================== View Functions ====================

    /**
     * @notice Returns the vault socket data for the staking vault.
     * @return VaultSocket struct containing vault data
     */
    function vaultSocket() public view returns (VaultHub.VaultSocket memory) {
        return vaultHub.vaultSocket(address(stakingVault()));
    }

    /**
     * @notice Returns the stETH share limit of the vault
     * @return The share limit as a uint96
     */
    function shareLimit() external view returns (uint96) {
        return vaultSocket().shareLimit;
    }

    /**
     * @notice Returns the number of stETHshares minted
     * @return The shares minted as a uint96
     */
    function sharesMinted() public view returns (uint96) {
        return vaultSocket().sharesMinted;
    }

    /**
     * @notice Returns the reserve ratio of the vault
     * @return The reserve ratio as a uint16
     */
    function reserveRatio() public view returns (uint16) {
        return vaultSocket().reserveRatioBP;
    }

    /**
     * @notice Returns the threshold reserve ratio of the vault.
     * @return The threshold reserve ratio as a uint16.
     */
    function thresholdReserveRatio() external view returns (uint16) {
        return vaultSocket().reserveRatioThresholdBP;
    }

    /**
     * @notice Returns the treasury fee basis points.
     * @return The treasury fee in basis points as a uint16.
     */
    function treasuryFee() external view returns (uint16) {
        return vaultSocket().treasuryFeeBP;
    }

    /**
     * @notice Returns the valuation of the vault in ether.
     * @return The valuation as a uint256.
     */
    function valuation() external view returns (uint256) {
        return stakingVault().valuation();
    }

    /**
     * @notice Returns the total of shares that can be minted on the vault bound by valuation and vault share limit.
     * @return The maximum number of stETH shares as a uint256.
     */
    function totalMintableShares() public view returns (uint256) {
        return _totalMintableShares(stakingVault().valuation());
    }

    /**
     * @notice Returns the maximum number of shares that can be minted with deposited ether.
     * @param _etherToFund the amount of ether to be funded, can be zero
     * @return the maximum number of shares that can be minted by ether
     */
<<<<<<< HEAD
    function projectedMintableShares(uint256 _etherToFund) external view returns (uint256) {
        uint256 _totalShares = _totalMintableShares(stakingVault.valuation() + _etherToFund);
=======
    function getMintableShares(uint256 _ether) external view returns (uint256) {
        uint256 _totalShares = _totalMintableShares(stakingVault().valuation() + _ether);
>>>>>>> 292920a6
        uint256 _sharesMinted = vaultSocket().sharesMinted;

        if (_totalShares < _sharesMinted) return 0;
        return _totalShares - _sharesMinted;
    }

    /**
     * @notice Returns the amount of ether that can be withdrawn from the staking vault.
     * @return The amount of ether that can be withdrawn.
     */
    function getWithdrawableEther() external view returns (uint256) {
        return Math256.min(address(stakingVault()).balance, stakingVault().unlocked());
    }

    // ==================== Vault Management Functions ====================

    /**
     * @dev Receive function to accept ether
     */
    receive() external payable {
        if (msg.value == 0) revert ZeroArgument("msg.value");
    }

    /**
     * @notice Transfers ownership of the staking vault to a new owner.
     * @param _newOwner Address of the new owner.
     */
    function transferStVaultOwnership(address _newOwner) external virtual onlyRole(DEFAULT_ADMIN_ROLE) {
        _transferStVaultOwnership(_newOwner);
    }

    /**
     * @notice Disconnects the staking vault from the vault hub.
     */
    function voluntaryDisconnect() external payable virtual onlyRole(DEFAULT_ADMIN_ROLE) fundAndProceed {
        _voluntaryDisconnect();
    }

    /**
     * @notice Funds the staking vault with ether
     */
    function fund() external payable virtual onlyRole(DEFAULT_ADMIN_ROLE) {
        _fund(msg.value);
    }

    /**
     * @notice Funds the staking vault with wrapped ether. Approvals for the passed amounts should be done before.
     * @param _wethAmount Amount of wrapped ether to fund the staking vault with
     */
    function fundByWeth(uint256 _wethAmount) external virtual onlyRole(DEFAULT_ADMIN_ROLE) {
        if (WETH.allowance(msg.sender, address(this)) < _wethAmount)
            revert Erc20Error(address(WETH), "Transfer amount exceeds allowance");

        WETH.transferFrom(msg.sender, address(this), _wethAmount);
        WETH.withdraw(_wethAmount);

<<<<<<< HEAD
        _fund(_wethAmount);
=======
        // TODO: find way to use _fund() instead of stakingVault directly
        stakingVault().fund{value: _wethAmount}();
>>>>>>> 292920a6
    }

    /**
     * @notice Withdraws ether from the staking vault to a recipient
     * @param _recipient Address of the recipient
     * @param _ether Amount of ether to withdraw
     */
    function withdraw(address _recipient, uint256 _ether) external virtual onlyRole(DEFAULT_ADMIN_ROLE) {
        _withdraw(_recipient, _ether);
    }

    /**
     * @notice Withdraws stETH tokens from the staking vault to wrapped ether.
     * @param _recipient Address of the recipient
     * @param _ether Amount of ether to withdraw
     */
    function withdrawToWeth(address _recipient, uint256 _ether) external virtual onlyRole(DEFAULT_ADMIN_ROLE) {
        _withdraw(address(this), _ether);
        WETH.deposit{value: _ether}();
        WETH.transfer(_recipient, _ether);
    }

    /**
     * @notice Requests the exit of a validator from the staking vault
     * @param _validatorPublicKey Public key of the validator to exit
     */
    function requestValidatorExit(bytes calldata _validatorPublicKey) external onlyRole(DEFAULT_ADMIN_ROLE) {
        _requestValidatorExit(_validatorPublicKey);
    }

    /**
     * @notice Mints stETH tokens backed by the vault to the recipient.
     * @param _recipient Address of the recipient
     * @param _amountOfShares Amount of stETH shares to mint
     */
    function mintShares(
        address _recipient,
        uint256 _amountOfShares
    ) external payable virtual onlyRole(DEFAULT_ADMIN_ROLE) fundAndProceed {
        _mintSharesTo(_recipient, _amountOfShares);
    }

    /**
     * @notice Mints stETH tokens backed by the vault to the recipient.
     * @param _recipient Address of the recipient
     * @param _amountOfStETH Amount of stETH to mint
     */
    function mintStETH(
        address _recipient,
        uint256 _amountOfStETH
    ) external payable virtual onlyRole(DEFAULT_ADMIN_ROLE) fundAndProceed {
        _mintSharesTo(_recipient, STETH.getSharesByPooledEth(_amountOfStETH));
    }

    /**
     * @notice Mints wstETH tokens backed by the vault to a recipient.
     * @param _recipient Address of the recipient
     * @param _amountOfWstETH Amount of tokens to mint
     */
    function mintWstETH(
        address _recipient,
        uint256 _amountOfWstETH
    ) external payable virtual onlyRole(DEFAULT_ADMIN_ROLE) fundAndProceed {
        _mintSharesTo(address(this), _amountOfWstETH);

        uint256 stETHAmount = STETH.getPooledEthBySharesRoundUp(_amountOfWstETH);

        uint256 wstETHAmount = WSTETH.wrap(stETHAmount);
        WSTETH.transfer(_recipient, wstETHAmount);
    }

    /**
     * @notice Burns stETH shares from the sender backed by the vault. Approvals for the passed amounts should be done before.
     * @param _amountOfShares Amount of stETH shares to burn
     */
    function burnShares(uint256 _amountOfShares) external virtual onlyRole(DEFAULT_ADMIN_ROLE) {
        _burnSharesFrom(msg.sender, _amountOfShares);
    }

    /**
     * @notice Burns stETH shares from the sender backed by the vault. Approvals for the passed amounts should be done before.
     * @param _amountOfStETH Amount of stETH shares to burn
     */
    function burnSteth(uint256 _amountOfStETH) external virtual onlyRole(DEFAULT_ADMIN_ROLE) {
        _burnStETH(_amountOfStETH);
    }

<<<<<<< HEAD
    /**
     * @notice Burns wstETH tokens from the sender backed by the vault.   Approvals for the passed amounts should be done before.
     * @param _amountOfWstETH Amount of wstETH tokens to burn
     * @dev  Will fail on ~1 wei (depending on current share rate) wstETH due to rounding error inside wstETH
     */
    function burnWstETH(uint256 _amountOfWstETH) external virtual onlyRole(DEFAULT_ADMIN_ROLE) {
        _burnWstETH(_amountOfWstETH);
=======
        vaultHub.burnSharesBackedByVault(address(stakingVault()), sharesAmount);
>>>>>>> 292920a6
    }

    /**
     * @dev Modifier to check if the permit is successful, and if not, check if the allowance is sufficient
     */
    modifier safePermit(
        address token,
        address owner,
        address spender,
        PermitInput calldata permitInput
    ) {
        // Try permit() before allowance check to advance nonce if possible
        try
            IERC20Permit(token).permit(
                owner,
                spender,
                permitInput.value,
                permitInput.deadline,
                permitInput.v,
                permitInput.r,
                permitInput.s
            )
        {
            _;
            return;
        } catch {
            // Permit potentially got frontran. Continue anyways if allowance is sufficient.
            if (IERC20(token).allowance(owner, spender) >= permitInput.value) {
                _;
                return;
            }
        }
        revert Erc20Error(token, "Permit failure");
    }

    /**
     * @notice Burns stETH tokens (in shares) backed by the vault from the sender using EIP-2612 Permit (with value in stETH).
     * @param _amountOfShares Amount of stETH shares to burn
     * @param _permit data required for the stETH.permit() with amount in stETH
     */
    function burnSharesWithPermit(
        uint256 _amountOfShares,
        PermitInput calldata _permit
    ) external virtual onlyRole(DEFAULT_ADMIN_ROLE) safePermit(address(STETH), msg.sender, address(this), _permit) {
        _burnSharesFrom(msg.sender, _amountOfShares);
    }

    /**
     * @notice Burns stETH tokens backed by the vault from the sender using EIP-2612 Permit.
     * @param _amountOfStETH Amount of stETH to burn
     * @param _permit data required for the stETH.permit() method to set the allowance
     */
    function burnStethWithPermit(
        uint256 _amountOfStETH,
        PermitInput calldata _permit
    ) external virtual onlyRole(DEFAULT_ADMIN_ROLE) safePermit(address(STETH), msg.sender, address(this), _permit) {
        _burnStETH(_amountOfStETH);
    }

    /**
     * @notice Burns wstETH tokens backed by the vault from the sender using EIP-2612 Permit.
     * @param _amountOfWstETH Amount of wstETH tokens to burn
     * @param _permit data required for the wstETH.permit() method to set the allowance
     * @dev  Will fail on 1 wei (depending on current share rate) wstETH due to rounding error inside wstETH
     */
    function burnWstETHWithPermit(
        uint256 _amountOfWstETH,
        PermitInput calldata _permit
<<<<<<< HEAD
    ) external virtual onlyRole(DEFAULT_ADMIN_ROLE) safePermit(address(WSTETH), msg.sender, address(this), _permit) {
        _burnWstETH(_amountOfWstETH);
=======
    )
        external
        virtual
        onlyRole(DEFAULT_ADMIN_ROLE)
        trustlessPermit(address(WSTETH), msg.sender, address(this), _permit)
    {
        WSTETH.transferFrom(msg.sender, address(this), _tokens);
        uint256 stETHAmount = WSTETH.unwrap(_tokens);

        STETH.transfer(address(vaultHub), stETHAmount);

        uint256 sharesAmount = STETH.getSharesByPooledEth(stETHAmount);

        vaultHub.burnSharesBackedByVault(address(stakingVault()), sharesAmount);
>>>>>>> 292920a6
    }

    /**
     * @notice Rebalances the vault by transferring ether
     * @param _ether Amount of ether to rebalance
     */
    function rebalanceVault(uint256 _ether) external payable virtual onlyRole(DEFAULT_ADMIN_ROLE) fundAndProceed {
        _rebalanceVault(_ether);
    }

    /**
     * @notice recovers ERC20 tokens or ether from the dashboard contract to sender
     * @param _token Address of the token to recover or 0xeeeeeeeeeeeeeeeeeeeeeeeeeeeeeeeeeeeeeeee for ether
     */
    function recoverERC20(address _token) external onlyRole(DEFAULT_ADMIN_ROLE) {
        if (_token == address(0)) revert ZeroArgument("_token");

        uint256 _amount;

        if (_token == ETH) {
            _amount = address(this).balance;
            payable(msg.sender).transfer(_amount);
        } else {
            _amount = IERC20(_token).balanceOf(address(this));
            bool success = IERC20(_token).transfer(msg.sender, _amount);
            if (!success) revert Erc20Error(_token, "Transfer failed");
        }

        emit ERC20Recovered(msg.sender, _token, _amount);
    }

    /**
     * @notice Transfers a given token_id of an ERC721-compatible NFT (defined by the token contract address)
     * from the dashboard contract to sender
     *
     * @param _token an ERC721-compatible token
     * @param _tokenId token id to recover
     */
    function recoverERC721(address _token, uint256 _tokenId) external onlyRole(DEFAULT_ADMIN_ROLE) {
        if (_token == address(0)) revert ZeroArgument("_token");

        IERC721(_token).transferFrom(address(this), msg.sender, _tokenId);

        emit ERC721Recovered(msg.sender, _token, _tokenId);
    }

    // ==================== Internal Functions ====================

    /**
     * @dev Modifier to fund the staking vault if msg.value > 0
     */
    modifier fundAndProceed() {
        if (msg.value > 0) {
            _fund(msg.value);
        }
        _;
    }

    /**
     * @dev Transfers ownership of the staking vault to a new owner
     * @param _newOwner Address of the new owner
     */
    function _transferStVaultOwnership(address _newOwner) internal {
        OwnableUpgradeable(address(stakingVault())).transferOwnership(_newOwner);
    }

    /**
     * @dev Disconnects the staking vault from the vault hub
     */
    function _voluntaryDisconnect() internal {
        uint256 shares = sharesMinted();
        if (shares > 0) {
            _rebalanceVault(STETH.getPooledEthBySharesRoundUp(shares));
        }

        vaultHub.voluntaryDisconnect(address(stakingVault()));
    }

    /**
     * @dev Funds the staking vault with the ether sent in the transaction
     */
<<<<<<< HEAD
    function _fund(uint256 _value) internal {
        stakingVault.fund{value: _value}();
=======
    function _fund() internal {
        stakingVault().fund{value: msg.value}();
>>>>>>> 292920a6
    }

    /**
     * @dev Withdraws ether from the staking vault to a recipient
     * @param _recipient Address of the recipient
     * @param _ether Amount of ether to withdraw
     */
    function _withdraw(address _recipient, uint256 _ether) internal {
        stakingVault().withdraw(_recipient, _ether);
    }

    /**
     * @dev Requests the exit of a validator from the staking vault
     * @param _validatorPublicKey Public key of the validator to exit
     */
    function _requestValidatorExit(bytes calldata _validatorPublicKey) internal {
        stakingVault().requestValidatorExit(_validatorPublicKey);
    }

    /**
     * @dev Mints stETH tokens backed by the vault to a recipient
     * @param _recipient Address of the recipient of shares
     * @param _amountOfShares Amount of stETH shares to mint
     */
<<<<<<< HEAD
    function _mintSharesTo(address _recipient, uint256 _amountOfShares) internal {
        vaultHub.mintSharesBackedByVault(address(stakingVault), _recipient, _amountOfShares);
=======
    function _depositToBeaconChain(
        uint256 _numberOfDeposits,
        bytes calldata _pubkeys,
        bytes calldata _signatures
    ) internal {
        stakingVault().depositToBeaconChain(_numberOfDeposits, _pubkeys, _signatures);
>>>>>>> 292920a6
    }

    /**
     * @dev Burns stETH tokens from the sender backed by the vault
     * @param _amountOfStETH Amount of tokens to burn
     */
<<<<<<< HEAD
    function _burnStETH(uint256 _amountOfStETH) internal {
        _burnSharesFrom(msg.sender, STETH.getSharesByPooledEth(_amountOfStETH));
    }

    /**
     * @dev Burns wstETH tokens from the sender backed by the vault
     * @param _amountOfWstETH Amount of tokens to burn
     */
    function _burnWstETH(uint256 _amountOfWstETH) internal {
        WSTETH.transferFrom(msg.sender, address(this), _amountOfWstETH);
        uint256 stETHAmount = WSTETH.unwrap(_amountOfWstETH);
        uint256 sharesAmount = STETH.getSharesByPooledEth(stETHAmount);

        _burnSharesFrom(address(this), sharesAmount);
=======
    function _mint(address _recipient, uint256 _amountOfShares) internal {
        vaultHub.mintSharesBackedByVault(address(stakingVault()), _recipient, _amountOfShares);
>>>>>>> 292920a6
    }

    /**
     * @dev Burns stETH tokens from the sender backed by the vault
     * @param _amountOfShares Amount of tokens to burn
     */
<<<<<<< HEAD
    function _burnSharesFrom(address _sender, uint256 _amountOfShares) internal {
        if (_sender == address(this)) {
            STETH.transferShares(address(vaultHub), _amountOfShares);
        } else {
            STETH.transferSharesFrom(_sender, address(vaultHub), _amountOfShares);
        }

        vaultHub.burnSharesBackedByVault(address(stakingVault), _amountOfShares);
=======
    function _burn(uint256 _amountOfShares) internal {
        STETH.transferSharesFrom(msg.sender, address(vaultHub), _amountOfShares);
        vaultHub.burnSharesBackedByVault(address(stakingVault()), _amountOfShares);
>>>>>>> 292920a6
    }

    /**
     * @dev calculates total shares vault can mint
     * @param _valuation custom vault valuation
     */
    function _totalMintableShares(uint256 _valuation) internal view returns (uint256) {
        uint256 maxMintableStETH = (_valuation * (TOTAL_BASIS_POINTS - vaultSocket().reserveRatioBP)) /
            TOTAL_BASIS_POINTS;
        return Math256.min(STETH.getSharesByPooledEth(maxMintableStETH), vaultSocket().shareLimit);
    }

    /**
     * @dev Rebalances the vault by transferring ether
     * @param _ether Amount of ether to rebalance
     */
    function _rebalanceVault(uint256 _ether) internal {
        stakingVault().rebalance(_ether);
    }

    /// @notice The underlying `StakingVault` contract
    function stakingVault() public view returns (IStakingVault) {
        bytes memory args = Clones.fetchCloneArgs(address(this));
        address addr;
        assembly {
            addr := mload(add(args, 32))
        }
        return IStakingVault(addr);
    }

    // ==================== Events ====================

    /// @notice Emitted when the contract is initialized
    event Initialized();

    /// @notice Emitted when the ERC20 `token` or Ether is recovered (i.e. transferred)
    /// @param to The address of the recovery recipient
    /// @param token The address of the recovered ERC20 token (zero address for Ether)
    /// @param amount The amount of the token recovered
    event ERC20Recovered(address indexed to, address indexed token, uint256 amount);

    /// @notice Emitted when the ERC721-compatible `token` (NFT) recovered  (i.e. transferred)
    /// @param to The address of the recovery recipient
    /// @param token The address of the recovered ERC721 token
    /// @param tokenId id of token recovered
    event ERC721Recovered(address indexed to, address indexed token, uint256 tokenId);

    // ==================== Errors ====================

    /// @notice Error for zero address arguments
    /// @param argName Name of the argument that is zero
    error ZeroArgument(string argName);

    /// @notice Error when the withdrawable amount is insufficient.
    /// @param withdrawable The amount that is withdrawable
    /// @param requested The amount requested to withdraw
    error InsufficientWithdrawableAmount(uint256 withdrawable, uint256 requested);

    /// @notice Error when direct calls to the implementation are forbidden
    error NonProxyCallsForbidden();

    /// @notice Error when the contract is already initialized.
    error AlreadyInitialized();

    /// @notice Error interacting with an ERC20 token
    error Erc20Error(address token, string reason);
}<|MERGE_RESOLUTION|>--- conflicted
+++ resolved
@@ -4,23 +4,16 @@
 // See contracts/COMPILERS.md
 pragma solidity 0.8.25;
 
-<<<<<<< HEAD
-import {AccessControlEnumerable} from "@openzeppelin/contracts-v5.0.2/access/extensions/AccessControlEnumerable.sol";
-import {OwnableUpgradeable} from "contracts/openzeppelin/5.0.2/upgradeable/access/OwnableUpgradeable.sol";
-=======
 import {AccessControlEnumerable} from "@openzeppelin/contracts-v5.2/access/extensions/AccessControlEnumerable.sol";
 import {OwnableUpgradeable} from "contracts/openzeppelin/5.2/upgradeable/access/OwnableUpgradeable.sol";
-import {IERC20} from "@openzeppelin/contracts-v5.2/token/ERC20/IERC20.sol";
-import {IERC20Permit} from "@openzeppelin/contracts-v5.2/token/ERC20/extensions/IERC20Permit.sol";
 import {Clones} from "@openzeppelin/contracts-v5.2/proxy/Clones.sol";
->>>>>>> 292920a6
 
 import {Math256} from "contracts/common/lib/Math256.sol";
 import {VaultHub} from "./VaultHub.sol";
 
-import {IERC20} from "@openzeppelin/contracts-v5.0.2/token/ERC20/IERC20.sol";
-import {IERC721} from "@openzeppelin/contracts-v5.0.2/token/ERC721/IERC721.sol";
-import {IERC20Permit} from "@openzeppelin/contracts-v5.0.2/token/ERC20/extensions/IERC20Permit.sol";
+import {IERC20} from "@openzeppelin/contracts-v5.2/token/ERC20/IERC20.sol";
+import {IERC721} from "@openzeppelin/contracts-v5.2/token/ERC721/IERC721.sol";
+import {IERC20Permit} from "@openzeppelin/contracts-v5.2/token/ERC20/extensions/IERC20Permit.sol";
 import {ILido as IStETH} from "contracts/0.8.25/interfaces/ILido.sol";
 import {ILidoLocator} from "contracts/common/interfaces/ILidoLocator.sol";
 import {IStakingVault} from "contracts/0.8.25/vaults/interfaces/IStakingVault.sol";
@@ -63,7 +56,7 @@
     IWETH9 public immutable WETH;
 
     /// @notice ETH address convention per EIP-7528
-    address public constant ETH = address(0xEeeeeEeeeEeEeeEeEeEeeEEEeeeeEeeeeeeeEEeE);
+    address public constant ETH = 0xEeeeeEeeeEeEeeEeEeEeeEEEeeeeEeeeeeeeEEeE;
 
     /// @notice Indicates whether the contract has been initialized
     bool public initialized;
@@ -191,13 +184,8 @@
      * @param _etherToFund the amount of ether to be funded, can be zero
      * @return the maximum number of shares that can be minted by ether
      */
-<<<<<<< HEAD
     function projectedMintableShares(uint256 _etherToFund) external view returns (uint256) {
-        uint256 _totalShares = _totalMintableShares(stakingVault.valuation() + _etherToFund);
-=======
-    function getMintableShares(uint256 _ether) external view returns (uint256) {
-        uint256 _totalShares = _totalMintableShares(stakingVault().valuation() + _ether);
->>>>>>> 292920a6
+        uint256 _totalShares = _totalMintableShares(stakingVault().valuation() + _etherToFund);
         uint256 _sharesMinted = vaultSocket().sharesMinted;
 
         if (_totalShares < _sharesMinted) return 0;
@@ -254,12 +242,7 @@
         WETH.transferFrom(msg.sender, address(this), _wethAmount);
         WETH.withdraw(_wethAmount);
 
-<<<<<<< HEAD
         _fund(_wethAmount);
-=======
-        // TODO: find way to use _fund() instead of stakingVault directly
-        stakingVault().fund{value: _wethAmount}();
->>>>>>> 292920a6
     }
 
     /**
@@ -347,7 +330,6 @@
         _burnStETH(_amountOfStETH);
     }
 
-<<<<<<< HEAD
     /**
      * @notice Burns wstETH tokens from the sender backed by the vault.   Approvals for the passed amounts should be done before.
      * @param _amountOfWstETH Amount of wstETH tokens to burn
@@ -355,9 +337,6 @@
      */
     function burnWstETH(uint256 _amountOfWstETH) external virtual onlyRole(DEFAULT_ADMIN_ROLE) {
         _burnWstETH(_amountOfWstETH);
-=======
-        vaultHub.burnSharesBackedByVault(address(stakingVault()), sharesAmount);
->>>>>>> 292920a6
     }
 
     /**
@@ -426,25 +405,8 @@
     function burnWstETHWithPermit(
         uint256 _amountOfWstETH,
         PermitInput calldata _permit
-<<<<<<< HEAD
     ) external virtual onlyRole(DEFAULT_ADMIN_ROLE) safePermit(address(WSTETH), msg.sender, address(this), _permit) {
         _burnWstETH(_amountOfWstETH);
-=======
-    )
-        external
-        virtual
-        onlyRole(DEFAULT_ADMIN_ROLE)
-        trustlessPermit(address(WSTETH), msg.sender, address(this), _permit)
-    {
-        WSTETH.transferFrom(msg.sender, address(this), _tokens);
-        uint256 stETHAmount = WSTETH.unwrap(_tokens);
-
-        STETH.transfer(address(vaultHub), stETHAmount);
-
-        uint256 sharesAmount = STETH.getSharesByPooledEth(stETHAmount);
-
-        vaultHub.burnSharesBackedByVault(address(stakingVault()), sharesAmount);
->>>>>>> 292920a6
     }
 
     /**
@@ -526,13 +488,8 @@
     /**
      * @dev Funds the staking vault with the ether sent in the transaction
      */
-<<<<<<< HEAD
     function _fund(uint256 _value) internal {
-        stakingVault.fund{value: _value}();
-=======
-    function _fund() internal {
-        stakingVault().fund{value: msg.value}();
->>>>>>> 292920a6
+        stakingVault().fund{value: _value}();
     }
 
     /**
@@ -557,24 +514,22 @@
      * @param _recipient Address of the recipient of shares
      * @param _amountOfShares Amount of stETH shares to mint
      */
-<<<<<<< HEAD
     function _mintSharesTo(address _recipient, uint256 _amountOfShares) internal {
-        vaultHub.mintSharesBackedByVault(address(stakingVault), _recipient, _amountOfShares);
-=======
+        vaultHub.mintSharesBackedByVault(address(stakingVault()), _recipient, _amountOfShares);
+    }
+
     function _depositToBeaconChain(
         uint256 _numberOfDeposits,
         bytes calldata _pubkeys,
         bytes calldata _signatures
     ) internal {
         stakingVault().depositToBeaconChain(_numberOfDeposits, _pubkeys, _signatures);
->>>>>>> 292920a6
     }
 
     /**
      * @dev Burns stETH tokens from the sender backed by the vault
      * @param _amountOfStETH Amount of tokens to burn
      */
-<<<<<<< HEAD
     function _burnStETH(uint256 _amountOfStETH) internal {
         _burnSharesFrom(msg.sender, STETH.getSharesByPooledEth(_amountOfStETH));
     }
@@ -589,17 +544,12 @@
         uint256 sharesAmount = STETH.getSharesByPooledEth(stETHAmount);
 
         _burnSharesFrom(address(this), sharesAmount);
-=======
-    function _mint(address _recipient, uint256 _amountOfShares) internal {
-        vaultHub.mintSharesBackedByVault(address(stakingVault()), _recipient, _amountOfShares);
->>>>>>> 292920a6
     }
 
     /**
      * @dev Burns stETH tokens from the sender backed by the vault
      * @param _amountOfShares Amount of tokens to burn
      */
-<<<<<<< HEAD
     function _burnSharesFrom(address _sender, uint256 _amountOfShares) internal {
         if (_sender == address(this)) {
             STETH.transferShares(address(vaultHub), _amountOfShares);
@@ -607,12 +557,7 @@
             STETH.transferSharesFrom(_sender, address(vaultHub), _amountOfShares);
         }
 
-        vaultHub.burnSharesBackedByVault(address(stakingVault), _amountOfShares);
-=======
-    function _burn(uint256 _amountOfShares) internal {
-        STETH.transferSharesFrom(msg.sender, address(vaultHub), _amountOfShares);
         vaultHub.burnSharesBackedByVault(address(stakingVault()), _amountOfShares);
->>>>>>> 292920a6
     }
 
     /**
