--- conflicted
+++ resolved
@@ -369,7 +369,6 @@
     }
 
     /**
-<<<<<<< HEAD
      * @notice withdraws ether of disproven validator from PDG
      * @param _pubkey of validator that was proven invalid in PDG
      * @param _recipient address to receive the `PREDEPOSIT_AMOUNT`
@@ -388,10 +387,7 @@
     }
 
     /**
-     * @notice recovers ERC20 tokens or ether from the dashboard contract to sender
-=======
      * @notice Recovers ERC20 tokens or ether from the dashboard contract to sender
->>>>>>> cac27de2
      * @param _token Address of the token to recover or 0xeeeeeeeeeeeeeeeeeeeeeeeeeeeeeeeeeeeeeeee for ether
      * @param _recipient Address of the recovery recipient
      */
