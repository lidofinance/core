--- conflicted
+++ resolved
@@ -12,16 +12,10 @@
 /// @notice This interface is strictly intended for connecting to a specific Delegation interface and specific parameters
 interface IDelegation {
     struct InitialState {
-<<<<<<< HEAD
-        uint256 managementFeeBP;
-        uint256 performanceFeeBP;
         address defaultAdmin;
-        address manager;
-=======
         address curator;
         address staker;
         address tokenMaster;
->>>>>>> 65ef7d55
         address operator;
         address claimOperatorDueRole;
         uint256 curatorFee;
@@ -77,63 +71,42 @@
     ) external returns (IStakingVault vault, IDelegation delegation) {
         if (_delegationInitialState.curator == address(0)) revert ZeroArgument("curator");
 
-<<<<<<< HEAD
+        // create StakingVault
         vault = IStakingVault(address(new BeaconProxy(BEACON, "")));
+        // create Delegation
         delegation = IDelegation(Clones.clone(DELEGATION_IMPL));
-=======
-        // create StakingVault
-        vault = IStakingVault(address(new BeaconProxy(address(this), "")));
-        // create Delegation
-        delegation = IDelegation(Clones.clone(delegationImpl));
->>>>>>> 65ef7d55
 
         // initialize StakingVault
-        vault.initialize(address(delegation), _delegationInitialState.operator, _stakingVaultInitializerExtraParams);
+        vault.initialize(
+            address(delegation),
+            _delegationInitialState.operator,
+            _stakingVaultInitializerExtraParams
+        );
         // initialize Delegation
         delegation.initialize(address(vault));
 
-<<<<<<< HEAD
+        // grant roles to defaultAdmin, owner, manager, operator
         delegation.grantRole(delegation.DEFAULT_ADMIN_ROLE(), _delegationInitialState.defaultAdmin);
-        delegation.grantRole(delegation.MANAGER_ROLE(), _delegationInitialState.manager);
-=======
-        // grant roles to owner, manager, operator
-        delegation.grantRole(delegation.DEFAULT_ADMIN_ROLE(), msg.sender);
         delegation.grantRole(delegation.CURATOR_ROLE(), _delegationInitialState.curator);
         delegation.grantRole(delegation.STAKER_ROLE(), _delegationInitialState.staker);
         delegation.grantRole(delegation.TOKEN_MASTER_ROLE(), _delegationInitialState.tokenMaster);
->>>>>>> 65ef7d55
         delegation.grantRole(delegation.OPERATOR_ROLE(), _delegationInitialState.operator);
         delegation.grantRole(delegation.CLAIM_OPERATOR_DUE_ROLE(), _delegationInitialState.claimOperatorDueRole);
 
         // grant temporary roles to factory
         delegation.grantRole(delegation.CURATOR_ROLE(), address(this));
         delegation.grantRole(delegation.OPERATOR_ROLE(), address(this));
-<<<<<<< HEAD
-        delegation.setManagementFee(_delegationInitialState.managementFeeBP);
-        delegation.setPerformanceFee(_delegationInitialState.performanceFeeBP);
-=======
         // set fees
         delegation.setCuratorFee(_delegationInitialState.curatorFee);
         delegation.setOperatorFee(_delegationInitialState.operatorFee);
->>>>>>> 65ef7d55
 
         // revoke temporary roles from factory
         delegation.revokeRole(delegation.CURATOR_ROLE(), address(this));
         delegation.revokeRole(delegation.OPERATOR_ROLE(), address(this));
         delegation.revokeRole(delegation.DEFAULT_ADMIN_ROLE(), address(this));
 
-<<<<<<< HEAD
-        vault.initialize(
-            address(this),
-            address(delegation),
-            _delegationInitialState.operator,
-            _stakingVaultInitializerExtraParams
-        );
-
-=======
->>>>>>> 65ef7d55
         emit VaultCreated(address(delegation), address(vault));
-        emit DelegationCreated(msg.sender, address(delegation));
+        emit DelegationCreated(_delegationInitialState.defaultAdmin, address(delegation));
     }
 
     /**
