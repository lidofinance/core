// SPDX-FileCopyrightText: 2024 Lido <info@lido.fi>
// SPDX-License-Identifier: GPL-3.0

// See contracts/COMPILERS.md
pragma solidity 0.8.25;

import {Clones} from "@openzeppelin/contracts-v5.2/proxy/Clones.sol";
import {OwnableUpgradeable} from "contracts/openzeppelin/5.2/upgradeable/access/OwnableUpgradeable.sol";

import {IStakingVault} from "./interfaces/IStakingVault.sol";
import {ILidoLocator} from "contracts/common/interfaces/ILidoLocator.sol";
import {Delegation} from "./Delegation.sol";
import {PinnedBeaconProxy} from "./PinnedBeaconProxy.sol";

struct DelegationConfig {
    address defaultAdmin;
    address nodeOperatorManager;
    address assetRecoverer;
    uint256 confirmExpiry;
    uint16 nodeOperatorFeeBP;
    address[] funders;
    address[] withdrawers;
    address[] lockers;
    address[] minters;
    address[] burners;
    address[] rebalancers;
    address[] depositPausers;
    address[] depositResumers;
    address[] validatorExitRequesters;
    address[] validatorWithdrawalTriggerers;
    address[] disconnecters;
    address[] nodeOperatorFeeClaimers;
}

contract VaultFactory {
    address public immutable LIDO_LOCATOR;
    address public immutable BEACON;
    address public immutable DELEGATION_IMPL;

    /// @param _lidoLocator The address of the Lido Locator contract
    /// @param _beacon The address of the beacon contract
    /// @param _delegationImpl The address of the Delegation implementation
    constructor(address _lidoLocator, address _beacon, address _delegationImpl) {
        if (_lidoLocator == address(0)) revert ZeroArgument("_lidoLocator");
        if (_beacon == address(0)) revert ZeroArgument("_beacon");
        if (_delegationImpl == address(0)) revert ZeroArgument("_delegationImpl");

        LIDO_LOCATOR = _lidoLocator;
        BEACON = _beacon;
        DELEGATION_IMPL = _delegationImpl;
    }

    /// @notice Creates a new StakingVault and Delegation contracts
    /// @param _delegationConfig The params of delegation initialization
    /// @param _stakingVaultInitializerExtraParams The params of vault initialization
    function createVaultWithDelegation(
        DelegationConfig calldata _delegationConfig,
        bytes calldata _stakingVaultInitializerExtraParams
    ) external returns (IStakingVault vault, Delegation delegation) {
        // create StakingVault
        vault = IStakingVault(address(new PinnedBeaconProxy(BEACON, "")));

        // create Delegation
        bytes memory immutableArgs = abi.encode(vault);
        delegation = Delegation(payable(Clones.cloneWithImmutableArgs(DELEGATION_IMPL, immutableArgs)));

        // initialize StakingVault
        vault.initialize(
            address(this),
            _delegationConfig.nodeOperatorManager,
            ILidoLocator(LIDO_LOCATOR).predepositGuarantee(),
            _stakingVaultInitializerExtraParams
        );

<<<<<<< HEAD
        // transfer ownership of the vault back to the delegation
        vault.authorizeLidoVaultHub();
=======
        vault.attachVaultHubAndDepositor();

        // transfer ownership of the vault back to the delegation
>>>>>>> c9940a48
        OwnableUpgradeable(address(vault)).transferOwnership(address(delegation));

        // initialize Delegation
        delegation.initialize(address(this), _delegationConfig.confirmExpiry);

        // setup roles from config
        // basic permissions to the staking vault
        delegation.grantRole(delegation.DEFAULT_ADMIN_ROLE(), _delegationConfig.defaultAdmin);
        delegation.grantRole(delegation.NODE_OPERATOR_MANAGER_ROLE(), _delegationConfig.nodeOperatorManager);
        delegation.grantRole(delegation.ASSET_RECOVERY_ROLE(), _delegationConfig.assetRecoverer);

        for (uint256 i = 0; i < _delegationConfig.funders.length; i++) {
            delegation.grantRole(delegation.FUND_ROLE(), _delegationConfig.funders[i]);
        }
        for (uint256 i = 0; i < _delegationConfig.withdrawers.length; i++) {
            delegation.grantRole(delegation.WITHDRAW_ROLE(), _delegationConfig.withdrawers[i]);
        }
        for (uint256 i = 0; i < _delegationConfig.lockers.length; i++) {
            delegation.grantRole(delegation.LOCK_ROLE(), _delegationConfig.lockers[i]);
        }
        for (uint256 i = 0; i < _delegationConfig.minters.length; i++) {
            delegation.grantRole(delegation.MINT_ROLE(), _delegationConfig.minters[i]);
        }
        for (uint256 i = 0; i < _delegationConfig.burners.length; i++) {
            delegation.grantRole(delegation.BURN_ROLE(), _delegationConfig.burners[i]);
        }
        for (uint256 i = 0; i < _delegationConfig.rebalancers.length; i++) {
            delegation.grantRole(delegation.REBALANCE_ROLE(), _delegationConfig.rebalancers[i]);
        }
        for (uint256 i = 0; i < _delegationConfig.depositPausers.length; i++) {
            delegation.grantRole(delegation.PAUSE_BEACON_CHAIN_DEPOSITS_ROLE(), _delegationConfig.depositPausers[i]);
        }
        for (uint256 i = 0; i < _delegationConfig.depositResumers.length; i++) {
            delegation.grantRole(delegation.RESUME_BEACON_CHAIN_DEPOSITS_ROLE(), _delegationConfig.depositResumers[i]);
        }
        for (uint256 i = 0; i < _delegationConfig.validatorExitRequesters.length; i++) {
            delegation.grantRole(
                delegation.REQUEST_VALIDATOR_EXIT_ROLE(),
                _delegationConfig.validatorExitRequesters[i]
            );
        }
        for (uint256 i = 0; i < _delegationConfig.validatorWithdrawalTriggerers.length; i++) {
            delegation.grantRole(
                delegation.TRIGGER_VALIDATOR_WITHDRAWAL_ROLE(),
                _delegationConfig.validatorWithdrawalTriggerers[i]
            );
        }
        for (uint256 i = 0; i < _delegationConfig.disconnecters.length; i++) {
            delegation.grantRole(delegation.VOLUNTARY_DISCONNECT_ROLE(), _delegationConfig.disconnecters[i]);
        }
        for (uint256 i = 0; i < _delegationConfig.nodeOperatorFeeClaimers.length; i++) {
            delegation.grantRole(
                delegation.NODE_OPERATOR_FEE_CLAIM_ROLE(),
                _delegationConfig.nodeOperatorFeeClaimers[i]
            );
        }

        // set fees
        delegation.setNodeOperatorFeeBP(_delegationConfig.nodeOperatorFeeBP);

        // revoke temporary roles from factory
        delegation.revokeRole(delegation.NODE_OPERATOR_MANAGER_ROLE(), address(this));
        delegation.revokeRole(delegation.DEFAULT_ADMIN_ROLE(), address(this));

        emit VaultCreated(address(delegation), address(vault));
        emit DelegationCreated(_delegationConfig.defaultAdmin, address(delegation));
    }

    /**
     * @notice Event emitted on a Vault creation
     * @param owner The address of the Vault owner
     * @param vault The address of the created Vault
     */
    event VaultCreated(address indexed owner, address indexed vault);

    /**
     * @notice Event emitted on a Delegation creation
     * @param admin The address of the Delegation admin
     * @param delegation The address of the created Delegation
     */
    event DelegationCreated(address indexed admin, address indexed delegation);

    /**
     * @notice Error thrown for when a given value cannot be zero
     * @param argument Name of the argument
     */
    error ZeroArgument(string argument);
}<|MERGE_RESOLUTION|>--- conflicted
+++ resolved
@@ -72,14 +72,9 @@
             _stakingVaultInitializerExtraParams
         );
 
-<<<<<<< HEAD
-        // transfer ownership of the vault back to the delegation
         vault.authorizeLidoVaultHub();
-=======
-        vault.attachVaultHubAndDepositor();
 
         // transfer ownership of the vault back to the delegation
->>>>>>> c9940a48
         OwnableUpgradeable(address(vault)).transferOwnership(address(delegation));
 
         // initialize Delegation
