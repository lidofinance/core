--- conflicted
+++ resolved
@@ -77,15 +77,11 @@
         delegation = IDelegation(Clones.clone(DELEGATION_IMPL));
 
         // initialize StakingVault
-<<<<<<< HEAD
         vault.initialize(
             address(delegation),
-            _delegationInitialState.operator,
+            _delegationInitialState.nodeOperatorManager,
             _stakingVaultInitializerExtraParams
         );
-=======
-        vault.initialize(address(delegation), _delegationInitialState.nodeOperatorManager, _stakingVaultInitializerExtraParams);
->>>>>>> 8cf34840
         // initialize Delegation
         delegation.initialize(address(vault));
 
