// SPDX-FileCopyrightText: 2025 Lido <info@lido.fi>
// SPDX-License-Identifier: GPL-3.0

// See contracts/COMPILERS.md
pragma solidity 0.8.25;

import {Clones} from "@openzeppelin/contracts-v5.2/proxy/Clones.sol";
import {PinnedBeaconProxy} from "./PinnedBeaconProxy.sol";

import {ILidoLocator} from "contracts/common/interfaces/ILidoLocator.sol";

import {VaultHub} from "./VaultHub.sol";
import {Permissions} from "./dashboard/Permissions.sol";
import {Dashboard} from "./dashboard/Dashboard.sol";
import {IStakingVault} from "./interfaces/IStakingVault.sol";
import {IVaultFactory} from "./interfaces/IVaultFactory.sol";

/**
 * @title VaultFactory
 * @author Lido
 * @notice The factory contract for StakingVaults
 */
contract VaultFactory is IVaultFactory {
    address public immutable LIDO_LOCATOR;
    address public immutable BEACON;
    address public immutable DASHBOARD_IMPL;
    address public immutable PREVIOUS_FACTORY;

    /**
     * @notice mapping of vaults deployed by this factory
     * @dev Only the vaults deployed by this factory can be connected to VaultHub.
     *      This ensures that the vault storage has not been tampered with
     *      before connecting to VaultHub.
     */
    mapping(address vault => bool) private deployedByThisFactory;

    /**
     * @param _lidoLocator The address of the LidoLocator contract
     * @param _beacon The address of the Beacon contract for StakingVaults
     * @param _dashboardImpl The address of the Dashboard implementation contract
     * @param _previousFactory the address of the previous factory (can be zero address)
     */
    constructor(
        address _lidoLocator,
        address _beacon,
        address _dashboardImpl,
        address _previousFactory
    ) {
        if (_lidoLocator == address(0)) revert ZeroArgument("_lidoLocator");
        if (_beacon == address(0)) revert ZeroArgument("_beacon");
        if (_dashboardImpl == address(0)) revert ZeroArgument("_dashboardImpl");

        LIDO_LOCATOR = _lidoLocator;
        BEACON = _beacon;
        DASHBOARD_IMPL = _dashboardImpl;
        PREVIOUS_FACTORY = _previousFactory;
    }

    /**
     * Returns true if the vault was deployed by this factory or PREVIOUS_FACTORY
     * @param _vault address of the vault
     */
    function deployedVaults(address _vault) external view returns (bool) {
        return deployedByThisFactory[_vault] ||
            (PREVIOUS_FACTORY != address(0) && IVaultFactory(PREVIOUS_FACTORY).deployedVaults(_vault));
    }

    /**
     * @notice Creates a new StakingVault and Dashboard contracts
     * @param _defaultAdmin The address of the default admin of the Dashboard
     * @param _nodeOperator The address of the node operator of the StakingVault
     * @param _nodeOperatorManager The address of the node operator manager in the Dashboard
     * @param _nodeOperatorFeeBP The node operator fee in basis points
     * @param _confirmExpiry The confirmation expiry in seconds
     * @param _roleAssignments The optional role assignments to be made
     */
    function createVaultWithDashboard(
        address _defaultAdmin,
        address _nodeOperator,
        address _nodeOperatorManager,
        uint256 _nodeOperatorFeeBP,
        uint256 _confirmExpiry,
        Permissions.RoleAssignment[] calldata _roleAssignments
    ) external payable returns (IStakingVault vault, Dashboard dashboard) {
        // check if the msg.value is enough to cover the connect deposit
        ILidoLocator locator = ILidoLocator(LIDO_LOCATOR);
        if (msg.value < VaultHub(payable(locator.vaultHub())).CONNECT_DEPOSIT()) revert InsufficientFunds();

        // create the vault proxy
        vault = IStakingVault(_deployVault());

        // create the dashboard proxy
        bytes memory immutableArgs = abi.encode(address(vault));
        dashboard = Dashboard(payable(Clones.cloneWithImmutableArgs(DASHBOARD_IMPL, immutableArgs)));

        // initialize StakingVault with the dashboard address as the owner
        vault.initialize(address(dashboard), _nodeOperator, locator.predepositGuarantee());

        // initialize Dashboard with the factory address as the default admin, grant optional roles and connect to VaultHub
        dashboard.initialize(address(this), _nodeOperatorManager, _nodeOperatorManager, _nodeOperatorFeeBP, _confirmExpiry);

<<<<<<< HEAD
        // connection must be pre-approved by the node operator manager
        dashboard.setApprovedToConnect(true);
        dashboard.connectToVaultHub{value: msg.value}();

        dashboard.grantRole(dashboard.NODE_OPERATOR_MANAGER_ROLE(), _nodeOperatorManager);
        dashboard.revokeRole(dashboard.NODE_OPERATOR_MANAGER_ROLE(), address(this));

        // _roleAssignments can only include DEFAULT_ADMIN_ROLE's sub-roles,
=======
        dashboard.connectToVaultHub{value: msg.value}(0);
        
        // _roleAssignments can only include DEFAULT_ADMIN_ROLE's subroles,
>>>>>>> 1f44239c
        // which is why it's important to revoke the NODE_OPERATOR_MANAGER_ROLE BEFORE granting roles
        if (_roleAssignments.length > 0) dashboard.grantRoles(_roleAssignments);

        dashboard.grantRole(dashboard.DEFAULT_ADMIN_ROLE(), _defaultAdmin);
        dashboard.revokeRole(dashboard.DEFAULT_ADMIN_ROLE(), address(this));

        emit VaultCreated(address(vault));
        emit DashboardCreated(address(dashboard), address(vault), _defaultAdmin);
    }

    /**
     * @notice Creates a new StakingVault and Dashboard contracts without connecting to VaultHub
     * @param _defaultAdmin The address of the default admin of the Dashboard
     * @param _nodeOperator The address of the node operator of the StakingVault
     * @param _nodeOperatorManager The address of the node operator manager in the Dashboard
     * @param _nodeOperatorFeeBP The node operator fee in basis points
     * @param _confirmExpiry The confirmation expiry in seconds
     * @param _roleAssignments The optional role assignments to be made
     * @notice Only Node Operator managed roles can be assigned
     */
    function createVaultWithDashboardWithoutConnectingToVaultHub(
        address _defaultAdmin,
        address _nodeOperator,
        address _nodeOperatorManager,
        uint256 _nodeOperatorFeeBP,
        uint256 _confirmExpiry,
        Permissions.RoleAssignment[] calldata _roleAssignments
    ) external returns (IStakingVault vault, Dashboard dashboard) {
        ILidoLocator locator = ILidoLocator(LIDO_LOCATOR);

        // create the vault proxy
        vault = IStakingVault(_deployVault());

        // create the dashboard proxy
        bytes memory immutableArgs = abi.encode(address(vault));
        dashboard = Dashboard(payable(Clones.cloneWithImmutableArgs(DASHBOARD_IMPL, immutableArgs)));

        // initialize StakingVault with the dashboard address as the owner
        vault.initialize(address(dashboard), _nodeOperator, locator.predepositGuarantee());

        // initialize Dashboard with the _defaultAdmin as the default admin, grant optional node operator managed roles
        dashboard.initialize(_defaultAdmin, address(this), _nodeOperatorManager, _nodeOperatorFeeBP, _confirmExpiry);

        if (_roleAssignments.length > 0) dashboard.grantRoles(_roleAssignments);

        dashboard.grantRole(dashboard.NODE_OPERATOR_MANAGER_ROLE(), _nodeOperatorManager);
        dashboard.revokeRole(dashboard.NODE_OPERATOR_MANAGER_ROLE(), address(this));

        emit VaultCreated(address(vault));
        emit DashboardCreated(address(dashboard), address(vault), _defaultAdmin);
    }

    function _deployVault() internal returns (address vault) {
        vault = address(new PinnedBeaconProxy(BEACON, ""));
        deployedByThisFactory[vault] = true;
    }

    /**
     * @notice Event emitted on a Vault creation
     * @param vault The address of the created Vault
     */
    event VaultCreated(address indexed vault);

    /**
     * @notice Event emitted on a Dashboard creation
     * @param dashboard The address of the created Dashboard
     * @param vault The address of the created Vault
     * @param admin The address of the Dashboard admin
     */
    event DashboardCreated(address indexed dashboard, address indexed vault, address indexed admin);

    /**
     * @notice Error thrown for when a given value cannot be zero
     * @param argument Name of the argument
     */
    error ZeroArgument(string argument);

    /**
     * @notice Error thrown for when insufficient funds are provided
     */
    error InsufficientFunds();
}<|MERGE_RESOLUTION|>--- conflicted
+++ resolved
@@ -99,20 +99,9 @@
         // initialize Dashboard with the factory address as the default admin, grant optional roles and connect to VaultHub
         dashboard.initialize(address(this), _nodeOperatorManager, _nodeOperatorManager, _nodeOperatorFeeBP, _confirmExpiry);
 
-<<<<<<< HEAD
-        // connection must be pre-approved by the node operator manager
-        dashboard.setApprovedToConnect(true);
-        dashboard.connectToVaultHub{value: msg.value}();
-
-        dashboard.grantRole(dashboard.NODE_OPERATOR_MANAGER_ROLE(), _nodeOperatorManager);
-        dashboard.revokeRole(dashboard.NODE_OPERATOR_MANAGER_ROLE(), address(this));
+        dashboard.connectToVaultHub{value: msg.value}(0);
 
         // _roleAssignments can only include DEFAULT_ADMIN_ROLE's sub-roles,
-=======
-        dashboard.connectToVaultHub{value: msg.value}(0);
-        
-        // _roleAssignments can only include DEFAULT_ADMIN_ROLE's subroles,
->>>>>>> 1f44239c
         // which is why it's important to revoke the NODE_OPERATOR_MANAGER_ROLE BEFORE granting roles
         if (_roleAssignments.length > 0) dashboard.grantRoles(_roleAssignments);
 
