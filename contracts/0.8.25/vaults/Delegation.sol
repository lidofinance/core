// SPDX-FileCopyrightText: 2025 Lido <info@lido.fi>
// SPDX-License-Identifier: GPL-3.0

// See contracts/COMPILERS.md
pragma solidity 0.8.25;

import {Math256} from "contracts/common/lib/Math256.sol";

import {IStakingVault} from "./interfaces/IStakingVault.sol";
import {Dashboard} from "./Dashboard.sol";

/**
 * @title Delegation
 * @notice This contract is a contract-owner of StakingVault and includes an additional delegation layer.
 */
contract Delegation is Dashboard {
    /**
     * @notice Maximum combined feeBP value; equals to 100%.
     */
    uint256 private constant MAX_FEE_BP = TOTAL_BASIS_POINTS;

    /**
     * @notice Node operator manager role:
     * - confirms confirm expiry;
     * - confirms ownership transfer;
     * - assigns NODE_OPERATOR_FEE_CONFIRM_ROLE;
     * - assigns NODE_OPERATOR_FEE_CLAIM_ROLE.
     */
    bytes32 public constant NODE_OPERATOR_MANAGER_ROLE = keccak256("vaults.Delegation.NodeOperatorManagerRole");

    /**
     * @notice Claims node operator fee.
     */
    bytes32 public constant NODE_OPERATOR_FEE_CLAIM_ROLE = keccak256("vaults.Delegation.NodeOperatorFeeClaimRole");

    /**
     * @notice Node operator fee in basis points; combined with curator fee cannot exceed 100%, or 10,000 basis points.
     * The node operator's unclaimed fee in ether is returned by `nodeOperatorUnclaimedFee()`.
     */
    uint256 public nodeOperatorFeeBP;

    /**
     * @notice The last report for which node operator fee was claimed. Updated on each claim.
     */
    IStakingVault.Report public nodeOperatorFeeClaimedReport;

    /**
     * @notice adjustment for inOut to allow fee correction during side deposits
     */
    uint128 public inOutAdjustment;

    /**
     * @notice Constructs the contract.
     * @dev Stores token addresses in the bytecode to reduce gas costs.
     * @param _weth Address of the weth token contract.
     * @param _lidoLocator Address of the Lido locator contract.
     */
    constructor(address _weth, address _lidoLocator) Dashboard(_weth, _lidoLocator) {}

    /**
     * @notice Initializes the contract:
     * - sets up the roles;
     * - sets the confirm expiry to 7 days (can be changed later by DEFAULT_ADMIN_ROLE and NODE_OPERATOR_MANAGER_ROLE).
     * @dev The msg.sender here is VaultFactory. The VaultFactory is temporarily granted
     * DEFAULT_ADMIN_ROLE AND NODE_OPERATOR_MANAGER_ROLE to be able to set initial fees and roles in VaultFactory.
     * All the roles are revoked from VaultFactory by the end of the initialization.
     */
    function initialize(address _defaultAdmin, uint256 _confirmExpiry) external override {
        _initialize(_defaultAdmin, _confirmExpiry);

        // the next line implies that the msg.sender is an operator
        // however, the msg.sender is the VaultFactory, and the role will be revoked
        // at the end of the initialization
        _grantRole(NODE_OPERATOR_MANAGER_ROLE, _defaultAdmin);
        _setRoleAdmin(NODE_OPERATOR_MANAGER_ROLE, NODE_OPERATOR_MANAGER_ROLE);
        _setRoleAdmin(NODE_OPERATOR_FEE_CLAIM_ROLE, NODE_OPERATOR_MANAGER_ROLE);
    }

    /**
     * @notice Returns the accumulated unclaimed node operator fee in ether,
     * calculated as: U = (R * F) / T
     * where:
     * - U is the node operator unclaimed fee;
     * - R is the StakingVault rewards accrued since the last node operator fee claim;
     * - F is `nodeOperatorFeeBP`;
     * - T is the total basis points, 10,000.
     * @return uint256: the amount of unclaimed fee in ether.
     */
    function nodeOperatorUnclaimedFee() public view returns (uint256) {
        return _calculateFee(nodeOperatorFeeBP, nodeOperatorFeeClaimedReport);
    }

    /**
     * @notice Returns the unreserved amount of ether,
     * i.e. the amount of ether that is not locked in the StakingVault
     * and not reserved for curator and node operator fees.
     * This amount does not account for the current balance of the StakingVault and
     * can return a value greater than the actual balance of the StakingVault.
     * @return uint256: the amount of unreserved ether.
     */
    function unreserved() public view returns (uint256) {
        uint256 reserved = stakingVault().locked() + nodeOperatorUnclaimedFee();
        uint256 valuation = stakingVault().valuation();

        return reserved > valuation ? 0 : valuation - reserved;
    }

    /**
     * @notice Returns the amount of ether that can be withdrawn from the staking vault.
     * @dev This is the amount of ether that is not locked in the StakingVault and not reserved for curator and node operator fees.
     * @dev This method overrides the Dashboard's withdrawableEther() method
     * @return The amount of ether that can be withdrawn.
     */
    function withdrawableEther() external view override returns (uint256) {
        return Math256.min(address(stakingVault()).balance, unreserved());
    }

    /**
     * @notice Sets the confirm expiry.
     * Confirm expiry is a period during which the confirm is counted. Once the period is over,
     * the confirm is considered expired, no longer counts and must be recasted.
     * @param _newConfirmExpiry The new confirm expiry in seconds.
     */
    function setConfirmExpiry(uint256 _newConfirmExpiry) external onlyConfirmed(_confirmingRoles()) {
        _setConfirmExpiry(_newConfirmExpiry);
    }

    /**
     * @notice Sets the node operator fee.
     * The node operator fee is the percentage (in basis points) of node operator's share of the StakingVault rewards.
     * The node operator fee combined with the curator fee cannot exceed 100%.
     * Note that the function reverts if the node operator fee is unclaimed and all the confirms must be recasted to execute it again,
     * which is why the deciding confirm must make sure that `nodeOperatorUnclaimedFee()` is 0 before calling this function.
     * @param _newNodeOperatorFeeBP The new node operator fee in basis points.
     */
    function setNodeOperatorFeeBP(uint256 _newNodeOperatorFeeBP) external onlyConfirmed(_confirmingRoles()) {
        if (_newNodeOperatorFeeBP > MAX_FEE_BP) revert FeeValueExceed100Percent();
        if (nodeOperatorUnclaimedFee() > 0) revert NodeOperatorFeeUnclaimed();
        uint256 oldNodeOperatorFeeBP = nodeOperatorFeeBP;
        nodeOperatorFeeBP = _newNodeOperatorFeeBP;

        emit NodeOperatorFeeBPSet(msg.sender, oldNodeOperatorFeeBP, _newNodeOperatorFeeBP);
    }

    /**
     * @notice Claims the node operator fee.
     * Note that the authorized role is NODE_OPERATOR_FEE_CLAIMER_ROLE, not NODE_OPERATOR_MANAGER_ROLE,
     * although NODE_OPERATOR_MANAGER_ROLE is the admin role for NODE_OPERATOR_FEE_CLAIMER_ROLE.
     * @param _recipient The address to which the node operator fee will be sent.
     */
    function claimNodeOperatorFee(address _recipient) external onlyRole(NODE_OPERATOR_FEE_CLAIM_ROLE) {
        uint256 fee = nodeOperatorUnclaimedFee();
        nodeOperatorFeeClaimedReport = stakingVault().latestReport();
        _claimFee(_recipient, fee);
    }

    /**
     * @notice allows to adjust fee offset,
     * @param _inOutOffset new offset value
     * @param _currentOffset current offset value used to invalidate previous votings
     */
    function adjustInOutOffset(
        uint256 _inOutOffset,
        uint256 _currentOffset
    ) external onlyConfirmed(_confirmingRoles()) {
        if (_currentOffset != inOutAdjustment) revert InvalidCurrentInOutAdjustment();
        _adjustInOut(uint128(_inOutOffset));
    }

    function unsafeWithdrawAndDeposit(
        IStakingVault.Deposit[] calldata _deposits,
        bytes32 _depositContractRoot
    ) public override returns (uint256 totalAmount) {
        totalAmount = super.unsafeWithdrawAndDeposit(_deposits, _depositContractRoot);

        _adjustInOut(inOutAdjustment + uint128(totalAmount));
    }

    // ==================== Internal Functions ====================

    /**
     * @dev Modifier that checks if the requested amount is less than or equal to the unreserved amount.
     * @param _ether The amount of ether to check.
     */
    modifier onlyIfUnreserved(uint256 _ether) {
        uint256 withdrawable = unreserved();
        if (_ether > withdrawable) revert RequestedAmountExceedsUnreserved();
        _;
    }

    /**
     * @dev Calculates the curator/node operator fee amount based on the fee and the last claimed report.
     * @param _feeBP The fee in basis points.
     * @param _lastClaimedReport The last claimed report.
     * @return The accrued fee amount.
     */
    function _calculateFee(
        uint256 _feeBP,
        IStakingVault.Report memory _lastClaimedReport
    ) internal view returns (uint256) {
        IStakingVault.Report memory latestReport = stakingVault().latestReport();

        int128 rewardsAccrued = int128(latestReport.valuation - _lastClaimedReport.valuation) -
            (latestReport.inOutDelta + int128(inOutAdjustment) - _lastClaimedReport.inOutDelta);

        return rewardsAccrued > 0 ? (uint256(uint128(rewardsAccrued)) * _feeBP) / TOTAL_BASIS_POINTS : 0;
    }

    /**
     * @dev Claims the curator/node operator fee amount.
     * @param _recipient The address to which the fee will be sent.
     * @param _fee The accrued fee amount.
     * @dev Use `Permissions._unsafeWithdraw()` to avoid the `WITHDRAW_ROLE` check.
     */
    function _claimFee(address _recipient, uint256 _fee) internal onlyIfUnreserved(_fee) {
        if (_recipient == address(0)) revert ZeroArgument("_recipient");
        if (_fee == 0) revert ZeroArgument("_fee");

        if (inOutAdjustment != 0) _adjustInOut(0);

        stakingVault().withdraw(_recipient, _fee);
    }

    /**
     * @notice sets InOut adjustment for correct fee calculation
     * @param _inOutAdjustment new adjustment value
     */
    function _adjustInOut(uint128 _inOutAdjustment) internal {
        if (_inOutAdjustment == inOutAdjustment) revert SameAdjustment();

        emit InOutAdjustmentSet(inOutAdjustment, _inOutAdjustment);

        inOutAdjustment = _inOutAdjustment;
    }

    /**
     * @notice Returns the roles that can:
     * - change the confirm expiry;
     * - set the curator fee;
     * - set the node operator fee;
     * - transfer the ownership of the StakingVault.
     * @return roles is an array of roles that form the confirming roles.
     */
    function _confirmingRoles() internal pure override returns (bytes32[] memory roles) {
        roles = new bytes32[](2);
        roles[0] = DEFAULT_ADMIN_ROLE;
        roles[1] = NODE_OPERATOR_MANAGER_ROLE;
    }

    /**
     * @dev Overrides the Permissions' internal withdraw function to add a check for the unreserved amount.
     * Cannot withdraw more than the unreserved amount: which is the amount of ether
     * that is not locked in the StakingVault and not reserved for curator and node operator fees.
     * Does not include a check for the balance of the StakingVault, this check is present
     * on the StakingVault itself.
     * @param _recipient The address to which the ether will be sent.
     * @param _ether The amount of ether to withdraw.
     */
    function _withdraw(address _recipient, uint256 _ether) internal override onlyIfUnreserved(_ether) {
        super._withdraw(_recipient, _ether);
    }

    // ==================== Events ====================

    /**
     * @dev Emitted when the node operator fee is set.
     * @param oldNodeOperatorFeeBP The old node operator fee.
     * @param newNodeOperatorFeeBP The new node operator fee.
     */
    event NodeOperatorFeeBPSet(address indexed sender, uint256 oldNodeOperatorFeeBP, uint256 newNodeOperatorFeeBP);

    /**
<<<<<<< HEAD
     * @dev Emitted when the inOut adjustment is set.
     * @param oldInOutAdjustment The old inOut adjustment.
     * @param newInOutAdjustment The new inOut adjustment.
     */
    event InOutAdjustmentSet(uint128 oldInOutAdjustment, uint128 newInOutAdjustment);

    // ==================== Errors ====================

    /**
     * @dev Error emitted when trying to set same inOutAdjustment
     */
    error SameAdjustment();

    /**
     * @dev Error emitted when trying to enact inOut adjustment vote
     */
    error InvalidCurrentInOutAdjustment();

    /**
     * @dev Error emitted when the curator fee is unclaimed.
     */
    error CuratorFeeUnclaimed();

    /**
=======
>>>>>>> b20b549b
     * @dev Error emitted when the node operator fee is unclaimed.
     */
    error NodeOperatorFeeUnclaimed();

    /**
     * @dev Error emitted when the combined feeBPs exceed 100%.
     */
    error FeeValueExceed100Percent();

    /**
     * @dev Error emitted when the requested amount exceeds the unreserved amount.
     */
    error RequestedAmountExceedsUnreserved();
}<|MERGE_RESOLUTION|>--- conflicted
+++ resolved
@@ -270,7 +270,6 @@
     event NodeOperatorFeeBPSet(address indexed sender, uint256 oldNodeOperatorFeeBP, uint256 newNodeOperatorFeeBP);
 
     /**
-<<<<<<< HEAD
      * @dev Emitted when the inOut adjustment is set.
      * @param oldInOutAdjustment The old inOut adjustment.
      * @param newInOutAdjustment The new inOut adjustment.
@@ -295,8 +294,6 @@
     error CuratorFeeUnclaimed();
 
     /**
-=======
->>>>>>> b20b549b
      * @dev Error emitted when the node operator fee is unclaimed.
      */
     error NodeOperatorFeeUnclaimed();
