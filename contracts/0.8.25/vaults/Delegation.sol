--- conflicted
+++ resolved
@@ -38,15 +38,10 @@
      * - sets curator fee;
      * - claims curator fee;
      * - votes on vote lifetime;
-<<<<<<< HEAD
+     * - votes on node operator fee;
      * - votes on ownership transfer;
-     * - claims curator due;
      * - pauses deposits to beacon chain;
      * - resumes deposits to beacon chain.
-=======
-     * - votes on node operator fee;
-     * - votes on ownership transfer.
->>>>>>> 8cf34840
      */
     bytes32 public constant CURATOR_ROLE = keccak256("Vault.Delegation.CuratorRole");
 
