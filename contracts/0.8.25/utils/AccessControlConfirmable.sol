// SPDX-FileCopyrightText: 2025 Lido <info@lido.fi>
// SPDX-License-Identifier: GPL-3.0

// See contracts/COMPILERS.md
pragma solidity 0.8.25;

import {AccessControlEnumerable} from "@openzeppelin/contracts-v5.2/access/extensions/AccessControlEnumerable.sol";
import {Confirmations} from "./Confirmations.sol";
/**
 * @title AccessControlConfirmable
 * @author Lido
<<<<<<< HEAD
 * @notice An extension of AccessControlEnumerable that allows exectuing functions by mutual confirmation.
 * @dev This contract extends Confirmations and AccessControlEnumerable and adds a confirmation mechanism in the form of a modifier.
=======
 * @notice An extension of AccessControlEnumerable that allows executing functions by mutual confirmation.
 * @dev This contract extends AccessControlEnumerable and adds a confirmation mechanism in the form of a modifier.
>>>>>>> 8d79446f
 */
abstract contract AccessControlConfirmable is AccessControlEnumerable, Confirmations {

    constructor() {
        __Confirmations_init();
    }

    modifier onlyConfirmed(bytes32[] memory _roles) {
        if (!_checkConfirmations(msg.data, _roles)) return;
        _;
    }

    function _isValidConfirmer(bytes32 _role) internal view override returns (bool) {
        return hasRole(_role, msg.sender);
    }
}<|MERGE_RESOLUTION|>--- conflicted
+++ resolved
@@ -9,13 +9,8 @@
 /**
  * @title AccessControlConfirmable
  * @author Lido
-<<<<<<< HEAD
- * @notice An extension of AccessControlEnumerable that allows exectuing functions by mutual confirmation.
+ * @notice An extension of AccessControlEnumerable that allows executing functions by mutual confirmation.
  * @dev This contract extends Confirmations and AccessControlEnumerable and adds a confirmation mechanism in the form of a modifier.
-=======
- * @notice An extension of AccessControlEnumerable that allows executing functions by mutual confirmation.
- * @dev This contract extends AccessControlEnumerable and adds a confirmation mechanism in the form of a modifier.
->>>>>>> 8d79446f
  */
 abstract contract AccessControlConfirmable is AccessControlEnumerable, Confirmations {
 
