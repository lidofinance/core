// SPDX-FileCopyrightText: 2022 Lido <info@lido.fi>

// SPDX-License-Identifier: GPL-3.0

/* See contracts/COMPILERS.md */
pragma solidity 0.8.9;

import {AccessControlEnumerable} from "@openzeppelin/contracts-v4.4/access/AccessControlEnumerable.sol";

import {IStakingRouter} from "./interfaces/IStakingRouter.sol";
import {IStakingModule} from "./interfaces/IStakingModule.sol";
import {ILido} from "./interfaces/ILido.sol";

import {Math} from "./lib/Math.sol";
import {UnstructuredStorage} from "./lib/UnstructuredStorage.sol";
import {MinFirstAllocationStrategy} from "../common/lib/MinFirstAllocationStrategy.sol";

import {BeaconChainDepositor} from "./BeaconChainDepositor.sol";

contract StakingRouter is IStakingRouter, AccessControlEnumerable, BeaconChainDepositor {
    using UnstructuredStorage for bytes32;

    /// @dev events
    event StakingModuleAdded(uint24 indexed stakingModuleId, address stakingModule, string name, address createdBy);
    event StakingModuleTargetShareSet(uint24 indexed stakingModuleId, uint16 targetShare, address setBy);
    event StakingModuleFeesSet(uint24 indexed stakingModuleId, uint16 stakingModuleFee, uint16 treasuryFee, address setBy);
    event StakingModuleStatusSet(uint24 indexed stakingModuleId, StakingModuleStatus status, address setBy);
    event WithdrawalCredentialsSet(bytes32 withdrawalCredentials, address setBy);
    event ContractVersionSet(uint256 version);
    /**
     * Emitted when the StakingRouter received ETH
     */
    event StakingRouterETHReceived(uint256 amount);
    event StakingRouterETHDeposited(uint24 indexed stakingModuleId, uint256 amount);

    /// @dev errors
    error ErrorZeroAddress(string field);
    error ErrorBaseVersion();
    error ErrorValueOver100Percent(string field);
    error ErrorStakingModuleStatusNotChanged();
    error ErrorStakingModuleNotActive();
    error ErrorStakingModuleNotPaused();
    error ErrorEmptyWithdrawalsCredentials();
    error ErrorDirectETHTransfer();
    error ErrorStakingModulesLimitExceeded();
    error ErrorStakingModuleIdTooLarge();
    error ErrorStakingModuleUnregistered();
    error ErrorAppAuthLidoFailed();

    struct StakingModuleCache {
        address stakingModuleAddress;
        uint16 stakingModuleFee;
        uint16 treasuryFee;
        uint16 targetShare;
        StakingModuleStatus status;
        uint256 activeKeysCount;
        uint256 availableKeysCount;
    }

    bytes32 public constant MANAGE_WITHDRAWAL_CREDENTIALS_ROLE = keccak256("MANAGE_WITHDRAWAL_CREDENTIALS_ROLE");
    bytes32 public constant STAKING_MODULE_PAUSE_ROLE = keccak256("STAKING_MODULE_PAUSE_ROLE");
    bytes32 public constant STAKING_MODULE_RESUME_ROLE = keccak256("STAKING_MODULE_RESUME_ROLE");
    bytes32 public constant STAKING_MODULE_MANAGE_ROLE = keccak256("STAKING_MODULE_MANAGE_ROLE");

    /// Version of the initialized contract data
    /// NB: Contract versioning starts from 1.
    /// The version stored in CONTRACT_VERSION_POSITION equals to
    /// - 0 right after deployment when no initializer is invoked yet
    /// - N after calling initialize() during deployment from scratch, where N is the current contract version
    /// - N after upgrading contract from the previous version (after calling finalize_vN())
    bytes32 internal constant CONTRACT_VERSION_POSITION = keccak256("lido.StakingRouter.contractVersion");

    bytes32 internal constant LIDO_POSITION = keccak256("lido.StakingRouter.lido");

    /// @dev Credentials which allows the DAO to withdraw Ether on the 2.0 side
    bytes32 internal constant WITHDRAWAL_CREDENTIALS_POSITION = keccak256("lido.StakingRouter.withdrawalCredentials");

    /// @dev total count of staking modules
    bytes32 internal constant STAKING_MODULES_COUNT_POSITION = keccak256("lido.StakingRouter.stakingModulesCount");
    /// @dev id of the last added staking module. This counter grow on staking modules adding
    bytes32 internal constant LAST_STAKING_MODULE_ID_POSITION = keccak256("lido.StakingRouter.lastStakingModuleId");
    /// @dev mapping is used instead of array to allow to extend the StakingModule
    bytes32 internal constant STAKING_MODULES_MAPPING_POSITION = keccak256("lido.StakingRouter.stakingModules");
    /// @dev Position of the staking modules in the `_stakingModules` map, plus 1 because
    ///      index 0 means a value is not in the set.
    bytes32 internal constant STAKING_MODULE_INDICES_MAPPING_POSITION = keccak256("lido.StakingRouter.stakingModuleIndicesOneBased");

    uint256 public constant FEE_PRECISION_POINTS = 10 ** 20; // 100 * 10 ** 18
    uint256 public constant TOTAL_BASIS_POINTS = 10000;

    uint256 internal constant UINT24_MAX = type(uint24).max;

    modifier validStakingModuleId(uint256 _stakingModuleId) {
        if (_stakingModuleId > UINT24_MAX) revert ErrorStakingModuleIdTooLarge();
        _;
    }

    constructor(address _depositContract) BeaconChainDepositor(_depositContract) {
        /// @dev lock version in implementation to avoid initialize() call
        ///      DEFAULT_ADMIN_ROLE will remain unset, i.e. no ability to add new members ro roles
        _setContractVersion(type(uint256).max);
    }

    /**
     * @dev proxy initialization
     * @param _admin Lido DAO Aragon agent contract address
     * @param _lido Lido address
     * @param _withdrawalCredentials Lido withdrawal vault contract address
     */
    function initialize(address _admin, address _lido, bytes32 _withdrawalCredentials) external {
        if (_admin == address(0)) revert ErrorZeroAddress("_admin");
        if (_lido == address(0)) revert ErrorZeroAddress("_lido");
        if (CONTRACT_VERSION_POSITION.getStorageUint256() != 0) revert ErrorBaseVersion();
        _setContractVersion(1);

        _setupRole(DEFAULT_ADMIN_ROLE, _admin);

        LIDO_POSITION.setStorageAddress(_lido);
        WITHDRAWAL_CREDENTIALS_POSITION.setStorageBytes32(_withdrawalCredentials);
        emit WithdrawalCredentialsSet(_withdrawalCredentials, msg.sender);
    }

    /// @dev prohibit direct transfer to contract
    receive() external payable {
        revert ErrorDirectETHTransfer();
    }

    /**
     * @notice Return the Lido contract address
     */
    function getLido() public view returns (ILido) {
        return ILido(LIDO_POSITION.getStorageAddress());
    }

    /**
     * @notice register a new staking module
     * @param _name name of staking module
     * @param _stakingModuleAddress target percent of total keys in protocol, in BP
     * @param _targetShare target total stake share
     * @param _stakingModuleFee fee of the staking module taken from the consensus layer rewards
     * @param _treasuryFee treasury fee
     */
    function addStakingModule(
        string calldata _name,
        address _stakingModuleAddress,
        uint16 _targetShare,
        uint16 _stakingModuleFee,
        uint16 _treasuryFee
    ) external onlyRole(STAKING_MODULE_MANAGE_ROLE) {
        if (_targetShare > TOTAL_BASIS_POINTS) revert ErrorValueOver100Percent("_targetShare");
        if (_stakingModuleFee + _treasuryFee > TOTAL_BASIS_POINTS) revert ErrorValueOver100Percent("_stakingModuleFee + _treasuryFee");

        uint256 newStakingModuleIndex = getStakingModulesCount();

        if (newStakingModuleIndex >= 32) revert ErrorStakingModulesLimitExceeded();
        StakingModule storage newStakingModule = _getStakingModuleByIndex(newStakingModuleIndex);
        uint24 newStakingModuleId = uint24(LAST_STAKING_MODULE_ID_POSITION.getStorageUint256()) + 1;

        newStakingModule.id = newStakingModuleId;
        newStakingModule.name = _name;
        newStakingModule.stakingModuleAddress = _stakingModuleAddress;
        newStakingModule.targetShare = _targetShare;
        newStakingModule.stakingModuleFee = _stakingModuleFee;
        newStakingModule.treasuryFee = _treasuryFee;
        /// @dev since `enum` is `uint8` by nature, so the `status` is stored as `uint8` to avoid possible problems when upgrading.
        ///      But for human readability, we use `enum` as function parameter type.
        ///      More about conversion in the docs https://docs.soliditylang.org/en/v0.8.17/types.html#enums
        newStakingModule.status = uint8(StakingModuleStatus.Active);

        _setStakingModuleIndexById(newStakingModuleId, newStakingModuleIndex);
        LAST_STAKING_MODULE_ID_POSITION.setStorageUint256(newStakingModuleId);
        STAKING_MODULES_COUNT_POSITION.setStorageUint256(newStakingModuleIndex + 1);

        emit StakingModuleAdded(newStakingModuleId, _stakingModuleAddress, _name, msg.sender);
        emit StakingModuleTargetShareSet(newStakingModuleId, _targetShare, msg.sender);
        emit StakingModuleFeesSet(newStakingModuleId, _stakingModuleFee, _treasuryFee, msg.sender);
    }
    
    /**
     * @notice update staking module params
     * @param _stakingModuleId staking module id 
     * @param _targetShare target total stake share
     * @param _stakingModuleFee fee of the staking module taken from the consensus layer rewards
     * @param _treasuryFee treasury fee
     */
    function updateStakingModule(
        uint256 _stakingModuleId,
        uint16 _targetShare,
        uint16 _stakingModuleFee,
        uint16 _treasuryFee
    ) external 
      validStakingModuleId(_stakingModuleId) 
      onlyRole(STAKING_MODULE_MANAGE_ROLE) 
    {
        if (_targetShare > TOTAL_BASIS_POINTS) revert ErrorValueOver100Percent("_targetShare");
        if (_stakingModuleFee + _treasuryFee > TOTAL_BASIS_POINTS) revert ErrorValueOver100Percent("_stakingModuleFee + _treasuryFee");

        uint256 stakingModuleIndex = _getStakingModuleIndexById(uint24(_stakingModuleId));
        StakingModule storage stakingModule = _getStakingModuleByIndex(stakingModuleIndex);

        stakingModule.targetShare = _targetShare;
        stakingModule.treasuryFee = _treasuryFee;
        stakingModule.stakingModuleFee = _stakingModuleFee;

        emit StakingModuleTargetShareSet(uint24(_stakingModuleId), _targetShare, msg.sender);
        emit StakingModuleFeesSet(uint24(_stakingModuleId), _stakingModuleFee, _treasuryFee, msg.sender);
    }


    /**
     * @notice Returns all registred staking modules
     */
    function getStakingModules() external view returns (StakingModule[] memory res) {
        uint256 stakingModulesCount = getStakingModulesCount();
        res = new StakingModule[](stakingModulesCount);
        for (uint256 i; i < stakingModulesCount; ) {
            res[i] = _getStakingModuleByIndex(i);
            unchecked {
                ++i;
            }
        }
    }

    /**
     *  @dev Returns staking module by id
     */
    function getStakingModule(uint256 _stakingModuleId) 
        external 
        view 
        validStakingModuleId(_stakingModuleId) 
        returns (StakingModule memory) 
    {
        return _getStakingModuleById(uint24(_stakingModuleId));
    }

    /**
     * @dev Returns total number of staking modules
     */
    function getStakingModulesCount() public view returns (uint256) {
        return STAKING_MODULES_COUNT_POSITION.getStorageUint256();
    }

    /**
     *  @dev Returns staking module by index
     */
    function getStakingModuleByIndex(uint256 _stakingModuleIdndex) external view returns (StakingModule memory) {
        return _getStakingModuleByIndex(_stakingModuleIdndex);
    }

    /**
     * @dev Returns status of staking module
     */
    function getStakingModuleStatus(uint256 _stakingModuleId) public view 
        validStakingModuleId(_stakingModuleId)  
        returns (StakingModuleStatus) 
    {
        return StakingModuleStatus(_getStakingModuleById(uint24(_stakingModuleId)).status);
    }

    /**
     * @notice set the staking module status flag for participation in further deposits and/or reward distribution
     */
    function setStakingModuleStatus(uint256 _stakingModuleId, StakingModuleStatus _status) external 
        validStakingModuleId(_stakingModuleId) 
        onlyRole(STAKING_MODULE_MANAGE_ROLE) 
    {
        StakingModule storage stakingModule = _getStakingModuleById(uint24(_stakingModuleId));
        stakingModule.status = uint8(_status);
        emit StakingModuleStatusSet(uint24(_stakingModuleId), _status, msg.sender);
    }

    /**
     * @notice pause deposits for staking module
     * @param _stakingModuleId id of the staking module to be paused
     */
    function pauseStakingModule(uint256 _stakingModuleId) external 
        validStakingModuleId(_stakingModuleId) 
        onlyRole(STAKING_MODULE_PAUSE_ROLE) 
    {
        StakingModule storage stakingModule = _getStakingModuleById(uint24(_stakingModuleId));
        StakingModuleStatus _prevStatus = StakingModuleStatus(stakingModule.status);
        if (_prevStatus != StakingModuleStatus.Active) revert ErrorStakingModuleNotActive();
        stakingModule.status = uint8(StakingModuleStatus.DepositsPaused);
        emit StakingModuleStatusSet(uint24(_stakingModuleId), StakingModuleStatus.DepositsPaused, msg.sender);
    }

    /**
     * @notice resume deposits for staking module
     * @param _stakingModuleId id of the staking module to be unpaused
     */
    function resumeStakingModule(uint256 _stakingModuleId) external 
        validStakingModuleId(_stakingModuleId) 
        onlyRole(STAKING_MODULE_RESUME_ROLE) 
    {
        StakingModule storage stakingModule = _getStakingModuleById(uint24(_stakingModuleId));
        StakingModuleStatus _prevStatus = StakingModuleStatus(stakingModule.status);
        if (_prevStatus != StakingModuleStatus.DepositsPaused) revert ErrorStakingModuleNotPaused();
        stakingModule.status = uint8(StakingModuleStatus.Active);
        emit StakingModuleStatusSet(uint24(_stakingModuleId), StakingModuleStatus.Active, msg.sender);
    }

    function getStakingModuleIsStopped(uint256 _stakingModuleId) external view 
        validStakingModuleId(_stakingModuleId) 
        returns (bool) 
    {
        return getStakingModuleStatus(uint24(_stakingModuleId)) == StakingModuleStatus.Stopped;
    }

    function getStakingModuleIsDepositsPaused(uint256 _stakingModuleId) external view 
        validStakingModuleId(_stakingModuleId) 
        returns (bool) 
    {
        return getStakingModuleStatus(uint24(_stakingModuleId)) == StakingModuleStatus.DepositsPaused;
    }

    function getStakingModuleIsActive(uint256 _stakingModuleId) external view 
        validStakingModuleId(_stakingModuleId) 
        returns (bool) 
    {
        return getStakingModuleStatus(uint24(_stakingModuleId)) == StakingModuleStatus.Active;
    }

    function getStakingModuleKeysOpIndex(uint256 _stakingModuleId) external view 
        validStakingModuleId(_stakingModuleId) 
        returns (uint256) 
    {
        return IStakingModule(_getStakingModuleAddressById(uint24(_stakingModuleId))).getValidatorsKeysNonce();
    }

    function getStakingModuleLastDepositBlock(uint256 _stakingModuleId) external view 
        validStakingModuleId(_stakingModuleId) 
        returns (uint256) 
    {
        StakingModule storage stakingModule = _getStakingModuleById(uint24(_stakingModuleId));
        return stakingModule.lastDepositBlock;
    }

    function getStakingModuleActiveKeysCount(uint256 _stakingModuleId) external view 
        validStakingModuleId(_stakingModuleId) 
        returns (uint256 activeKeysCount) 
    {
        (, activeKeysCount, ) = IStakingModule(_getStakingModuleAddressById(uint24(_stakingModuleId))).getValidatorsKeysStats();
    }

    /**
     * @dev calculate max count of depositable staking module keys based on the current Staking Router balance and buffered Ether amoutn
     *
     * @param _stakingModuleIndex index of the staking module to be deposited
     * @return max depositable keys count
     */
<<<<<<< HEAD
    function getStakingModuleMaxDepositableKeys(uint256 _stakingModuleId) external view 
        validStakingModuleId(_stakingModuleId) 
        returns (uint256) 
    {
        uint256 _keysToAllocate = getLido().getBufferedEther() / DEPOSIT_SIZE;
        return _estimateStakingModuleMaxDepositableKeysByIndex(_getStakingModuleIndexById(uint24(_stakingModuleId)), _keysToAllocate);
    }

    /**
     * @dev calculate max count of depositable staking module keys based on the total expected number of deposits
     *
     * @param _stakingModuleIndex staking module index
     * @param _keysToAllocate total number of deposits to be made
     * @return max depositable keys count
     */
    function _estimateStakingModuleMaxDepositableKeysByIndex(
        uint256 _stakingModuleIndex,
        uint256 _keysToAllocate
    ) internal view returns (uint256) {
=======
    function getStakingModuleMaxDepositableKeys(uint256 _stakingModuleIndex) public view returns (uint256) {
        uint256 _keysToAllocate = getLido().getBufferedEther() / DEPOSIT_SIZE;
>>>>>>> 1fbe233c
        (, uint256[] memory newKeysAllocation, StakingModuleCache[] memory stakingModuleCache) = _getKeysAllocation(_keysToAllocate);
        return newKeysAllocation[_stakingModuleIndex] - stakingModuleCache[_stakingModuleIndex].activeKeysCount;
    }

    /**
     * @notice return shares table
     *
     * @return recipients recipients list
     * @return stakingModuleFees fee of each recipient
     * @return totalFee total fee to mint for each staking module and treasury
     */
    function getStakingRewardsDistribution()
        external
        view
        returns (address[] memory recipients, uint96[] memory stakingModuleFees, uint96 totalFee, uint256 precisionPoints)
    {
        (uint256 totalActiveKeys, StakingModuleCache[] memory stakingModuleCache) = _loadStakingModulesCache();
        uint256 stakingModulesCount = stakingModuleCache.length;

        /// @dev return empty response if there are no staking modules or active keys yet
        if (stakingModulesCount == 0 || totalActiveKeys == 0) {
            return (new address[](0), new uint96[](0), 0, FEE_PRECISION_POINTS);
        }

        precisionPoints = FEE_PRECISION_POINTS;
        recipients = new address[](stakingModulesCount);
        stakingModuleFees = new uint96[](stakingModulesCount);

        uint256 rewardedStakingModulesCount = 0;
        uint256 stakingModuleKeysShare;
        uint96 stakingModuleFee;

        for (uint256 i; i < stakingModulesCount; ) {
            /// @dev skip staking modules which have no active keys
            if (stakingModuleCache[i].activeKeysCount > 0) {
                stakingModuleKeysShare = ((stakingModuleCache[i].activeKeysCount * precisionPoints) / totalActiveKeys);

                recipients[rewardedStakingModulesCount] = address(stakingModuleCache[i].stakingModuleAddress);
                stakingModuleFee = uint96((stakingModuleKeysShare * stakingModuleCache[i].stakingModuleFee) / TOTAL_BASIS_POINTS);
                /// @dev if the staking module has the `Stopped` status for some reason, then 
                ///      the staking module's rewards go to the treasure, so that the DAO has ability
                ///      to manage them (e.g. to compensate the staking module in case of an error, etc.)
                if (stakingModuleCache[i].status != StakingModuleStatus.Stopped) {
                    stakingModuleFees[rewardedStakingModulesCount] = stakingModuleFee;
                }
                // else keep stakingModuleFees[rewardedStakingModulesCount] = 0, but increase totalFee

                totalFee += (uint96((stakingModuleKeysShare * stakingModuleCache[i].treasuryFee) / TOTAL_BASIS_POINTS) + stakingModuleFee);

                unchecked {
                    rewardedStakingModulesCount++;
                }
            }
            unchecked {
                ++i;
            }
        }

        // sanity check
        if (totalFee >= precisionPoints) revert ErrorValueOver100Percent("totalFee");

        /// @dev shrink arrays
        if (rewardedStakingModulesCount < stakingModulesCount) {
            uint256 trim = stakingModulesCount - rewardedStakingModulesCount;
            assembly {
                mstore(recipients, sub(mload(recipients), trim))
                mstore(stakingModuleFees, sub(mload(stakingModuleFees), trim))
            }
        }
    }

    /// @notice returns new deposits allocation after the distribution of the `_keysToAllocate` keys
    function getKeysAllocation(uint256 _keysToAllocate) public view returns (uint256 allocated, uint256[] memory allocations) {
        (allocated, allocations, ) = _getKeysAllocation(_keysToAllocate);
    }

    /**
     * @dev Invokes a deposit call to the official Deposit contract
     * @param _maxDepositsCount max deposits count
     * @param _stakingModuleId id of the staking module to be deposited
     * @param _depositCalldata staking module calldata
     */
    function deposit(
        uint256 _maxDepositsCount,
        uint256 _stakingModuleId,
        bytes calldata _depositCalldata
    ) external payable validStakingModuleId(_stakingModuleId)  returns (uint256 keysCount) {
        if (msg.sender != LIDO_POSITION.getStorageAddress()) revert ErrorAppAuthLidoFailed();

        uint256 depositableEth = msg.value;
        if (depositableEth == 0) {
            _transferBalanceEthToLido();
            return 0;
        }

        bytes32 withdrawalCredentials = getWithdrawalCredentials();
        if (withdrawalCredentials == 0) revert ErrorEmptyWithdrawalsCredentials();

        uint256 stakingModuleIndex = _getStakingModuleIndexById(uint24(_stakingModuleId));
        StakingModule storage stakingModule = _getStakingModuleByIndex(stakingModuleIndex);
        if (StakingModuleStatus(stakingModule.status) != StakingModuleStatus.Active) revert ErrorStakingModuleNotActive();

        uint256 maxDepositableKeys = getStakingModuleMaxDepositableKeys(stakingModuleIndex);
        uint256 keysToDeposit = Math.min(maxDepositableKeys, _maxDepositsCount);

        if (keysToDeposit > 0) {
            bytes memory publicKeysBatch;
            bytes memory signaturesBatch;
            (keysCount, publicKeysBatch, signaturesBatch) = IStakingModule(stakingModule.stakingModuleAddress)
                .requestValidatorsKeysForDeposits(keysToDeposit, _depositCalldata);

            if (keysCount > 0) {
                _makeBeaconChainDeposits32ETH(keysCount, abi.encodePacked(withdrawalCredentials), publicKeysBatch, signaturesBatch);

                stakingModule.lastDepositAt = uint64(block.timestamp);
                stakingModule.lastDepositBlock = block.number;

                emit StakingRouterETHDeposited(_getStakingModuleIdByIndex(stakingModuleIndex), keysCount * DEPOSIT_SIZE);
            }
        }
        _transferBalanceEthToLido();
        // return keysCount;
    }

    /// @dev transfer all remaining balance to Lido contract
    function _transferBalanceEthToLido() internal {
        uint256 balance = address(this).balance;
        if (balance > 0) {
            getLido().receiveStakingRouter{value: balance}();
        }
    }

    /**
     * @notice Set credentials to withdraw ETH on Consensus Layer side after the phase 2 is launched to `_withdrawalCredentials`
     * @dev Note that setWithdrawalCredentials discards all unused signing keys as the signatures are invalidated.
     * @param _withdrawalCredentials withdrawal credentials field as defined in the Ethereum PoS consensus specs
     */
    function setWithdrawalCredentials(bytes32 _withdrawalCredentials) external onlyRole(MANAGE_WITHDRAWAL_CREDENTIALS_ROLE) {
        WITHDRAWAL_CREDENTIALS_POSITION.setStorageBytes32(_withdrawalCredentials);

        //trim keys with old WC
        _trimUnusedKeys();

        emit WithdrawalCredentialsSet(_withdrawalCredentials, msg.sender);
    }

    /**
     * @notice Returns current credentials to withdraw ETH on Consensus Layer side after the phase 2 is launched
     */
    function getWithdrawalCredentials() public view returns (bytes32) {
        return WITHDRAWAL_CREDENTIALS_POSITION.getStorageBytes32();
    }

    function _trimUnusedKeys() internal {
        uint256 stakingModulesCount = getStakingModulesCount();
        for (uint256 i; i < stakingModulesCount; ) {
            IStakingModule(_getStakingModuleAddressByIndex(i)).invalidateReadyToDepositKeys();
            unchecked {
                ++i;
            }
        }
    }

    function _readStakingModuleCache(uint256 _stakingModuleIndex) internal view returns (StakingModuleCache memory stakingModuleCache) {
        StakingModule storage stakingModuleData = _getStakingModuleByIndex(_stakingModuleIndex);
        stakingModuleCache.stakingModuleAddress = stakingModuleData.stakingModuleAddress;
        stakingModuleCache.stakingModuleFee = stakingModuleData.stakingModuleFee;
        stakingModuleCache.treasuryFee = stakingModuleData.treasuryFee;
        stakingModuleCache.targetShare = stakingModuleData.targetShare;
        stakingModuleCache.status = StakingModuleStatus(stakingModuleData.status);
    }

    /**
     * @dev load all staking modules list
     * @notice used for reward distribution
     * @return totalActiveKeys for not stopped staking modules
     * @return stakingModuleCache array of StakingModuleCache struct
     */
    function _loadStakingModulesCache() internal view returns (uint256 totalActiveKeys, StakingModuleCache[] memory stakingModuleCache) {
        uint256 stakingModulesCount = getStakingModulesCount();
        stakingModuleCache = new StakingModuleCache[](stakingModulesCount);
        for (uint256 i; i < stakingModulesCount; ) {
            stakingModuleCache[i] = _readStakingModuleCache(i);
            (, stakingModuleCache[i].activeKeysCount, stakingModuleCache[i].availableKeysCount) = IStakingModule(stakingModuleCache[i].stakingModuleAddress)
                .getValidatorsKeysStats();
            totalActiveKeys += stakingModuleCache[i].activeKeysCount;
            unchecked {
                ++i;
            }
        }
    }

    /**
     * @dev load active staking modules list
     * @notice used for deposits allocation
     * @return totalActiveKeys for active staking modules
     * @return stakingModuleCache array of StakingModuleCache struct
     */
    function _loadActiveStakingModulesCache() internal view returns (uint256 totalActiveKeys, StakingModuleCache[] memory stakingModuleCache) {
        uint256 stakingModulesCount = getStakingModulesCount();
        stakingModuleCache = new StakingModuleCache[](stakingModulesCount);

        for (uint256 i; i < stakingModulesCount; ) {
            stakingModuleCache[i] = _readStakingModuleCache(i);

            /// @dev account only keys from active staking modules
            if (stakingModuleCache[i].status == StakingModuleStatus.Active) {
                (, stakingModuleCache[i].activeKeysCount, stakingModuleCache[i].availableKeysCount) = IStakingModule(
                    stakingModuleCache[i].stakingModuleAddress
                ).getValidatorsKeysStats();
                totalActiveKeys += stakingModuleCache[i].activeKeysCount;
            }
            unchecked {
                ++i;
            }
        }
    }

    function _getKeysAllocation(
        uint256 _keysToAllocate
    ) internal view returns (uint256 allocated, uint256[] memory allocations, StakingModuleCache[] memory stakingModuleCache) {
        // calculate total used keys for operators
        uint256 totalActiveKeys;

        (totalActiveKeys, stakingModuleCache) = _loadActiveStakingModulesCache();

        uint256 stakingModulesCount = stakingModuleCache.length;
        allocations = new uint256[](stakingModulesCount);
        if (stakingModulesCount > 0) {
            /// @dev new estimated active keys count
            totalActiveKeys += _keysToAllocate;
            uint256[] memory capacities = new uint256[](stakingModulesCount);
            uint256 targetKeys;

            for (uint256 i; i < stakingModulesCount; ) {
                allocations[i] = stakingModuleCache[i].activeKeysCount;
                targetKeys = (stakingModuleCache[i].targetShare * totalActiveKeys) / TOTAL_BASIS_POINTS;
                capacities[i] = Math.min(targetKeys, stakingModuleCache[i].activeKeysCount + stakingModuleCache[i].availableKeysCount);
                unchecked {
                    ++i;
                }
            }

            allocated = MinFirstAllocationStrategy.allocate(allocations, capacities, _keysToAllocate);
        }
    }

    function _getStakingModuleIndexById(uint24 _stakingModuleId) internal view returns (uint256) {
        mapping(uint24 => uint256) storage _stakingModuleIndicesOneBased = _getStorageStakingIndicesMapping(
            STAKING_MODULE_INDICES_MAPPING_POSITION
        );
        uint256 indexOneBased = _stakingModuleIndicesOneBased[_stakingModuleId];
        if (indexOneBased == 0) revert ErrorStakingModuleUnregistered();
        return indexOneBased - 1;
    }

    function _setStakingModuleIndexById(uint24 _stakingModuleId, uint256 _stakingModuleIndex) internal {
        mapping(uint24 => uint256) storage _stakingModuleIndicesOneBased = _getStorageStakingIndicesMapping(
            STAKING_MODULE_INDICES_MAPPING_POSITION
        );
        _stakingModuleIndicesOneBased[_stakingModuleId] = _stakingModuleIndex + 1;
    }

    function _getStakingModuleIdByIndex(uint256 _stakingModuleIndex) internal view returns (uint24) {
        return _getStakingModuleByIndex(_stakingModuleIndex).id;
    }

    function _getStakingModuleById(uint24 _stakingModuleId) internal view returns (StakingModule storage) {
        return _getStakingModuleByIndex(_getStakingModuleIndexById(_stakingModuleId));
    }

    function _getStakingModuleByIndex(uint256 _stakingModuleIndex) internal view returns (StakingModule storage) {
        mapping(uint256 => StakingModule) storage _stakingModules = _getStorageStakingModulesMapping(STAKING_MODULES_MAPPING_POSITION);
        return _stakingModules[_stakingModuleIndex];
    }

    function _getStakingModuleAddressById(uint24 _stakingModuleId) internal view returns (address) {
        return _getStakingModuleById(_stakingModuleId).stakingModuleAddress;
    }

    function _getStakingModuleAddressByIndex(uint256 _stakingModuleIndex) internal view returns (address) {
        return _getStakingModuleByIndex(_stakingModuleIndex).stakingModuleAddress;
    }

    function _setContractVersion(uint256 version) internal {
        CONTRACT_VERSION_POSITION.setStorageUint256(version);
        emit ContractVersionSet(version);
    }

    /// @notice Return the initialized version of this contract starting from 0
    function getVersion() external view returns (uint256) {
        return CONTRACT_VERSION_POSITION.getStorageUint256();
    }

    function _getStorageStakingModulesMapping(bytes32 position) internal pure returns (mapping(uint256 => StakingModule) storage result) {
        assembly {
            result.slot := position
        }
    }

    function _getStorageStakingIndicesMapping(bytes32 position) internal pure returns (mapping(uint24 => uint256) storage result) {
        assembly {
            result.slot := position
        }
    }
}<|MERGE_RESOLUTION|>--- conflicted
+++ resolved
@@ -175,10 +175,10 @@
         emit StakingModuleTargetShareSet(newStakingModuleId, _targetShare, msg.sender);
         emit StakingModuleFeesSet(newStakingModuleId, _stakingModuleFee, _treasuryFee, msg.sender);
     }
-    
+
     /**
      * @notice update staking module params
-     * @param _stakingModuleId staking module id 
+     * @param _stakingModuleId staking module id
      * @param _targetShare target total stake share
      * @param _stakingModuleFee fee of the staking module taken from the consensus layer rewards
      * @param _treasuryFee treasury fee
@@ -188,9 +188,9 @@
         uint16 _targetShare,
         uint16 _stakingModuleFee,
         uint16 _treasuryFee
-    ) external 
-      validStakingModuleId(_stakingModuleId) 
-      onlyRole(STAKING_MODULE_MANAGE_ROLE) 
+    ) external
+      validStakingModuleId(_stakingModuleId)
+      onlyRole(STAKING_MODULE_MANAGE_ROLE)
     {
         if (_targetShare > TOTAL_BASIS_POINTS) revert ErrorValueOver100Percent("_targetShare");
         if (_stakingModuleFee + _treasuryFee > TOTAL_BASIS_POINTS) revert ErrorValueOver100Percent("_stakingModuleFee + _treasuryFee");
@@ -224,11 +224,11 @@
     /**
      *  @dev Returns staking module by id
      */
-    function getStakingModule(uint256 _stakingModuleId) 
-        external 
-        view 
-        validStakingModuleId(_stakingModuleId) 
-        returns (StakingModule memory) 
+    function getStakingModule(uint256 _stakingModuleId)
+        external
+        view
+        validStakingModuleId(_stakingModuleId)
+        returns (StakingModule memory)
     {
         return _getStakingModuleById(uint24(_stakingModuleId));
     }
@@ -250,9 +250,9 @@
     /**
      * @dev Returns status of staking module
      */
-    function getStakingModuleStatus(uint256 _stakingModuleId) public view 
-        validStakingModuleId(_stakingModuleId)  
-        returns (StakingModuleStatus) 
+    function getStakingModuleStatus(uint256 _stakingModuleId) public view
+        validStakingModuleId(_stakingModuleId)
+        returns (StakingModuleStatus)
     {
         return StakingModuleStatus(_getStakingModuleById(uint24(_stakingModuleId)).status);
     }
@@ -260,9 +260,9 @@
     /**
      * @notice set the staking module status flag for participation in further deposits and/or reward distribution
      */
-    function setStakingModuleStatus(uint256 _stakingModuleId, StakingModuleStatus _status) external 
-        validStakingModuleId(_stakingModuleId) 
-        onlyRole(STAKING_MODULE_MANAGE_ROLE) 
+    function setStakingModuleStatus(uint256 _stakingModuleId, StakingModuleStatus _status) external
+        validStakingModuleId(_stakingModuleId)
+        onlyRole(STAKING_MODULE_MANAGE_ROLE)
     {
         StakingModule storage stakingModule = _getStakingModuleById(uint24(_stakingModuleId));
         stakingModule.status = uint8(_status);
@@ -273,9 +273,9 @@
      * @notice pause deposits for staking module
      * @param _stakingModuleId id of the staking module to be paused
      */
-    function pauseStakingModule(uint256 _stakingModuleId) external 
-        validStakingModuleId(_stakingModuleId) 
-        onlyRole(STAKING_MODULE_PAUSE_ROLE) 
+    function pauseStakingModule(uint256 _stakingModuleId) external
+        validStakingModuleId(_stakingModuleId)
+        onlyRole(STAKING_MODULE_PAUSE_ROLE)
     {
         StakingModule storage stakingModule = _getStakingModuleById(uint24(_stakingModuleId));
         StakingModuleStatus _prevStatus = StakingModuleStatus(stakingModule.status);
@@ -288,9 +288,9 @@
      * @notice resume deposits for staking module
      * @param _stakingModuleId id of the staking module to be unpaused
      */
-    function resumeStakingModule(uint256 _stakingModuleId) external 
-        validStakingModuleId(_stakingModuleId) 
-        onlyRole(STAKING_MODULE_RESUME_ROLE) 
+    function resumeStakingModule(uint256 _stakingModuleId) external
+        validStakingModuleId(_stakingModuleId)
+        onlyRole(STAKING_MODULE_RESUME_ROLE)
     {
         StakingModule storage stakingModule = _getStakingModuleById(uint24(_stakingModuleId));
         StakingModuleStatus _prevStatus = StakingModuleStatus(stakingModule.status);
@@ -299,45 +299,45 @@
         emit StakingModuleStatusSet(uint24(_stakingModuleId), StakingModuleStatus.Active, msg.sender);
     }
 
-    function getStakingModuleIsStopped(uint256 _stakingModuleId) external view 
-        validStakingModuleId(_stakingModuleId) 
-        returns (bool) 
+    function getStakingModuleIsStopped(uint256 _stakingModuleId) external view
+        validStakingModuleId(_stakingModuleId)
+        returns (bool)
     {
         return getStakingModuleStatus(uint24(_stakingModuleId)) == StakingModuleStatus.Stopped;
     }
 
-    function getStakingModuleIsDepositsPaused(uint256 _stakingModuleId) external view 
-        validStakingModuleId(_stakingModuleId) 
-        returns (bool) 
+    function getStakingModuleIsDepositsPaused(uint256 _stakingModuleId) external view
+        validStakingModuleId(_stakingModuleId)
+        returns (bool)
     {
         return getStakingModuleStatus(uint24(_stakingModuleId)) == StakingModuleStatus.DepositsPaused;
     }
 
-    function getStakingModuleIsActive(uint256 _stakingModuleId) external view 
-        validStakingModuleId(_stakingModuleId) 
-        returns (bool) 
+    function getStakingModuleIsActive(uint256 _stakingModuleId) external view
+        validStakingModuleId(_stakingModuleId)
+        returns (bool)
     {
         return getStakingModuleStatus(uint24(_stakingModuleId)) == StakingModuleStatus.Active;
     }
 
-    function getStakingModuleKeysOpIndex(uint256 _stakingModuleId) external view 
-        validStakingModuleId(_stakingModuleId) 
-        returns (uint256) 
+    function getStakingModuleKeysOpIndex(uint256 _stakingModuleId) external view
+        validStakingModuleId(_stakingModuleId)
+        returns (uint256)
     {
         return IStakingModule(_getStakingModuleAddressById(uint24(_stakingModuleId))).getValidatorsKeysNonce();
     }
 
-    function getStakingModuleLastDepositBlock(uint256 _stakingModuleId) external view 
-        validStakingModuleId(_stakingModuleId) 
-        returns (uint256) 
+    function getStakingModuleLastDepositBlock(uint256 _stakingModuleId) external view
+        validStakingModuleId(_stakingModuleId)
+        returns (uint256)
     {
         StakingModule storage stakingModule = _getStakingModuleById(uint24(_stakingModuleId));
         return stakingModule.lastDepositBlock;
     }
 
-    function getStakingModuleActiveKeysCount(uint256 _stakingModuleId) external view 
-        validStakingModuleId(_stakingModuleId) 
-        returns (uint256 activeKeysCount) 
+    function getStakingModuleActiveKeysCount(uint256 _stakingModuleId) external view
+        validStakingModuleId(_stakingModuleId)
+        returns (uint256 activeKeysCount)
     {
         (, activeKeysCount, ) = IStakingModule(_getStakingModuleAddressById(uint24(_stakingModuleId))).getValidatorsKeysStats();
     }
@@ -348,30 +348,8 @@
      * @param _stakingModuleIndex index of the staking module to be deposited
      * @return max depositable keys count
      */
-<<<<<<< HEAD
-    function getStakingModuleMaxDepositableKeys(uint256 _stakingModuleId) external view 
-        validStakingModuleId(_stakingModuleId) 
-        returns (uint256) 
-    {
-        uint256 _keysToAllocate = getLido().getBufferedEther() / DEPOSIT_SIZE;
-        return _estimateStakingModuleMaxDepositableKeysByIndex(_getStakingModuleIndexById(uint24(_stakingModuleId)), _keysToAllocate);
-    }
-
-    /**
-     * @dev calculate max count of depositable staking module keys based on the total expected number of deposits
-     *
-     * @param _stakingModuleIndex staking module index
-     * @param _keysToAllocate total number of deposits to be made
-     * @return max depositable keys count
-     */
-    function _estimateStakingModuleMaxDepositableKeysByIndex(
-        uint256 _stakingModuleIndex,
-        uint256 _keysToAllocate
-    ) internal view returns (uint256) {
-=======
     function getStakingModuleMaxDepositableKeys(uint256 _stakingModuleIndex) public view returns (uint256) {
         uint256 _keysToAllocate = getLido().getBufferedEther() / DEPOSIT_SIZE;
->>>>>>> 1fbe233c
         (, uint256[] memory newKeysAllocation, StakingModuleCache[] memory stakingModuleCache) = _getKeysAllocation(_keysToAllocate);
         return newKeysAllocation[_stakingModuleIndex] - stakingModuleCache[_stakingModuleIndex].activeKeysCount;
     }
@@ -411,7 +389,7 @@
 
                 recipients[rewardedStakingModulesCount] = address(stakingModuleCache[i].stakingModuleAddress);
                 stakingModuleFee = uint96((stakingModuleKeysShare * stakingModuleCache[i].stakingModuleFee) / TOTAL_BASIS_POINTS);
-                /// @dev if the staking module has the `Stopped` status for some reason, then 
+                /// @dev if the staking module has the `Stopped` status for some reason, then
                 ///      the staking module's rewards go to the treasure, so that the DAO has ability
                 ///      to manage them (e.g. to compensate the staking module in case of an error, etc.)
                 if (stakingModuleCache[i].status != StakingModuleStatus.Stopped) {
