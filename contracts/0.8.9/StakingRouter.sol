--- conflicted
+++ resolved
@@ -191,25 +191,18 @@
 
     /// @notice Finalizes upgrade to v2 (from v1). Can be called only once.
     /// @dev https://github.com/lidofinance/lido-improvement-proposals/blob/develop/LIPS/lip-10.md
-<<<<<<< HEAD
-    ///   See historical usage in commit: https://github.com/lidofinance/core/blob/3015a734ed4dd70cfbad5d18c3f68f13ec6a6a60/contracts/0.8.9/StakingRouter.sol#L191
-=======
     ///   See historical usage in commit: https://github.com/lidofinance/core/blob/c19480aa3366b26aa6eac17f85a6efae8b9f4f72/contracts/0.8.9/StakingRouter.sol#L190
->>>>>>> 8beee976
     // function finalizeUpgrade_v2(
     //     uint256[] memory _priorityExitShareThresholds,
     //     uint256[] memory _maxDepositsPerBlock,
     //     uint256[] memory _minDepositBlockDistances
     // ) external
-<<<<<<< HEAD
-=======
 
     /// @notice Finalizes upgrade to v3 (from v2). Can be called only once.
     function finalizeUpgrade_v3() external {
         _checkContractVersion(2);
         _updateContractVersion(3);
     }
->>>>>>> 8beee976
 
     /// @notice Returns Lido contract address.
     /// @return Lido contract address.
