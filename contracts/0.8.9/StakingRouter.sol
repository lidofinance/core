--- conflicted
+++ resolved
@@ -338,29 +338,6 @@
         }
 
         precisionPoints = FEE_PRECISION_POINTS;
-<<<<<<< HEAD
-        recipients = new address[](modulesCount);
-        moduleFees = new uint96[](modulesCount);
-
-        uint256 rewardedModulesCount = 0;
-        uint256 moduleKeysShare;
-        uint96 moduleFee;
-
-        for (uint256 i; i < modulesCount; ) {
-            /// @dev skip modules which have no active keys
-            if (modulesCache[i].activeKeysCount > 0) {
-                moduleKeysShare = ((modulesCache[i].activeKeysCount * precisionPoints) / totalActiveKeys);
-
-                recipients[rewardedModulesCount] = address(modulesCache[i].stakingModuleAddress);
-                moduleFee = uint96((moduleKeysShare * modulesCache[i].moduleFee) / TOTAL_BASIS_POINTS);
-                /// @dev if the module has the `Stopped` status for some reason, then the module's
-                ///      rewards go to the treasure, so that the DAO has ability to manage them
-                ///      (e.g. to compensate the module in case of an error, etc.)
-                if (modulesCache[i].status != StakingModuleStatus.Stopped) {
-                    moduleFees[rewardedModulesCount] = moduleFee;
-                }
-                // else keep moduleFees[rewardedModulesCount] = 0, but increase totalFee
-=======
         recipients = new address[](stakingModulesCount);
         stakingModuleFees = new uint96[](stakingModulesCount);
 
@@ -373,16 +350,15 @@
             if (stakingModuleCache[i].activeKeysCount > 0) {
                 stakingModuleKeysShare = ((stakingModuleCache[i].activeKeysCount * precisionPoints) / totalActiveKeys);
 
-                recipients[i] = address(stakingModuleCache[i].stakingModuleAddress);
+                recipients[rewardedStakingModulesCount] = address(stakingModuleCache[i].stakingModuleAddress);
                 stakingModuleFee = uint96((stakingModuleKeysShare * stakingModuleCache[i].stakingModuleFee) / TOTAL_BASIS_POINTS);
                 /// @dev if the staking module has the `Stopped` status for some reason, then 
                 ///      the staking module's rewards go to the treasure, so that the DAO has ability
-                ///      to manage them (e.g. to compensate thestaking module in case of an error, etc.)
+                ///      to manage them (e.g. to compensate the staking module in case of an error, etc.)
                 if (stakingModuleCache[i].status != StakingModuleStatus.Stopped) {
-                    stakingModuleFees[i] = stakingModuleFee;
+                    stakingModuleFees[rewardedStakingModulesCount] = stakingModuleFee;
                 }
-                // else keep stakingModuleFees[i] = 0, but increase totalFee
->>>>>>> 1184a783
+                // else keep stakingModuleFees[rewardedStakingModulesCount] = 0, but increase totalFee
 
                 totalFee += (uint96((stakingModuleKeysShare * stakingModuleCache[i].treasuryFee) / TOTAL_BASIS_POINTS) + stakingModuleFee);
 
