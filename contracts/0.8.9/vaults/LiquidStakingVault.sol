--- conflicted
+++ resolved
@@ -41,13 +41,10 @@
 
     constructor(
         address _liquidityProvider,
-<<<<<<< HEAD
-=======
         address _liquidityToken,
         address _owner,
->>>>>>> 7d423612
         address _depositContract
-    ) StakingVault(_depositContract) {
+    ) StakingVault(_owner, _depositContract) {
         LIQUIDITY_PROVIDER = ILiquidity(_liquidityProvider);
         STETH = StETH(_liquidityToken);
     }
