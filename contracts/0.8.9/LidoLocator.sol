// SPDX-FileCopyrightText: 2023 Lido <info@lido.fi>
// SPDX-License-Identifier: GPL-3.0

/* See contracts/COMPILERS.md */
pragma solidity 0.8.9;

import {ILidoLocator} from "../common/interfaces/ILidoLocator.sol";

/**
 * @title LidoLocator
 * @author mymphe
 * @notice Lido service locator
 * @dev configuration is stored as public immutables to reduce gas consumption
 */
contract LidoLocator is ILidoLocator {
    struct Config {
        address accountingOracle;
        address depositSecurityModule;
        address elRewardsVault;
        address legacyOracle;
        address lido;
        address oracleReportSanityChecker;
        address postTokenRebaseReceiver;
        address burner;
        address stakingRouter;
        address treasury;
        address validatorsExitBusOracle;
        address withdrawalQueue;
        address withdrawalVault;
        address oracleDaemonConfig;
<<<<<<< HEAD
        address validatorExitVerifier;
        address triggerableWithdrawalGateway;
=======
        address validatorExitDelayVerifier;
>>>>>>> 8a107680
    }

    error ZeroAddress();

    address public immutable accountingOracle;
    address public immutable depositSecurityModule;
    address public immutable elRewardsVault;
    address public immutable legacyOracle;
    address public immutable lido;
    address public immutable oracleReportSanityChecker;
    address public immutable postTokenRebaseReceiver;
    address public immutable burner;
    address public immutable stakingRouter;
    address public immutable treasury;
    address public immutable validatorsExitBusOracle;
    address public immutable withdrawalQueue;
    address public immutable withdrawalVault;
    address public immutable oracleDaemonConfig;
<<<<<<< HEAD
    address public immutable validatorExitVerifier;
    address public immutable triggerableWithdrawalGateway;
=======
    address public immutable validatorExitDelayVerifier;
>>>>>>> 8a107680

    /**
     * @notice declare service locations
     * @dev accepts a struct to avoid the "stack-too-deep" error
     * @param _config struct of addresses
     */
    constructor(Config memory _config) {
        accountingOracle = _assertNonZero(_config.accountingOracle);
        depositSecurityModule = _assertNonZero(_config.depositSecurityModule);
        elRewardsVault = _assertNonZero(_config.elRewardsVault);
        legacyOracle = _assertNonZero(_config.legacyOracle);
        lido = _assertNonZero(_config.lido);
        oracleReportSanityChecker = _assertNonZero(_config.oracleReportSanityChecker);
        postTokenRebaseReceiver = _assertNonZero(_config.postTokenRebaseReceiver);
        burner = _assertNonZero(_config.burner);
        stakingRouter = _assertNonZero(_config.stakingRouter);
        treasury = _assertNonZero(_config.treasury);
        validatorsExitBusOracle = _assertNonZero(_config.validatorsExitBusOracle);
        withdrawalQueue = _assertNonZero(_config.withdrawalQueue);
        withdrawalVault = _assertNonZero(_config.withdrawalVault);
        oracleDaemonConfig = _assertNonZero(_config.oracleDaemonConfig);
<<<<<<< HEAD
        validatorExitVerifier = _assertNonZero(_config.validatorExitVerifier);
        triggerableWithdrawalGateway = _assertNonZero(_config.triggerableWithdrawalGateway);
=======
        validatorExitDelayVerifier = _assertNonZero(_config.validatorExitDelayVerifier);
>>>>>>> 8a107680
    }

    function coreComponents() external view returns(
        address,
        address,
        address,
        address,
        address,
        address
    ) {
        return (
            elRewardsVault,
            oracleReportSanityChecker,
            stakingRouter,
            treasury,
            withdrawalQueue,
            withdrawalVault
        );
    }

    function oracleReportComponentsForLido() external view returns(
        address,
        address,
        address,
        address,
        address,
        address,
        address
    ) {
        return (
            accountingOracle,
            elRewardsVault,
            oracleReportSanityChecker,
            burner,
            withdrawalQueue,
            withdrawalVault,
            postTokenRebaseReceiver
        );
    }

    function _assertNonZero(address _address) internal pure returns (address) {
        if (_address == address(0)) revert ZeroAddress();
        return _address;
    }
}<|MERGE_RESOLUTION|>--- conflicted
+++ resolved
@@ -28,12 +28,8 @@
         address withdrawalQueue;
         address withdrawalVault;
         address oracleDaemonConfig;
-<<<<<<< HEAD
-        address validatorExitVerifier;
+        address validatorExitDelayVerifier;
         address triggerableWithdrawalGateway;
-=======
-        address validatorExitDelayVerifier;
->>>>>>> 8a107680
     }
 
     error ZeroAddress();
@@ -52,12 +48,8 @@
     address public immutable withdrawalQueue;
     address public immutable withdrawalVault;
     address public immutable oracleDaemonConfig;
-<<<<<<< HEAD
-    address public immutable validatorExitVerifier;
+    address public immutable validatorExitDelayVerifier;
     address public immutable triggerableWithdrawalGateway;
-=======
-    address public immutable validatorExitDelayVerifier;
->>>>>>> 8a107680
 
     /**
      * @notice declare service locations
@@ -79,12 +71,8 @@
         withdrawalQueue = _assertNonZero(_config.withdrawalQueue);
         withdrawalVault = _assertNonZero(_config.withdrawalVault);
         oracleDaemonConfig = _assertNonZero(_config.oracleDaemonConfig);
-<<<<<<< HEAD
-        validatorExitVerifier = _assertNonZero(_config.validatorExitVerifier);
+        validatorExitDelayVerifier = _assertNonZero(_config.validatorExitDelayVerifier);
         triggerableWithdrawalGateway = _assertNonZero(_config.triggerableWithdrawalGateway);
-=======
-        validatorExitDelayVerifier = _assertNonZero(_config.validatorExitDelayVerifier);
->>>>>>> 8a107680
     }
 
     function coreComponents() external view returns(
