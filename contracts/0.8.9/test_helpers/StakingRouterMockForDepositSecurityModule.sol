--- conflicted
+++ resolved
@@ -110,10 +110,7 @@
 
     function getKeysAllocation(uint256 _keysToAllocate) external view returns (uint256 allocated, uint256[] memory allocations) {}
 
-<<<<<<< HEAD
     function getStakingModuleMaxDepositableKeys(uint256 _stakingModule) public view returns (uint256) {}
-=======
-    function getStakingModuleMaxDepositableKeys(uint256 _stakingModuleIndex) public view returns (uint256) {}
 
     function reportRewardsMinted(uint256[] calldata _stakingModuleIds, uint256[] calldata _totalShares) external {}
 
@@ -124,5 +121,4 @@
         uint256[] calldata _nodeOperatorIds,
         uint256[] calldata _exitedKeysCounts
     ) external {}
->>>>>>> eb85b339
 }