--- conflicted
+++ resolved
@@ -60,13 +60,7 @@
         uint256 _stuckValidatorKeysCount
     ) external {}
 
-<<<<<<< HEAD
-    function updateExitedValidatorsCount(uint256, uint256) external returns (uint256) {
-        return 0;
-    }
-=======
-    function updateExitedValidatorsKeysCount(uint256, uint256) external {}
->>>>>>> ef1d303c
+    function updateExitedValidatorsCount(uint256, uint256) external {}
 
     function updateRefundedValidatorsCount(uint256 _nodeOperatorId, uint256 _refundedValidatorsCount) external {}
 
