--- conflicted
+++ resolved
@@ -104,15 +104,12 @@
     ///     since the previous oracle report
     /// @dev Represented in the Basis Points (100% == 10_000)
     uint256 annualBalanceIncreaseBPLimit;
-<<<<<<< HEAD
-=======
 
     /// @notice The max deviation of the provided `simulatedShareRate`
     ///     and the actual one within the currently processing oracle report
     /// @dev Represented in the Basis Points (100% == 10_000)
     uint256 simulatedShareRateDeviationBPLimit;
 
->>>>>>> 506dabbb
     /// @notice The max number of exit requests allowed in report to ValidatorsExitBusOracle
     uint256 maxValidatorExitRequestsPerReport;
     /// @notice The max number of data list items reported to accounting oracle in extra data per single transaction
@@ -417,15 +414,6 @@
         }
     }
 
-<<<<<<< HEAD
-    /// @notice Sets the initial slashing and penalties Amountficients
-    /// @param _initialSlashingAmountPWei - initial slashing Amountficient (in PWei)
-    /// @param _inactivityPenaltiesAmountPWei - penalties Amountficient (in PWei)
-    function setInitialSlashingAndPenaltiesAmount(
-        uint256 _initialSlashingAmountPWei,
-        uint256 _inactivityPenaltiesAmountPWei
-    ) external onlyRole(INITIAL_SLASHING_AND_PENALTIES_MANAGER_ROLE) {
-=======
     /// @notice Sets the initial slashing and penalties amounts
     /// @param _initialSlashingAmountPWei - initial slashing amount (in PWei)
     /// @param _inactivityPenaltiesAmountPWei - penalties amount (in PWei)
@@ -433,7 +421,6 @@
         external
         onlyRole(INITIAL_SLASHING_AND_PENALTIES_MANAGER_ROLE)
     {
->>>>>>> 506dabbb
         LimitsList memory limitsList = _limits.unpack();
         limitsList.initialSlashingAmountPWei = _initialSlashingAmountPWei;
         limitsList.inactivityPenaltiesAmountPWei = _inactivityPenaltiesAmountPWei;
