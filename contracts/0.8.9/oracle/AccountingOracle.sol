// SPDX-FileCopyrightText: 2023 Lido <info@lido.fi>
// SPDX-License-Identifier: GPL-3.0
pragma solidity 0.8.9;

import {SafeCast} from "@openzeppelin/contracts-v4.4/utils/math/SafeCast.sol";

import {ILidoLocator} from "../../common/interfaces/ILidoLocator.sol";
import {UnstructuredStorage} from "../lib/UnstructuredStorage.sol";
import {ReportValues} from "contracts/common/interfaces/ReportValues.sol";

import {BaseOracle, IConsensusContract} from "./BaseOracle.sol";

interface IReportReceiver {
    function handleOracleReport(ReportValues memory values) external;
}

interface ILegacyOracle {
    // only called before the migration

    function getBeaconSpec()
        external
        view
        returns (uint64 epochsPerFrame, uint64 slotsPerEpoch, uint64 secondsPerSlot, uint64 genesisTime);

    function getLastCompletedEpochId() external view returns (uint256);

    // only called after the migration

    function handleConsensusLayerReport(uint256 refSlot, uint256 clBalance, uint256 clValidators) external;
}

interface IOracleReportSanityChecker {
    function checkExitedValidatorsRatePerDay(uint256 _exitedValidatorsCount) external view;
<<<<<<< HEAD

    function checkAccountingExtraDataListItemsCount(uint256 _extraDataListItemsCount) external view;

=======
    function checkExtraDataItemsCountPerTransaction(uint256 _extraDataListItemsCount) external view;
>>>>>>> 39caac32
    function checkNodeOperatorsPerExtraDataItemCount(uint256 _itemIndex, uint256 _nodeOperatorsCount) external view;
}

interface IStakingRouter {
    function updateExitedValidatorsCountByStakingModule(
        uint256[] calldata moduleIds,
        uint256[] calldata exitedValidatorsCounts
    ) external returns (uint256);

    function reportStakingModuleExitedValidatorsCountByNodeOperator(
        uint256 stakingModuleId,
        bytes calldata nodeOperatorIds,
        bytes calldata exitedValidatorsCounts
    ) external;

    function reportStakingModuleStuckValidatorsCountByNodeOperator(
        uint256 stakingModuleId,
        bytes calldata nodeOperatorIds,
        bytes calldata stuckValidatorsCounts
    ) external;

    function onValidatorsCountsByNodeOperatorReportingFinished() external;
}

interface IWithdrawalQueue {
    function onOracleReport(bool isBunkerMode, uint256 prevReportTimestamp, uint256 currentReportTimestamp) external;
}

contract AccountingOracle is BaseOracle {
    using UnstructuredStorage for bytes32;
    using SafeCast for uint256;

    error LidoLocatorCannotBeZero();
    error AdminCannotBeZero();
    error LegacyOracleCannotBeZero();
    error LidoCannotBeZero();
    error IncorrectOracleMigration(uint256 code);
    error SenderNotAllowed();
    error InvalidExitedValidatorsData();
    error UnsupportedExtraDataFormat(uint256 format);
    error UnsupportedExtraDataType(uint256 itemIndex, uint256 dataType);
    error CannotSubmitExtraDataBeforeMainData();
    error ExtraDataAlreadyProcessed();
    error UnexpectedExtraDataHash(bytes32 consensusHash, bytes32 receivedHash);
    error UnexpectedExtraDataFormat(uint256 expectedFormat, uint256 receivedFormat);
    error ExtraDataItemsCountCannotBeZeroForNonEmptyData();
    error ExtraDataHashCannotBeZeroForNonEmptyData();
    error UnexpectedExtraDataItemsCount(uint256 expectedCount, uint256 receivedCount);
    error UnexpectedExtraDataIndex(uint256 expectedIndex, uint256 receivedIndex);
    error InvalidExtraDataItem(uint256 itemIndex);
    error InvalidExtraDataSortOrder(uint256 itemIndex);

    event ExtraDataSubmitted(uint256 indexed refSlot, uint256 itemsProcessed, uint256 itemsCount);

    event WarnExtraDataIncompleteProcessing(uint256 indexed refSlot, uint256 processedItemsCount, uint256 itemsCount);

    struct ExtraDataProcessingState {
        uint64 refSlot;
        uint16 dataFormat;
        bool submitted;
        uint64 itemsCount;
        uint64 itemsProcessed;
        uint256 lastSortingKey;
        bytes32 dataHash;
    }

    /// @notice An ACL role granting the permission to submit the data for a committee report.
    bytes32 public constant SUBMIT_DATA_ROLE = keccak256("SUBMIT_DATA_ROLE");

    /// @dev Storage slot: ExtraDataProcessingState state
    bytes32 internal constant EXTRA_DATA_PROCESSING_STATE_POSITION =
        keccak256("lido.AccountingOracle.extraDataProcessingState");

<<<<<<< HEAD
=======
    bytes32 internal constant ZERO_HASH = bytes32(0);

    address public immutable LIDO;
>>>>>>> 39caac32
    ILidoLocator public immutable LOCATOR;
    ILegacyOracle public immutable LEGACY_ORACLE;

    ///
    /// Initialization & admin functions
    ///

    constructor(
        address lidoLocator,
        address legacyOracle,
        uint256 secondsPerSlot,
        uint256 genesisTime
    ) BaseOracle(secondsPerSlot, genesisTime) {
        if (lidoLocator == address(0)) revert LidoLocatorCannotBeZero();
        if (legacyOracle == address(0)) revert LegacyOracleCannotBeZero();
        LOCATOR = ILidoLocator(lidoLocator);
        LEGACY_ORACLE = ILegacyOracle(legacyOracle);
    }

    function initialize(address admin, address consensusContract, uint256 consensusVersion) external {
        if (admin == address(0)) revert AdminCannotBeZero();

        uint256 lastProcessingRefSlot = _checkOracleMigration(LEGACY_ORACLE, consensusContract);
        _initialize(admin, consensusContract, consensusVersion, lastProcessingRefSlot);

        _updateContractVersion(2);
    }

    function initializeWithoutMigration(
        address admin,
        address consensusContract,
        uint256 consensusVersion,
        uint256 lastProcessingRefSlot
    ) external {
        if (admin == address(0)) revert AdminCannotBeZero();

        _initialize(admin, consensusContract, consensusVersion, lastProcessingRefSlot);

        _updateContractVersion(2);
    }

    function finalizeUpgrade_v2(uint256 consensusVersion) external {
        _updateContractVersion(2);
        _setConsensusVersion(consensusVersion);
    }

    ///
    /// Data provider interface
    ///

    struct ReportData {
        ///
        /// Oracle consensus info
        ///

        /// @dev Version of the oracle consensus rules. Current version expected
        /// by the oracle can be obtained by calling getConsensusVersion().
        uint256 consensusVersion;
        /// @dev Reference slot for which the report was calculated. If the slot
        /// contains a block, the state being reported should include all state
        /// changes resulting from that block. The epoch containing the slot
        /// should be finalized prior to calculating the report.
        uint256 refSlot;
        ///
        /// CL values
        ///

        /// @dev The number of validators on consensus layer that were ever deposited
        /// via Lido as observed at the reference slot.
        uint256 numValidators;
        /// @dev Cumulative balance of all Lido validators on the consensus layer
        /// as observed at the reference slot.
        uint256 clBalanceGwei;
        /// @dev Ids of staking modules that have more exited validators than the number
        /// stored in the respective staking module contract as observed at the reference
        /// slot.
        uint256[] stakingModuleIdsWithNewlyExitedValidators;
        /// @dev Number of ever exited validators for each of the staking modules from
        /// the stakingModuleIdsWithNewlyExitedValidators array as observed at the
        /// reference slot.
        uint256[] numExitedValidatorsByStakingModule;
        ///
        /// EL values
        ///

        /// @dev The ETH balance of the Lido withdrawal vault as observed at the reference slot.
        uint256 withdrawalVaultBalance;
        /// @dev The ETH balance of the Lido execution layer rewards vault as observed
        /// at the reference slot.
        uint256 elRewardsVaultBalance;
        /// @dev The shares amount requested to burn through Burner as observed
        /// at the reference slot. The value can be obtained in the following way:
        /// `(coverSharesToBurn, nonCoverSharesToBurn) = IBurner(burner).getSharesRequestedToBurn()
        /// sharesRequestedToBurn = coverSharesToBurn + nonCoverSharesToBurn`
        uint256 sharesRequestedToBurn;
        ///
        /// Decision
        ///

        /// @dev The ascendingly-sorted array of withdrawal request IDs obtained by calling
        /// WithdrawalQueue.calculateFinalizationBatches. Empty array means that no withdrawal
        /// requests should be finalized.
        uint256[] withdrawalFinalizationBatches;
        /// @dev Whether, based on the state observed at the reference slot, the protocol should
        /// be in the bunker mode.
        bool isBunkerMode;
        ///
        /// Liquid Staking Vaults
        ///

        /// @dev The values of the vaults as observed at the reference slot.
        /// Sum of all the balances of Lido validators of the vault plus the balance of the vault itself.
        uint256[] vaultsValues;
        /// @dev The net cash flows of the vaults as observed at the reference slot.
        /// Flow of the funds in and out of the vaults (deposit/withdrawal) without the rewards.
        int256[] vaultsNetCashFlows;
        ///
        /// Extra data — the oracle information that allows asynchronous processing in
        /// chunks, after the main data is processed. The oracle doesn't enforce that extra data
        /// attached to some data report is processed in full before the processing deadline expires
        /// or a new data report starts being processed, but enforces that no processing of extra
        /// data for a report is possible after its processing deadline passes or a new data report
        /// arrives.
        ///
        /// Depending on the size of the extra data, the processing might need to be split into
        /// multiple transactions. Each transaction contains a chunk of report data (an array of items)
        /// and the hash of the next transaction. The last transaction will contain ZERO_HASH
        /// as the next transaction hash.
        ///
        /// | 32 bytes |    array of items
        /// | nextHash |         ...
        ///
        /// Each item being encoded as follows:
        ///
        ///    3 bytes    2 bytes      X bytes
        /// | itemIndex | itemType | itemPayload |
        ///
        /// itemIndex is a 0-based index into the extra data array;
        /// itemType is the type of extra data item;
        /// itemPayload is the item's data which interpretation depends on the item's type.
        ///
        /// Items should be sorted ascendingly by the (itemType, ...itemSortingKey) compound key
        /// where `itemSortingKey` calculation depends on the item's type (see below).
        ///
        /// ----------------------------------------------------------------------------------------
        ///
        /// itemType=0 (EXTRA_DATA_TYPE_STUCK_VALIDATORS): stuck validators by node operators.
        /// itemPayload format:
        ///
        /// | 3 bytes  |   8 bytes    |  nodeOpsCount * 8 bytes  |  nodeOpsCount * 16 bytes  |
        /// | moduleId | nodeOpsCount |      nodeOperatorIds     |   stuckValidatorsCounts   |
        ///
        /// moduleId is the staking module for which exited keys counts are being reported.
        ///
        /// nodeOperatorIds contains an array of ids of node operators that have total stuck
        /// validators counts changed compared to the staking module smart contract storage as
        /// observed at the reference slot. Each id is a 8-byte uint, ids are packed tightly.
        ///
        /// nodeOpsCount contains the number of node operator ids contained in the nodeOperatorIds
        /// array. Thus, nodeOpsCount = byteLength(nodeOperatorIds) / 8.
        ///
        /// stuckValidatorsCounts contains an array of stuck validators total counts, as observed at
        /// the reference slot, for the node operators from the nodeOperatorIds array, in the same
        /// order. Each count is a 16-byte uint, counts are packed tightly. Thus,
        /// byteLength(stuckValidatorsCounts) = nodeOpsCount * 16.
        ///
        /// nodeOpsCount must not be greater than maxNodeOperatorsPerExtraDataItem specified
        /// in OracleReportSanityChecker contract. If a staking module has more node operators
        /// with total stuck validators counts changed compared to the staking module smart contract
        /// storage (as observed at the reference slot), reporting for that module should be split
        /// into multiple items.
        ///
        /// Item sorting key is a compound key consisting of the module id and the first reported
        /// node operator's id:
        ///
        /// itemSortingKey = (moduleId, nodeOperatorIds[0:8])
        ///
        /// ----------------------------------------------------------------------------------------
        ///
        /// itemType=1 (EXTRA_DATA_TYPE_EXITED_VALIDATORS): exited validators by node operators.
        ///
        /// The payload format is exactly the same as for itemType=EXTRA_DATA_TYPE_STUCK_VALIDATORS,
        /// except that, instead of stuck validators counts, exited validators counts are reported.
        /// The `itemSortingKey` is calculated identically.
        ///
        /// ----------------------------------------------------------------------------------------
        ///
        /// The oracle daemon should report exited/stuck validators counts ONLY for those
        /// (moduleId, nodeOperatorId) pairs that contain outdated counts in the staking
        /// module smart contract as observed at the reference slot.
        ///
        /// Extra data array can be passed in different formats, see below.
        ///

        /// @dev Format of the extra data.
        ///
        /// Currently, only the EXTRA_DATA_FORMAT_EMPTY=0 and EXTRA_DATA_FORMAT_LIST=1
        /// formats are supported. See the constant defining a specific data format for
        /// more info.
        ///
        uint256 extraDataFormat;
        /// @dev Hash of the extra data. See the constant defining a specific extra data
        /// format for the info on how to calculate the hash.
        ///
        /// Must be set to a zero hash if the oracle report contains no extra data.
        ///
        bytes32 extraDataHash;
        /// @dev Number of the extra data items.
        ///
        /// Must be set to zero if the oracle report contains no extra data.
        ///
        uint256 extraDataItemsCount;
    }

    uint256 public constant EXTRA_DATA_TYPE_STUCK_VALIDATORS = 1;
    uint256 public constant EXTRA_DATA_TYPE_EXITED_VALIDATORS = 2;

    /// @notice The extra data format used to signify that the oracle report contains no extra data.
    ///
    uint256 public constant EXTRA_DATA_FORMAT_EMPTY = 0;

    /// @notice The list format for the extra data array. Used when all extra data processing
    /// fits into a single or multiple transactions.
    ///
    /// Depend on the extra data size it passed within a single or multiple transactions.
    /// Each transaction contains next transaction hash and a bytearray containing data items
    /// packed tightly.
    ///
    /// Hash is a keccak256 hash calculated over the transaction data (next transaction hash and bytearray items).
    /// The Solidity equivalent of the hash calculation code would be `keccak256(data)`,
    /// where `data` has the `bytes` type.
    ///
    uint256 public constant EXTRA_DATA_FORMAT_LIST = 1;

    /// @notice Submits report data for processing.
    ///
    /// @param data The data. See the `ReportData` structure's docs for details.
    /// @param contractVersion Expected version of the oracle contract.
    ///
    /// Reverts if:
    /// - The caller is not a member of the oracle committee and doesn't possess the
    ///   SUBMIT_DATA_ROLE.
    /// - The provided contract version is different from the current one.
    /// - The provided consensus version is different from the expected one.
    /// - The provided reference slot differs from the current consensus frame's one.
    /// - The processing deadline for the current consensus frame is missed.
    /// - The keccak256 hash of the ABI-encoded data is different from the last hash
    ///   provided by the hash consensus contract.
    /// - The provided data doesn't meet safety checks.
    ///
    function submitReportData(ReportData calldata data, uint256 contractVersion) external {
        _checkMsgSenderIsAllowedToSubmitData();
        _checkContractVersion(contractVersion);
        _checkConsensusData(data.refSlot, data.consensusVersion, keccak256(abi.encode(data)));
        uint256 prevRefSlot = _startProcessing();
        _handleConsensusReportData(data, prevRefSlot);
    }

    /// @notice Triggers the processing required when no extra data is present in the report,
    /// i.e. when extra data format equals EXTRA_DATA_FORMAT_EMPTY.
    ///
    function submitReportExtraDataEmpty() external {
        _submitReportExtraDataEmpty();
    }

    /// @notice Submits report extra data in the EXTRA_DATA_FORMAT_LIST format for processing.
    ///
    /// @param data The extra data chunk with items list. See docs for the `EXTRA_DATA_FORMAT_LIST`
    ///              constant for details.
    ///
    function submitReportExtraDataList(bytes calldata data) external {
        _submitReportExtraDataList(data);
    }

    struct ProcessingState {
        /// @notice Reference slot for the current reporting frame.
        uint256 currentFrameRefSlot;
        /// @notice The last time at which a data can be submitted for the current reporting frame.
        uint256 processingDeadlineTime;
        /// @notice Hash of the main report data. Zero bytes if consensus on the hash hasn't been
        /// reached yet for the current reporting frame.
        bytes32 mainDataHash;
        /// @notice Whether the main report data for the current reporting frame has already been
        /// submitted.
        bool mainDataSubmitted;
        /// @notice Hash of the extra report data. Should be ignored unless `mainDataSubmitted`
        /// is true.
        bytes32 extraDataHash;
        /// @notice Format of the extra report data for the current reporting frame. Should be
        /// ignored unless `mainDataSubmitted` is true.
        uint256 extraDataFormat;
        /// @notice Whether any extra report data for the current reporting frame has been submitted.
        bool extraDataSubmitted;
        /// @notice Total number of extra report data items for the current reporting frame.
        /// Should be ignored unless `mainDataSubmitted` is true.
        uint256 extraDataItemsCount;
        /// @notice How many extra report data items are already submitted for the current
        /// reporting frame.
        uint256 extraDataItemsSubmitted;
    }

    /// @notice Returns data processing state for the current reporting frame.
    /// @return result See the docs for the `ProcessingState` struct.
    ///
    function getProcessingState() external view returns (ProcessingState memory result) {
        ConsensusReport memory report = _storageConsensusReport().value;
        result.currentFrameRefSlot = _getCurrentRefSlot();

        if (report.hash == ZERO_HASH || result.currentFrameRefSlot != report.refSlot) {
            return result;
        }

        result.processingDeadlineTime = report.processingDeadlineTime;
        result.mainDataHash = report.hash;

        uint256 processingRefSlot = LAST_PROCESSING_REF_SLOT_POSITION.getStorageUint256();
        result.mainDataSubmitted = report.refSlot == processingRefSlot;
        if (!result.mainDataSubmitted) {
            return result;
        }

        ExtraDataProcessingState memory extraState = _storageExtraDataProcessingState().value;
        result.extraDataHash = extraState.dataHash;
        result.extraDataFormat = extraState.dataFormat;
        result.extraDataSubmitted = extraState.submitted;
        result.extraDataItemsCount = extraState.itemsCount;
        result.extraDataItemsSubmitted = extraState.itemsProcessed;
    }

    ///
    /// Implementation & helpers
    ///

    /// @dev Returns last processed reference slot of the legacy oracle.
    ///
    /// Old oracle didn't specify what slot use as a reference one, but actually
    /// used the first slot of the first frame's epoch. The new oracle uses the
    /// last slot of the previous frame's last epoch as a reference one.
    ///
    /// Oracle migration scheme:
    ///
    /// last old frame    <--------->
    /// old frames       |r  .   .   |
    /// new frames                  r|   .   .  r|   .   .  r|
    /// first new frame               <--------->
    /// events            0  1  2   3  4
    /// time ------------------------------------------------>
    ///
    /// 0. last reference slot of legacy oracle
    /// 1. last legacy oracle's consensus report arrives
    /// 2. new oracle is deployed and enabled, legacy oracle is disabled and upgraded to
    ///    the compatibility implementation
    /// 3. first reference slot of the new oracle
    /// 4. first new oracle's consensus report arrives
    ///
    function _checkOracleMigration(
        ILegacyOracle legacyOracle,
        address consensusContract
    ) internal view returns (uint256) {
        (uint256 initialEpoch, uint256 epochsPerFrame) = IConsensusContract(consensusContract).getFrameConfig();

        (uint256 slotsPerEpoch, uint256 secondsPerSlot, uint256 genesisTime) = IConsensusContract(consensusContract)
            .getChainConfig();

        {
            // check chain spec to match the prev. one (a block is used to reduce stack allocation)
            (
                uint256 legacyEpochsPerFrame,
                uint256 legacySlotsPerEpoch,
                uint256 legacySecondsPerSlot,
                uint256 legacyGenesisTime
            ) = legacyOracle.getBeaconSpec();
            if (
                slotsPerEpoch != legacySlotsPerEpoch ||
                secondsPerSlot != legacySecondsPerSlot ||
                genesisTime != legacyGenesisTime
            ) {
                revert IncorrectOracleMigration(0);
            }
            if (epochsPerFrame != legacyEpochsPerFrame) {
                revert IncorrectOracleMigration(1);
            }
        }

        uint256 legacyProcessedEpoch = legacyOracle.getLastCompletedEpochId();
        if (initialEpoch != legacyProcessedEpoch + epochsPerFrame) {
            revert IncorrectOracleMigration(2);
        }

        // last processing ref. slot of the new oracle should be set to the last processed
        // ref. slot of the legacy oracle, i.e. the first slot of the last processed epoch
        return legacyProcessedEpoch * slotsPerEpoch;
    }

    function _initialize(
        address admin,
        address consensusContract,
        uint256 consensusVersion,
        uint256 lastProcessingRefSlot
    ) internal {
        _setupRole(DEFAULT_ADMIN_ROLE, admin);

        BaseOracle._initialize(consensusContract, consensusVersion, lastProcessingRefSlot);
    }

    function _handleConsensusReport(
        ConsensusReport memory /* report */,
        uint256 /* prevSubmittedRefSlot */,
        uint256 prevProcessingRefSlot
    ) internal override {
        ExtraDataProcessingState memory state = _storageExtraDataProcessingState().value;
        if (state.refSlot == prevProcessingRefSlot && (!state.submitted || state.itemsProcessed < state.itemsCount)) {
            emit WarnExtraDataIncompleteProcessing(prevProcessingRefSlot, state.itemsProcessed, state.itemsCount);
        }
    }

    function _checkMsgSenderIsAllowedToSubmitData() internal view {
        address sender = _msgSender();
        if (!hasRole(SUBMIT_DATA_ROLE, sender) && !_isConsensusMember(sender)) {
            revert SenderNotAllowed();
        }
    }

    function _handleConsensusReportData(ReportData calldata data, uint256 prevRefSlot) internal {
        if (data.extraDataFormat == EXTRA_DATA_FORMAT_EMPTY) {
            if (data.extraDataHash != ZERO_HASH) {
                revert UnexpectedExtraDataHash(ZERO_HASH, data.extraDataHash);
            }
            if (data.extraDataItemsCount != 0) {
                revert UnexpectedExtraDataItemsCount(0, data.extraDataItemsCount);
            }
        } else {
            if (data.extraDataFormat != EXTRA_DATA_FORMAT_LIST) {
                revert UnsupportedExtraDataFormat(data.extraDataFormat);
            }
            if (data.extraDataItemsCount == 0) {
                revert ExtraDataItemsCountCannotBeZeroForNonEmptyData();
            }
<<<<<<< HEAD
            if (data.extraDataHash == bytes32(0)) {
=======
            if (data.extraDataHash == ZERO_HASH) {
>>>>>>> 39caac32
                revert ExtraDataHashCannotBeZeroForNonEmptyData();
            }
        }

<<<<<<< HEAD
        IOracleReportSanityChecker(LOCATOR.oracleReportSanityChecker()).checkAccountingExtraDataListItemsCount(
            data.extraDataItemsCount
=======
        ILegacyOracle(LEGACY_ORACLE).handleConsensusLayerReport(
            data.refSlot,
            data.clBalanceGwei * 1e9,
            data.numValidators
>>>>>>> 39caac32
        );

        LEGACY_ORACLE.handleConsensusLayerReport(data.refSlot, data.clBalanceGwei * 1e9, data.numValidators);

        uint256 slotsElapsed = data.refSlot - prevRefSlot;

        IStakingRouter stakingRouter = IStakingRouter(LOCATOR.stakingRouter());
        IWithdrawalQueue withdrawalQueue = IWithdrawalQueue(LOCATOR.withdrawalQueue());

        _processStakingRouterExitedValidatorsByModule(
            stakingRouter,
            data.stakingModuleIdsWithNewlyExitedValidators,
            data.numExitedValidatorsByStakingModule,
            slotsElapsed
        );

        withdrawalQueue.onOracleReport(
            data.isBunkerMode,
            GENESIS_TIME + prevRefSlot * SECONDS_PER_SLOT,
            GENESIS_TIME + data.refSlot * SECONDS_PER_SLOT
        );

        IReportReceiver(LOCATOR.accounting()).handleOracleReport(
            ReportValues(
                GENESIS_TIME + data.refSlot * SECONDS_PER_SLOT,
                slotsElapsed * SECONDS_PER_SLOT,
                data.numValidators,
                data.clBalanceGwei * 1e9,
                data.withdrawalVaultBalance,
                data.elRewardsVaultBalance,
                data.sharesRequestedToBurn,
                data.withdrawalFinalizationBatches,
                data.vaultsValues,
                data.vaultsNetCashFlows
            )
        );

        _storageExtraDataProcessingState().value = ExtraDataProcessingState({
            refSlot: data.refSlot.toUint64(),
            dataFormat: data.extraDataFormat.toUint16(),
            submitted: false,
            dataHash: data.extraDataHash,
            itemsCount: data.extraDataItemsCount.toUint16(),
            itemsProcessed: 0,
            lastSortingKey: 0
        });
    }

    function _processStakingRouterExitedValidatorsByModule(
        IStakingRouter stakingRouter,
        uint256[] calldata stakingModuleIds,
        uint256[] calldata numExitedValidatorsByStakingModule,
        uint256 slotsElapsed
    ) internal {
        if (stakingModuleIds.length != numExitedValidatorsByStakingModule.length) {
            revert InvalidExitedValidatorsData();
        }

        if (stakingModuleIds.length == 0) {
            return;
        }

        for (uint256 i = 1; i < stakingModuleIds.length; ) {
            if (stakingModuleIds[i] <= stakingModuleIds[i - 1]) {
                revert InvalidExitedValidatorsData();
            }
            unchecked {
                ++i;
            }
        }

        for (uint256 i = 0; i < stakingModuleIds.length; ) {
            if (numExitedValidatorsByStakingModule[i] == 0) {
                revert InvalidExitedValidatorsData();
            }
            unchecked {
                ++i;
            }
        }

        uint256 newlyExitedValidatorsCount = stakingRouter.updateExitedValidatorsCountByStakingModule(
            stakingModuleIds,
            numExitedValidatorsByStakingModule
        );

        uint256 exitedValidatorsRatePerDay = (newlyExitedValidatorsCount * (1 days)) /
            (SECONDS_PER_SLOT * slotsElapsed);

        IOracleReportSanityChecker(LOCATOR.oracleReportSanityChecker()).checkExitedValidatorsRatePerDay(
            exitedValidatorsRatePerDay
        );
    }

    function _submitReportExtraDataEmpty() internal {
        ExtraDataProcessingState memory procState = _storageExtraDataProcessingState().value;
        _checkCanSubmitExtraData(procState, EXTRA_DATA_FORMAT_EMPTY);
        if (procState.submitted) revert ExtraDataAlreadyProcessed();

        IStakingRouter(LOCATOR.stakingRouter()).onValidatorsCountsByNodeOperatorReportingFinished();
        _storageExtraDataProcessingState().value.submitted = true;
        emit ExtraDataSubmitted(procState.refSlot, 0, 0);
    }

    function _checkCanSubmitExtraData(ExtraDataProcessingState memory procState, uint256 format) internal view {
        _checkMsgSenderIsAllowedToSubmitData();

        ConsensusReport memory report = _storageConsensusReport().value;

        if (report.hash == ZERO_HASH || procState.refSlot != report.refSlot) {
            revert CannotSubmitExtraDataBeforeMainData();
        }

        _checkProcessingDeadline();

        if (procState.dataFormat != format) {
            revert UnexpectedExtraDataFormat(procState.dataFormat, format);
        }
    }

    struct ExtraDataIterState {
        uint256 index;
        uint256 itemType;
        uint256 dataOffset;
        uint256 lastSortingKey;
        // config
        address stakingRouter;
    }

    function _submitReportExtraDataList(bytes calldata data) internal {
        ExtraDataProcessingState memory procState = _storageExtraDataProcessingState().value;
        _checkCanSubmitExtraData(procState, EXTRA_DATA_FORMAT_LIST);

        if (procState.itemsProcessed == procState.itemsCount) {
            revert ExtraDataAlreadyProcessed();
        }

        bytes32 dataHash = keccak256(data);
        if (dataHash != procState.dataHash) {
            revert UnexpectedExtraDataHash(procState.dataHash, dataHash);
        }

        // load the next hash value
        assembly {
            dataHash := calldataload(data.offset)
        }

        ExtraDataIterState memory iter = ExtraDataIterState({
            index: procState.itemsProcessed > 0 ? procState.itemsProcessed - 1 : 0,
            itemType: 0,
            dataOffset: 32, // skip the next hash bytes
            lastSortingKey: procState.lastSortingKey,
            stakingRouter: LOCATOR.stakingRouter()
        });

        _processExtraDataItems(data, iter);
        uint256 itemsProcessed = iter.index + 1;

        if (dataHash == ZERO_HASH) {
            if (itemsProcessed != procState.itemsCount) {
                revert UnexpectedExtraDataItemsCount(procState.itemsCount, itemsProcessed);
            }

            procState.submitted = true;
            procState.itemsProcessed = uint64(itemsProcessed);
            procState.lastSortingKey = iter.lastSortingKey;
            _storageExtraDataProcessingState().value = procState;

            IStakingRouter(iter.stakingRouter).onValidatorsCountsByNodeOperatorReportingFinished();
        } else {
            if (itemsProcessed >= procState.itemsCount) {
                revert UnexpectedExtraDataItemsCount(procState.itemsCount, itemsProcessed);
            }

            // save the next hash value
            procState.dataHash = dataHash;
            procState.itemsProcessed = uint64(itemsProcessed);
            procState.lastSortingKey = iter.lastSortingKey;
             _storageExtraDataProcessingState().value = procState;
        }

        emit ExtraDataSubmitted(procState.refSlot, procState.itemsProcessed, procState.itemsCount);
    }

    function _processExtraDataItems(bytes calldata data, ExtraDataIterState memory iter) internal {
        uint256 dataOffset = iter.dataOffset;
        uint256 maxNodeOperatorsPerItem = 0;
        uint256 maxNodeOperatorItemIndex = 0;
        uint256 itemsCount;
        uint256 index;
        uint256 itemType;

        while (dataOffset < data.length) {
            /// @solidity memory-safe-assembly
            assembly {
                // layout at the dataOffset:
                // |  3 bytes  | 2 bytes  |   X bytes   |
                // | itemIndex | itemType | itemPayload |
                let header := calldataload(add(data.offset, dataOffset))
                index := shr(232, header)
                itemType := and(shr(216, header), 0xffff)
                dataOffset := add(dataOffset, 5)
            }

            if (iter.lastSortingKey == 0) {
                if (index != 0) {
                    revert UnexpectedExtraDataIndex(0, index);
                }
            } else if (index != iter.index + 1) {
                revert UnexpectedExtraDataIndex(iter.index + 1, index);
            }

            iter.index = index;
            iter.itemType = itemType;
            iter.dataOffset = dataOffset;

            if (itemType == EXTRA_DATA_TYPE_EXITED_VALIDATORS || itemType == EXTRA_DATA_TYPE_STUCK_VALIDATORS) {
                uint256 nodeOpsProcessed = _processExtraDataItem(data, iter);

                if (nodeOpsProcessed > maxNodeOperatorsPerItem) {
                    maxNodeOperatorsPerItem = nodeOpsProcessed;
                    maxNodeOperatorItemIndex = index;
                }
            } else {
                revert UnsupportedExtraDataType(index, itemType);
            }

            assert(iter.dataOffset > dataOffset);
            dataOffset = iter.dataOffset;
            unchecked {
                // overflow is not possible here
                ++itemsCount;
            }
        }

        assert(maxNodeOperatorsPerItem > 0);
<<<<<<< HEAD
        IOracleReportSanityChecker(LOCATOR.oracleReportSanityChecker()).checkNodeOperatorsPerExtraDataItemCount(
            maxNodeOperatorItemIndex,
            maxNodeOperatorsPerItem
        );
=======

        IOracleReportSanityChecker(LOCATOR.oracleReportSanityChecker())
            .checkExtraDataItemsCountPerTransaction(itemsCount);

        IOracleReportSanityChecker(LOCATOR.oracleReportSanityChecker())
            .checkNodeOperatorsPerExtraDataItemCount(maxNodeOperatorItemIndex, maxNodeOperatorsPerItem);
>>>>>>> 39caac32
    }

    function _processExtraDataItem(bytes calldata data, ExtraDataIterState memory iter) internal returns (uint256) {
        uint256 dataOffset = iter.dataOffset;
        uint256 moduleId;
        uint256 nodeOpsCount;
        uint256 nodeOpId;
        bytes calldata nodeOpIds;
        bytes calldata valuesCounts;

        if (dataOffset + 35 > data.length) {
            // has to fit at least moduleId (3 bytes), nodeOpsCount (8 bytes),
            // and data for one node operator (8 + 16 bytes), total 35 bytes
            revert InvalidExtraDataItem(iter.index);
        }

        /// @solidity memory-safe-assembly
        assembly {
            // layout at the dataOffset:
            // | 3 bytes  |   8 bytes    |  nodeOpsCount * 8 bytes  |  nodeOpsCount * 16 bytes  |
            // | moduleId | nodeOpsCount |      nodeOperatorIds     |      validatorsCounts     |
            let header := calldataload(add(data.offset, dataOffset))
            moduleId := shr(232, header)
            nodeOpsCount := and(shr(168, header), 0xffffffffffffffff)
            nodeOpIds.offset := add(data.offset, add(dataOffset, 11))
            nodeOpIds.length := mul(nodeOpsCount, 8)
            // read the 1st node operator id for checking the sorting order later
            nodeOpId := shr(192, calldataload(nodeOpIds.offset))
            valuesCounts.offset := add(nodeOpIds.offset, nodeOpIds.length)
            valuesCounts.length := mul(nodeOpsCount, 16)
            dataOffset := sub(add(valuesCounts.offset, valuesCounts.length), data.offset)
        }

        if (moduleId == 0) {
            revert InvalidExtraDataItem(iter.index);
        }

        unchecked {
            // firstly, check the sorting order between the 1st item's element and the last one of the previous item

            // | 2 bytes  | 19 bytes | 3 bytes  | 8 bytes  |
            // | itemType | 00000000 | moduleId | nodeOpId |
            uint256 sortingKey = (iter.itemType << 240) | (moduleId << 64) | nodeOpId;
            if (sortingKey <= iter.lastSortingKey) {
                revert InvalidExtraDataSortOrder(iter.index);
            }

            // secondly, check the sorting order between the rest of the elements
            uint256 tmpNodeOpId;
            for (uint256 i = 1; i < nodeOpsCount;) {
                /// @solidity memory-safe-assembly
                assembly {
                    tmpNodeOpId := shr(192, calldataload(add(nodeOpIds.offset, mul(i, 8))))
                    i := add(i, 1)
                }
                if (tmpNodeOpId <= nodeOpId) {
                    revert InvalidExtraDataSortOrder(iter.index);
                }
                nodeOpId = tmpNodeOpId;
            }

            // update the last sorting key with the last item's element
            iter.lastSortingKey = ((sortingKey >> 64) << 64) | nodeOpId;
        }

        if (dataOffset > data.length || nodeOpsCount == 0) {
            revert InvalidExtraDataItem(iter.index);
        }

        if (iter.itemType == EXTRA_DATA_TYPE_STUCK_VALIDATORS) {
            IStakingRouter(iter.stakingRouter).reportStakingModuleStuckValidatorsCountByNodeOperator(
                moduleId,
                nodeOpIds,
                valuesCounts
            );
        } else {
            IStakingRouter(iter.stakingRouter).reportStakingModuleExitedValidatorsCountByNodeOperator(
                moduleId,
                nodeOpIds,
                valuesCounts
            );
        }

        iter.dataOffset = dataOffset;
        return nodeOpsCount;
    }

    ///
    /// Storage helpers
    ///

    struct StorageExtraDataProcessingState {
        ExtraDataProcessingState value;
    }

    function _storageExtraDataProcessingState() internal pure returns (StorageExtraDataProcessingState storage r) {
        bytes32 position = EXTRA_DATA_PROCESSING_STATE_POSITION;
        assembly {
            r.slot := position
        }
    }
}<|MERGE_RESOLUTION|>--- conflicted
+++ resolved
@@ -4,9 +4,10 @@
 
 import {SafeCast} from "@openzeppelin/contracts-v4.4/utils/math/SafeCast.sol";
 
-import {ILidoLocator} from "../../common/interfaces/ILidoLocator.sol";
-import {UnstructuredStorage} from "../lib/UnstructuredStorage.sol";
+import {ILidoLocator} from "contracts/common/interfaces/ILidoLocator.sol";
 import {ReportValues} from "contracts/common/interfaces/ReportValues.sol";
+
+import {UnstructuredStorage} from "contracts/0.8.9/lib/UnstructuredStorage.sol";
 
 import {BaseOracle, IConsensusContract} from "./BaseOracle.sol";
 
@@ -31,13 +32,8 @@
 
 interface IOracleReportSanityChecker {
     function checkExitedValidatorsRatePerDay(uint256 _exitedValidatorsCount) external view;
-<<<<<<< HEAD
-
-    function checkAccountingExtraDataListItemsCount(uint256 _extraDataListItemsCount) external view;
-
-=======
+
     function checkExtraDataItemsCountPerTransaction(uint256 _extraDataListItemsCount) external view;
->>>>>>> 39caac32
     function checkNodeOperatorsPerExtraDataItemCount(uint256 _itemIndex, uint256 _nodeOperatorsCount) external view;
 }
 
@@ -111,12 +107,8 @@
     bytes32 internal constant EXTRA_DATA_PROCESSING_STATE_POSITION =
         keccak256("lido.AccountingOracle.extraDataProcessingState");
 
-<<<<<<< HEAD
-=======
     bytes32 internal constant ZERO_HASH = bytes32(0);
 
-    address public immutable LIDO;
->>>>>>> 39caac32
     ILidoLocator public immutable LOCATOR;
     ILegacyOracle public immutable LEGACY_ORACLE;
 
@@ -555,24 +547,13 @@
             if (data.extraDataItemsCount == 0) {
                 revert ExtraDataItemsCountCannotBeZeroForNonEmptyData();
             }
-<<<<<<< HEAD
-            if (data.extraDataHash == bytes32(0)) {
-=======
             if (data.extraDataHash == ZERO_HASH) {
->>>>>>> 39caac32
                 revert ExtraDataHashCannotBeZeroForNonEmptyData();
             }
         }
 
-<<<<<<< HEAD
-        IOracleReportSanityChecker(LOCATOR.oracleReportSanityChecker()).checkAccountingExtraDataListItemsCount(
+        IOracleReportSanityChecker(LOCATOR.oracleReportSanityChecker()).checkExtraDataItemsCountPerTransaction(
             data.extraDataItemsCount
-=======
-        ILegacyOracle(LEGACY_ORACLE).handleConsensusLayerReport(
-            data.refSlot,
-            data.clBalanceGwei * 1e9,
-            data.numValidators
->>>>>>> 39caac32
         );
 
         LEGACY_ORACLE.handleConsensusLayerReport(data.refSlot, data.clBalanceGwei * 1e9, data.numValidators);
@@ -808,19 +789,14 @@
         }
 
         assert(maxNodeOperatorsPerItem > 0);
-<<<<<<< HEAD
+
+        IOracleReportSanityChecker(LOCATOR.oracleReportSanityChecker())
+            .checkExtraDataItemsCountPerTransaction(itemsCount);
+
         IOracleReportSanityChecker(LOCATOR.oracleReportSanityChecker()).checkNodeOperatorsPerExtraDataItemCount(
             maxNodeOperatorItemIndex,
             maxNodeOperatorsPerItem
         );
-=======
-
-        IOracleReportSanityChecker(LOCATOR.oracleReportSanityChecker())
-            .checkExtraDataItemsCountPerTransaction(itemsCount);
-
-        IOracleReportSanityChecker(LOCATOR.oracleReportSanityChecker())
-            .checkNodeOperatorsPerExtraDataItemCount(maxNodeOperatorItemIndex, maxNodeOperatorsPerItem);
->>>>>>> 39caac32
     }
 
     function _processExtraDataItem(bytes calldata data, ExtraDataIterState memory iter) internal returns (uint256) {
