--- conflicted
+++ resolved
@@ -678,16 +678,11 @@
             iter.itemType = itemType;
             iter.dataOffset = dataOffset;
 
-<<<<<<< HEAD
-            if (itemType == EXTRA_DATA_TYPE_EXITED_VALIDATORS || itemType == EXTRA_DATA_TYPE_STUCK_VALIDATORS) {
-                uint256 nodeOpsProcessed = _processExtraDataItem(data, iter);
-=======
             /// @dev The EXTRA_DATA_TYPE_STUCK_VALIDATORS item type was deprecated in the Triggerable Withdrawals update.
             ///      The mechanism for handling stuck validator keys is no longer supported and has been removed.
             if (itemType == EXTRA_DATA_TYPE_STUCK_VALIDATORS) {
                 revert DeprecatedExtraDataType(index, itemType);
             }
->>>>>>> 9223f6e7
 
             if (itemType != EXTRA_DATA_TYPE_EXITED_VALIDATORS) {
                 revert UnsupportedExtraDataType(index, itemType);
@@ -786,24 +781,8 @@
             revert InvalidExtraDataItem(iter.index);
         }
 
-<<<<<<< HEAD
-        if (iter.itemType == EXTRA_DATA_TYPE_STUCK_VALIDATORS) {
-            IStakingRouter(iter.stakingRouter).reportStakingModuleStuckValidatorsCountByNodeOperator(
-                moduleId,
-                nodeOpIds,
-                valuesCounts
-            );
-        } else {
-            IStakingRouter(iter.stakingRouter).reportStakingModuleExitedValidatorsCountByNodeOperator(
-                moduleId,
-                nodeOpIds,
-                valuesCounts
-            );
-        }
-=======
         IStakingRouter(iter.stakingRouter)
                 .reportStakingModuleExitedValidatorsCountByNodeOperator(moduleId, nodeOpIds, valuesCounts);
->>>>>>> 9223f6e7
 
         iter.dataOffset = dataOffset;
         return nodeOpsCount;
