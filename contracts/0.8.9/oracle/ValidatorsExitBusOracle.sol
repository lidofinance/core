--- conflicted
+++ resolved
@@ -100,12 +100,9 @@
     ) external {
         if (admin == address(0)) revert AdminCannotBeZero();
         _setupRole(DEFAULT_ADMIN_ROLE, admin);
-<<<<<<< HEAD
-=======
         _grantRole(PAUSE_ROLE, pauser);
         _grantRole(RESUME_ROLE, resumer);
 
->>>>>>> 98672984
         _pause(PAUSE_INFINITELY);
         _initialize(consensusContract, consensusVersion, lastProcessingRefSlot);
     }
