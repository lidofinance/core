--- conflicted
+++ resolved
@@ -16,15 +16,7 @@
     uint256 internal constant WITHDRAWAL_AMOUNT_LENGTH = 8;
     uint256 internal constant WITHDRAWAL_REQUEST_CALLDATA_LENGTH = 56;
 
-<<<<<<< HEAD
-    error MismatchedArrayLengths(uint256 keysCount, uint256 amountsCount);
-    error InsufficientTotalWithdrawalFee(uint256 balance, uint256 totalWithdrawalFee);
-    error InsufficientRequestFee(uint256 feePerRequest, uint256 minFeePerRequest);
-
-    error WithdrawalRequestFeeReadFailed();
-=======
     error WithdrawalFeeReadFailed();
->>>>>>> 811fdf81
     error WithdrawalRequestAdditionFailed(bytes callData);
 
     error InsufficientWithdrawalFee(uint256 feePerRequest, uint256 minFeePerRequest);
@@ -204,11 +196,7 @@
         }
 
         if (address(this).balance < feePerRequest * keysCount) {
-<<<<<<< HEAD
-            revert InsufficientTotalWithdrawalFee(address(this).balance, feePerRequest * keysCount);
-=======
             revert TotalWithdrawalFeeExceededBalance(address(this).balance, feePerRequest * keysCount);
->>>>>>> 811fdf81
         }
 
         return feePerRequest;
