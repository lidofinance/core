// SPDX-FileCopyrightText: 2025 Lido <info@lido.fi>
// SPDX-License-Identifier: GPL-3.0

// See contracts/COMPILERS.md
// solhint-disable-next-line lido/fixed-compiler-version
pragma solidity >=0.4.24 <0.9.0;

interface ILidoLocator {
    function accountingOracle() external view returns(address);
    function depositSecurityModule() external view returns(address);
    function elRewardsVault() external view returns(address);
    function lido() external view returns(address);
    function oracleReportSanityChecker() external view returns(address);
    function burner() external view returns(address);
    function stakingRouter() external view returns(address);
    function treasury() external view returns(address);
    function validatorsExitBusOracle() external view returns(address);
    function withdrawalQueue() external view returns(address);
    function withdrawalVault() external view returns(address);
    function postTokenRebaseReceiver() external view returns(address);
    function oracleDaemonConfig() external view returns(address);
<<<<<<< HEAD
    function accounting() external view returns (address);
    function predepositGuarantee() external view returns (address);
    function wstETH() external view returns (address);
    function vaultHub() external view returns (address);
    function vaultFactory() external view returns (address);
    function lazyOracle() external view returns (address);
    function operatorGrid() external view returns (address);

    /// @notice Returns core Lido protocol component addresses in a single call
    /// @dev This function provides a gas-efficient way to fetch multiple component addresses in a single call
=======
    function validatorExitDelayVerifier() external view returns (address);
    function triggerableWithdrawalsGateway() external view returns (address);
>>>>>>> 9223f6e7
    function coreComponents() external view returns(
        address elRewardsVault,
        address oracleReportSanityChecker,
        address stakingRouter,
        address treasury,
        address withdrawalQueue,
        address withdrawalVault
    );

    /// @notice Returns addresses of components involved in processing oracle reports in the Lido contract
    /// @dev This function provides a gas-efficient way to fetch multiple component addresses in a single call
    function oracleReportComponents() external view returns(
        address accountingOracle,
        address oracleReportSanityChecker,
        address burner,
        address withdrawalQueue,
        address postTokenRebaseReceiver,
        address stakingRouter,
        address vaultHub
    );
}<|MERGE_RESOLUTION|>--- conflicted
+++ resolved
@@ -19,7 +19,8 @@
     function withdrawalVault() external view returns(address);
     function postTokenRebaseReceiver() external view returns(address);
     function oracleDaemonConfig() external view returns(address);
-<<<<<<< HEAD
+    function validatorExitDelayVerifier() external view returns (address);
+    function triggerableWithdrawalsGateway() external view returns (address);
     function accounting() external view returns (address);
     function predepositGuarantee() external view returns (address);
     function wstETH() external view returns (address);
@@ -30,10 +31,6 @@
 
     /// @notice Returns core Lido protocol component addresses in a single call
     /// @dev This function provides a gas-efficient way to fetch multiple component addresses in a single call
-=======
-    function validatorExitDelayVerifier() external view returns (address);
-    function triggerableWithdrawalsGateway() external view returns (address);
->>>>>>> 9223f6e7
     function coreComponents() external view returns(
         address elRewardsVault,
         address oracleReportSanityChecker,
