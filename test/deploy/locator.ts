--- conflicted
+++ resolved
@@ -30,11 +30,8 @@
     withdrawalVault: certainAddress("dummy-locator:withdrawalVault"),
     accounting: certainAddress("dummy-locator:accounting"),
     wstETH: certainAddress("dummy-locator:wstETH"),
-<<<<<<< HEAD
     predepositGuarantee: certainAddress("dummy-locator:predepositGuarantee"),
-=======
     vaultHub: certainAddress("dummy-locator:vaultHub"),
->>>>>>> cac27de2
     ...config,
   });
 
@@ -111,11 +108,8 @@
     "oracleDaemonConfig",
     "accounting",
     "wstETH",
-<<<<<<< HEAD
     "predepositGuarantee",
-=======
     "vaultHub",
->>>>>>> cac27de2
   ] as Partial<keyof LidoLocator.ConfigStruct>[];
 
   const configPromises = addresses.map((name) => locator[name]());
