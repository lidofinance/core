import { ethers } from "hardhat";

import { HardhatEthersSigner } from "@nomicfoundation/hardhat-ethers/signers";

import { LidoLocator, LidoLocator__factory, OssifiableProxy, OssifiableProxy__factory } from "typechain-types";

import { certainAddress } from "lib";

async function deployDummyLocator(config?: Partial<LidoLocator.ConfigStruct>, deployer?: HardhatEthersSigner) {
  if (!deployer) {
    [deployer] = await ethers.getSigners();
  }

  const factory = new LidoLocator__factory(deployer);

  const locator = await factory.deploy({
    accountingOracle: certainAddress("dummy-locator:accountingOracle"),
    burner: certainAddress("dummy-locator:burner"),
    depositSecurityModule: certainAddress("dummy-locator:depositSecurityModule"),
    elRewardsVault: certainAddress("dummy-locator:elRewardsVault"),
    lido: certainAddress("dummy-locator:lido"),
    oracleDaemonConfig: certainAddress("dummy-locator:oracleDaemonConfig"),
    oracleReportSanityChecker: certainAddress("dummy-locator:oracleReportSanityChecker"),
    postTokenRebaseReceiver: certainAddress("dummy-locator:postTokenRebaseReceiver"),
    stakingRouter: certainAddress("dummy-locator:stakingRouter"),
    treasury: certainAddress("dummy-locator:treasury"),
    validatorsExitBusOracle: certainAddress("dummy-locator:validatorsExitBusOracle"),
    withdrawalQueue: certainAddress("dummy-locator:withdrawalQueue"),
    withdrawalVault: certainAddress("dummy-locator:withdrawalVault"),
<<<<<<< HEAD
    accounting: certainAddress("dummy-locator:accounting"),
    wstETH: certainAddress("dummy-locator:wstETH"),
    predepositGuarantee: certainAddress("dummy-locator:predepositGuarantee"),
    vaultHub: certainAddress("dummy-locator:vaultHub"),
    operatorGrid: certainAddress("dummy-locator:operatorGrid"),
    lazyOracle: certainAddress("dummy-locator:lazyOracle"),
=======
    validatorExitDelayVerifier: certainAddress("dummy-locator:validatorExitDelayVerifier"),
    triggerableWithdrawalsGateway: certainAddress("dummy-locator:triggerableWithdrawalsGateway"),
>>>>>>> 9223f6e7
    ...config,
  });

  return locator as LidoLocator;
}

export async function deployLidoLocator(config?: Partial<LidoLocator.ConfigStruct>, deployer?: HardhatEthersSigner) {
  if (!deployer) {
    [deployer] = await ethers.getSigners();
  }

  const locator = await deployDummyLocator(config, deployer);
  const proxyFactory = new OssifiableProxy__factory(deployer);
  const proxy = await proxyFactory.deploy(await locator.getAddress(), await deployer.getAddress(), new Uint8Array());

  return locator.attach(await proxy.getAddress()) as LidoLocator;
}

async function updateImplementation(
  proxyAddress: string,
  config: LidoLocator.ConfigStruct,
  customLocator?: string,
  proxyOwner?: HardhatEthersSigner,
) {
  if (!proxyOwner) {
    [proxyOwner] = await ethers.getSigners();
  }

  const proxyFactory = new OssifiableProxy__factory(proxyOwner);
  const proxy = proxyFactory.attach(proxyAddress) as OssifiableProxy;

  let implementation;
  if (customLocator) {
    const contractFactory = await ethers.getContractFactory(customLocator);
    implementation = await contractFactory.connect(proxyOwner).deploy(config);
  } else {
    implementation = await deployDummyLocator(config, proxyOwner);
  }

  const implementationAddress = await implementation.getAddress();
  await proxy.proxy__upgradeTo(implementationAddress);
}

export async function updateLidoLocatorImplementation(
  locatorAddress: string,
  configUpdate = {},
  customLocator?: string,
  admin?: HardhatEthersSigner,
) {
  const config = await getLocatorConfig(locatorAddress);

  Object.assign(config, configUpdate);

  await updateImplementation(locatorAddress, config, customLocator, admin);
}

async function getLocatorConfig(locatorAddress: string) {
  const locator = await ethers.getContractAt("LidoLocator", locatorAddress);

  const addresses = [
    "accountingOracle",
    "depositSecurityModule",
    "elRewardsVault",
    "lido",
    "oracleReportSanityChecker",
    "postTokenRebaseReceiver",
    "burner",
    "stakingRouter",
    "treasury",
    "validatorsExitBusOracle",
    "withdrawalQueue",
    "withdrawalVault",
    "oracleDaemonConfig",
<<<<<<< HEAD
    "accounting",
    "wstETH",
    "predepositGuarantee",
    "vaultHub",
    "operatorGrid",
=======
    "validatorExitDelayVerifier",
    "triggerableWithdrawalsGateway",
>>>>>>> 9223f6e7
  ] as Partial<keyof LidoLocator.ConfigStruct>[];

  const configPromises = addresses.map((name) => locator[name]());

  const config = await Promise.all(configPromises);

  return Object.fromEntries(addresses.map((n, i) => [n, config[i]])) as LidoLocator.ConfigStruct;
}<|MERGE_RESOLUTION|>--- conflicted
+++ resolved
@@ -15,29 +15,27 @@
 
   const locator = await factory.deploy({
     accountingOracle: certainAddress("dummy-locator:accountingOracle"),
-    burner: certainAddress("dummy-locator:burner"),
     depositSecurityModule: certainAddress("dummy-locator:depositSecurityModule"),
     elRewardsVault: certainAddress("dummy-locator:elRewardsVault"),
     lido: certainAddress("dummy-locator:lido"),
-    oracleDaemonConfig: certainAddress("dummy-locator:oracleDaemonConfig"),
     oracleReportSanityChecker: certainAddress("dummy-locator:oracleReportSanityChecker"),
     postTokenRebaseReceiver: certainAddress("dummy-locator:postTokenRebaseReceiver"),
+    burner: certainAddress("dummy-locator:burner"),
     stakingRouter: certainAddress("dummy-locator:stakingRouter"),
     treasury: certainAddress("dummy-locator:treasury"),
     validatorsExitBusOracle: certainAddress("dummy-locator:validatorsExitBusOracle"),
     withdrawalQueue: certainAddress("dummy-locator:withdrawalQueue"),
     withdrawalVault: certainAddress("dummy-locator:withdrawalVault"),
-<<<<<<< HEAD
+    oracleDaemonConfig: certainAddress("dummy-locator:oracleDaemonConfig"),
+    validatorExitDelayVerifier: certainAddress("dummy-locator:validatorExitDelayVerifier"),
+    triggerableWithdrawalsGateway: certainAddress("dummy-locator:triggerableWithdrawalsGateway"),
     accounting: certainAddress("dummy-locator:accounting"),
+    predepositGuarantee: certainAddress("dummy-locator:predepositGuarantee"),
     wstETH: certainAddress("dummy-locator:wstETH"),
-    predepositGuarantee: certainAddress("dummy-locator:predepositGuarantee"),
     vaultHub: certainAddress("dummy-locator:vaultHub"),
+    vaultFactory: certainAddress("dummy-locator:vaultFactory"),
     operatorGrid: certainAddress("dummy-locator:operatorGrid"),
     lazyOracle: certainAddress("dummy-locator:lazyOracle"),
-=======
-    validatorExitDelayVerifier: certainAddress("dummy-locator:validatorExitDelayVerifier"),
-    triggerableWithdrawalsGateway: certainAddress("dummy-locator:triggerableWithdrawalsGateway"),
->>>>>>> 9223f6e7
     ...config,
   });
 
@@ -111,16 +109,13 @@
     "withdrawalQueue",
     "withdrawalVault",
     "oracleDaemonConfig",
-<<<<<<< HEAD
+    "validatorExitDelayVerifier",
+    "triggerableWithdrawalsGateway",
     "accounting",
     "wstETH",
     "predepositGuarantee",
     "vaultHub",
     "operatorGrid",
-=======
-    "validatorExitDelayVerifier",
-    "triggerableWithdrawalsGateway",
->>>>>>> 9223f6e7
   ] as Partial<keyof LidoLocator.ConfigStruct>[];
 
   const configPromises = addresses.map((name) => locator[name]());
