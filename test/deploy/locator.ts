import { ethers } from "hardhat";

import { HardhatEthersSigner } from "@nomicfoundation/hardhat-ethers/signers";

import { LidoLocator, LidoLocator__factory, OssifiableProxy, OssifiableProxy__factory } from "typechain-types";

import { certainAddress } from "lib";

async function deployDummyLocator(config?: Partial<LidoLocator.ConfigStruct>, deployer?: HardhatEthersSigner) {
  if (!deployer) {
    [deployer] = await ethers.getSigners();
  }

  const factory = new LidoLocator__factory(deployer);

  const locator = await factory.deploy({
    accountingOracle: certainAddress("dummy-locator:accountingOracle"),
    burner: certainAddress("dummy-locator:burner"),
    depositSecurityModule: certainAddress("dummy-locator:depositSecurityModule"),
    elRewardsVault: certainAddress("dummy-locator:elRewardsVault"),
    legacyOracle: certainAddress("dummy-locator:legacyOracle"),
    lido: certainAddress("dummy-locator:lido"),
    oracleDaemonConfig: certainAddress("dummy-locator:oracleDaemonConfig"),
    oracleReportSanityChecker: certainAddress("dummy-locator:oracleReportSanityChecker"),
    postTokenRebaseReceiver: certainAddress("dummy-locator:postTokenRebaseReceiver"),
    stakingRouter: certainAddress("dummy-locator:stakingRouter"),
    treasury: certainAddress("dummy-locator:treasury"),
    validatorsExitBusOracle: certainAddress("dummy-locator:validatorsExitBusOracle"),
    withdrawalQueue: certainAddress("dummy-locator:withdrawalQueue"),
    withdrawalVault: certainAddress("dummy-locator:withdrawalVault"),
    accounting: certainAddress("dummy-locator:withdrawalVault"),
    wstETH: certainAddress("dummy-locator:wstETH"),
    ...config,
  });

  return locator as LidoLocator;
}

export async function deployLidoLocator(config?: Partial<LidoLocator.ConfigStruct>, deployer?: HardhatEthersSigner) {
  if (!deployer) {
    [deployer] = await ethers.getSigners();
  }

  const locator = await deployDummyLocator(config, deployer);
  const proxyFactory = new OssifiableProxy__factory(deployer);
  const proxy = await proxyFactory.deploy(await locator.getAddress(), await deployer.getAddress(), new Uint8Array());

  return locator.attach(await proxy.getAddress()) as LidoLocator;
}

async function updateImplementation(
  proxyAddress: string,
  config: LidoLocator.ConfigStruct,
  customLocator?: string,
  proxyOwner?: HardhatEthersSigner,
) {
  if (!proxyOwner) {
    [proxyOwner] = await ethers.getSigners();
  }

  const proxyFactory = new OssifiableProxy__factory(proxyOwner);
  const proxy = proxyFactory.attach(proxyAddress) as OssifiableProxy;

  let implementation;
  if (customLocator) {
    const contractFactory = await ethers.getContractFactory(customLocator);
    implementation = await contractFactory.connect(proxyOwner).deploy(config);
  } else {
    implementation = await deployDummyLocator(config, proxyOwner);
  }

  const implementationAddress = await implementation.getAddress();
  await proxy.proxy__upgradeTo(implementationAddress);
}

export async function updateLidoLocatorImplementation(
  locatorAddress: string,
  configUpdate = {},
  customLocator?: string,
  admin?: HardhatEthersSigner,
) {
  const config = await getLocatorConfig(locatorAddress);

  Object.assign(config, configUpdate);

  await updateImplementation(locatorAddress, config, customLocator, admin);
}

async function getLocatorConfig(locatorAddress: string) {
  const locator = await ethers.getContractAt("LidoLocator", locatorAddress);

  const addresses = [
    "accountingOracle",
    "depositSecurityModule",
    "elRewardsVault",
    "legacyOracle",
    "lido",
    "oracleReportSanityChecker",
    "postTokenRebaseReceiver",
    "burner",
    "stakingRouter",
    "treasury",
    "validatorsExitBusOracle",
    "withdrawalQueue",
    "withdrawalVault",
    "oracleDaemonConfig",
    "accounting",
<<<<<<< HEAD
=======
    "wstETH",
>>>>>>> 496e6f25
  ] as Partial<keyof LidoLocator.ConfigStruct>[];

  const configPromises = addresses.map((name) => locator[name]());

  const config = await Promise.all(configPromises);

  return Object.fromEntries(addresses.map((n, i) => [n, config[i]])) as LidoLocator.ConfigStruct;
}<|MERGE_RESOLUTION|>--- conflicted
+++ resolved
@@ -105,10 +105,7 @@
     "withdrawalVault",
     "oracleDaemonConfig",
     "accounting",
-<<<<<<< HEAD
-=======
     "wstETH",
->>>>>>> 496e6f25
   ] as Partial<keyof LidoLocator.ConfigStruct>[];
 
   const configPromises = addresses.map((name) => locator[name]());
