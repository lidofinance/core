--- conflicted
+++ resolved
@@ -79,18 +79,13 @@
   const { ao, lido } = await deployMockAccountingOracle(secondsPerSlot, genesisTime);
   const triggerableWithdrawalsGateway = await deployTWG();
 
-  // TODO
   const accountingOracleAddress = await ao.getAddress();
   const accountingAddress = await locator.accounting();
 
   await updateLidoLocatorImplementation(locatorAddr, {
     lido: await lido.getAddress(),
-<<<<<<< HEAD
     accountingOracle: accountingOracleAddress,
-    triggerableWithdrawalsGateway, //: await lido.getAddress(), // await TriggerableWithdrawalsGateway.getAddress(),
-=======
-    accountingOracle: await ao.getAddress(),
->>>>>>> fe9bf710
+    triggerableWithdrawalsGateway: await triggerableWithdrawalsGateway.getAddress(),
   });
 
   const oracleReportSanityChecker = await deployOracleReportSanityCheckerForExitBus(
