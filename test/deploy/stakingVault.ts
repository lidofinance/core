import { expect } from "chai";
import { ethers } from "hardhat";

import { HardhatEthersSigner } from "@nomicfoundation/hardhat-ethers/signers";

import {
  DepositContract__MockForStakingVault,
  EIP7002WithdrawalRequest_Mock,
  StakingVault,
  StakingVault__factory,
  VaultFactory__MockForStakingVault,
  VaultHub__MockForStakingVault,
} from "typechain-types";

import { findEvents } from "lib";

import { EIP7002_PREDEPLOYED_ADDRESS } from "test/suite";

type DeployedStakingVault = {
  depositContract: DepositContract__MockForStakingVault;
  stakingVault: StakingVault;
  stakingVaultImplementation: StakingVault;
  vaultHub: VaultHub__MockForStakingVault;
  vaultFactory: VaultFactory__MockForStakingVault;
};

export async function deployWithdrawalsPreDeployedMock(
  defaultRequestFee: bigint,
): Promise<EIP7002WithdrawalRequest_Mock> {
  const mock = await ethers.deployContract("EIP7002WithdrawalRequest_Mock");
  const mockAddress = await mock.getAddress();
  const mockCode = await ethers.provider.getCode(mockAddress);

  await ethers.provider.send("hardhat_setCode", [EIP7002_PREDEPLOYED_ADDRESS, mockCode]);

  const contract = await ethers.getContractAt("EIP7002WithdrawalRequest_Mock", EIP7002_PREDEPLOYED_ADDRESS);

  await contract.setFee(defaultRequestFee);

  return contract;
}

export async function deployStakingVaultBehindBeaconProxy(
  vaultOwner: HardhatEthersSigner,
  operator: HardhatEthersSigner,
  depositor: HardhatEthersSigner,
): Promise<DeployedStakingVault> {
  // deploying implementation
  const vaultHub_ = await ethers.deployContract("VaultHub__MockForStakingVault");
  const depositContract_ = await ethers.deployContract("DepositContract__MockForStakingVault");
  const stakingVaultImplementation_ = await ethers.deployContract("StakingVault", [
<<<<<<< HEAD
=======
    await vaultHub_.getAddress(),
    depositor,
>>>>>>> e7034f44
    await depositContract_.getAddress(),
  ]);

  // deploying factory/beacon
  const vaultFactory_ = await ethers.deployContract("VaultFactory__MockForStakingVault", [
    await stakingVaultImplementation_.getAddress(),
  ]);

  // deploying beacon proxy
  const vaultCreation = await vaultFactory_
    .createVault(await vaultOwner.getAddress(), await operator.getAddress(), vaultHub_)
    .then((tx) => tx.wait());
  if (!vaultCreation) throw new Error("Vault creation failed");
  const events = findEvents(vaultCreation, "VaultCreated");

  if (events.length != 1) throw new Error("There should be exactly one VaultCreated event");
  const vaultCreatedEvent = events[0];

  const stakingVault_ = StakingVault__factory.connect(vaultCreatedEvent.args.vault, vaultOwner);
  expect(await stakingVault_.owner()).to.equal(await vaultOwner.getAddress());
  expect(await stakingVault_.nodeOperator()).to.equal(await operator.getAddress());
  expect(await stakingVault_.depositor()).to.equal(await depositor.getAddress());

  return {
    depositContract: depositContract_,
    stakingVault: stakingVault_,
    stakingVaultImplementation: stakingVaultImplementation_,
    vaultHub: vaultHub_,
    vaultFactory: vaultFactory_,
  };
}<|MERGE_RESOLUTION|>--- conflicted
+++ resolved
@@ -48,14 +48,7 @@
   // deploying implementation
   const vaultHub_ = await ethers.deployContract("VaultHub__MockForStakingVault");
   const depositContract_ = await ethers.deployContract("DepositContract__MockForStakingVault");
-  const stakingVaultImplementation_ = await ethers.deployContract("StakingVault", [
-<<<<<<< HEAD
-=======
-    await vaultHub_.getAddress(),
-    depositor,
->>>>>>> e7034f44
-    await depositContract_.getAddress(),
-  ]);
+  const stakingVaultImplementation_ = await ethers.deployContract("StakingVault", [depositor, depositContract_]);
 
   // deploying factory/beacon
   const vaultFactory_ = await ethers.deployContract("VaultFactory__MockForStakingVault", [
