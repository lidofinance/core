--- conflicted
+++ resolved
@@ -42,7 +42,6 @@
 } from "test/deploy";
 
 describe("AccountingOracle.sol:happyPath", () => {
-<<<<<<< HEAD
   let consensus: HashConsensus__Harness;
   let oracle: AccountingOracle__Harness;
   let oracleVersion: number;
@@ -113,18 +112,13 @@
 
   it("reference slot of the empty initial consensus report is set to the last processed slot", async () => {
     const report = await oracle.getConsensusReport();
-    expect(report.refSlot).to.equal(ORACLE_LAST_REPORT_SLOT);
+    expect(report.refSlot).to.equal(ORACLE_LAST_REPORT_SLOT); // TODO
   });
 
   it("committee reaches consensus on a report hash", async () => {
     const { refSlot } = await consensus.getCurrentFrame();
 
     extraData = {
-      stuckKeys: [
-        { moduleId: 1, nodeOpIds: [0], keysCounts: [1] },
-        { moduleId: 2, nodeOpIds: [0], keysCounts: [2] },
-        { moduleId: 3, nodeOpIds: [2], keysCounts: [3] },
-      ],
       exitedKeys: [
         { moduleId: 2, nodeOpIds: [1, 2], keysCounts: [1, 3] },
         { moduleId: 3, nodeOpIds: [1], keysCounts: [2] },
@@ -195,18 +189,9 @@
   });
 
   it("the data cannot be submitted passing a different contract version", async () => {
-    await expect(oracle.connect(member1).submitReportData(reportFields, oracleVersion + 1))
+    await expect(oracle.connect(member1).submitReportData(reportFields, oracleVersion - 1))
       .to.be.revertedWithCustomError(oracle, "UnexpectedContractVersion")
-      .withArgs(oracleVersion, oracleVersion + 1);
-  });
-
-  it("a data not matching the consensus hash cannot be submitted", async () => {
-    const invalidReport = { ...reportFields, numValidators: Number(reportFields.numValidators) + 1 };
-    const invalidReportItems = getReportDataItems(invalidReport);
-    const invalidReportHash = calcReportDataHash(invalidReportItems);
-    await expect(oracle.connect(member1).submitReportData(invalidReport, oracleVersion))
-      .to.be.revertedWithCustomError(oracle, "UnexpectedDataHash")
-      .withArgs(reportHash, invalidReportHash);
+      .withArgs(oracleVersion, oracleVersion - 1);
   });
 
   let prevProcessingRefSlot: bigint;
@@ -288,10 +273,8 @@
       "SenderNotAllowed",
     );
   });
-
   it("an extra data not matching the consensus hash cannot be submitted", async () => {
     const invalidExtraData = {
-      stuckKeys: [...extraData.stuckKeys],
       exitedKeys: [...extraData.exitedKeys],
     };
     invalidExtraData.exitedKeys[0].keysCounts = [...invalidExtraData.exitedKeys[0].keysCounts];
@@ -346,32 +329,12 @@
     expect(call2.keysCounts).to.equal("0x" + [2].map((i) => numberToHex(i, 16)).join(""));
   });
 
-  it("Staking router got the stuck keys by node op report", async () => {
-    const totalReportCalls = await mockStakingRouter.totalCalls_reportStuckKeysByNodeOperator();
-    expect(totalReportCalls).to.equal(3);
-
-    const call1 = await mockStakingRouter.calls_reportStuckKeysByNodeOperator(0);
-    expect(call1.stakingModuleId).to.equal(1);
-    expect(call1.nodeOperatorIds).to.equal("0x" + [0].map((i) => numberToHex(i, 8)).join(""));
-    expect(call1.keysCounts).to.equal("0x" + [1].map((i) => numberToHex(i, 16)).join(""));
-
-    const call2 = await mockStakingRouter.calls_reportStuckKeysByNodeOperator(1);
-    expect(call2.stakingModuleId).to.equal(2);
-    expect(call2.nodeOperatorIds).to.equal("0x" + [0].map((i) => numberToHex(i, 8)).join(""));
-    expect(call2.keysCounts).to.equal("0x" + [2].map((i) => numberToHex(i, 16)).join(""));
-
-    const call3 = await mockStakingRouter.calls_reportStuckKeysByNodeOperator(2);
-    expect(call3.stakingModuleId).to.equal(3);
-    expect(call3.nodeOperatorIds).to.equal("0x" + [2].map((i) => numberToHex(i, 8)).join(""));
-    expect(call3.keysCounts).to.equal("0x" + [3].map((i) => numberToHex(i, 16)).join(""));
-  });
-
-  it("Staking router was told that stuck and exited keys updating is finished", async () => {
+  it("Staking router was told that exited keys updating is finished", async () => {
     const totalFinishedCalls = await mockStakingRouter.totalCalls_onValidatorsCountsByNodeOperatorReportingFinished();
     expect(totalFinishedCalls).to.equal(1);
   });
 
-  it("extra data for the same reference slot cannot be re-submitted", async () => {
+  it(`extra data for the same reference slot cannot be re-submitted`, async () => {
     await expect(oracle.connect(member1).submitReportExtraDataList(extraDataList)).to.be.revertedWithCustomError(
       oracle,
       "ExtraDataAlreadyProcessed",
@@ -394,7 +357,6 @@
     expect(procState.extraDataItemsCount).to.equal(0);
     expect(procState.extraDataItemsSubmitted).to.equal(0);
   });
-
   it("new data report with empty extra data is agreed upon and submitted", async () => {
     const { refSlot } = await consensus.getCurrentFrame();
 
@@ -474,416 +436,5 @@
       oracle,
       "ExtraDataAlreadyProcessed",
     );
-=======
-  context("Happy path", () => {
-    let consensus: HashConsensus__Harness;
-    let oracle: AccountingOracle__Harness;
-    let oracleVersion: number;
-    let mockLido: Lido__MockForAccountingOracle;
-    let mockWithdrawalQueue: WithdrawalQueue__MockForAccountingOracle;
-    let mockStakingRouter: StakingRouter__MockForAccountingOracle;
-    let mockLegacyOracle: LegacyOracle__MockForAccountingOracle;
-
-    let extraData: ExtraDataType;
-    let extraDataItems: string[];
-    let extraDataList: string;
-    let extraDataHash: string;
-    let reportFields: OracleReport & { refSlot: bigint };
-    let reportItems: ReportAsArray;
-    let reportHash: string;
-
-    let admin: HardhatEthersSigner;
-    let member1: HardhatEthersSigner;
-    let member2: HardhatEthersSigner;
-    let member3: HardhatEthersSigner;
-    let stranger: HardhatEthersSigner;
-
-    before(async () => {
-      [admin, member1, member2, member3, stranger] = await ethers.getSigners();
-
-      const deployed = await deployAndConfigureAccountingOracle(admin.address);
-      consensus = deployed.consensus;
-      oracle = deployed.oracle;
-      mockLido = deployed.lido;
-      mockWithdrawalQueue = deployed.withdrawalQueue;
-      mockStakingRouter = deployed.stakingRouter;
-      mockLegacyOracle = deployed.legacyOracle;
-
-      oracleVersion = Number(await oracle.getContractVersion());
-
-      await consensus.connect(admin).addMember(member1, 1);
-      await consensus.connect(admin).addMember(member2, 2);
-      await consensus.connect(admin).addMember(member3, 2);
-
-      await consensus.advanceTimeBySlots(SECONDS_PER_EPOCH + 1n);
-    });
-
-    async function triggerConsensusOnHash(hash: string) {
-      const { refSlot } = await consensus.getCurrentFrame();
-      await consensus.connect(member1).submitReport(refSlot, hash, CONSENSUS_VERSION);
-      await consensus.connect(member3).submitReport(refSlot, hash, CONSENSUS_VERSION);
-      expect((await consensus.getConsensusState()).consensusReport).to.equal(hash);
-    }
-
-    it("initially, consensus report is empty and is not being processed", async () => {
-      const report = await oracle.getConsensusReport();
-      expect(report.hash).to.equal(ZeroHash);
-      // see the next test for refSlot
-      expect(report.processingDeadlineTime).to.equal(0);
-      expect(report.processingStarted).to.be.false;
-
-      const frame = await consensus.getCurrentFrame();
-      const procState = await oracle.getProcessingState();
-
-      expect(procState.currentFrameRefSlot).to.equal(frame.refSlot);
-      expect(procState.processingDeadlineTime).to.equal(0);
-      expect(procState.mainDataHash).to.equal(ZeroHash);
-      expect(procState.mainDataSubmitted).to.be.false;
-      expect(procState.extraDataHash).to.equal(ZeroHash);
-      expect(procState.extraDataFormat).to.equal(0);
-      expect(procState.extraDataSubmitted).to.be.false;
-      expect(procState.extraDataItemsCount).to.equal(0);
-      expect(procState.extraDataItemsSubmitted).to.equal(0);
-    });
-
-    it(`reference slot of the empty initial consensus report is set to the last processed slot of the legacy oracle`, async () => {
-      const report = await oracle.getConsensusReport();
-      expect(report.refSlot).to.equal(V1_ORACLE_LAST_REPORT_SLOT);
-    });
-
-    it("committee reaches consensus on a report hash", async () => {
-      const { refSlot } = await consensus.getCurrentFrame();
-
-      extraData = {
-        exitedKeys: [
-          { moduleId: 2, nodeOpIds: [1, 2], keysCounts: [1, 3] },
-          { moduleId: 3, nodeOpIds: [1], keysCounts: [2] },
-        ],
-      };
-
-      extraDataItems = encodeExtraDataItems(extraData);
-      extraDataList = packExtraDataList(extraDataItems);
-      extraDataHash = calcExtraDataListHash(extraDataList);
-
-      reportFields = {
-        consensusVersion: CONSENSUS_VERSION,
-        refSlot: refSlot,
-        numValidators: 10,
-        clBalanceGwei: 320n * ONE_GWEI,
-        stakingModuleIdsWithNewlyExitedValidators: [1],
-        numExitedValidatorsByStakingModule: [3],
-        withdrawalVaultBalance: ether("1"),
-        elRewardsVaultBalance: ether("2"),
-        sharesRequestedToBurn: ether("3"),
-        withdrawalFinalizationBatches: [1],
-        simulatedShareRate: shareRate(1n),
-        isBunkerMode: true,
-        extraDataFormat: EXTRA_DATA_FORMAT_LIST,
-        extraDataHash,
-        extraDataItemsCount: extraDataItems.length,
-      };
-
-      reportItems = getReportDataItems(reportFields);
-      reportHash = calcReportDataHash(reportItems);
-
-      await triggerConsensusOnHash(reportHash);
-    });
-
-    it("oracle gets the report hash", async () => {
-      const report = await oracle.getConsensusReport();
-      expect(report.hash).to.equal(reportHash);
-      expect(report.refSlot).to.equal(reportFields.refSlot);
-      expect(report.processingDeadlineTime).to.equal(timestampAtSlot(report.refSlot + SLOTS_PER_FRAME));
-      expect(report.processingStarted).to.be.false;
-
-      const frame = await consensus.getCurrentFrame();
-      const procState = await oracle.getProcessingState();
-
-      expect(procState.currentFrameRefSlot).to.equal(frame.refSlot);
-      expect(procState.processingDeadlineTime).to.equal(timestampAtSlot(frame.reportProcessingDeadlineSlot));
-      expect(procState.mainDataHash).to.equal(reportHash);
-      expect(procState.mainDataSubmitted).to.be.false;
-      expect(procState.extraDataHash).to.equal(ZeroHash);
-      expect(procState.extraDataFormat).to.equal(0);
-      expect(procState.extraDataSubmitted).to.be.false;
-      expect(procState.extraDataItemsCount).to.equal(0);
-      expect(procState.extraDataItemsSubmitted).to.equal(0);
-    });
-
-    it("some time passes", async () => {
-      await consensus.advanceTimeBy(SECONDS_PER_FRAME / 3n);
-    });
-
-    it("non-member cannot submit the data", async () => {
-      await expect(
-        oracle.connect(stranger).submitReportData(reportFields, oracleVersion),
-      ).to.be.revertedWithCustomError(oracle, "SenderNotAllowed");
-    });
-
-    it("the data cannot be submitted passing a different contract version", async () => {
-      await expect(oracle.connect(member1).submitReportData(reportFields, oracleVersion - 1))
-        .to.be.revertedWithCustomError(oracle, "UnexpectedContractVersion")
-        .withArgs(oracleVersion, oracleVersion - 1);
-    });
-
-    it(`a data not matching the consensus hash cannot be submitted`, async () => {
-      const invalidReport = { ...reportFields, numValidators: Number(reportFields.numValidators) + 1 };
-      const invalidReportItems = getReportDataItems(invalidReport);
-      const invalidReportHash = calcReportDataHash(invalidReportItems);
-      await expect(oracle.connect(member1).submitReportData(invalidReport, oracleVersion))
-        .to.be.revertedWithCustomError(oracle, "UnexpectedDataHash")
-        .withArgs(reportHash, invalidReportHash);
-    });
-
-    let prevProcessingRefSlot: bigint;
-
-    it(`a committee member submits the rebase data`, async () => {
-      prevProcessingRefSlot = await oracle.getLastProcessingRefSlot();
-      const tx = await oracle.connect(member1).submitReportData(reportFields, oracleVersion);
-      await expect(tx).to.emit(oracle, "ProcessingStarted").withArgs(reportFields.refSlot, anyValue);
-      // assert.emits(tx, 'ProcessingStarted', { refSlot: reportFields.refSlot })
-      expect((await oracle.getConsensusReport()).processingStarted).to.be.true;
-      expect(Number(await oracle.getLastProcessingRefSlot())).to.be.above(prevProcessingRefSlot);
-    });
-
-    it(`extra data processing is started`, async () => {
-      const frame = await consensus.getCurrentFrame();
-      const procState = await oracle.getProcessingState();
-
-      expect(procState.currentFrameRefSlot).to.equal(frame.refSlot);
-      expect(procState.processingDeadlineTime).to.equal(timestampAtSlot(frame.reportProcessingDeadlineSlot));
-      expect(procState.mainDataHash).to.equal(reportHash);
-      expect(procState.mainDataSubmitted).to.be.true;
-      expect(procState.extraDataHash).to.equal(reportFields.extraDataHash);
-      expect(procState.extraDataFormat).to.equal(reportFields.extraDataFormat);
-      expect(procState.extraDataSubmitted).to.be.false;
-      expect(procState.extraDataItemsCount).to.equal(reportFields.extraDataItemsCount);
-      expect(procState.extraDataItemsSubmitted).to.equal(0);
-    });
-
-    it(`Lido got the oracle report`, async () => {
-      const lastOracleReportCall = await mockLido.getLastCall_handleOracleReport();
-      expect(lastOracleReportCall.callCount).to.equal(1);
-      expect(lastOracleReportCall.secondsElapsedSinceLastReport).to.equal(
-        (reportFields.refSlot - V1_ORACLE_LAST_REPORT_SLOT) * SECONDS_PER_SLOT,
-      );
-      expect(lastOracleReportCall.numValidators).to.equal(reportFields.numValidators);
-      expect(lastOracleReportCall.clBalance).to.equal(BigInt(reportFields.clBalanceGwei) * ONE_GWEI);
-      expect(lastOracleReportCall.withdrawalVaultBalance).to.equal(reportFields.withdrawalVaultBalance);
-      expect(lastOracleReportCall.elRewardsVaultBalance).to.equal(reportFields.elRewardsVaultBalance);
-      expect(lastOracleReportCall.withdrawalFinalizationBatches.map(Number)).to.have.ordered.members(
-        reportFields.withdrawalFinalizationBatches.map(Number),
-      );
-      expect(lastOracleReportCall.simulatedShareRate).to.equal(reportFields.simulatedShareRate);
-    });
-
-    it(`withdrawal queue got bunker mode report`, async () => {
-      const onOracleReportLastCall = await mockWithdrawalQueue.lastCall__onOracleReport();
-      expect(onOracleReportLastCall.callCount).to.equal(1);
-      expect(onOracleReportLastCall.isBunkerMode).to.equal(reportFields.isBunkerMode);
-      expect(onOracleReportLastCall.prevReportTimestamp).to.equal(
-        GENESIS_TIME + prevProcessingRefSlot * SECONDS_PER_SLOT,
-      );
-    });
-
-    it(`Staking router got the exited keys report`, async () => {
-      const lastExitedKeysByModuleCall = await mockStakingRouter.lastCall_updateExitedKeysByModule();
-      expect(lastExitedKeysByModuleCall.callCount).to.equal(1);
-      expect(lastExitedKeysByModuleCall.moduleIds.map(Number)).to.have.ordered.members(
-        reportFields.stakingModuleIdsWithNewlyExitedValidators,
-      );
-      expect(lastExitedKeysByModuleCall.exitedKeysCounts.map(Number)).to.have.ordered.members(
-        reportFields.numExitedValidatorsByStakingModule,
-      );
-    });
-
-    it(`legacy oracle got CL data report`, async () => {
-      const lastLegacyOracleCall = await mockLegacyOracle.lastCall__handleConsensusLayerReport();
-      expect(lastLegacyOracleCall.totalCalls).to.equal(1);
-      expect(lastLegacyOracleCall.refSlot).to.equal(reportFields.refSlot);
-      expect(lastLegacyOracleCall.clBalance).to.equal(BigInt(reportFields.clBalanceGwei) * ONE_GWEI);
-      expect(lastLegacyOracleCall.clValidators).to.equal(reportFields.numValidators);
-    });
-
-    it(`no data can be submitted for the same reference slot again`, async () => {
-      await expect(oracle.connect(member2).submitReportData(reportFields, oracleVersion)).to.be.revertedWithCustomError(
-        oracle,
-        "RefSlotAlreadyProcessing",
-      );
-    });
-
-    it("some time passes", async () => {
-      const deadline = (await oracle.getConsensusReport()).processingDeadlineTime;
-      await consensus.setTime(deadline);
-    });
-
-    it("a non-member cannot submit extra data", async () => {
-      await expect(oracle.connect(stranger).submitReportExtraDataList(extraDataList)).to.be.revertedWithCustomError(
-        oracle,
-        "SenderNotAllowed",
-      );
-    });
-
-    it(`an extra data not matching the consensus hash cannot be submitted`, async () => {
-      const invalidExtraData = {
-        exitedKeys: [...extraData.exitedKeys],
-      };
-      invalidExtraData.exitedKeys[0].keysCounts = [...invalidExtraData.exitedKeys[0].keysCounts];
-      ++invalidExtraData.exitedKeys[0].keysCounts[0];
-      const invalidExtraDataItems = encodeExtraDataItems(invalidExtraData);
-      const invalidExtraDataList = packExtraDataList(invalidExtraDataItems);
-      const invalidExtraDataHash = calcExtraDataListHash(invalidExtraDataList);
-      await expect(oracle.connect(member2).submitReportExtraDataList(invalidExtraDataList))
-        .to.be.revertedWithCustomError(oracle, "UnexpectedExtraDataHash")
-        .withArgs(extraDataHash, invalidExtraDataHash);
-    });
-
-    it(`an empty extra data cannot be submitted`, async () => {
-      await expect(oracle.connect(member2).submitReportExtraDataEmpty())
-        .to.be.revertedWithCustomError(oracle, "UnexpectedExtraDataFormat")
-        .withArgs(EXTRA_DATA_FORMAT_LIST, EXTRA_DATA_FORMAT_EMPTY);
-    });
-
-    it("a committee member submits extra data", async () => {
-      const tx = await oracle.connect(member2).submitReportExtraDataList(extraDataList);
-
-      await expect(tx)
-        .to.emit(oracle, "ExtraDataSubmitted")
-        .withArgs(reportFields.refSlot, extraDataItems.length, extraDataItems.length);
-
-      const frame = await consensus.getCurrentFrame();
-      const procState = await oracle.getProcessingState();
-
-      expect(procState.currentFrameRefSlot).to.equal(frame.refSlot);
-      expect(procState.processingDeadlineTime).to.equal(timestampAtSlot(frame.reportProcessingDeadlineSlot));
-      expect(procState.mainDataHash).to.equal(reportHash);
-      expect(procState.mainDataSubmitted).to.be.true;
-      expect(procState.extraDataHash).to.equal(extraDataHash);
-      expect(procState.extraDataFormat).to.equal(reportFields.extraDataFormat);
-      expect(procState.extraDataSubmitted).to.be.true;
-      expect(procState.extraDataItemsCount).to.equal(extraDataItems.length);
-      expect(procState.extraDataItemsSubmitted).to.equal(extraDataItems.length);
-    });
-
-    it("Staking router got the exited keys by node op report", async () => {
-      const totalReportCalls = await mockStakingRouter.totalCalls_reportExitedKeysByNodeOperator();
-      expect(totalReportCalls).to.equal(2);
-
-      const call1 = await mockStakingRouter.calls_reportExitedKeysByNodeOperator(0);
-      expect(call1.stakingModuleId).to.equal(2);
-      expect(call1.nodeOperatorIds).to.equal("0x" + [1, 2].map((i) => numberToHex(i, 8)).join(""));
-      expect(call1.keysCounts).to.equal("0x" + [1, 3].map((i) => numberToHex(i, 16)).join(""));
-
-      const call2 = await mockStakingRouter.calls_reportExitedKeysByNodeOperator(1);
-      expect(call2.stakingModuleId).to.equal(3);
-      expect(call2.nodeOperatorIds).to.equal("0x" + [1].map((i) => numberToHex(i, 8)).join(""));
-      expect(call2.keysCounts).to.equal("0x" + [2].map((i) => numberToHex(i, 16)).join(""));
-    });
-
-    it("Staking router was told that exited keys updating is finished", async () => {
-      const totalFinishedCalls = await mockStakingRouter.totalCalls_onValidatorsCountsByNodeOperatorReportingFinished();
-      expect(totalFinishedCalls).to.equal(1);
-    });
-
-    it(`extra data for the same reference slot cannot be re-submitted`, async () => {
-      await expect(oracle.connect(member1).submitReportExtraDataList(extraDataList)).to.be.revertedWithCustomError(
-        oracle,
-        "ExtraDataAlreadyProcessed",
-      );
-    });
-
-    it("some time passes, a new reporting frame starts", async () => {
-      await consensus.advanceTimeToNextFrameStart();
-
-      const frame = await consensus.getCurrentFrame();
-      const procState = await oracle.getProcessingState();
-
-      expect(procState.currentFrameRefSlot).to.equal(frame.refSlot);
-      expect(procState.processingDeadlineTime).to.equal(0);
-      expect(procState.mainDataHash).to.equal(ZeroHash);
-      expect(procState.mainDataSubmitted).to.be.false;
-      expect(procState.extraDataHash).to.equal(ZeroHash);
-      expect(procState.extraDataFormat).to.equal(0);
-      expect(procState.extraDataSubmitted).to.be.false;
-      expect(procState.extraDataItemsCount).to.equal(0);
-      expect(procState.extraDataItemsSubmitted).to.equal(0);
-    });
-
-    it("new data report with empty extra data is agreed upon and submitted", async () => {
-      const { refSlot } = await consensus.getCurrentFrame();
-
-      reportFields = {
-        ...reportFields,
-        refSlot: refSlot,
-        extraDataFormat: EXTRA_DATA_FORMAT_EMPTY,
-        extraDataHash: ZeroHash,
-        extraDataItemsCount: 0,
-      };
-      reportItems = getReportDataItems(reportFields);
-      reportHash = calcReportDataHash(reportItems);
-
-      await triggerConsensusOnHash(reportHash);
-
-      const tx = await oracle.connect(member2).submitReportData(reportFields, oracleVersion);
-      await expect(tx).to.emit(oracle, "ProcessingStarted").withArgs(reportFields.refSlot, anyValue);
-    });
-
-    it(`Lido got the oracle report`, async () => {
-      const lastOracleReportCall = await mockLido.getLastCall_handleOracleReport();
-      expect(lastOracleReportCall.callCount).to.equal(2);
-    });
-
-    it(`withdrawal queue got their part of report`, async () => {
-      const onOracleReportLastCall = await mockWithdrawalQueue.lastCall__onOracleReport();
-      expect(onOracleReportLastCall.callCount).to.equal(2);
-    });
-
-    it(`Staking router got the exited keys report`, async () => {
-      const lastExitedKeysByModuleCall = await mockStakingRouter.lastCall_updateExitedKeysByModule();
-      expect(lastExitedKeysByModuleCall.callCount).to.equal(2);
-    });
-
-    it(`a non-empty extra data cannot be submitted`, async () => {
-      await expect(oracle.connect(member2).submitReportExtraDataList(extraDataList))
-        .to.be.revertedWithCustomError(oracle, "UnexpectedExtraDataFormat")
-        .withArgs(EXTRA_DATA_FORMAT_EMPTY, EXTRA_DATA_FORMAT_LIST);
-    });
-
-    it("a committee member submits empty extra data", async () => {
-      const tx = await oracle.connect(member3).submitReportExtraDataEmpty();
-
-      await expect(tx).to.emit(oracle, "ExtraDataSubmitted").withArgs(reportFields.refSlot, 0, 0);
-
-      const frame = await consensus.getCurrentFrame();
-      const procState = await oracle.getProcessingState();
-
-      expect(procState.currentFrameRefSlot).to.equal(frame.refSlot);
-      expect(procState.processingDeadlineTime).to.equal(timestampAtSlot(frame.reportProcessingDeadlineSlot));
-      expect(procState.mainDataHash).to.equal(reportHash);
-      expect(procState.mainDataSubmitted).to.be.true;
-      expect(procState.extraDataHash).to.equal(ZeroHash);
-      expect(procState.extraDataFormat).to.equal(EXTRA_DATA_FORMAT_EMPTY);
-      expect(procState.extraDataSubmitted).to.be.true;
-      expect(procState.extraDataItemsCount).to.equal(0);
-      expect(procState.extraDataItemsSubmitted).to.equal(0);
-    });
-
-    it(`Staking router didn't get the exited keys by node op report`, async () => {
-      const totalReportCalls = await mockStakingRouter.totalCalls_reportExitedKeysByNodeOperator();
-      expect(totalReportCalls).to.equal(2);
-    });
-
-    it("Staking router was told that exited keys updating is finished", async () => {
-      const totalFinishedCalls = await mockStakingRouter.totalCalls_onValidatorsCountsByNodeOperatorReportingFinished();
-      expect(totalFinishedCalls).to.equal(2);
-    });
-
-    it(`extra data for the same reference slot cannot be re-submitted`, async () => {
-      await expect(oracle.connect(member1).submitReportExtraDataEmpty()).to.be.revertedWithCustomError(
-        oracle,
-        "ExtraDataAlreadyProcessed",
-      );
-    });
->>>>>>> 9223f6e7
   });
 });