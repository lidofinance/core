const { contract, web3 } = require('hardhat')
const { assert } = require('../../helpers/assert')
const { e9, e18, e27, toNum } = require('../../helpers/utils')

const AccountingOracleAbi = require('../../../lib/abi/AccountingOracle.json')

const {
  CONSENSUS_VERSION,
  deployAndConfigureAccountingOracle,
  getAccountingReportDataItems,
  encodeExtraDataItems,
  packExtraDataList,
  calcExtraDataListHash,
  calcAccountingReportDataHash,
  EXTRA_DATA_FORMAT_LIST,
  EXTRA_DATA_FORMAT_EMPTY,
  SLOTS_PER_FRAME,
  SECONDS_PER_SLOT,
  GENESIS_TIME,
  ZERO_HASH,
  HASH_1,
} = require('./accounting-oracle-deploy.test')

contract('AccountingOracle', ([admin, member1]) => {
  let consensus = null
  let oracle = null
  let reportItems = null
  let reportFields = null
  let extraDataList = null
  let extraDataHash = null
  let extraDataItems = null
  let oracleVersion = null
  let deadline = null
  let mockStakingRouter = null
  let extraData = null
  let mockLido = null
  let oracleReportSanityChecker = null
  let mockLegacyOracle = null
  let mockWithdrawalQueue = null

  const getReportFields = (override = {}) => ({
    consensusVersion: CONSENSUS_VERSION,
    numValidators: 10,
    clBalanceGwei: e9(320),
    stakingModuleIdsWithNewlyExitedValidators: [1],
    numExitedValidatorsByStakingModule: [3],
    withdrawalVaultBalance: e18(1),
    elRewardsVaultBalance: e18(2),
    sharesRequestedToBurn: e18(3),
<<<<<<< HEAD
    withdrawalFinalizationBatches: [1],
=======
    lastFinalizableWithdrawalRequestId: 1,
>>>>>>> e579c0e1
    simulatedShareRate: e27(1),
    isBunkerMode: true,
    extraDataFormat: EXTRA_DATA_FORMAT_LIST,
    extraDataHash,
    extraDataItemsCount: extraDataItems.length,
    ...override,
  })

  const deploy = async (options = undefined) => {
    const deployed = await deployAndConfigureAccountingOracle(admin)
    const { refSlot } = await deployed.consensus.getCurrentFrame()

    extraData = {
      stuckKeys: [
        { moduleId: 1, nodeOpIds: [0], keysCounts: [1] },
        { moduleId: 2, nodeOpIds: [0], keysCounts: [2] },
        { moduleId: 3, nodeOpIds: [2], keysCounts: [3] },
      ],
      exitedKeys: [
        { moduleId: 2, nodeOpIds: [1, 2], keysCounts: [1, 3] },
        { moduleId: 3, nodeOpIds: [1], keysCounts: [2] },
      ],
    }

    extraDataItems = encodeExtraDataItems(extraData)
    extraDataList = packExtraDataList(extraDataItems)
    extraDataHash = calcExtraDataListHash(extraDataList)
    reportFields = getReportFields({
      refSlot: +refSlot,
    })
    reportItems = getAccountingReportDataItems(reportFields)
    const reportHash = calcAccountingReportDataHash(reportItems)
    await deployed.consensus.addMember(member1, 1, { from: admin })
    await deployed.consensus.submitReport(refSlot, reportHash, CONSENSUS_VERSION, { from: member1 })

    oracleVersion = +(await deployed.oracle.getContractVersion())
    deadline = (await deployed.oracle.getConsensusReport()).processingDeadlineTime

    oracle = deployed.oracle
    consensus = deployed.consensus
    mockStakingRouter = deployed.stakingRouter
    mockLido = deployed.lido
    oracleReportSanityChecker = deployed.oracleReportSanityChecker
    mockLegacyOracle = deployed.legacyOracle
    mockWithdrawalQueue = deployed.withdrawalQueue
  }

  async function prepareNextReport(newReportFields) {
    await consensus.setTime(deadline)

    const newReportItems = getAccountingReportDataItems(newReportFields)
    const reportHash = calcAccountingReportDataHash(newReportItems)

    await consensus.advanceTimeToNextFrameStart()
    await consensus.submitReport(newReportFields.refSlot, reportHash, CONSENSUS_VERSION, { from: member1 })

    return {
      newReportFields,
      newReportItems,
      reportHash,
    }
  }

  async function prepareNextReportInNextFrame(newReportFields) {
    const { refSlot } = await consensus.getCurrentFrame()
    const next = await prepareNextReport({
      ...newReportFields,
      refSlot: +refSlot + SLOTS_PER_FRAME,
    })
    return next
  }

  context('deploying', () => {
    before(deploy)

    it('deploying accounting oracle', async () => {
      assert.isNotNull(oracle)
      assert.isNotNull(consensus)
      assert.isNotNull(reportItems)
      assert.isNotNull(extraData)
      assert.isNotNull(extraDataList)
      assert.isNotNull(extraDataHash)
      assert.isNotNull(extraDataItems)
      assert.isNotNull(oracleVersion)
      assert.isNotNull(deadline)
      assert.isNotNull(mockStakingRouter)
      assert.isNotNull(mockLido)
    })
  })

  context('submitReportData', () => {
    beforeEach(deploy)

    context('checks contract version', () => {
      it('should revert if incorrect contract version', async () => {
        await consensus.setTime(deadline)

        const incorrectNextVersion = oracleVersion + 1
        const incorrectPrevVersion = oracleVersion - 1

        await assert.reverts(
          oracle.submitReportData(reportItems, incorrectNextVersion, { from: member1 }),
          `UnexpectedContractVersion(${oracleVersion}, ${incorrectNextVersion})`
        )

        await assert.reverts(
          oracle.submitReportData(reportItems, incorrectPrevVersion, { from: member1 }),
          `UnexpectedContractVersion(${oracleVersion}, ${incorrectPrevVersion})`
        )
      })

      it('should should allow calling if correct contract version', async () => {
        await consensus.setTime(deadline)

        const tx = await oracle.submitReportData(reportItems, oracleVersion, { from: member1 })
        assert.emits(tx, 'ProcessingStarted', { refSlot: reportFields.refSlot })
      })
    })

    context('checks ref slot', () => {
      it('should revert if incorrect ref slot', async () => {
        await consensus.setTime(deadline)
        const { refSlot } = await consensus.getCurrentFrame()

        const incorrectRefSlot = +refSlot + 1

        const newReportFields = {
          ...reportFields,
          refSlot: incorrectRefSlot,
        }
        const reportItems = getAccountingReportDataItems(newReportFields)

        await assert.reverts(
          oracle.submitReportData(reportItems, oracleVersion, { from: member1 }),
          `UnexpectedRefSlot(${refSlot}, ${incorrectRefSlot})`
        )
      })

      it('should should allow calling if correct ref slot', async () => {
        await consensus.setTime(deadline)
        const { newReportFields, newReportItems } = await prepareNextReportInNextFrame({ ...reportFields })
        const tx = await oracle.submitReportData(newReportItems, oracleVersion, { from: member1 })
        assert.emits(tx, 'ProcessingStarted', { refSlot: newReportFields.refSlot })
      })
    })

    context('only allows submitting main data for the same ref. slot once', () => {
      it('reverts on trying to submit the second time', async () => {
        const tx = await oracle.submitReportData(reportItems, oracleVersion, { from: member1 })
        assert.emits(tx, 'ProcessingStarted', { refSlot: reportFields.refSlot })

        await assert.reverts(
          oracle.submitReportData(reportItems, oracleVersion, { from: member1 }),
          'RefSlotAlreadyProcessing()'
        )
      })
    })

    context('checks consensus version', () => {
      it('should revert if incorrect consensus version', async () => {
        await consensus.setTime(deadline)

        const incorrectNextVersion = CONSENSUS_VERSION + 1
        const incorrectPrevVersion = CONSENSUS_VERSION + 1

        const newReportFields = {
          ...reportFields,
          consensusVersion: incorrectNextVersion,
        }
        const reportItems = getAccountingReportDataItems(newReportFields)

        const reportFieldsPrevVersion = { ...reportFields, consensusVersion: incorrectPrevVersion }
        const reportItemsPrevVersion = getAccountingReportDataItems(reportFieldsPrevVersion)

        await assert.reverts(
          oracle.submitReportData(reportItems, oracleVersion, { from: member1 }),
          `UnexpectedConsensusVersion(${oracleVersion}, ${incorrectNextVersion})`
        )

        await assert.reverts(
          oracle.submitReportData(reportItemsPrevVersion, oracleVersion, { from: member1 }),
          `UnexpectedConsensusVersion(${oracleVersion}, ${incorrectPrevVersion})`
        )
      })

      it('should allow calling if correct consensus version', async () => {
        await consensus.setTime(deadline)
        const { refSlot } = await consensus.getCurrentFrame()

        const tx = await oracle.submitReportData(reportItems, oracleVersion, { from: member1 })
        assert.emits(tx, 'ProcessingStarted', { refSlot: reportFields.refSlot })

        const newConsensusVersion = CONSENSUS_VERSION + 1
        const nextRefSlot = +refSlot + SLOTS_PER_FRAME
        const newReportFields = {
          ...reportFields,
          refSlot: nextRefSlot,
          consensusVersion: newConsensusVersion,
        }
        const newReportItems = getAccountingReportDataItems(newReportFields)
        const newReportHash = calcAccountingReportDataHash(newReportItems)

        await oracle.setConsensusVersion(newConsensusVersion, { from: admin })
        await consensus.advanceTimeToNextFrameStart()
        await consensus.submitReport(newReportFields.refSlot, newReportHash, newConsensusVersion, { from: member1 })

        const txNewVersion = await oracle.submitReportData(newReportItems, oracleVersion, { from: member1 })
        assert.emits(txNewVersion, 'ProcessingStarted', { refSlot: newReportFields.refSlot })
      })
    })

    context('enforces module ids sorting order', () => {
      beforeEach(deploy)

      it('should revert if incorrect stakingModuleIdsWithNewlyExitedValidators order (when next number in list is less than previous)', async () => {
        const { newReportItems } = await prepareNextReportInNextFrame({
          ...reportFields,
          stakingModuleIdsWithNewlyExitedValidators: [2, 1],
          numExitedValidatorsByStakingModule: [3, 4],
        })

        await assert.reverts(
          oracle.submitReportData(newReportItems, oracleVersion, { from: member1 }),
          'InvalidExitedValidatorsData()'
        )
      })

      it('should revert if incorrect stakingModuleIdsWithNewlyExitedValidators order (when next number in list equals to previous)', async () => {
        const { newReportItems } = await prepareNextReportInNextFrame({
          ...reportFields,
          stakingModuleIdsWithNewlyExitedValidators: [1, 1],
          numExitedValidatorsByStakingModule: [3, 4],
        })

        await assert.reverts(
          oracle.submitReportData(newReportItems, oracleVersion, { from: member1 }),
          'InvalidExitedValidatorsData()'
        )
      })

      it('should should allow calling if correct extra data list moduleId', async () => {
        const { newReportFields, newReportItems } = await prepareNextReportInNextFrame({
          ...reportFields,
          stakingModuleIdsWithNewlyExitedValidators: [1, 2],
          numExitedValidatorsByStakingModule: [3, 4],
        })

        const tx = await oracle.submitReportData(newReportItems, oracleVersion, { from: member1 })
        assert.emits(tx, 'ProcessingStarted', { refSlot: newReportFields.refSlot })
      })
    })

    context('checks data hash', () => {
      it('reverts with UnexpectedDataHash', async () => {
        const incorrectReportItems = getAccountingReportDataItems({
          ...reportFields,
          numValidators: reportFields.numValidators - 1,
        })

        const correctDataHash = calcAccountingReportDataHash(reportItems)
        const incorrectDataHash = calcAccountingReportDataHash(incorrectReportItems)

        await assert.reverts(
          oracle.submitReportData(incorrectReportItems, oracleVersion, { from: member1 }),
          `UnexpectedDataHash("${correctDataHash}", "${incorrectDataHash}")`
        )
      })

      it('submits if data successfully pass hash validation', async () => {
        const tx = await oracle.submitReportData(reportItems, oracleVersion, { from: member1 })
        assert.emits(tx, 'ProcessingStarted', { refSlot: reportFields.refSlot })
      })
    })

    context('enforces data safety boundaries', () => {
      it('reverts with MaxAccountingExtraDataItemsCountExceeded if data limit exceeds', async () => {
        const MAX_ACCOUNTING_EXTRA_DATA_LIMIT = 1
        await oracleReportSanityChecker.setMaxAccountingExtraDataListItemsCount(MAX_ACCOUNTING_EXTRA_DATA_LIMIT, {
          from: admin,
        })

        assert.equals(
          (await oracleReportSanityChecker.getOracleReportLimits()).maxAccountingExtraDataListItemsCount,
          MAX_ACCOUNTING_EXTRA_DATA_LIMIT
        )

        await assert.reverts(
          oracle.submitReportData(reportItems, oracleVersion, { from: member1 }),
          `MaxAccountingExtraDataItemsCountExceeded(${MAX_ACCOUNTING_EXTRA_DATA_LIMIT}, ${reportFields.extraDataItemsCount})`
        )
      })

      it('passes fine on borderline data limit value — when it equals to count of passed items', async () => {
        const MAX_ACCOUNTING_EXTRA_DATA_LIMIT = reportFields.extraDataItemsCount

        await oracleReportSanityChecker.setMaxAccountingExtraDataListItemsCount(MAX_ACCOUNTING_EXTRA_DATA_LIMIT, {
          from: admin,
        })

        assert.equals(
          (await oracleReportSanityChecker.getOracleReportLimits()).maxAccountingExtraDataListItemsCount,
          MAX_ACCOUNTING_EXTRA_DATA_LIMIT
        )

        await oracle.submitReportData(reportItems, oracleVersion, { from: member1 })
      })

      it('reverts with InvalidExitedValidatorsData if counts of stakingModuleIds and numExitedValidatorsByStakingModule does not match', async () => {
        const { newReportItems } = await prepareNextReportInNextFrame({
          ...reportFields,
          stakingModuleIdsWithNewlyExitedValidators: [1, 2],
          numExitedValidatorsByStakingModule: [3],
        })
        await assert.reverts(
          oracle.submitReportData(newReportItems, oracleVersion, { from: member1 }),
          'InvalidExitedValidatorsData()'
        )
      })

      it('reverts with InvalidExitedValidatorsData if any record for number of exited validators equals 0', async () => {
        const { newReportItems } = await prepareNextReportInNextFrame({
          ...reportFields,
          stakingModuleIdsWithNewlyExitedValidators: [1, 2],
          numExitedValidatorsByStakingModule: [3, 0],
        })
        await assert.reverts(
          oracle.submitReportData(newReportItems, oracleVersion, { from: member1 }),
          'InvalidExitedValidatorsData()'
        )
      })

      it('reverts with NumExitedValidatorsCannotDecrease if total count of exited validators less then previous exited number', async () => {
        const totalExitedValidators = reportFields.numExitedValidatorsByStakingModule.reduce(
          (sum, curr) => sum + curr,
          0
        )
        await mockStakingRouter.setExitedKeysCountAcrossAllModules(totalExitedValidators + 1)
        await assert.reverts(
          oracle.submitReportData(reportItems, oracleVersion, { from: member1 }),
          'NumExitedValidatorsCannotDecrease()'
        )
      })

      it('does not reverts with NumExitedValidatorsCannotDecrease if total count of exited validators equals to previous exited number', async () => {
        const totalExitedValidators = reportFields.numExitedValidatorsByStakingModule.reduce(
          (sum, curr) => sum + curr,
          0
        )
        await mockStakingRouter.setExitedKeysCountAcrossAllModules(totalExitedValidators)
        await oracle.submitReportData(reportItems, oracleVersion, { from: member1 })
      })

      it('reverts with ExitedValidatorsLimitExceeded if exited validators rate limit will be reached', async () => {
        // Really simple test here for now
        // TODO: Come up with more tests for better coverage of edge-case scenarios that can be accrued
        //       during calculation `exitedValidatorsPerDay` rate in AccountingOracle:612
        const totalExitedValidators = reportFields.numExitedValidatorsByStakingModule.reduce(
          (sum, curr) => sum + curr,
          0
        )
        const exitingRateLimit = totalExitedValidators - 1
        await oracleReportSanityChecker.setChurnValidatorsPerDayLimit(exitingRateLimit)
        assert.equals(
          (await oracleReportSanityChecker.getOracleReportLimits()).churnValidatorsPerDayLimit,
          exitingRateLimit
        )
        await assert.reverts(
          oracle.submitReportData(reportItems, oracleVersion, { from: member1 }),
          `ExitedValidatorsLimitExceeded(${exitingRateLimit}, ${totalExitedValidators})`
        )
      })
    })

    context('delivers the data to corresponded contracts', () => {
      it('should call handleOracleReport on Lido', async () => {
        assert.equals((await mockLido.getLastCall_handleOracleReport()).callCount, 0)
        await consensus.setTime(deadline)
        const tx = await oracle.submitReportData(reportItems, oracleVersion, { from: member1 })
        assert.emits(tx, 'ProcessingStarted', { refSlot: reportFields.refSlot })

        const lastOracleReportToLido = await mockLido.getLastCall_handleOracleReport()

        assert.equals(lastOracleReportToLido.callCount, 1)
        assert.equals(
          lastOracleReportToLido.currentReportTimestamp,
          GENESIS_TIME + reportFields.refSlot * SECONDS_PER_SLOT
        )

        assert.equals(lastOracleReportToLido.clBalance, reportFields.clBalanceGwei + '000000000')
        assert.equals(lastOracleReportToLido.withdrawalVaultBalance, reportFields.withdrawalVaultBalance)
        assert.equals(lastOracleReportToLido.elRewardsVaultBalance, reportFields.elRewardsVaultBalance)
<<<<<<< HEAD
        assert.sameOrderedMembers(
          toNum(lastOracleReportToLido.withdrawalFinalizationBatches),
          toNum(reportFields.withdrawalFinalizationBatches)
=======
        assert.equals(lastOracleReportToLido.sharesRequestedToBurn, reportFields.sharesRequestedToBurn)
        assert.equals(
          lastOracleReportToLido.lastFinalizableWithdrawalRequestId,
          reportFields.lastFinalizableWithdrawalRequestId
>>>>>>> e579c0e1
        )
        assert.equals(lastOracleReportToLido.simulatedShareRate, reportFields.simulatedShareRate)
      })

      it('should call updateExitedValidatorsCountByStakingModule on StakingRouter', async () => {
        assert.equals((await mockStakingRouter.lastCall_updateExitedKeysByModule()).callCount, 0)
        await consensus.setTime(deadline)
        const tx = await oracle.submitReportData(reportItems, oracleVersion, { from: member1 })
        assert.emits(tx, 'ProcessingStarted', { refSlot: reportFields.refSlot })

        const lastOracleReportToStakingRouter = await mockStakingRouter.lastCall_updateExitedKeysByModule()

        assert.equals(lastOracleReportToStakingRouter.callCount, 1)
        assert.equals(lastOracleReportToStakingRouter.moduleIds, reportFields.stakingModuleIdsWithNewlyExitedValidators)
        assert.equals(lastOracleReportToStakingRouter.exitedKeysCounts, reportFields.numExitedValidatorsByStakingModule)
      })

      it('does not calling StakingRouter.updateExitedKeysByModule if lists of exited validators is empty', async () => {
        const { newReportItems, newReportFields } = await prepareNextReportInNextFrame({
          ...reportFields,
          stakingModuleIdsWithNewlyExitedValidators: [],
          numExitedValidatorsByStakingModule: [],
        })
        const tx = await oracle.submitReportData(newReportItems, oracleVersion, { from: member1 })
        assert.emits(tx, 'ProcessingStarted', { refSlot: newReportFields.refSlot })
        const lastOracleReportToStakingRouter = await mockStakingRouter.lastCall_updateExitedKeysByModule()
        assert.equals(lastOracleReportToStakingRouter.callCount, 0)
      })

      it('should call handleConsensusLayerReport on legacyOracle', async () => {
        await oracle.submitReportData(reportItems, oracleVersion, { from: member1 })
        const lastCall = await mockLegacyOracle.lastCall__handleConsensusLayerReport()
        assert.equals(lastCall.totalCalls, 1)
        assert.equals(lastCall.refSlot, reportFields.refSlot)
        assert.equals(lastCall.clBalance, e9(reportFields.clBalanceGwei))
        assert.equals(lastCall.clValidators, reportFields.numValidators)
      })

      it('should call onOracleReport on WithdrawalQueue', async () => {
        const prevProcessingRefSlot = +(await oracle.getLastProcessingRefSlot())
        await oracle.submitReportData(reportItems, oracleVersion, { from: member1 })
        const currentProcessingRefSlot = +(await oracle.getLastProcessingRefSlot())
        const lastCall = await mockWithdrawalQueue.lastCall__onOracleReport()
        assert.equals(lastCall.callCount, 1)
        assert.equals(lastCall.isBunkerMode, reportFields.isBunkerMode)
        assert.equals(lastCall.prevReportTimestamp, GENESIS_TIME + prevProcessingRefSlot * SECONDS_PER_SLOT)
        assert.equals(lastCall.currentReportTimestamp, GENESIS_TIME + currentProcessingRefSlot * SECONDS_PER_SLOT)
      })
    })

    context('warns when prev extra data has not been processed yet', () => {
      it('emits WarnExtraDataIncompleteProcessing', async () => {
        await consensus.setTime(deadline)
        const prevRefSlot = +(await consensus.getCurrentFrame()).refSlot
        await oracle.submitReportData(reportItems, oracleVersion, { from: member1 })
        await consensus.advanceTimeToNextFrameStart()
        const nextRefSlot = +(await consensus.getCurrentFrame()).refSlot
        const tx = await consensus.submitReport(nextRefSlot, HASH_1, CONSENSUS_VERSION, { from: member1 })
        assert.emits(
          tx,
          'WarnExtraDataIncompleteProcessing',
          {
            refSlot: prevRefSlot,
            processedItemsCount: 0,
            itemsCount: extraDataItems.length,
          },
          { abi: AccountingOracleAbi }
        )
      })
    })

    context('enforces extra data format', () => {
      it('should revert on invalid extra data format', async () => {
        await consensus.setTime(deadline)
        await oracle.submitReportData(reportItems, oracleVersion, { from: member1 })

        const nextRefSlot = reportFields.refSlot + SLOTS_PER_FRAME
        const changedReportItems = getAccountingReportDataItems({
          ...reportFields,
          refSlot: nextRefSlot,
          extraDataFormat: EXTRA_DATA_FORMAT_LIST + 1,
        })

        const changedReportHash = calcAccountingReportDataHash(changedReportItems)
        await consensus.advanceTimeToNextFrameStart()
        await consensus.submitReport(nextRefSlot, changedReportHash, CONSENSUS_VERSION, {
          from: member1,
        })

        await assert.revertsWithCustomError(
          oracle.submitReportData(changedReportItems, oracleVersion, { from: member1 }),
          `UnsupportedExtraDataFormat(${EXTRA_DATA_FORMAT_LIST + 1})`
        )
      })

      it('should revert on non-empty format but zero length', async () => {
        await consensus.setTime(deadline)
        const { refSlot } = await consensus.getCurrentFrame()
        const reportFields = getReportFields({
          refSlot: +refSlot,
          extraDataItemsCount: 0,
        })
        const reportItems = getAccountingReportDataItems(reportFields)
        const reportHash = calcAccountingReportDataHash(reportItems)
        await consensus.submitReport(refSlot, reportHash, CONSENSUS_VERSION, { from: member1 })
        await assert.revertsWithCustomError(
          oracle.submitReportData(reportItems, oracleVersion, { from: member1 }),
          `ExtraDataItemsCountCannotBeZeroForNonEmptyData()`
        )
      })

      it('should revert on non-empty format but zero hash', async () => {
        await consensus.setTime(deadline)
        const { refSlot } = await consensus.getCurrentFrame()
        const reportFields = getReportFields({
          refSlot: +refSlot,
          extraDataHash: ZERO_HASH,
        })
        const reportItems = getAccountingReportDataItems(reportFields)
        const reportHash = calcAccountingReportDataHash(reportItems)
        await consensus.submitReport(refSlot, reportHash, CONSENSUS_VERSION, { from: member1 })
        await assert.revertsWithCustomError(
          oracle.submitReportData(reportItems, oracleVersion, { from: member1 }),
          `ExtraDataHashCannotBeZeroForNonEmptyData()`
        )
      })
    })

    context('enforces zero extraData fields for the empty format', () => {
      it('should revert for non empty ExtraDataHash', async () => {
        await consensus.setTime(deadline)
        const { refSlot } = await consensus.getCurrentFrame()
        const nonZeroHash = web3.utils.keccak256('nonZeroHash')
        const reportFields = getReportFields({
          refSlot: +refSlot,
          isBunkerMode: false,
          extraDataFormat: EXTRA_DATA_FORMAT_EMPTY,
          extraDataHash: nonZeroHash,
          extraDataItemsCount: 0,
        })
        const reportItems = getAccountingReportDataItems(reportFields)
        const reportHash = calcAccountingReportDataHash(reportItems)
        await consensus.submitReport(refSlot, reportHash, CONSENSUS_VERSION, { from: member1 })
        await assert.revertsWithCustomError(
          oracle.submitReportData(reportItems, oracleVersion, { from: member1 }),
          `UnexpectedExtraDataHash("${ZERO_HASH}", "${nonZeroHash}")`
        )
      })

      it('should revert for non zero ExtraDataLength', async () => {
        await consensus.setTime(deadline)
        const { refSlot } = await consensus.getCurrentFrame()
        const reportFields = getReportFields({
          refSlot: +refSlot,
          isBunkerMode: false,
          extraDataFormat: EXTRA_DATA_FORMAT_EMPTY,
          extraDataHash: ZERO_HASH,
          extraDataItemsCount: 10,
        })
        const reportItems = getAccountingReportDataItems(reportFields)
        const reportHash = calcAccountingReportDataHash(reportItems)
        await consensus.submitReport(refSlot, reportHash, CONSENSUS_VERSION, { from: member1 })
        await assert.revertsWithCustomError(
          oracle.submitReportData(reportItems, oracleVersion, { from: member1 }),
          `UnexpectedExtraDataItemsCount(0, 10)`
        )
      })
    })

    context('ExtraDataProcessingState', () => {
      it('should be empty from start', async () => {
        const data = await oracle.getExtraDataProcessingState()
        assert.equals(data.refSlot, '0')
        assert.equals(data.dataFormat, '0')
        assert.equals(data.itemsCount, '0')
        assert.equals(data.itemsProcessed, '0')
        assert.equals(data.lastSortingKey, '0')
        assert.equals(data.dataHash, ZERO_HASH)
      })

      it('should be filled with report data after submitting', async () => {
        await oracle.submitReportData(reportItems, oracleVersion, { from: member1 })
        const data = await oracle.getExtraDataProcessingState()
        assert.equals(data.refSlot, reportFields.refSlot)
        assert.equals(data.dataFormat, reportFields.extraDataFormat)
        assert.equals(data.itemsCount, reportFields.extraDataItemsCount)
        assert.equals(data.itemsProcessed, '0')
        assert.equals(data.lastSortingKey, '0')
        assert.equals(data.dataHash, reportFields.extraDataHash)
      })
    })
  })
})<|MERGE_RESOLUTION|>--- conflicted
+++ resolved
@@ -47,11 +47,7 @@
     withdrawalVaultBalance: e18(1),
     elRewardsVaultBalance: e18(2),
     sharesRequestedToBurn: e18(3),
-<<<<<<< HEAD
     withdrawalFinalizationBatches: [1],
-=======
-    lastFinalizableWithdrawalRequestId: 1,
->>>>>>> e579c0e1
     simulatedShareRate: e27(1),
     isBunkerMode: true,
     extraDataFormat: EXTRA_DATA_FORMAT_LIST,
@@ -443,16 +439,9 @@
         assert.equals(lastOracleReportToLido.clBalance, reportFields.clBalanceGwei + '000000000')
         assert.equals(lastOracleReportToLido.withdrawalVaultBalance, reportFields.withdrawalVaultBalance)
         assert.equals(lastOracleReportToLido.elRewardsVaultBalance, reportFields.elRewardsVaultBalance)
-<<<<<<< HEAD
         assert.sameOrderedMembers(
           toNum(lastOracleReportToLido.withdrawalFinalizationBatches),
           toNum(reportFields.withdrawalFinalizationBatches)
-=======
-        assert.equals(lastOracleReportToLido.sharesRequestedToBurn, reportFields.sharesRequestedToBurn)
-        assert.equals(
-          lastOracleReportToLido.lastFinalizableWithdrawalRequestId,
-          reportFields.lastFinalizableWithdrawalRequestId
->>>>>>> e579c0e1
         )
         assert.equals(lastOracleReportToLido.simulatedShareRate, reportFields.simulatedShareRate)
       })
