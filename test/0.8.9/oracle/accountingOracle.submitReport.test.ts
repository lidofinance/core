--- conflicted
+++ resolved
@@ -10,12 +10,7 @@
   Accounting__MockForAccountingOracle,
   AccountingOracleTimeTravellable,
   HashConsensusTimeTravellable,
-<<<<<<< HEAD
   MockLegacyOracle,
-=======
-  LegacyOracle__MockForAccountingOracle,
-  MockLidoForAccountingOracle,
->>>>>>> b108b986
   MockStakingRouterForAccountingOracle,
   MockWithdrawalQueueForAccountingOracle,
   OracleReportSanityChecker,
@@ -443,20 +438,14 @@
     });
 
     context("delivers the data to corresponded contracts", () => {
-<<<<<<< HEAD
       it("should call handleOracleReport on Accounting", async () => {
         expect((await mockAccounting.lastCall__handleOracleReport()).callCount).to.be.equal(0);
-=======
-      it("should call handleOracleReport on Lido", async () => {
-        expect((await mockLido.getLastCall_handleOracleReport()).callCount).to.equal(0);
->>>>>>> b108b986
         await consensus.setTime(deadline);
         const tx = await oracle.connect(member1).submitReportData(reportFields, oracleVersion);
         await expect(tx).to.emit(oracle, "ProcessingStarted").withArgs(reportFields.refSlot, anyValue);
 
         const lastOracleReportToAccounting = await mockAccounting.lastCall__handleOracleReport();
 
-<<<<<<< HEAD
         expect(lastOracleReportToAccounting.callCount).to.be.equal(1);
         expect(lastOracleReportToAccounting.arg.timestamp).to.be.equal(
           GENESIS_TIME + reportFields.refSlot * SECONDS_PER_SLOT,
@@ -475,24 +464,6 @@
           reportFields.withdrawalFinalizationBatches.map(Number),
         );
         expect(lastOracleReportToAccounting.arg.simulatedShareRate).to.be.equal(reportFields.simulatedShareRate);
-=======
-        expect(lastOracleReportToLido.callCount).to.equal(1);
-        expect(lastOracleReportToLido.currentReportTimestamp).to.equal(
-          GENESIS_TIME + reportFields.refSlot * SECONDS_PER_SLOT,
-        );
-        expect(lastOracleReportToLido.callCount).to.equal(1);
-        expect(lastOracleReportToLido.currentReportTimestamp).to.equal(
-          GENESIS_TIME + reportFields.refSlot * SECONDS_PER_SLOT,
-        );
-
-        expect(lastOracleReportToLido.clBalance).to.equal(reportFields.clBalanceGwei + "000000000");
-        expect(lastOracleReportToLido.withdrawalVaultBalance).to.equal(reportFields.withdrawalVaultBalance);
-        expect(lastOracleReportToLido.elRewardsVaultBalance).to.equal(reportFields.elRewardsVaultBalance);
-        expect(lastOracleReportToLido.withdrawalFinalizationBatches.map(Number)).to.have.ordered.members(
-          reportFields.withdrawalFinalizationBatches.map(Number),
-        );
-        expect(lastOracleReportToLido.simulatedShareRate).to.equal(reportFields.simulatedShareRate);
->>>>>>> b108b986
       });
 
       it("should call updateExitedValidatorsCountByStakingModule on StakingRouter", async () => {
