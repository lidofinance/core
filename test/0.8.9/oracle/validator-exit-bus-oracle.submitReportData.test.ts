import { expect } from "chai";
import { ZeroHash } from "ethers";
import { ethers } from "hardhat";

import { HardhatEthersSigner } from "@nomicfoundation/hardhat-ethers/signers";

import { HashConsensus__Harness, OracleReportSanityChecker, ValidatorsExitBus__Harness } from "typechain-types";

import { de0x, numberToHex, VEBO_CONSENSUS_VERSION } from "lib";

import { computeTimestampAtSlot, DATA_FORMAT_LIST, deployVEBO, initVEBO } from "test/deploy";
import { Snapshot } from "test/suite";

const PUBKEYS = [
  "0xaaaaaaaaaaaaaaaaaaaaaaaaaaaaaaaaaaaaaaaaaaaaaaaaaaaaaaaaaaaaaaaaaaaaaaaaaaaaaaaaaaaaaaaaaaaaaaaa",
  "0xbbbbbbbbbbbbbbbbbbbbbbbbbbbbbbbbbbbbbbbbbbbbbbbbbbbbbbbbbbbbbbbbbbbbbbbbbbbbbbbbbbbbbbbbbbbbbbbb",
  "0xcccccccccccccccccccccccccccccccccccccccccccccccccccccccccccccccccccccccccccccccccccccccccccccccc",
  "0xdddddddddddddddddddddddddddddddddddddddddddddddddddddddddddddddddddddddddddddddddddddddddddddddd",
  "0xeeeeeeeeeeeeeeeeeeeeeeeeeeeeeeeeeeeeeeeeeeeeeeeeeeeeeeeeeeeeeeeeeeeeeeeeeeeeeeeeeeeeeeeeeeeeeeee",
];
const HASH_1 = "0x1111111111111111111111111111111111111111111111111111111111111111";

describe("ValidatorsExitBusOracle.sol:submitReportData", () => {
  let consensus: HashConsensus__Harness;
  let oracle: ValidatorsExitBus__Harness;
  let admin: HardhatEthersSigner;
  let oracleReportSanityChecker: OracleReportSanityChecker;

  let oracleVersion: bigint;

  let member1: HardhatEthersSigner;
  let member2: HardhatEthersSigner;
  let member3: HardhatEthersSigner;
  let stranger: HardhatEthersSigner;
  let authorizedEntity: HardhatEthersSigner;

  const LAST_PROCESSING_REF_SLOT = 1;

  interface ExitRequest {
    moduleId: number;
    nodeOpId: number;
    valIndex: number;
    valPubkey: string;
  }

  interface ReportFields {
    consensusVersion: bigint;
    refSlot: bigint;
    requestsCount: number;
    dataFormat: number;
    data: string;
  }

  const calcValidatorsExitBusReportDataHash = (items: ReportFields) => {
    const reportData = [items.consensusVersion, items.refSlot, items.requestsCount, items.dataFormat, items.data];
    const reportDataHash = ethers.keccak256(
      ethers.AbiCoder.defaultAbiCoder().encode(["(uint256,uint256,uint256,uint256,bytes)"], [reportData]),
    );
    return reportDataHash;
  };

  const encodeExitRequestHex = ({ moduleId, nodeOpId, valIndex, valPubkey }: ExitRequest) => {
    const pubkeyHex = de0x(valPubkey);
    expect(pubkeyHex.length).to.equal(48 * 2);
    return numberToHex(moduleId, 3) + numberToHex(nodeOpId, 5) + numberToHex(valIndex, 8) + pubkeyHex;
  };

  const encodeExitRequestsDataList = (requests: ExitRequest[]) => {
    return "0x" + requests.map(encodeExitRequestHex).join("");
  };

  const triggerConsensusOnHash = async (hash: string) => {
    const { refSlot } = await consensus.getCurrentFrame();
    await consensus.connect(member1).submitReport(refSlot, hash, VEBO_CONSENSUS_VERSION);
    await consensus.connect(member3).submitReport(refSlot, hash, VEBO_CONSENSUS_VERSION);
    expect((await consensus.getConsensusState()).consensusReport).to.equal(hash);
  };

  const prepareReportAndSubmitHash = async (
    requests = [{ moduleId: 5, nodeOpId: 1, valIndex: 10, valPubkey: PUBKEYS[2] }],
    options = { reportFields: {} },
  ) => {
    const { refSlot } = await consensus.getCurrentFrame();
    const reportData = {
      consensusVersion: VEBO_CONSENSUS_VERSION,
      dataFormat: DATA_FORMAT_LIST,
      refSlot,
      requestsCount: requests.length,
      data: encodeExitRequestsDataList(requests),
      ...options.reportFields,
    };

    const reportHash = calcValidatorsExitBusReportDataHash(reportData);

    await triggerConsensusOnHash(reportHash);

    return { reportData, reportHash };
  };

<<<<<<< HEAD
  async function getLastRequestedValidatorIndex(moduleId: number, nodeOpId: number) {
    return (await oracle.getLastRequestedValidatorIndices(moduleId, [nodeOpId]))[0];
  }

  before(async () => {
    [admin, member1, member2, member3, stranger] = await ethers.getSigners();

=======
  const deploy = async () => {
>>>>>>> 9223f6e7
    const deployed = await deployVEBO(admin.address);
    oracle = deployed.oracle;
    consensus = deployed.consensus;
    oracleReportSanityChecker = deployed.oracleReportSanityChecker;

    await initVEBO({
      admin: admin.address,
      oracle,
      consensus,
      resumeAfterDeploy: true,
      lastProcessingRefSlot: LAST_PROCESSING_REF_SLOT,
    });

    oracleVersion = await oracle.getContractVersion();

    await consensus.addMember(member1, 1);
    await consensus.addMember(member2, 2);
    await consensus.addMember(member3, 2);
<<<<<<< HEAD
=======
  };

  before(async () => {
    [admin, member1, member2, member3, stranger, authorizedEntity] = await ethers.getSigners();

    await deploy();
>>>>>>> 9223f6e7
  });

  context("discarded report prevents data submit", () => {
    let reportData: ReportFields;
    let reportHash: string;
    let originalState: string;

    before(async () => {
      originalState = await Snapshot.take();
    });

    after(async () => await Snapshot.restore(originalState));

    it("report is discarded", async () => {
      ({ reportData, reportHash } = await prepareReportAndSubmitHash());
      const { refSlot } = await consensus.getCurrentFrame();

      // change of mind
      const tx = await consensus.connect(member3).submitReport(refSlot, HASH_1, VEBO_CONSENSUS_VERSION);

      await expect(tx).to.emit(oracle, "ReportDiscarded").withArgs(refSlot, reportHash);
    });

    it("processing state reverts to pre-report state ", async () => {
      const state = await oracle.getProcessingState();
      expect(state.dataHash).to.equal(ZeroHash);
      expect(state.dataSubmitted).to.equal(false);
      expect(state.dataFormat).to.equal(0);
      expect(state.requestsCount).to.equal(0);
      expect(state.requestsSubmitted).to.equal(0);
    });

    it("reverts on trying to submit the discarded report", async () => {
      await expect(oracle.connect(member1).submitReportData(reportData, oracleVersion))
        .to.be.revertedWithCustomError(oracle, "UnexpectedDataHash")
        .withArgs(ZeroHash, reportHash);
    });
  });

  context("_handleConsensusReportData", () => {
    let originalState: string;

    beforeEach(async () => {
      originalState = await Snapshot.take();
      await consensus.advanceTimeToNextFrameStart();
    });

    afterEach(async () => await Snapshot.restore(originalState));

    context("enforces data format", () => {
      it("dataFormat = 0 reverts", async () => {
        const dataFormatUnsupported = 0;
        const { reportData } = await prepareReportAndSubmitHash(
          [{ moduleId: 5, nodeOpId: 3, valIndex: 0, valPubkey: PUBKEYS[0] }],
          { reportFields: { dataFormat: dataFormatUnsupported } },
        );

        await expect(oracle.connect(member1).submitReportData(reportData, oracleVersion))
          .to.be.revertedWithCustomError(oracle, "UnsupportedRequestsDataFormat")
          .withArgs(dataFormatUnsupported);
      });

      it("dataFormat = 2 reverts", async () => {
        const dataFormatUnsupported = 2;
        const { reportData } = await prepareReportAndSubmitHash(
          [{ moduleId: 5, nodeOpId: 3, valIndex: 0, valPubkey: PUBKEYS[0] }],
          { reportFields: { dataFormat: dataFormatUnsupported } },
        );

        await expect(oracle.connect(member1).submitReportData(reportData, oracleVersion))
          .to.be.revertedWithCustomError(oracle, "UnsupportedRequestsDataFormat")
          .withArgs(dataFormatUnsupported);
      });

      it("dataFormat = 1 pass", async () => {
        const { reportData } = await prepareReportAndSubmitHash([
          { moduleId: 5, nodeOpId: 3, valIndex: 0, valPubkey: PUBKEYS[0] },
        ]);
        await oracle.connect(member1).submitReportData(reportData, oracleVersion);
      });
    });

    context("enforces data length", () => {
      it("reverts if there is more data than expected", async () => {
        const { refSlot } = await consensus.getCurrentFrame();
        const exitRequests = [{ moduleId: 5, nodeOpId: 3, valIndex: 0, valPubkey: PUBKEYS[0] }];
        const { reportData } = await prepareReportAndSubmitHash(exitRequests, {
          reportFields: { refSlot, data: encodeExitRequestsDataList(exitRequests) + "aaaaaaaaaaaaaaaaaa" },
        });

        await expect(oracle.connect(member1).submitReportData(reportData, oracleVersion)).to.be.revertedWithCustomError(
          oracle,
          "InvalidRequestsDataLength",
        );
      });

      it("reverts if there is less data than expected", async () => {
        const { refSlot } = await consensus.getCurrentFrame();
        const exitRequests = [{ moduleId: 5, nodeOpId: 3, valIndex: 0, valPubkey: PUBKEYS[0] }];
        const data = encodeExitRequestsDataList(exitRequests);

        const { reportData } = await prepareReportAndSubmitHash(exitRequests, {
          reportFields: {
            data: data.slice(0, data.length - 18),
            refSlot,
          },
        });

        await expect(oracle.connect(member1).submitReportData(reportData, oracleVersion)).to.be.revertedWithCustomError(
          oracle,
          "InvalidRequestsDataLength",
        );
      });

      it("pass if there is exact amount of data", async () => {
        const { reportData } = await prepareReportAndSubmitHash([
          { moduleId: 5, nodeOpId: 3, valIndex: 0, valPubkey: PUBKEYS[0] },
        ]);
        await oracle.connect(member1).submitReportData(reportData, oracleVersion);
      });
    });

    context("invokes sanity check", () => {
      before(async () => {
        await oracleReportSanityChecker.grantRole(
          await oracleReportSanityChecker.MAX_VALIDATOR_EXIT_REQUESTS_PER_REPORT_ROLE(),
          admin.address,
        );
      });

      it("reverts if request limit is reached", async () => {
        const exitRequestsLimit = 1;
        await oracleReportSanityChecker.connect(admin).setMaxExitRequestsPerOracleReport(exitRequestsLimit);
        const { reportData } = await prepareReportAndSubmitHash([
          { moduleId: 5, nodeOpId: 3, valIndex: 2, valPubkey: PUBKEYS[2] },
          { moduleId: 5, nodeOpId: 3, valIndex: 2, valPubkey: PUBKEYS[3] },
        ]);
        await expect(oracle.connect(member1).submitReportData(reportData, oracleVersion))
          .to.be.revertedWithCustomError(oracleReportSanityChecker, "IncorrectNumberOfExitRequestsPerReport")
          .withArgs(exitRequestsLimit);
      });
      it("pass if requests amount equals to limit", async () => {
        const exitRequestsLimit = 1;
        await oracleReportSanityChecker.connect(admin).setMaxExitRequestsPerOracleReport(exitRequestsLimit);
        const { reportData } = await prepareReportAndSubmitHash([
          { moduleId: 5, nodeOpId: 3, valIndex: 2, valPubkey: PUBKEYS[2] },
        ]);
        await oracle.connect(member1).submitReportData(reportData, oracleVersion);
      });
    });

    context("validates data.requestsCount field with given data", () => {
      it("reverts if requestsCount does not match with encoded data size", async () => {
        const { reportData } = await prepareReportAndSubmitHash(
          [{ moduleId: 5, nodeOpId: 3, valIndex: 0, valPubkey: PUBKEYS[0] }],
          { reportFields: { requestsCount: 2 } },
        );

        await expect(oracle.connect(member1).submitReportData(reportData, oracleVersion)).to.be.revertedWithCustomError(
          oracle,
          "UnexpectedRequestsDataLength",
        );
      });
    });

    it("reverts if moduleId equals zero", async () => {
      const { reportData } = await prepareReportAndSubmitHash([
        { moduleId: 0, nodeOpId: 3, valIndex: 0, valPubkey: PUBKEYS[0] },
      ]);

      await expect(oracle.connect(member1).submitReportData(reportData, oracleVersion)).to.be.revertedWithCustomError(
        oracle,
        "InvalidModuleId",
      );
    });

    it("emits ValidatorExitRequest events", async () => {
      const requests = [
        { moduleId: 4, nodeOpId: 2, valIndex: 2, valPubkey: PUBKEYS[2] },
        { moduleId: 5, nodeOpId: 3, valIndex: 2, valPubkey: PUBKEYS[3] },
      ];
      const { reportData } = await prepareReportAndSubmitHash(requests);
      const tx = await oracle.connect(member1).submitReportData(reportData, oracleVersion);
      const timestamp = await consensus.getTime();

      await expect(tx)
        .to.emit(oracle, "ValidatorExitRequest")
        .withArgs(requests[0].moduleId, requests[0].nodeOpId, requests[0].valIndex, requests[0].valPubkey, timestamp);

      await expect(tx)
        .to.emit(oracle, "ValidatorExitRequest")
        .withArgs(requests[1].moduleId, requests[1].nodeOpId, requests[1].valIndex, requests[1].valPubkey, timestamp);

      const data = encodeExitRequestsDataList(requests);

      const encodedData = ethers.AbiCoder.defaultAbiCoder().encode(["bytes", "uint256"], [data, reportData.dataFormat]);
      const reportDataHash = ethers.keccak256(encodedData);

      await expect(tx).to.emit(oracle, "RequestsHashSubmitted").withArgs(reportDataHash);
    });

    it("updates processing state", async () => {
      const storageBefore = await oracle.getDataProcessingState();
      expect(storageBefore.refSlot).to.equal(0);
      expect(storageBefore.requestsCount).to.equal(0);

      expect(storageBefore.requestsProcessed).to.equal(0);
      expect(storageBefore.dataFormat).to.equal(0);

      const { refSlot } = await consensus.getCurrentFrame();
      const requests = [
        { moduleId: 4, nodeOpId: 3, valIndex: 2, valPubkey: PUBKEYS[2] },
        { moduleId: 5, nodeOpId: 3, valIndex: 2, valPubkey: PUBKEYS[3] },
      ];
      const { reportData } = await prepareReportAndSubmitHash(requests);
      await oracle.connect(member1).submitReportData(reportData, oracleVersion);

      const storageAfter = await oracle.getDataProcessingState();
      expect(storageAfter.refSlot).to.equal(refSlot);
      expect(storageAfter.requestsCount).to.equal(requests.length);
      expect(storageAfter.requestsProcessed).to.equal(requests.length);
      expect(storageAfter.dataFormat).to.equal(DATA_FORMAT_LIST);
    });

    it("updates total requests processed count", async () => {
      let currentCount = 0;
      const countStep0 = await oracle.getTotalRequestsProcessed();
      expect(countStep0).to.equal(currentCount);

      // Step 1 — process 1 item
      const requestsStep1 = [{ moduleId: 3, nodeOpId: 1, valIndex: 2, valPubkey: PUBKEYS[1] }];
      const { reportData: reportStep1 } = await prepareReportAndSubmitHash(requestsStep1);
      await oracle.connect(member1).submitReportData(reportStep1, oracleVersion);
      const countStep1 = await oracle.getTotalRequestsProcessed();
      currentCount += requestsStep1.length;
      expect(countStep1).to.equal(currentCount);

      // Step 2 — process 2 items
      await consensus.advanceTimeToNextFrameStart();
      const requestsStep2 = [
        { moduleId: 4, nodeOpId: 2, valIndex: 2, valPubkey: PUBKEYS[2] },
        { moduleId: 5, nodeOpId: 3, valIndex: 2, valPubkey: PUBKEYS[3] },
      ];
      const { reportData: reportStep2 } = await prepareReportAndSubmitHash(requestsStep2);
      await oracle.connect(member1).submitReportData(reportStep2, oracleVersion);
      const countStep2 = await oracle.getTotalRequestsProcessed();
      currentCount += requestsStep2.length;
      expect(countStep2).to.equal(currentCount);

      // // Step 3 — process no items
      await consensus.advanceTimeToNextFrameStart();
      const requestsStep3: ExitRequest[] = [];
      const { reportData: reportStep3 } = await prepareReportAndSubmitHash(requestsStep3);
      await oracle.connect(member1).submitReportData(reportStep3, oracleVersion);

      const countStep3 = await oracle.getTotalRequestsProcessed();
      currentCount += requestsStep3.length;
      expect(countStep3).to.equal(currentCount);
    });
  });

  context(`only consensus member or SUBMIT_DATA_ROLE can submit report on unpaused contract`, () => {
    let originalState: string;

    beforeEach(async () => {
      originalState = await Snapshot.take();
      await consensus.advanceTimeToNextFrameStart();
    });

    afterEach(async () => await Snapshot.restore(originalState));

    it("reverts on stranger", async () => {
      const { reportData } = await prepareReportAndSubmitHash();
      await expect(oracle.connect(stranger).submitReportData(reportData, oracleVersion)).to.be.revertedWithCustomError(
        oracle,
        "SenderNotAllowed",
      );
    });

    it("SUBMIT_DATA_ROLE is allowed", async () => {
      await oracle.grantRole(await oracle.SUBMIT_DATA_ROLE(), stranger, { from: admin });
      await consensus.advanceTimeToNextFrameStart();
      const { reportData } = await prepareReportAndSubmitHash();
      await oracle.connect(stranger).submitReportData(reportData, oracleVersion);
    });

    it("consensus member is allowed", async () => {
      expect(await consensus.getIsMember(member1)).to.equal(true);
      await consensus.advanceTimeToNextFrameStart();
      const { reportData } = await prepareReportAndSubmitHash();
      await oracle.connect(member1).submitReportData(reportData, oracleVersion);
    });

    it("reverts on paused contract", async () => {
      await consensus.advanceTimeToNextFrameStart();
      const PAUSE_INFINITELY = await oracle.PAUSE_INFINITELY();
      await oracle.pauseFor(PAUSE_INFINITELY, { from: admin });
      const { reportData } = await prepareReportAndSubmitHash();
      await expect(oracle.connect(member1).submitReportData(reportData, oracleVersion)).to.be.revertedWithCustomError(
        oracle,
        "ResumedExpected",
      );
    });
  });

  context("invokes internal baseOracle checks", () => {
    let originalState: string;

    beforeEach(async () => {
      originalState = await Snapshot.take();
      await consensus.advanceTimeToNextFrameStart();
    });

    afterEach(async () => await Snapshot.restore(originalState));

    it(`reverts on contract version mismatch`, async () => {
      const { reportData } = await prepareReportAndSubmitHash();

      await expect(oracle.connect(member1).submitReportData(reportData, oracleVersion + 1n))
        .to.be.revertedWithCustomError(oracle, "UnexpectedContractVersion")
        .withArgs(oracleVersion, oracleVersion + 1n);
    });

    it("reverts on hash mismatch", async () => {
      const requests = [{ moduleId: 5, nodeOpId: 1, valIndex: 10, valPubkey: PUBKEYS[2] }];
      const { reportHash: actualReportHash } = await prepareReportAndSubmitHash(requests);
      const newRequests = [{ moduleId: 5, nodeOpId: 1, valIndex: 10, valPubkey: PUBKEYS[1] }];

      const { refSlot } = await consensus.getCurrentFrame();
      // change pubkey
      const reportData = {
<<<<<<< HEAD
        consensusVersion: VEBO_CONSENSUS_VERSION,
        dataFormat: DATA_FORMAT_LIST,
=======
        consensusVersion: CONSENSUS_VERSION,
>>>>>>> 9223f6e7
        refSlot,
        requestsCount: requests.length,
        dataFormat: DATA_FORMAT_LIST,
        data: encodeExitRequestsDataList(newRequests),
      };

      const changedReportHash = calcValidatorsExitBusReportDataHash(reportData);

      await expect(oracle.connect(member1).submitReportData(reportData, oracleVersion))
        .to.be.revertedWithCustomError(oracle, "UnexpectedDataHash")
        .withArgs(actualReportHash, changedReportHash);
    });

    it("reverts on processing deadline miss", async () => {
      const { reportData } = await prepareReportAndSubmitHash();
      const deadline = (await oracle.getConsensusReport()).processingDeadlineTime.toString(10);
      await consensus.advanceTimeToNextFrameStart();

      await expect(oracle.connect(member1).submitReportData(reportData, oracleVersion))
        .to.be.revertedWithCustomError(oracle, "ProcessingDeadlineMissed")
        .withArgs(deadline);
    });
  });

  context("getTotalRequestsProcessed reflects report history", () => {
    let originalState: string;

    before(async () => {
      originalState = await Snapshot.take();
      await consensus.advanceTimeToNextFrameStart();
    });

    after(async () => await Snapshot.restore(originalState));

    let requestCount = 0;

    it("should be zero at init", async () => {
      requestCount = 0;
      expect(await oracle.getTotalRequestsProcessed()).to.equal(requestCount);
    });

    it("should increase after report", async () => {
      const { reportData } = await prepareReportAndSubmitHash([
        { moduleId: 5, nodeOpId: 3, valIndex: 0, valPubkey: PUBKEYS[0] },
      ]);
      await oracle.connect(member1).submitReportData(reportData, oracleVersion, { from: member1 });
      requestCount += 1;
      expect(await oracle.getTotalRequestsProcessed()).to.equal(requestCount);
    });

    it("should double increase for two exits", async () => {
      await consensus.advanceTimeToNextFrameStart();
      const { reportData } = await prepareReportAndSubmitHash([
        { moduleId: 5, nodeOpId: 1, valIndex: 10, valPubkey: PUBKEYS[0] },
        { moduleId: 5, nodeOpId: 3, valIndex: 1, valPubkey: PUBKEYS[0] },
      ]);
      await oracle.connect(member1).submitReportData(reportData, oracleVersion);
      requestCount += 2;
      expect(await oracle.getTotalRequestsProcessed()).to.equal(requestCount);
    });

    it("should not change on empty report", async () => {
      await consensus.advanceTimeToNextFrameStart();
      const { reportData } = await prepareReportAndSubmitHash([]);
      await oracle.connect(member1).submitReportData(reportData, oracleVersion);
      expect(await oracle.getTotalRequestsProcessed()).to.equal(requestCount);
    });
  });

  context("getProcessingState reflects state change", () => {
    let originalState: string;
    before(async () => {
      originalState = await Snapshot.take();
      await consensus.advanceTimeToNextFrameStart();
    });
    after(async () => await Snapshot.restore(originalState));

    let report: ReportFields;
    let hash: string;

    it("has correct defaults on init", async () => {
      const state = await oracle.getProcessingState();
      expect(Object.values(state)).to.deep.equal([
        (await consensus.getCurrentFrame()).refSlot,
        0,
        ZeroHash,
        false,
        0,
        0,
        0,
      ]);
    });

    it("consensus report submitted", async () => {
      ({ reportData: report, reportHash: hash } = await prepareReportAndSubmitHash([
        { moduleId: 5, nodeOpId: 1, valIndex: 10, valPubkey: PUBKEYS[2] },
        { moduleId: 5, nodeOpId: 3, valIndex: 1, valPubkey: PUBKEYS[3] },
      ]));
      const state = await oracle.getProcessingState();

      expect(Object.values(state)).to.deep.equal([
        (await consensus.getCurrentFrame()).refSlot,
        computeTimestampAtSlot((await consensus.getCurrentFrame()).reportProcessingDeadlineSlot),
        hash,
        false,
        0,
        0,
        0,
      ]);
    });

    it("report is processed", async () => {
      await oracle.connect(member1).submitReportData(report, oracleVersion);
      const state = await oracle.getProcessingState();
      expect(Object.values(state)).to.deep.equal([
        (await consensus.getCurrentFrame()).refSlot,
        computeTimestampAtSlot((await consensus.getCurrentFrame()).reportProcessingDeadlineSlot),
        hash,
        true,
        DATA_FORMAT_LIST,
        2,
        2,
      ]);
    });

    it("at next frame state resets", async () => {
      await consensus.advanceTimeToNextFrameStart();
      const state = await oracle.getProcessingState();
      expect(Object.values(state)).to.deep.equal([
        (await consensus.getCurrentFrame()).refSlot,
        0,
        ZeroHash,
        false,
        0,
        0,
        0,
      ]);
    });
  });

  context("VEB limits", () => {
    let originalState: string;
    before(async () => {
      originalState = await Snapshot.take();
      await consensus.advanceTimeToNextFrameStart();
    });
    after(async () => await Snapshot.restore(originalState));

    it("some time passes", async () => {
      await consensus.advanceTimeBy(24 * 60 * 60);
    });

    it("Set exit limit", async () => {
      const role = await oracle.EXIT_REQUEST_LIMIT_MANAGER_ROLE();
      await oracle.grantRole(role, admin);
      const exitLimitTx = await oracle.connect(admin).setExitRequestLimit(7, 1, 48);
      await expect(exitLimitTx).to.emit(oracle, "ExitRequestsLimitSet").withArgs(7, 1, 48);
    });

    it("deliver report by actor different from oracle", async () => {
      const requests = [
        { moduleId: 1, nodeOpId: 2, valIndex: 2, valPubkey: PUBKEYS[0] },
        { moduleId: 1, nodeOpId: 3, valIndex: 3, valPubkey: PUBKEYS[1] },
        { moduleId: 2, nodeOpId: 2, valIndex: 3, valPubkey: PUBKEYS[2] },
        { moduleId: 2, nodeOpId: 3, valIndex: 3, valPubkey: PUBKEYS[3] },
      ];
      const data = await encodeExitRequestsDataList(requests);
      const exitRequestHash = ethers.keccak256(
        ethers.AbiCoder.defaultAbiCoder().encode(["bytes", "uint256"], [data, DATA_FORMAT_LIST]),
      );

      const role = await oracle.SUBMIT_REPORT_HASH_ROLE();
      await oracle.grantRole(role, authorizedEntity);

      const submitTx = await oracle.connect(authorizedEntity).submitExitRequestsHash(exitRequestHash);
      await expect(submitTx).to.emit(oracle, "RequestsHashSubmitted").withArgs(exitRequestHash);

      const exitRequest = {
        dataFormat: DATA_FORMAT_LIST,
        data,
      };

      const emitTx = await oracle.submitExitRequestsData(exitRequest);

      const timestamp = await oracle.getTime();

      await expect(emitTx)
        .to.emit(oracle, "ValidatorExitRequest")
        .withArgs(requests[0].moduleId, requests[0].nodeOpId, requests[0].valIndex, requests[0].valPubkey, timestamp);
      await expect(emitTx)
        .to.emit(oracle, "ValidatorExitRequest")
        .withArgs(requests[1].moduleId, requests[1].nodeOpId, requests[1].valIndex, requests[1].valPubkey, timestamp);
      await expect(emitTx)
        .to.emit(oracle, "ValidatorExitRequest")
        .withArgs(requests[2].moduleId, requests[2].nodeOpId, requests[2].valIndex, requests[2].valPubkey, timestamp);
      await expect(emitTx)
        .to.emit(oracle, "ValidatorExitRequest")
        .withArgs(requests[3].moduleId, requests[3].nodeOpId, requests[3].valIndex, requests[3].valPubkey, timestamp);
    });

    it("oracle doesnt consume common veb limits", async () => {
      const requests = [
        { moduleId: 1, nodeOpId: 2, valIndex: 2, valPubkey: PUBKEYS[0] },
        { moduleId: 1, nodeOpId: 3, valIndex: 3, valPubkey: PUBKEYS[1] },
        { moduleId: 2, nodeOpId: 3, valIndex: 3, valPubkey: PUBKEYS[2] },
        { moduleId: 2, nodeOpId: 3, valIndex: 4, valPubkey: PUBKEYS[4] },
      ];
      const { reportData } = await prepareReportAndSubmitHash(requests);

      const tx = await oracle.connect(member1).submitReportData(reportData, oracleVersion);
      const timestamp = await consensus.getTime();

      await expect(tx)
        .to.emit(oracle, "ValidatorExitRequest")
        .withArgs(requests[0].moduleId, requests[0].nodeOpId, requests[0].valIndex, requests[0].valPubkey, timestamp);

      await expect(tx)
        .to.emit(oracle, "ValidatorExitRequest")
        .withArgs(requests[1].moduleId, requests[1].nodeOpId, requests[1].valIndex, requests[1].valPubkey, timestamp);

      await expect(tx)
        .to.emit(oracle, "ValidatorExitRequest")
        .withArgs(requests[2].moduleId, requests[2].nodeOpId, requests[2].valIndex, requests[2].valPubkey, timestamp);

      await expect(tx)
        .to.emit(oracle, "ValidatorExitRequest")
        .withArgs(requests[3].moduleId, requests[3].nodeOpId, requests[3].valIndex, requests[3].valPubkey, timestamp);
    });
  });

  context("Allow oracle to submit a report for a previously submitted hash if the original submitter did not.", () => {
    let originalState: string;
    before(async () => {
      originalState = await Snapshot.take();
      await consensus.advanceTimeToNextFrameStart();
    });
    after(async () => await Snapshot.restore(originalState));

    const validators = [
      { moduleId: 1, nodeOpId: 2, valIndex: 2, valPubkey: PUBKEYS[0] },
      { moduleId: 1, nodeOpId: 3, valIndex: 3, valPubkey: PUBKEYS[1] },
      { moduleId: 2, nodeOpId: 2, valIndex: 3, valPubkey: PUBKEYS[2] },
      { moduleId: 2, nodeOpId: 3, valIndex: 3, valPubkey: PUBKEYS[3] },
    ];

    let exitRequestHash: string;

    it("create hash", async () => {
      const data = await encodeExitRequestsDataList(validators);
      exitRequestHash = ethers.keccak256(
        ethers.AbiCoder.defaultAbiCoder().encode(["bytes", "uint256"], [data, DATA_FORMAT_LIST]),
      );
    });

    it("submit hash by actor different from oracle", async () => {
      const role = await oracle.SUBMIT_REPORT_HASH_ROLE();
      await oracle.grantRole(role, authorizedEntity);

      const submitTx = await oracle.connect(authorizedEntity).submitExitRequestsHash(exitRequestHash);
      await expect(submitTx).to.emit(oracle, "RequestsHashSubmitted").withArgs(exitRequestHash);

      const { deliveredExitDataTimestamp } = await oracle.getRequestStatus(exitRequestHash);
      expect(deliveredExitDataTimestamp).to.equal(0);
    });

    it("oracle allowed to submit report", async () => {
      const { reportData } = await prepareReportAndSubmitHash(validators);

      const tx = await oracle.connect(member1).submitReportData(reportData, oracleVersion);
      const timestamp = await consensus.getTime();

      await expect(tx)
        .to.emit(oracle, "ValidatorExitRequest")
        .withArgs(
          validators[0].moduleId,
          validators[0].nodeOpId,
          validators[0].valIndex,
          validators[0].valPubkey,
          timestamp,
        );

      await expect(tx)
        .to.emit(oracle, "ValidatorExitRequest")
        .withArgs(
          validators[1].moduleId,
          validators[1].nodeOpId,
          validators[1].valIndex,
          validators[1].valPubkey,
          timestamp,
        );

      await expect(tx)
        .to.emit(oracle, "ValidatorExitRequest")
        .withArgs(
          validators[2].moduleId,
          validators[2].nodeOpId,
          validators[2].valIndex,
          validators[2].valPubkey,
          timestamp,
        );

      await expect(tx)
        .to.emit(oracle, "ValidatorExitRequest")
        .withArgs(
          validators[3].moduleId,
          validators[3].nodeOpId,
          validators[3].valIndex,
          validators[3].valPubkey,
          timestamp,
        );

      const { deliveredExitDataTimestamp } = await oracle.getRequestStatus(exitRequestHash);
      expect(deliveredExitDataTimestamp).to.equal(timestamp);
    });
  });

  context(
    "Dont allow oracle to change deliveredExitDataTimestamp for a previously submitted report by another submitter.",
    () => {
      let originalState: string;
      const prevTime = 2000;

      before(async () => {
        originalState = await Snapshot.take();
        await consensus.advanceTimeToNextFrameStart();

        await consensus.setTime(prevTime);

        const role = await oracle.EXIT_REQUEST_LIMIT_MANAGER_ROLE();
        await oracle.grantRole(role, admin);
        await oracle.connect(admin).setExitRequestLimit(100, 1, 48);
      });
      after(async () => await Snapshot.restore(originalState));

      const validators = [
        { moduleId: 1, nodeOpId: 2, valIndex: 2, valPubkey: PUBKEYS[0] },
        { moduleId: 1, nodeOpId: 3, valIndex: 3, valPubkey: PUBKEYS[1] },
        { moduleId: 2, nodeOpId: 2, valIndex: 3, valPubkey: PUBKEYS[2] },
        { moduleId: 2, nodeOpId: 3, valIndex: 3, valPubkey: PUBKEYS[3] },
      ];

      let exitRequestHash: string;
      let exitRequests: string;

      it("create hash", async () => {
        exitRequests = await encodeExitRequestsDataList(validators);
        exitRequestHash = ethers.keccak256(
          ethers.AbiCoder.defaultAbiCoder().encode(["bytes", "uint256"], [exitRequests, DATA_FORMAT_LIST]),
        );
      });

      it("submit hash by actor different from oracle", async () => {
        const role = await oracle.SUBMIT_REPORT_HASH_ROLE();
        await oracle.grantRole(role, authorizedEntity);

        const submitTx = await oracle.connect(authorizedEntity).submitExitRequestsHash(exitRequestHash);
        await expect(submitTx).to.emit(oracle, "RequestsHashSubmitted").withArgs(exitRequestHash);

        const { deliveredExitDataTimestamp } = await oracle.getRequestStatus(exitRequestHash);
        expect(deliveredExitDataTimestamp).to.equal(0);
      });

      it("submit report by actor different from oracle", async () => {
        const exitRequest = {
          dataFormat: DATA_FORMAT_LIST,
          data: exitRequests,
        };

        const tx = await oracle.submitExitRequestsData(exitRequest);
        const timestamp = await oracle.getTime();

        await expect(tx)
          .to.emit(oracle, "ValidatorExitRequest")
          .withArgs(
            validators[0].moduleId,
            validators[0].nodeOpId,
            validators[0].valIndex,
            validators[0].valPubkey,
            timestamp,
          );

        await expect(tx)
          .to.emit(oracle, "ValidatorExitRequest")
          .withArgs(
            validators[1].moduleId,
            validators[1].nodeOpId,
            validators[1].valIndex,
            validators[1].valPubkey,
            timestamp,
          );

        await expect(tx)
          .to.emit(oracle, "ValidatorExitRequest")
          .withArgs(
            validators[2].moduleId,
            validators[2].nodeOpId,
            validators[2].valIndex,
            validators[2].valPubkey,
            timestamp,
          );

        await expect(tx)
          .to.emit(oracle, "ValidatorExitRequest")
          .withArgs(
            validators[3].moduleId,
            validators[3].nodeOpId,
            validators[3].valIndex,
            validators[3].valPubkey,
            timestamp,
          );

        const { deliveredExitDataTimestamp } = await oracle.getRequestStatus(exitRequestHash);
        expect(deliveredExitDataTimestamp).to.equal(2000);
      });

      it("dont allow oracle to change deliveredExitDataTimestamp", async () => {
        await consensus.advanceTimeBy(10);
        const { reportData } = await prepareReportAndSubmitHash(validators);

        const tx = await oracle.connect(member1).submitReportData(reportData, oracleVersion);
        const timestamp = await consensus.getTime();

        await expect(tx)
          .to.emit(oracle, "ValidatorExitRequest")
          .withArgs(
            validators[1].moduleId,
            validators[1].nodeOpId,
            validators[1].valIndex,
            validators[1].valPubkey,
            timestamp,
          );

        await expect(tx)
          .to.emit(oracle, "ValidatorExitRequest")
          .withArgs(
            validators[2].moduleId,
            validators[2].nodeOpId,
            validators[2].valIndex,
            validators[2].valPubkey,
            timestamp,
          );

        await expect(tx)
          .to.emit(oracle, "ValidatorExitRequest")
          .withArgs(
            validators[3].moduleId,
            validators[3].nodeOpId,
            validators[3].valIndex,
            validators[3].valPubkey,
            timestamp,
          );

        const { deliveredExitDataTimestamp } = await oracle.getRequestStatus(exitRequestHash);
        expect(deliveredExitDataTimestamp).to.equal(prevTime);

        expect(timestamp).to.eq(prevTime + 10);
      });
    },
  );
});<|MERGE_RESOLUTION|>--- conflicted
+++ resolved
@@ -97,17 +97,7 @@
     return { reportData, reportHash };
   };
 
-<<<<<<< HEAD
-  async function getLastRequestedValidatorIndex(moduleId: number, nodeOpId: number) {
-    return (await oracle.getLastRequestedValidatorIndices(moduleId, [nodeOpId]))[0];
-  }
-
-  before(async () => {
-    [admin, member1, member2, member3, stranger] = await ethers.getSigners();
-
-=======
   const deploy = async () => {
->>>>>>> 9223f6e7
     const deployed = await deployVEBO(admin.address);
     oracle = deployed.oracle;
     consensus = deployed.consensus;
@@ -126,15 +116,12 @@
     await consensus.addMember(member1, 1);
     await consensus.addMember(member2, 2);
     await consensus.addMember(member3, 2);
-<<<<<<< HEAD
-=======
   };
 
   before(async () => {
     [admin, member1, member2, member3, stranger, authorizedEntity] = await ethers.getSigners();
 
     await deploy();
->>>>>>> 9223f6e7
   });
 
   context("discarded report prevents data submit", () => {
@@ -466,12 +453,7 @@
       const { refSlot } = await consensus.getCurrentFrame();
       // change pubkey
       const reportData = {
-<<<<<<< HEAD
         consensusVersion: VEBO_CONSENSUS_VERSION,
-        dataFormat: DATA_FORMAT_LIST,
-=======
-        consensusVersion: CONSENSUS_VERSION,
->>>>>>> 9223f6e7
         refSlot,
         requestsCount: requests.length,
         dataFormat: DATA_FORMAT_LIST,
@@ -672,7 +654,7 @@
         .withArgs(requests[3].moduleId, requests[3].nodeOpId, requests[3].valIndex, requests[3].valPubkey, timestamp);
     });
 
-    it("oracle doesnt consume common veb limits", async () => {
+    it("oracle does not consume common veb limits", async () => {
       const requests = [
         { moduleId: 1, nodeOpId: 2, valIndex: 2, valPubkey: PUBKEYS[0] },
         { moduleId: 1, nodeOpId: 3, valIndex: 3, valPubkey: PUBKEYS[1] },
