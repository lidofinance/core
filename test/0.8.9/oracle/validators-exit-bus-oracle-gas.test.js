const { contract } = require('hardhat')
const { assert } = require('../../helpers/assert')

const {
  SLOTS_PER_FRAME,
  SECONDS_PER_FRAME,
  computeTimestampAtSlot,
  ZERO_HASH,
  CONSENSUS_VERSION,
  DATA_FORMAT_LIST,
  getReportDataItems,
  calcReportDataHash,
  encodeExitRequestsDataList,
  deployExitBusOracle,
} = require('./validators-exit-bus-oracle-deploy.test')

const PUBKEYS = [
  '0xaaaaaaaaaaaaaaaaaaaaaaaaaaaaaaaaaaaaaaaaaaaaaaaaaaaaaaaaaaaaaaaaaaaaaaaaaaaaaaaaaaaaaaaaaaaaaaaa',
  '0xbbbbbbbbbbbbbbbbbbbbbbbbbbbbbbbbbbbbbbbbbbbbbbbbbbbbbbbbbbbbbbbbbbbbbbbbbbbbbbbbbbbbbbbbbbbbbbbb',
  '0xcccccccccccccccccccccccccccccccccccccccccccccccccccccccccccccccccccccccccccccccccccccccccccccccc',
  '0xdddddddddddddddddddddddddddddddddddddddddddddddddddddddddddddddddddddddddddddddddddddddddddddddd',
  '0xeeeeeeeeeeeeeeeeeeeeeeeeeeeeeeeeeeeeeeeeeeeeeeeeeeeeeeeeeeeeeeeeeeeeeeeeeeeeeeeeeeeeeeeeeeeeeeee',
]

contract('ValidatorsExitBusOracle', ([admin, member1, member2, member3, stranger]) => {
  context('Gas test', () => {
    let consensus
    let oracle
    let oracleVersion

    before(async () => {
      const deployed = await deployExitBusOracle(admin, { resumeAfterDeploy: true })
      consensus = deployed.consensus
      oracle = deployed.oracle

      oracleVersion = +(await oracle.getContractVersion())

      await consensus.addMember(member1, 1, { from: admin })
      await consensus.addMember(member2, 2, { from: admin })
      await consensus.addMember(member3, 2, { from: admin })
    })

    async function triggerConsensusOnHash(hash) {
      const { refSlot } = await consensus.getCurrentFrame()
      await consensus.submitReport(refSlot, hash, CONSENSUS_VERSION, { from: member1 })
      await consensus.submitReport(refSlot, hash, CONSENSUS_VERSION, { from: member3 })
      assert.equal((await consensus.getConsensusState()).consensusReport, hash)
    }

    const NUM_MODULES = 5
    const NODE_OPS_PER_MODULE = 100

    let nextValIndex = 1

    function generateExitRequests(totalRequests) {
      const requestsPerModule = Math.max(1, Math.floor(totalRequests / NUM_MODULES))
      const requestsPerNodeOp = Math.max(1, Math.floor(requestsPerModule / NODE_OPS_PER_MODULE))

      const requests = []

      for (let i = 0; i < totalRequests; ++i) {
        const moduleId = Math.floor(i / requestsPerModule)
        const nodeOpId = Math.floor((i - moduleId * requestsPerModule) / requestsPerNodeOp)
        const valIndex = nextValIndex++
        const valPubkey = PUBKEYS[valIndex % PUBKEYS.length]
<<<<<<< HEAD
        requests.push({moduleId: moduleId + 1, nodeOpId, valIndex, valPubkey})
      }

      return {requests, requestsPerModule, requestsPerNodeOp}
=======
        requests.push({ moduleId: moduleId + 1, nodeOpId, valIndex, valPubkey })
      }

      return { requests, requestsPerModule, requestsPerNodeOp }
>>>>>>> b6093065
    }

    // pre-heating
    testGas(NUM_MODULES * NODE_OPS_PER_MODULE, () => {})

    const gasUsages = []
    ;[10, 50, 100, 1000, 2000].forEach((n) => testGas(n, (r) => gasUsages.push(r)))

    after(async () => {
<<<<<<< HEAD
      gasUsages.forEach(({totalRequests, requestsPerModule, requestsPerNodeOp, gasUsed}) =>
        console.log(
          `${totalRequests} requests (per module ${requestsPerModule}, ` +
          `per node op ${requestsPerNodeOp}): total gas ${gasUsed}, ` +
          `gas per request: ${Math.round(gasUsed / totalRequests)}`
        ))
=======
      gasUsages.forEach(({ totalRequests, requestsPerModule, requestsPerNodeOp, gasUsed }) =>
        console.log(
          `${totalRequests} requests (per module ${requestsPerModule}, ` +
            `per node op ${requestsPerNodeOp}): total gas ${gasUsed}, ` +
            `gas per request: ${Math.round(gasUsed / totalRequests)}`
        )
      )
>>>>>>> b6093065
    })

    function testGas(totalRequests, reportGas) {
      let exitRequests
      let reportFields
      let reportItems
      let reportHash

      describe(`Total requests: ${totalRequests}`, () => {
        it('initially, consensus report is not being processed', async () => {
          const { refSlot } = await consensus.getCurrentFrame()

          const report = await oracle.getConsensusReport()
          assert.isAbove(+refSlot, +report.refSlot)

          const procState = await oracle.getProcessingState()
          assert.equal(procState.dataHash, ZERO_HASH)
          assert.isFalse(procState.dataSubmitted)
        })

        it('committee reaches consensus on a report hash', async () => {
          const { refSlot } = await consensus.getCurrentFrame()

          exitRequests = generateExitRequests(totalRequests)

          reportFields = {
            consensusVersion: CONSENSUS_VERSION,
            refSlot: +refSlot,
            requestsCount: exitRequests.requests.length,
            dataFormat: DATA_FORMAT_LIST,
            data: encodeExitRequestsDataList(exitRequests.requests),
          }

          reportItems = getReportDataItems(reportFields)
          reportHash = calcReportDataHash(reportItems)

          await triggerConsensusOnHash(reportHash)
        })

        it('oracle gets the report hash', async () => {
          const report = await oracle.getConsensusReport()
          assert.equal(report.hash, reportHash)
          assert.equals(report.refSlot, +reportFields.refSlot)
          assert.equals(report.processingDeadlineTime, computeTimestampAtSlot(+report.refSlot + SLOTS_PER_FRAME))
          assert.isFalse(report.processingStarted)

          const procState = await oracle.getProcessingState()
          assert.equal(procState.dataHash, reportHash)
          assert.isFalse(procState.dataSubmitted)
          assert.equals(procState.dataFormat, 0)
          assert.equals(procState.requestsCount, 0)
          assert.equals(procState.requestsSubmitted, 0)
        })

        it('some time passes', async () => {
          await consensus.advanceTimeBy(Math.floor(SECONDS_PER_FRAME / 3))
        })

        it(`a committee member submits the report data, exit requests are emitted`, async () => {
          const tx = await oracle.submitReportData(reportItems, oracleVersion, { from: member1 })
          assert.emits(tx, 'ProcessingStarted', { refSlot: reportFields.refSlot })
          assert.isTrue((await oracle.getConsensusReport()).processingStarted)

          const timestamp = await oracle.getTime()
<<<<<<< HEAD
          const {requests, requestsPerModule, requestsPerNodeOp} = exitRequests

          for (let i = 0; i < requests.length; ++i) {
            assertEvent(tx, 'ValidatorExitRequest', {index: i, expectedArgs: {
=======
          const { requests, requestsPerModule, requestsPerNodeOp } = exitRequests

          for (let i = 0; i < requests.length; ++i) {
            assert.emitsAt(tx, 'ValidatorExitRequest', i, {
>>>>>>> b6093065
              stakingModuleId: requests[i].moduleId,
              nodeOperatorId: requests[i].nodeOpId,
              validatorIndex: requests[i].valIndex,
              validatorPubkey: requests[i].valPubkey,
<<<<<<< HEAD
              timestamp
            }})
          }

          const {gasUsed} = tx.receipt
          reportGas({totalRequests, requestsPerModule, requestsPerNodeOp, gasUsed})
=======
              timestamp,
            })
          }

          const { gasUsed } = tx.receipt
          reportGas({ totalRequests, requestsPerModule, requestsPerNodeOp, gasUsed })
>>>>>>> b6093065
        })

        it(`reports are marked as processed`, async () => {
          const procState = await oracle.getProcessingState()
          assert.equal(procState.dataHash, reportHash)
          assert.isTrue(procState.dataSubmitted)
<<<<<<< HEAD
          assert.equal(+procState.dataFormat, DATA_FORMAT_LIST)
          assert.equal(+procState.requestsCount, exitRequests.requests.length)
          assert.equal(+procState.requestsSubmitted, exitRequests.requests.length)
=======
          assert.equals(procState.dataFormat, DATA_FORMAT_LIST)
          assert.equals(procState.requestsCount, exitRequests.requests.length)
          assert.equals(procState.requestsSubmitted, exitRequests.requests.length)
>>>>>>> b6093065
        })

        it('some time passes', async () => {
          const prevFrame = await consensus.getCurrentFrame()
          await consensus.advanceTimeBy(SECONDS_PER_FRAME - Math.floor(SECONDS_PER_FRAME / 3))
          const newFrame = await consensus.getCurrentFrame()
          assert.isAbove(+newFrame.refSlot, +prevFrame.refSlot)
        })
      })
    }
  })
})<|MERGE_RESOLUTION|>--- conflicted
+++ resolved
@@ -63,17 +63,10 @@
         const nodeOpId = Math.floor((i - moduleId * requestsPerModule) / requestsPerNodeOp)
         const valIndex = nextValIndex++
         const valPubkey = PUBKEYS[valIndex % PUBKEYS.length]
-<<<<<<< HEAD
-        requests.push({moduleId: moduleId + 1, nodeOpId, valIndex, valPubkey})
-      }
-
-      return {requests, requestsPerModule, requestsPerNodeOp}
-=======
         requests.push({ moduleId: moduleId + 1, nodeOpId, valIndex, valPubkey })
       }
 
       return { requests, requestsPerModule, requestsPerNodeOp }
->>>>>>> b6093065
     }
 
     // pre-heating
@@ -83,14 +76,6 @@
     ;[10, 50, 100, 1000, 2000].forEach((n) => testGas(n, (r) => gasUsages.push(r)))
 
     after(async () => {
-<<<<<<< HEAD
-      gasUsages.forEach(({totalRequests, requestsPerModule, requestsPerNodeOp, gasUsed}) =>
-        console.log(
-          `${totalRequests} requests (per module ${requestsPerModule}, ` +
-          `per node op ${requestsPerNodeOp}): total gas ${gasUsed}, ` +
-          `gas per request: ${Math.round(gasUsed / totalRequests)}`
-        ))
-=======
       gasUsages.forEach(({ totalRequests, requestsPerModule, requestsPerNodeOp, gasUsed }) =>
         console.log(
           `${totalRequests} requests (per module ${requestsPerModule}, ` +
@@ -98,7 +83,6 @@
             `gas per request: ${Math.round(gasUsed / totalRequests)}`
         )
       )
->>>>>>> b6093065
     })
 
     function testGas(totalRequests, reportGas) {
@@ -163,51 +147,29 @@
           assert.isTrue((await oracle.getConsensusReport()).processingStarted)
 
           const timestamp = await oracle.getTime()
-<<<<<<< HEAD
-          const {requests, requestsPerModule, requestsPerNodeOp} = exitRequests
-
-          for (let i = 0; i < requests.length; ++i) {
-            assertEvent(tx, 'ValidatorExitRequest', {index: i, expectedArgs: {
-=======
           const { requests, requestsPerModule, requestsPerNodeOp } = exitRequests
 
           for (let i = 0; i < requests.length; ++i) {
             assert.emitsAt(tx, 'ValidatorExitRequest', i, {
->>>>>>> b6093065
               stakingModuleId: requests[i].moduleId,
               nodeOperatorId: requests[i].nodeOpId,
               validatorIndex: requests[i].valIndex,
               validatorPubkey: requests[i].valPubkey,
-<<<<<<< HEAD
-              timestamp
-            }})
-          }
-
-          const {gasUsed} = tx.receipt
-          reportGas({totalRequests, requestsPerModule, requestsPerNodeOp, gasUsed})
-=======
               timestamp,
             })
           }
 
           const { gasUsed } = tx.receipt
           reportGas({ totalRequests, requestsPerModule, requestsPerNodeOp, gasUsed })
->>>>>>> b6093065
         })
 
         it(`reports are marked as processed`, async () => {
           const procState = await oracle.getProcessingState()
           assert.equal(procState.dataHash, reportHash)
           assert.isTrue(procState.dataSubmitted)
-<<<<<<< HEAD
-          assert.equal(+procState.dataFormat, DATA_FORMAT_LIST)
-          assert.equal(+procState.requestsCount, exitRequests.requests.length)
-          assert.equal(+procState.requestsSubmitted, exitRequests.requests.length)
-=======
           assert.equals(procState.dataFormat, DATA_FORMAT_LIST)
           assert.equals(procState.requestsCount, exitRequests.requests.length)
           assert.equals(procState.requestsSubmitted, exitRequests.requests.length)
->>>>>>> b6093065
         })
 
         it('some time passes', async () => {
