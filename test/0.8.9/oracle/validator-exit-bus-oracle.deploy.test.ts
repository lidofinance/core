import { expect } from "chai";
import { ZeroAddress } from "ethers";
import { ethers } from "hardhat";

import { HardhatEthersSigner } from "@nomicfoundation/hardhat-ethers/signers";

import { HashConsensus__Harness, ValidatorsExitBus__Harness, ValidatorsExitBusOracle } from "typechain-types";

import { SECONDS_PER_SLOT, VEBO_CONSENSUS_VERSION } from "lib";

import { deployVEBO, initVEBO } from "test/deploy";

describe("ValidatorsExitBusOracle.sol:deploy", () => {
  context("Deployment and initial configuration", () => {
    let admin: HardhatEthersSigner;
    let defaultOracle: ValidatorsExitBusOracle;

    before(async () => {
      [admin] = await ethers.getSigners();
      defaultOracle = (await deployVEBO(admin.address)).oracle;
    });

    it("initialize reverts if admin address is zero", async () => {
      const deployed = await deployVEBO(admin.address);

      const maxValidatorsPerReport = 50;
      const maxExitRequestsLimit = 100;
      const exitsPerFrame = 1;
      const frameDuration = 48;

      await expect(
<<<<<<< HEAD
        deployed.oracle.initialize(ZeroAddress, await deployed.consensus.getAddress(), VEBO_CONSENSUS_VERSION, 0),
=======
        deployed.oracle.initialize(
          ZeroAddress,
          await deployed.consensus.getAddress(),
          CONSENSUS_VERSION,
          0,
          maxValidatorsPerReport,
          maxExitRequestsLimit,
          exitsPerFrame,
          frameDuration,
        ),
>>>>>>> 9223f6e7
      ).to.be.revertedWithCustomError(defaultOracle, "AdminCannotBeZero");
    });

    it("reverts when slotsPerSecond is zero", async () => {
      await expect(deployVEBO(admin.address, { secondsPerSlot: 0n })).to.be.revertedWithCustomError(
        defaultOracle,
        "SecondsPerSlotCannotBeZero",
      );
    });

    context("deployment and init finishes successfully (default setup)", async () => {
      let consensus: HashConsensus__Harness;
      let oracle: ValidatorsExitBus__Harness;

      before(async () => {
        const deployed = await deployVEBO(admin.address);

        await initVEBO({
          admin: admin.address,
          oracle: deployed.oracle,
          consensus: deployed.consensus,
        });

        consensus = deployed.consensus;
        oracle = deployed.oracle;
      });

      it("mock time-travellable setup is correct", async () => {
        const time1 = await consensus.getTime();
        expect(await oracle.getTime()).to.equal(time1);

        await consensus.advanceTimeBy(SECONDS_PER_SLOT);

        const time2 = await consensus.getTime();
        expect(time2).to.equal(time1 + SECONDS_PER_SLOT);
        expect(await oracle.getTime()).to.equal(time2);
      });

      it("initial configuration is correct", async () => {
        expect(await oracle.getConsensusContract()).to.equal(await consensus.getAddress());
        expect(await oracle.getConsensusVersion()).to.equal(VEBO_CONSENSUS_VERSION);
        expect(await oracle.SECONDS_PER_SLOT()).to.equal(SECONDS_PER_SLOT);
        expect(await oracle.isPaused()).to.equal(true);
      });

      it("pause/resume operations work", async () => {
        expect(await oracle.isPaused()).to.equal(true);
        await oracle.resume();
        expect(await oracle.isPaused()).to.equal(false);
        await oracle.pauseFor(123);
        expect(await oracle.isPaused()).to.equal(true);
      });
    });
  });
});<|MERGE_RESOLUTION|>--- conflicted
+++ resolved
@@ -29,20 +29,16 @@
       const frameDuration = 48;
 
       await expect(
-<<<<<<< HEAD
-        deployed.oracle.initialize(ZeroAddress, await deployed.consensus.getAddress(), VEBO_CONSENSUS_VERSION, 0),
-=======
         deployed.oracle.initialize(
           ZeroAddress,
           await deployed.consensus.getAddress(),
-          CONSENSUS_VERSION,
+          VEBO_CONSENSUS_VERSION,
           0,
           maxValidatorsPerReport,
           maxExitRequestsLimit,
           exitsPerFrame,
           frameDuration,
         ),
->>>>>>> 9223f6e7
       ).to.be.revertedWithCustomError(defaultOracle, "AdminCannotBeZero");
     });
 
