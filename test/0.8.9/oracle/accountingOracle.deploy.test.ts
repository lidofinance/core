--- conflicted
+++ resolved
@@ -157,13 +157,8 @@
         expect(time2).to.equal(time1 + BigInt(SECONDS_PER_SLOT));
         expect(await oracle.getTime()).to.equal(time2);
 
-<<<<<<< HEAD
         const handleOracleReportCallData = await mockAccounting.lastCall__handleOracleReport();
         expect(handleOracleReportCallData.callCount).to.be.equal(0);
-=======
-        const handleOracleReportCallData = await mockLido.getLastCall_handleOracleReport();
-        expect(handleOracleReportCallData.callCount).to.equal(0);
->>>>>>> b108b986
 
         const updateExitedKeysByModuleCallData = await mockStakingRouter.lastCall_updateExitedKeysByModule();
         expect(updateExitedKeysByModuleCallData.callCount).to.equal(0);
@@ -181,17 +176,10 @@
       });
 
       it("initial configuration is correct", async () => {
-<<<<<<< HEAD
         expect(await oracle.getConsensusContract()).to.be.equal(await consensus.getAddress());
         expect(await oracle.getConsensusVersion()).to.be.equal(CONSENSUS_VERSION);
         expect(await oracle.LOCATOR()).to.be.equal(locatorAddr);
         expect(await oracle.SECONDS_PER_SLOT()).to.be.equal(SECONDS_PER_SLOT);
-=======
-        expect(await oracle.getConsensusContract()).to.equal(await consensus.getAddress());
-        expect(await oracle.getConsensusVersion()).to.equal(CONSENSUS_VERSION);
-        expect(await oracle.LIDO()).to.equal(await mockLido.getAddress());
-        expect(await oracle.SECONDS_PER_SLOT()).to.equal(SECONDS_PER_SLOT);
->>>>>>> b108b986
       });
 
       it("constructor reverts if lido locator address is zero", async () => {
