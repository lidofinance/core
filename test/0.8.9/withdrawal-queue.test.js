--- conflicted
+++ resolved
@@ -1,8 +1,4 @@
-<<<<<<< HEAD
-const { hre, contract, ethers, web3 } = require('hardhat')
-=======
 const { contract, ethers, web3 } = require('hardhat')
->>>>>>> 4155d36a
 const { bn, getEventArgument, ZERO_ADDRESS, ZERO_BYTES32 } = require('@aragon/contract-helpers-test')
 
 const { ETH, StETH, shareRate, shares } = require('../helpers/utils')
