--- conflicted
+++ resolved
@@ -74,8 +74,6 @@
     });
   });
 
-<<<<<<< HEAD
-=======
   context("finalizeUpgrade_v3()", () => {
     const STAKE_SHARE_LIMIT = 1_00n;
     const PRIORITY_EXIT_SHARE_THRESHOLD = STAKE_SHARE_LIMIT;
@@ -138,7 +136,6 @@
     });
   });
 
->>>>>>> 8beee976
   context("receive", () => {
     it("Reverts", async () => {
       await expect(
