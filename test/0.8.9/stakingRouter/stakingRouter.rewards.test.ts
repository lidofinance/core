import { expect } from "chai";
import { hexlify, randomBytes } from "ethers";
import { ethers } from "hardhat";

import { HardhatEthersSigner } from "@nomicfoundation/hardhat-ethers/signers";

<<<<<<< HEAD
import {
  DepositContract__MockForBeaconChainDepositor__factory,
  MinFirstAllocationStrategy__factory,
  StakingModule__Mock,
  StakingModule__Mock__factory,
  StakingRouter,
  StakingRouter__factory,
} from "typechain-types";
import { StakingRouterLibraryAddresses } from "typechain-types/factories/contracts/0.8.9/StakingRouter__factory";
=======
import { StakingModule__Mock, StakingRouter } from "typechain-types";
>>>>>>> 669d8e57

import { certainAddress, ether, proxify } from "lib";

import { Snapshot } from "test/suite";

describe("StakingRouter.sol:deposits", () => {
  let deployer: HardhatEthersSigner;
  let admin: HardhatEthersSigner;

  let stakingRouter: StakingRouter;

  let originalState: string;

  const DEPOSIT_VALUE = ether("32.0");
  const DEFAULT_CONFIG: ModuleConfig = {
    stakeShareLimit: 100_00n,
    priorityExitShareThreshold: 100_00n,
    moduleFee: 5_00n,
    treasuryFee: 5_00n,
    maxDepositsPerBlock: 150n,
    minDepositBlockDistance: 25n,
  };

  before(async () => {
    [deployer, admin] = await ethers.getSigners();

<<<<<<< HEAD
    const depositContract = await new DepositContract__MockForBeaconChainDepositor__factory(deployer).deploy();

    const allocLib = await new MinFirstAllocationStrategy__factory(deployer).deploy();
    const allocLibAddr: StakingRouterLibraryAddresses = {
      ["contracts/common/lib/MinFirstAllocationStrategy.sol:MinFirstAllocationStrategy"]: await allocLib.getAddress(),
    };

    const impl = await new StakingRouter__factory(allocLibAddr, deployer).deploy(depositContract);
=======
    const depositContract = await ethers.deployContract("DepositContract__MockForBeaconChainDepositor", deployer);
    const impl = await ethers.deployContract("StakingRouter", [depositContract], deployer);
>>>>>>> 669d8e57

    [stakingRouter] = await proxify({ impl, admin });

    // initialize staking router
    await stakingRouter.initialize(
      admin,
      certainAddress("test:staking-router-modules:lido"), // mock lido address
      hexlify(randomBytes(32)), // mock withdrawal credentials
    );

    // grant roles

    await Promise.all([stakingRouter.grantRole(await stakingRouter.STAKING_MODULE_MANAGE_ROLE(), admin)]);
  });

  beforeEach(async () => (originalState = await Snapshot.take()));

  afterEach(async () => await Snapshot.restore(originalState));

  context("getStakingModuleMaxDepositsCount", () => {
    it("Reverts if the module does not exist", async () => {
      await expect(stakingRouter.getStakingModuleMaxDepositsCount(1n, 100n)).to.be.revertedWithCustomError(
        stakingRouter,
        "StakingModuleUnregistered",
      );
    });

    it("Returns the maximum allocation to a single module based on the value and module capacity", async () => {
      const maxDeposits = 150n;

      const config = {
        ...DEFAULT_CONFIG,
        depositable: 100n,
      };

      const [, id] = await setupModule(config);

      expect(await stakingRouter.getStakingModuleMaxDepositsCount(id, maxDeposits * DEPOSIT_VALUE)).to.equal(
        config.depositable,
      );
    });

    it("Returns even allocation between modules if target shares are equal and capacities allow for that", async () => {
      const maxDeposits = 200n;

      const config = {
        ...DEFAULT_CONFIG,
        stakeShareLimit: 50_00n,
        depositable: 50n,
      };

      const [, id1] = await setupModule(config);
      const [, id2] = await setupModule(config);

      expect(await stakingRouter.getStakingModuleMaxDepositsCount(id1, maxDeposits * DEPOSIT_VALUE)).to.equal(
        config.depositable,
      );
      expect(await stakingRouter.getStakingModuleMaxDepositsCount(id2, maxDeposits * DEPOSIT_VALUE)).to.equal(
        config.depositable,
      );
    });
  });

  context("getDepositsAllocation", () => {
    it("Returns 0 allocated and empty allocations when there are no modules registered", async () => {
      expect(await stakingRouter.getDepositsAllocation(100n)).to.deep.equal([0, []]);
    });

    it("Returns all allocations to a single module if there is only one", async () => {
      const config = {
        ...DEFAULT_CONFIG,
        depositable: 100n,
      };

      await setupModule(config);

      expect(await stakingRouter.getDepositsAllocation(150n)).to.deep.equal([config.depositable, [config.depositable]]);
    });

    it("Allocates evenly if target shares are equal and capacities allow for that", async () => {
      const config = {
        ...DEFAULT_CONFIG,
        stakeShareLimit: 50_00n,
        priorityExitShareThreshold: 50_00n,
        depositable: 50n,
      };

      await setupModule(config);
      await setupModule(config);

      expect(await stakingRouter.getDepositsAllocation(200n)).to.deep.equal([
        config.depositable * 2n,
        [config.depositable, config.depositable],
      ]);
    });

    it("Allocates according to capacities at equal target shares", async () => {
      const module1Config = {
        ...DEFAULT_CONFIG,
        stakeShareLimit: 50_00n,
        priorityExitShareThreshold: 50_00n,
        depositable: 100n,
      };

      const module2Config = {
        ...DEFAULT_CONFIG,
        stakeShareLimit: 50_00n,
        priorityExitShareThreshold: 50_00n,
        depositable: 50n,
      };

      await setupModule(module1Config);
      await setupModule(module2Config);

      expect(await stakingRouter.getDepositsAllocation(200n)).to.deep.equal([
        module1Config.depositable + module2Config.depositable,
        [module1Config.depositable, module2Config.depositable],
      ]);
    });

    it("Allocates according to target shares", async () => {
      const module1Config = {
        ...DEFAULT_CONFIG,
        stakeShareLimit: 60_00n,
        priorityExitShareThreshold: 60_00n,
        depositable: 100n,
      };

      const module2Config = {
        ...DEFAULT_CONFIG,
        stakeShareLimit: 40_00n,
        priorityExitShareThreshold: 40_00n,
        depositable: 100n,
      };

      await setupModule(module1Config);
      await setupModule(module2Config);

      expect(await stakingRouter.getDepositsAllocation(200n)).to.deep.equal([180n, [100n, 80n]]);
    });
  });

  context("getStakingRewardsDistribution", () => {
    it("Returns empty values if there are no modules", async () => {
      expect(await stakingRouter.getStakingRewardsDistribution()).to.deep.equal([
        [],
        [],
        [],
        0n,
        await stakingRouter.FEE_PRECISION_POINTS(),
      ]);
    });

    it("Returns empty values if there are modules but no active validators", async () => {
      await setupModule(DEFAULT_CONFIG);

      expect(await stakingRouter.getStakingRewardsDistribution()).to.deep.equal([
        [],
        [],
        [],
        0n,
        await stakingRouter.FEE_PRECISION_POINTS(),
      ]);
    });

    it("Distributes all the rewards to the single module according to set fees", async () => {
      const config = {
        ...DEFAULT_CONFIG,
        deposited: 1000n,
      };

      const [module, id] = await setupModule(config);

      const precision = await stakingRouter.FEE_PRECISION_POINTS();
      const basisPoints = await stakingRouter.TOTAL_BASIS_POINTS();
      const totalFee = await stakingRouter.getTotalFeeE4Precision();

      expect(await stakingRouter.getStakingRewardsDistribution()).to.deep.equal([
        [await module.getAddress()],
        [id],
        [(config.moduleFee * precision) / basisPoints],
        (totalFee * precision) / basisPoints,
        precision,
      ]);
    });

    it("Distributes rewards evenly between multiple module if fees are the same", async () => {
      const config = {
        ...DEFAULT_CONFIG,
        stakeShareLimit: 50_00n,
        priorityExitShareThreshold: 50_00n,
        deposited: 1000n,
      };

      const [module1, id1] = await setupModule(config);
      const [module2, id2] = await setupModule(config);

      const precision = await stakingRouter.FEE_PRECISION_POINTS();
      const basisPoints = await stakingRouter.TOTAL_BASIS_POINTS();
      const totalFee = await stakingRouter.getTotalFeeE4Precision();

      const totalDeposited = config.deposited * 2n;
      const moduleRewards = (config.moduleFee * precision) / basisPoints / (totalDeposited / config.deposited);
      const totalRewards = (totalFee * precision) / basisPoints;

      expect(await stakingRouter.getStakingRewardsDistribution()).to.deep.equal([
        [await module1.getAddress(), await module2.getAddress()],
        [id1, id2],
        [moduleRewards, moduleRewards],
        totalRewards,
        precision,
      ]);
    });

    it("Does not distribute rewards to modules with no active validators", async () => {
      const module1Config = {
        ...DEFAULT_CONFIG,
        stakeShareLimit: 50_00n,
        priorityExitShareThreshold: 50_00n,
        deposited: 1000n,
      };

      const module2Config = {
        ...DEFAULT_CONFIG,
        stakeShareLimit: 50_00n,
        priorityExitShareThreshold: 50_00n,
        deposited: 0n,
      };

      const [module1, id1] = await setupModule(module1Config);
      await setupModule(module2Config);

      const precision = await stakingRouter.FEE_PRECISION_POINTS();
      const basisPoints = await stakingRouter.TOTAL_BASIS_POINTS();
      const totalFee = await stakingRouter.getTotalFeeE4Precision();

      const totalDeposited = module1Config.deposited + module2Config.deposited;
      const totalRewards = (totalFee * precision) / basisPoints;

      expect(await stakingRouter.getStakingRewardsDistribution()).to.deep.equal([
        [await module1.getAddress()],
        [id1],
        [(module1Config.moduleFee * precision) / basisPoints / (totalDeposited / module1Config.deposited)],
        totalRewards,
        precision,
      ]);
    });

    it("Distributes module rewards to treasury if the module is stopped", async () => {
      const config = {
        ...DEFAULT_CONFIG,
        deposited: 1000n,
        status: Status.Stopped,
      };

      const [module, id] = await setupModule(config);

      const precision = await stakingRouter.FEE_PRECISION_POINTS();
      const basisPoints = await stakingRouter.TOTAL_BASIS_POINTS();
      const totalFee = await stakingRouter.getTotalFeeE4Precision();

      expect(await stakingRouter.getStakingRewardsDistribution()).to.deep.equal([
        [await module.getAddress()],
        [id],
        [0n],
        (totalFee * precision) / basisPoints,
        precision,
      ]);
    });

    it("Distributes rewards between multiple module if according to the set fees", async () => {
      const module1Config = {
        ...DEFAULT_CONFIG,
        stakeShareLimit: 50_00n,
        priorityExitShareThreshold: 50_00n,
        moduleFee: 1_00n,
        treasuryFee: 9_00n,
        deposited: 1000n,
      };

      const module2Config = {
        ...DEFAULT_CONFIG,
        stakeShareLimit: 50_00n,
        priorityExitShareThreshold: 50_00n,
        moduleFee: 8_00n,
        treasuryFee: 2_00n,
        deposited: 1000n,
      };

      const [module1, id1] = await setupModule(module1Config);
      const [module2, id2] = await setupModule(module2Config);

      const precision = await stakingRouter.FEE_PRECISION_POINTS();
      const basisPoints = await stakingRouter.TOTAL_BASIS_POINTS();
      const totalFee = await stakingRouter.getTotalFeeE4Precision();

      const totalDeposited = module1Config.deposited + module2Config.deposited;
      const totalRewards = (totalFee * precision) / basisPoints;

      expect(await stakingRouter.getStakingRewardsDistribution()).to.deep.equal([
        [await module1.getAddress(), await module2.getAddress()],
        [id1, id2],
        [
          (module1Config.moduleFee * precision) / basisPoints / (totalDeposited / module1Config.deposited),
          (module2Config.moduleFee * precision) / basisPoints / (totalDeposited / module2Config.deposited),
        ],
        totalRewards,
        precision,
      ]);
    });
  });

  context("getStakingFeeAggregateDistribution", () => {
    it("Returns empty values if there are no modules", async () => {
      expect(await stakingRouter.getStakingFeeAggregateDistribution()).to.deep.equal([
        0n,
        0n,
        await stakingRouter.FEE_PRECISION_POINTS(),
      ]);
    });

    it("Returns fee aggregates with two modules with different fees", async () => {
      const module1Config = {
        ...DEFAULT_CONFIG,
        stakeShareLimit: 50_00n,
        priorityExitShareThreshold: 50_00n,
        moduleFee: 4_00n,
        treasuryFee: 6_00n,
        deposited: 1000n,
      };

      const module2Config = {
        ...DEFAULT_CONFIG,
        stakeShareLimit: 50_00n,
        priorityExitShareThreshold: 50_00n,
        moduleFee: 6_00n,
        treasuryFee: 4_00n,
        deposited: 1000n,
      };

      await setupModule(module1Config);
      await setupModule(module2Config);

      const precision = await stakingRouter.FEE_PRECISION_POINTS();

      expect(await stakingRouter.getStakingFeeAggregateDistribution()).to.deep.equal([
        5000000000000000000n,
        5000000000000000000n,
        precision,
      ]);
    });
  });

  context("getStakingFeeAggregateDistributionE4Precision", () => {
    it("Returns empty values if there are no modules", async () => {
      expect(await stakingRouter.getStakingFeeAggregateDistributionE4Precision()).to.deep.equal([0n, 0n]);
    });

    it("Returns fee aggregates with two modules with different fees", async () => {
      const module1Config = {
        ...DEFAULT_CONFIG,
        stakeShareLimit: 50_00n,
        priorityExitShareThreshold: 50_00n,
        moduleFee: 4_00n,
        treasuryFee: 6_00n,
        deposited: 1000n,
      };

      const module2Config = {
        ...DEFAULT_CONFIG,
        stakeShareLimit: 50_00n,
        priorityExitShareThreshold: 50_00n,
        moduleFee: 6_00n,
        treasuryFee: 4_00n,
        deposited: 1000n,
      };

      await setupModule(module1Config);
      await setupModule(module2Config);

      expect(await stakingRouter.getStakingFeeAggregateDistributionE4Precision()).to.deep.equal([500n, 500n]);
    });
  });

  context("getTotalFeeE4Precision", () => {
    it("Returns empty value if there are no modules", async () => {
      expect(await stakingRouter.getTotalFeeE4Precision()).to.equal(0n);
    });

    it("Returns total fee value in 1e4 precision", async () => {
      const module1Config = {
        ...DEFAULT_CONFIG,
        stakeShareLimit: 50_00n,
        priorityExitShareThreshold: 50_00n,
        moduleFee: 5_00n,
        treasuryFee: 5_00n,
        deposited: 1000n,
      };

      await setupModule(module1Config);

      expect(await stakingRouter.getTotalFeeE4Precision()).to.equal(10_00n);
    });
  });

  async function setupModule({
    stakeShareLimit,
    priorityExitShareThreshold,
    moduleFee,
    treasuryFee,
    maxDepositsPerBlock,
    minDepositBlockDistance,
    exited = 0n,
    deposited = 0n,
    depositable = 0n,
    status = Status.Active,
  }: ModuleConfig): Promise<[StakingModule__Mock, bigint]> {
    const modulesCount = await stakingRouter.getStakingModulesCount();
    const module = await ethers.deployContract("StakingModule__Mock", deployer);

    await stakingRouter
      .connect(admin)
      .addStakingModule(
        randomBytes(8).toString(),
        await module.getAddress(),
        stakeShareLimit,
        priorityExitShareThreshold,
        moduleFee,
        treasuryFee,
        maxDepositsPerBlock,
        minDepositBlockDistance,
      );

    const moduleId = modulesCount + 1n;
    expect(await stakingRouter.getStakingModulesCount()).to.equal(modulesCount + 1n);

    await module.mock__getStakingModuleSummary(exited, deposited, depositable);

    if (status != Status.Active) {
      await stakingRouter.setStakingModuleStatus(moduleId, status);
    }

    return [module, moduleId];
  }
});

enum Status {
  Active,
  DepositsPaused,
  Stopped,
}

interface ModuleConfig {
  stakeShareLimit: bigint;
  priorityExitShareThreshold: bigint;
  moduleFee: bigint;
  treasuryFee: bigint;
  maxDepositsPerBlock: bigint;
  minDepositBlockDistance: bigint;
  exited?: bigint;
  deposited?: bigint;
  depositable?: bigint;
  status?: Status;
}<|MERGE_RESOLUTION|>--- conflicted
+++ resolved
@@ -4,19 +4,7 @@
 
 import { HardhatEthersSigner } from "@nomicfoundation/hardhat-ethers/signers";
 
-<<<<<<< HEAD
-import {
-  DepositContract__MockForBeaconChainDepositor__factory,
-  MinFirstAllocationStrategy__factory,
-  StakingModule__Mock,
-  StakingModule__Mock__factory,
-  StakingRouter,
-  StakingRouter__factory,
-} from "typechain-types";
-import { StakingRouterLibraryAddresses } from "typechain-types/factories/contracts/0.8.9/StakingRouter__factory";
-=======
 import { StakingModule__Mock, StakingRouter } from "typechain-types";
->>>>>>> 669d8e57
 
 import { certainAddress, ether, proxify } from "lib";
 
@@ -43,7 +31,6 @@
   before(async () => {
     [deployer, admin] = await ethers.getSigners();
 
-<<<<<<< HEAD
     const depositContract = await new DepositContract__MockForBeaconChainDepositor__factory(deployer).deploy();
 
     const allocLib = await new MinFirstAllocationStrategy__factory(deployer).deploy();
@@ -52,10 +39,6 @@
     };
 
     const impl = await new StakingRouter__factory(allocLibAddr, deployer).deploy(depositContract);
-=======
-    const depositContract = await ethers.deployContract("DepositContract__MockForBeaconChainDepositor", deployer);
-    const impl = await ethers.deployContract("StakingRouter", [depositContract], deployer);
->>>>>>> 669d8e57
 
     [stakingRouter] = await proxify({ impl, admin });
 
