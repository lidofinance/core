// SPDX-FileCopyrightText: 2023 Lido <info@lido.fi>
// SPDX-License-Identifier: GPL-3.0
// for testing purposes only

pragma solidity 0.8.9;

import "contracts/common/interfaces/ILidoLocator.sol";

contract LidoLocator__MockForSanityChecker is ILidoLocator {
    struct ContractAddresses {
        address lido;
        address depositSecurityModule;
        address elRewardsVault;
        address accountingOracle;
        address legacyOracle;
        address oracleReportSanityChecker;
        address burner;
        address validatorsExitBusOracle;
        address stakingRouter;
        address treasury;
        address withdrawalQueue;
        address withdrawalVault;
        address postTokenRebaseReceiver;
        address oracleDaemonConfig;
        address accounting;
        address predepositGuarantee;
        address wstETH;
        address vaultHub;
    }

    address public immutable lido;
    address public immutable depositSecurityModule;
    address public immutable elRewardsVault;
    address public immutable accountingOracle;
    address public immutable legacyOracle;
    address public immutable oracleReportSanityChecker;
    address public immutable burner;
    address public immutable validatorsExitBusOracle;
    address public immutable stakingRouter;
    address public immutable treasury;
    address public immutable withdrawalQueue;
    address public immutable withdrawalVault;
    address public immutable postTokenRebaseReceiver;
    address public immutable oracleDaemonConfig;
    address public immutable accounting;
    address public immutable predepositGuarantee;
    address public immutable wstETH;
    address public immutable vaultHub;
    constructor(ContractAddresses memory addresses) {
        lido = addresses.lido;
        depositSecurityModule = addresses.depositSecurityModule;
        elRewardsVault = addresses.elRewardsVault;
        accountingOracle = addresses.accountingOracle;
        legacyOracle = addresses.legacyOracle;
        oracleReportSanityChecker = addresses.oracleReportSanityChecker;
        burner = addresses.burner;
        validatorsExitBusOracle = addresses.validatorsExitBusOracle;
        stakingRouter = addresses.stakingRouter;
        treasury = addresses.treasury;
        withdrawalQueue = addresses.withdrawalQueue;
        withdrawalVault = addresses.withdrawalVault;
        postTokenRebaseReceiver = addresses.postTokenRebaseReceiver;
        oracleDaemonConfig = addresses.oracleDaemonConfig;
        accounting = addresses.accounting;
        wstETH = addresses.wstETH;
<<<<<<< HEAD
        predepositGuarantee = addresses.predepositGuarantee;
=======
        vaultHub = addresses.vaultHub;
>>>>>>> cac27de2
    }

    function coreComponents() external view returns (address, address, address, address, address, address) {
        return (elRewardsVault, oracleReportSanityChecker, stakingRouter, treasury, withdrawalQueue, withdrawalVault);
    }

    function oracleReportComponents()
        external
        view
        returns (address, address, address, address, address, address, address)
    {
        return (
            accountingOracle,
            oracleReportSanityChecker,
            burner,
            withdrawalQueue,
            postTokenRebaseReceiver,
            stakingRouter,
            vaultHub
        );
    }
}<|MERGE_RESOLUTION|>--- conflicted
+++ resolved
@@ -63,11 +63,8 @@
         oracleDaemonConfig = addresses.oracleDaemonConfig;
         accounting = addresses.accounting;
         wstETH = addresses.wstETH;
-<<<<<<< HEAD
         predepositGuarantee = addresses.predepositGuarantee;
-=======
         vaultHub = addresses.vaultHub;
->>>>>>> cac27de2
     }
 
     function coreComponents() external view returns (address, address, address, address, address, address) {
