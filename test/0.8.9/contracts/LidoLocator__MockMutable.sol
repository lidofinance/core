// SPDX-License-Identifier: UNLICENSED
// for testing purposes only

pragma solidity 0.8.9;

import {ILidoLocator} from "../../../contracts/common/interfaces/ILidoLocator.sol";

contract LidoLocator__MockMutable is ILidoLocator {
    struct Config {
        address accountingOracle;
        address depositSecurityModule;
        address elRewardsVault;
        address lido;
        address oracleReportSanityChecker;
        address postTokenRebaseReceiver;
        address burner;
        address stakingRouter;
        address treasury;
        address validatorsExitBusOracle;
        address withdrawalQueue;
        address withdrawalVault;
        address oracleDaemonConfig;
        address accounting;
        address predepositGuarantee;
        address wstETH;
        address vaultHub;
        address lazyOracle;
        address operatorGrid;
        address lazyOracle;
    }

    error ZeroAddress();

    address public accountingOracle;
    address public immutable depositSecurityModule;
    address public immutable elRewardsVault;
    address public immutable lido;
    address public immutable oracleReportSanityChecker;
    address public postTokenRebaseReceiver;
    address public immutable burner;
    address public immutable stakingRouter;
    address public immutable treasury;
    address public immutable validatorsExitBusOracle;
    address public immutable withdrawalQueue;
    address public immutable withdrawalVault;
    address public immutable oracleDaemonConfig;
    address public immutable accounting;
    address public immutable predepositGuarantee;
    address public immutable wstETH;
    address public immutable vaultHub;
    address public immutable lazyOracle;
    address public immutable operatorGrid;
<<<<<<< HEAD

    /**
     * @notice declare service locations
     * @dev accepts a struct to avoid the "stack-too-deep" error
     * @param _config struct of addresses
     */
=======
    address public immutable lazyOracle;

>>>>>>> 6f02bab7
    constructor(Config memory _config) {
        accountingOracle = _assertNonZero(_config.accountingOracle);
        depositSecurityModule = _assertNonZero(_config.depositSecurityModule);
        elRewardsVault = _assertNonZero(_config.elRewardsVault);
        lido = _assertNonZero(_config.lido);
        oracleReportSanityChecker = _assertNonZero(_config.oracleReportSanityChecker);
        postTokenRebaseReceiver = _assertNonZero(_config.postTokenRebaseReceiver);
        burner = _assertNonZero(_config.burner);
        stakingRouter = _assertNonZero(_config.stakingRouter);
        treasury = _assertNonZero(_config.treasury);
        validatorsExitBusOracle = _assertNonZero(_config.validatorsExitBusOracle);
        withdrawalQueue = _assertNonZero(_config.withdrawalQueue);
        withdrawalVault = _assertNonZero(_config.withdrawalVault);
        oracleDaemonConfig = _assertNonZero(_config.oracleDaemonConfig);
        accounting = _assertNonZero(_config.accounting);
        wstETH = _assertNonZero(_config.wstETH);
        predepositGuarantee = _assertNonZero(_config.predepositGuarantee);
        vaultHub = _assertNonZero(_config.vaultHub);
        lazyOracle = _assertNonZero(_config.lazyOracle);
        operatorGrid = _assertNonZero(_config.operatorGrid);
        lazyOracle = _assertNonZero(_config.lazyOracle);
    }

    function coreComponents() external view returns (address, address, address, address, address, address) {
        return (elRewardsVault, oracleReportSanityChecker, stakingRouter, treasury, withdrawalQueue, withdrawalVault);
    }

    function oracleReportComponents()
        external
        view
        returns (address, address, address, address, address, address, address)
    {
        return (
            accountingOracle,
            oracleReportSanityChecker,
            burner,
            withdrawalQueue,
            postTokenRebaseReceiver,
            stakingRouter,
            vaultHub
        );
    }

    function _assertNonZero(address _address) internal pure returns (address) {
        if (_address == address(0)) revert ZeroAddress();
        return _address;
    }

    function mock___updatePostTokenRebaseReceiver(address newAddress) external {
        postTokenRebaseReceiver = newAddress;
    }

    function mock___updateAccountingOracle(address newAddress) external {
        accountingOracle = newAddress;
    }
}<|MERGE_RESOLUTION|>--- conflicted
+++ resolved
@@ -26,7 +26,6 @@
         address vaultHub;
         address lazyOracle;
         address operatorGrid;
-        address lazyOracle;
     }
 
     error ZeroAddress();
@@ -50,17 +49,7 @@
     address public immutable vaultHub;
     address public immutable lazyOracle;
     address public immutable operatorGrid;
-<<<<<<< HEAD
 
-    /**
-     * @notice declare service locations
-     * @dev accepts a struct to avoid the "stack-too-deep" error
-     * @param _config struct of addresses
-     */
-=======
-    address public immutable lazyOracle;
-
->>>>>>> 6f02bab7
     constructor(Config memory _config) {
         accountingOracle = _assertNonZero(_config.accountingOracle);
         depositSecurityModule = _assertNonZero(_config.depositSecurityModule);
@@ -81,7 +70,6 @@
         vaultHub = _assertNonZero(_config.vaultHub);
         lazyOracle = _assertNonZero(_config.lazyOracle);
         operatorGrid = _assertNonZero(_config.operatorGrid);
-        lazyOracle = _assertNonZero(_config.lazyOracle);
     }
 
     function coreComponents() external view returns (address, address, address, address, address, address) {
