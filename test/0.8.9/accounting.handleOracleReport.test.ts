import { expect } from "chai";
import { ZeroAddress } from "ethers";
import { ethers } from "hardhat";

import { HardhatEthersSigner } from "@nomicfoundation/hardhat-ethers/signers";

import {
  Accounting,
  Burner__MockForAccounting,
  Burner__MockForAccounting__factory,
  IPostTokenRebaseReceiver,
  Lido__MockForAccounting,
  Lido__MockForAccounting__factory,
  LidoLocator,
  OperatorGrid,
  OracleReportSanityChecker__MockForAccounting,
  OracleReportSanityChecker__MockForAccounting__factory,
  OssifiableProxy,
  PostTokenRebaseReceiver__MockForAccounting__factory,
  StakingRouter__MockForLidoAccounting,
  StakingRouter__MockForLidoAccounting__factory,
  WithdrawalQueue__MockForAccounting,
  WithdrawalQueue__MockForAccounting__factory,
} from "typechain-types";
import { ReportValuesStruct } from "typechain-types/contracts/0.8.9/oracle/AccountingOracle.sol/IReportReceiver";

import { certainAddress, ether, getCurrentBlockTimestamp, impersonate } from "lib";

import { deployLidoLocator, updateLidoLocatorImplementation } from "test/deploy";

const DEFAULT_TIER_SHARE_LIMIT = ether("1000");

describe("Accounting.sol:report", () => {
  let deployer: HardhatEthersSigner;

  let accounting: Accounting;
  let postTokenRebaseReceiver: IPostTokenRebaseReceiver;
  let locator: LidoLocator;
  let operatorGrid: OperatorGrid;
  let operatorGridImpl: OperatorGrid;
  let proxy: OssifiableProxy;

  let lido: Lido__MockForAccounting;
  let stakingRouter: StakingRouter__MockForLidoAccounting;
  let oracleReportSanityChecker: OracleReportSanityChecker__MockForAccounting;
  let withdrawalQueue: WithdrawalQueue__MockForAccounting;
  let burner: Burner__MockForAccounting;

  beforeEach(async () => {
    [deployer] = await ethers.getSigners();

    [lido, stakingRouter, oracleReportSanityChecker, postTokenRebaseReceiver, withdrawalQueue, burner] =
      await Promise.all([
        new Lido__MockForAccounting__factory(deployer).deploy(),
        new StakingRouter__MockForLidoAccounting__factory(deployer).deploy(),
        new OracleReportSanityChecker__MockForAccounting__factory(deployer).deploy(),
        new PostTokenRebaseReceiver__MockForAccounting__factory(deployer).deploy(),
        new WithdrawalQueue__MockForAccounting__factory(deployer).deploy(),
        new Burner__MockForAccounting__factory(deployer).deploy(),
      ]);

    locator = await deployLidoLocator(
      {
        lido,
        stakingRouter,
        oracleReportSanityChecker,
        postTokenRebaseReceiver,
        withdrawalQueue,
        burner,
      },
      deployer,
    );

    const accountingImpl = await ethers.deployContract("Accounting", [locator, lido], deployer);
    const accountingProxy = await ethers.deployContract(
      "OssifiableProxy",
      [accountingImpl, deployer, new Uint8Array()],
      deployer,
    );
    accounting = await ethers.getContractAt("Accounting", accountingProxy, deployer);
    await updateLidoLocatorImplementation(await locator.getAddress(), { accounting });

    // OperatorGrid
    operatorGridImpl = await ethers.deployContract("OperatorGrid", [locator], { from: deployer });
    proxy = await ethers.deployContract("OssifiableProxy", [operatorGridImpl, deployer, new Uint8Array()], deployer);
    operatorGrid = await ethers.getContractAt("OperatorGrid", proxy, deployer);

    const defaultTierParams = {
      shareLimit: DEFAULT_TIER_SHARE_LIMIT,
      reserveRatioBP: 2000n,
      forcedRebalanceThresholdBP: 1800n,
      infraFeeBP: 500n,
      liquidityFeeBP: 400n,
      reservationFeeBP: 100n,
    };
    await operatorGrid.initialize(deployer, defaultTierParams);

<<<<<<< HEAD
    const vaultHub = await ethers.deployContract("VaultHub__MockForAccountingReport", deployer);
=======
    const vaultHubImpl = await ethers.deployContract(
      "VaultHub",
      [locator, lido, ZeroAddress, VAULTS_MAX_RELATIVE_SHARE_LIMIT_BP],
      deployer,
    );

    const vaultHubProxy = await ethers.deployContract(
      "OssifiableProxy",
      [vaultHubImpl, deployer, new Uint8Array()],
      deployer,
    );
    const vaultHub = await ethers.getContractAt("VaultHub", vaultHubProxy, deployer);
>>>>>>> 5917d151
    await updateLidoLocatorImplementation(await locator.getAddress(), { vaultHub });

    const accountingOracleSigner = await impersonate(await locator.accountingOracle(), ether("100.0"));
    accounting = accounting.connect(accountingOracleSigner);
  });

  function report(overrides?: Partial<ReportValuesStruct>): ReportValuesStruct {
    return {
      timestamp: 0n,
      timeElapsed: 0n,
      clValidators: 0n,
      clBalance: 0n,
      withdrawalVaultBalance: 0n,
      elRewardsVaultBalance: 0n,
      sharesRequestedToBurn: 0n,
      withdrawalFinalizationBatches: [],
      ...overrides,
    };
  }

  context("simulateOracleReport", () => {
    it("should revert if the report is not valid", async () => {
      const preTotalPooledEther = await lido.getTotalPooledEther();
      const preTotalShares = await lido.getTotalShares();

      const simulated = await accounting.simulateOracleReport(report(), 0n);

      expect(simulated.withdrawals).to.equal(0n);
      expect(simulated.elRewards).to.equal(0n);
      expect(simulated.etherToFinalizeWQ).to.equal(0n);
      expect(simulated.sharesToFinalizeWQ).to.equal(0n);
      expect(simulated.sharesToBurnForWithdrawals).to.equal(0n);
      expect(simulated.totalSharesToBurn).to.equal(0n);
      expect(simulated.sharesToMintAsFees).to.equal(0n);
      expect(simulated.rewardDistribution.recipients).to.deep.equal([]);
      expect(simulated.rewardDistribution.moduleIds).to.deep.equal([]);
      expect(simulated.rewardDistribution.modulesFees).to.deep.equal([]);
      expect(simulated.rewardDistribution.totalFee).to.equal(0n);
      expect(simulated.rewardDistribution.precisionPoints).to.equal(0n);
      expect(simulated.principalClBalance).to.equal(0n);
      expect(simulated.postInternalShares).to.equal(preTotalShares);
      expect(simulated.postInternalEther).to.equal(preTotalPooledEther);
      expect(simulated.postTotalShares).to.equal(preTotalShares);
      expect(simulated.postTotalPooledEther).to.equal(preTotalPooledEther);
    });
  });

  context("handleOracleReport", () => {
    it("Update CL validators count if reported more", async () => {
      let depositedValidators = 100n;
      await lido.mock__setDepositedValidators(depositedValidators);

      // first report, 100 validators
      await accounting.handleOracleReport(
        report({
          clValidators: depositedValidators,
        }),
      );
      expect(await lido.reportClValidators()).to.equal(depositedValidators);

      depositedValidators = 101n;
      await lido.mock__setDepositedValidators(depositedValidators);

      // second report, 101 validators
      await accounting.handleOracleReport(
        report({
          clValidators: depositedValidators,
        }),
      );
      expect(await lido.reportClValidators()).to.equal(depositedValidators);
    });

    it("Reverts if the `checkAccountingOracleReport` sanity check fails", async () => {
      await oracleReportSanityChecker.mock__checkAccountingOracleReportReverts(true);

      await expect(accounting.handleOracleReport(report())).to.be.revertedWithCustomError(
        oracleReportSanityChecker,
        "CheckAccountingOracleReportReverts",
      );
    });

    it("Reverts if the `checkWithdrawalQueueOracleReport` sanity check fails", async () => {
      await oracleReportSanityChecker.mock__checkWithdrawalQueueOracleReportReverts(true);
      await expect(
        accounting.handleOracleReport(
          report({
            withdrawalFinalizationBatches: [1n],
          }),
        ),
      ).to.be.revertedWithCustomError(oracleReportSanityChecker, "CheckWithdrawalQueueOracleReportReverts");
    });

    it("Reverts if the report timestamp is incorrect", async () => {
      const currentTimestamp = await getCurrentBlockTimestamp();
      const incorrectTimestamp = currentTimestamp + 1000n; // Future timestamp

      await expect(
        accounting.handleOracleReport(
          report({
            timestamp: incorrectTimestamp,
          }),
        ),
      ).to.be.revertedWithCustomError(accounting, "IncorrectReportTimestamp");
    });

    it("Reverts if the reported validators count is less than the current count", async () => {
      const depositedValidators = 100n;
      await expect(
        accounting.handleOracleReport(
          report({
            clValidators: depositedValidators,
          }),
        ),
      )
        .to.be.revertedWithCustomError(accounting, "IncorrectReportValidators")
        .withArgs(100n, 0n, 0n);
    });

    it("Does not revert if the `checkWithdrawalQueueOracleReport` sanity check fails but no withdrawal batches were reported", async () => {
      await oracleReportSanityChecker.mock__checkWithdrawalQueueOracleReportReverts(true);
      await withdrawalQueue.mock__isPaused(true);

      await expect(accounting.handleOracleReport(report())).not.to.be.reverted;
    });

    /// NOTE: This test is not applicable to the current implementation (Accounting's _checkAccountingOracleReport() checks for checkWithdrawalQueueOracleReport()
    /// explicitly in case _report.withdrawalFinalizationBatches.length > 0
    // it("Does not revert if the `checkWithdrawalQueueOracleReport` sanity check fails but `withdrawalQueue` is paused", async () => {
    //   await oracleReportSanityChecker.mock__checkWithdrawalQueueOracleReportReverts(true);
    //   await withdrawalQueue.mock__isPaused(true);

    //   await expect(accounting.handleOracleReport(report({ withdrawalFinalizationBatches: [1n] }))).not.to.be.reverted;
    // });

    it("Does not emit `StETHBurnRequested` if there are no shares to burn", async () => {
      await expect(
        accounting.handleOracleReport(
          report({
            withdrawalFinalizationBatches: [1n],
          }),
        ),
      ).not.to.emit(burner, "Mock__StETHBurnRequested");
    });

    it("Emits `StETHBurnRequested` if there are shares to burn", async () => {
      const sharesToBurn = 1n;
      const isCover = false;
      const steth = 1n * 2n; // imitating 1:2 rate, see Burner `mock__prefinalizeReturn`

      await withdrawalQueue.mock__prefinalizeReturn(0n, sharesToBurn);

      await expect(
        accounting.handleOracleReport(
          report({
            withdrawalFinalizationBatches: [1n],
          }),
        ),
      )
        .to.emit(burner, "Mock__StETHBurnRequested")
        .withArgs(isCover, await accounting.getAddress(), steth, sharesToBurn);
    });

    it("ensures that `Lido.collectRewardsAndProcessWithdrawals` is called from `Accounting`", async () => {
      // `Mock__CollectRewardsAndProcessWithdrawals` event is only emitted on the mock to verify
      // that `Lido.collectRewardsAndProcessWithdrawals` was actually called
      await expect(accounting.handleOracleReport(report())).to.emit(lido, "Mock__CollectRewardsAndProcessWithdrawals");
    });

    it("Burns shares if there are shares to burn as returned from `smoothenTokenRebaseReturn`", async () => {
      const sharesRequestedToBurn = 1n;
      await oracleReportSanityChecker.mock__smoothenTokenRebaseReturn(0n, 0n, 0n, sharesRequestedToBurn);

      await expect(
        accounting.handleOracleReport(
          report({
            sharesRequestedToBurn,
          }),
        ),
      )
        .to.emit(burner, "Mock__CommitSharesToBurnWasCalled")
        .withArgs(sharesRequestedToBurn);
      // TODO: SharesBurnt event is not emitted anymore because of the mock implementation
      // .and.to.emit(lido, "SharesBurnt")
      // .withArgs(await burner.getAddress(), sharesRequestedToBurn, sharesRequestedToBurn, sharesRequestedToBurn);
    });

    it("Reverts if the number of reward recipients does not match the number of module fees as returned from `StakingRouter.getStakingRewardsDistribution`", async () => {
      // one recipient
      const recipients = [certainAddress("lido:handleOracleReport:single-recipient")];
      const modulesIds = [1n, 2n];
      // but two module fees
      const moduleFees = [500n, 500n];
      const totalFee = 1000;
      const precisionPoints = 10n ** 20n;

      await stakingRouter.mock__getStakingRewardsDistribution(
        recipients,
        modulesIds,
        moduleFees,
        totalFee,
        precisionPoints,
      );

      await expect(
        accounting.handleOracleReport(
          report({
            clBalance: 1n, // made 1 wei of profit, trigers reward processing
          }),
        ),
      )
        .to.be.revertedWithCustomError(accounting, "UnequalArrayLengths")
        .withArgs(1, 2);
    });

    it("Reverts if the number of module ids does not match the number of module fees as returned from `StakingRouter.getStakingRewardsDistribution`", async () => {
      const recipients = [
        certainAddress("lido:handleOracleReport:recipient1"),
        certainAddress("lido:handleOracleReport:recipient2"),
      ];
      // one module id
      const modulesIds = [1n];
      // but two module fees
      const moduleFees = [500n, 500n];
      const totalFee = 1000;
      const precisionPoints = 10n ** 20n;

      await stakingRouter.mock__getStakingRewardsDistribution(
        recipients,
        modulesIds,
        moduleFees,
        totalFee,
        precisionPoints,
      );

      await expect(
        accounting.handleOracleReport(
          report({
            clBalance: 1n, // made 1 wei of profit, trigers reward processing
          }),
        ),
      )
        .to.be.revertedWithCustomError(accounting, "UnequalArrayLengths")
        .withArgs(1, 2);
    });

    it("Does not mint and transfer any shares if the total fee is zero as returned from `StakingRouter.getStakingRewardsDistribution`", async () => {
      // single staking module
      const recipients = [certainAddress("lido:handleOracleReport:recipient")];
      const modulesIds = [1n];
      const moduleFees = [500n];
      // fee is 0
      const totalFee = 0;
      const precisionPoints = 10n ** 20n;

      await stakingRouter.mock__getStakingRewardsDistribution(
        recipients,
        modulesIds,
        moduleFees,
        totalFee,
        precisionPoints,
      );

      await expect(
        accounting.handleOracleReport(
          report({
            clBalance: 1n,
          }),
        ),
      ).not.to.emit(stakingRouter, "Mock__MintedRewardsReported");
    });

    it("Mints shares to itself and then transfers them to recipients if there are fees to distribute as returned from `StakingRouter.getStakingRewardsDistribution`", async () => {
      // mock a single staking module with 5% fee with the total protocol fee of 10%
      const stakingModule = {
        address: certainAddress("lido:handleOracleReport:staking-module"),
        id: 1n,
        fee: 5n * 10n ** 18n, // 5%
      };

      const totalFee = 10n * 10n ** 18n; // 10%
      const precisionPoints = 100n * 10n ** 18n; // 100%

      await stakingRouter.mock__getStakingRewardsDistribution(
        [stakingModule.address],
        [stakingModule.id],
        [stakingModule.fee],
        totalFee,
        precisionPoints,
      );

      const clBalance = ether("1.0");
      const expectedSharesToMint =
        (clBalance * totalFee * (await lido.getTotalShares())) /
        (((await lido.getTotalPooledEther()) + clBalance) * precisionPoints - clBalance * totalFee);

      const expectedModuleRewardInShares = expectedSharesToMint / (totalFee / stakingModule.fee);
      const expectedTreasuryCutInShares = expectedSharesToMint - expectedModuleRewardInShares;

      await expect(
        accounting.handleOracleReport(
          report({
            clBalance: ether("1.0"), // 1 ether of profit
          }),
        ),
      )
        .to.emit(lido, "TransferShares")
        .withArgs(ZeroAddress, stakingModule.address, expectedModuleRewardInShares)
        .and.to.emit(lido, "TransferShares")
        .withArgs(ZeroAddress, await locator.treasury(), expectedTreasuryCutInShares)
        .and.to.emit(stakingRouter, "Mock__MintedRewardsReported");
    });

    it("Transfers all new shares to treasury if the module fee is zero as returned `StakingRouter.getStakingRewardsDistribution`", async () => {
      // mock a single staking module with 0% fee with the total protocol fee of 10%
      const stakingModule = {
        address: certainAddress("lido:handleOracleReport:staking-module"),
        id: 1n,
        fee: 0n,
      };

      const totalFee = 10n * 10n ** 18n; // 10%
      const precisionPoints = 100n * 10n ** 18n; // 100%

      await stakingRouter.mock__getStakingRewardsDistribution(
        [stakingModule.address],
        [stakingModule.id],
        [stakingModule.fee],
        totalFee,
        precisionPoints,
      );

      const clBalance = ether("1.0");

      const expectedSharesToMint =
        (clBalance * totalFee * (await lido.getTotalShares())) /
        (((await lido.getTotalPooledEther()) + clBalance) * precisionPoints - clBalance * totalFee);

      const expectedTreasuryCutInShares = expectedSharesToMint;

      await expect(
        accounting.handleOracleReport(
          report({
            clBalance: ether("1.0"), // 1 ether of profit
          }),
        ),
      )
        .and.to.emit(lido, "TransferShares")
        .withArgs(ZeroAddress, await locator.treasury(), expectedTreasuryCutInShares)
        .and.to.emit(stakingRouter, "Mock__MintedRewardsReported");
    });

    it("Relays the report data to `PostTokenRebaseReceiver`", async () => {
      await expect(accounting.handleOracleReport(report())).to.emit(
        postTokenRebaseReceiver,
        "Mock__PostTokenRebaseHandled",
      );
    });

    it("Does not relay the report data to `PostTokenRebaseReceiver` if the locator returns zero address", async () => {
      const lidoLocatorAddress = await locator.getAddress();

      // Change the locator implementation to support zero address
      await updateLidoLocatorImplementation(lidoLocatorAddress, {}, "LidoLocator__MockMutable", deployer);
      const locatorMutable = await ethers.getContractAt("LidoLocator__MockMutable", lidoLocatorAddress, deployer);
      await locatorMutable.mock___updatePostTokenRebaseReceiver(ZeroAddress);

      expect(await locator.postTokenRebaseReceiver()).to.equal(ZeroAddress);

      const accountingOracleAddress = await locator.accountingOracle();
      const accountingOracle = await impersonate(accountingOracleAddress, ether("1000.0"));

      await expect(accounting.connect(accountingOracle).handleOracleReport(report())).not.to.emit(
        postTokenRebaseReceiver,
        "Mock__PostTokenRebaseHandled",
      );
    });
  });
});<|MERGE_RESOLUTION|>--- conflicted
+++ resolved
@@ -12,13 +12,13 @@
   Lido__MockForAccounting,
   Lido__MockForAccounting__factory,
   LidoLocator,
-  OperatorGrid,
   OracleReportSanityChecker__MockForAccounting,
   OracleReportSanityChecker__MockForAccounting__factory,
-  OssifiableProxy,
   PostTokenRebaseReceiver__MockForAccounting__factory,
   StakingRouter__MockForLidoAccounting,
   StakingRouter__MockForLidoAccounting__factory,
+  VaultHub__MockForAccountingReport,
+  VaultHub__MockForAccountingReport__factory,
   WithdrawalQueue__MockForAccounting,
   WithdrawalQueue__MockForAccounting__factory,
 } from "typechain-types";
@@ -28,28 +28,24 @@
 
 import { deployLidoLocator, updateLidoLocatorImplementation } from "test/deploy";
 
-const DEFAULT_TIER_SHARE_LIMIT = ether("1000");
-
 describe("Accounting.sol:report", () => {
   let deployer: HardhatEthersSigner;
 
   let accounting: Accounting;
   let postTokenRebaseReceiver: IPostTokenRebaseReceiver;
   let locator: LidoLocator;
-  let operatorGrid: OperatorGrid;
-  let operatorGridImpl: OperatorGrid;
-  let proxy: OssifiableProxy;
 
   let lido: Lido__MockForAccounting;
   let stakingRouter: StakingRouter__MockForLidoAccounting;
   let oracleReportSanityChecker: OracleReportSanityChecker__MockForAccounting;
   let withdrawalQueue: WithdrawalQueue__MockForAccounting;
   let burner: Burner__MockForAccounting;
+  let vaultHub: VaultHub__MockForAccountingReport;
 
   beforeEach(async () => {
     [deployer] = await ethers.getSigners();
 
-    [lido, stakingRouter, oracleReportSanityChecker, postTokenRebaseReceiver, withdrawalQueue, burner] =
+    [lido, stakingRouter, oracleReportSanityChecker, postTokenRebaseReceiver, withdrawalQueue, burner, vaultHub] =
       await Promise.all([
         new Lido__MockForAccounting__factory(deployer).deploy(),
         new StakingRouter__MockForLidoAccounting__factory(deployer).deploy(),
@@ -57,6 +53,7 @@
         new PostTokenRebaseReceiver__MockForAccounting__factory(deployer).deploy(),
         new WithdrawalQueue__MockForAccounting__factory(deployer).deploy(),
         new Burner__MockForAccounting__factory(deployer).deploy(),
+        new VaultHub__MockForAccountingReport__factory(deployer).deploy(),
       ]);
 
     locator = await deployLidoLocator(
@@ -67,6 +64,7 @@
         postTokenRebaseReceiver,
         withdrawalQueue,
         burner,
+        vaultHub,
       },
       deployer,
     );
@@ -79,39 +77,6 @@
     );
     accounting = await ethers.getContractAt("Accounting", accountingProxy, deployer);
     await updateLidoLocatorImplementation(await locator.getAddress(), { accounting });
-
-    // OperatorGrid
-    operatorGridImpl = await ethers.deployContract("OperatorGrid", [locator], { from: deployer });
-    proxy = await ethers.deployContract("OssifiableProxy", [operatorGridImpl, deployer, new Uint8Array()], deployer);
-    operatorGrid = await ethers.getContractAt("OperatorGrid", proxy, deployer);
-
-    const defaultTierParams = {
-      shareLimit: DEFAULT_TIER_SHARE_LIMIT,
-      reserveRatioBP: 2000n,
-      forcedRebalanceThresholdBP: 1800n,
-      infraFeeBP: 500n,
-      liquidityFeeBP: 400n,
-      reservationFeeBP: 100n,
-    };
-    await operatorGrid.initialize(deployer, defaultTierParams);
-
-<<<<<<< HEAD
-    const vaultHub = await ethers.deployContract("VaultHub__MockForAccountingReport", deployer);
-=======
-    const vaultHubImpl = await ethers.deployContract(
-      "VaultHub",
-      [locator, lido, ZeroAddress, VAULTS_MAX_RELATIVE_SHARE_LIMIT_BP],
-      deployer,
-    );
-
-    const vaultHubProxy = await ethers.deployContract(
-      "OssifiableProxy",
-      [vaultHubImpl, deployer, new Uint8Array()],
-      deployer,
-    );
-    const vaultHub = await ethers.getContractAt("VaultHub", vaultHubProxy, deployer);
->>>>>>> 5917d151
-    await updateLidoLocatorImplementation(await locator.getAddress(), { vaultHub });
 
     const accountingOracleSigner = await impersonate(await locator.accountingOracle(), ether("100.0"));
     accounting = accounting.connect(accountingOracleSigner);
