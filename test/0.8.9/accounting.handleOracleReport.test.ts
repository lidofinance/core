import { expect } from "chai";
import { ZeroAddress } from "ethers";
import { ethers } from "hardhat";

import { HardhatEthersSigner } from "@nomicfoundation/hardhat-ethers/signers";

import {
  Accounting,
  Burner__MockForAccounting,
  Burner__MockForAccounting__factory,
  IPostTokenRebaseReceiver,
  Lido__MockForAccounting,
  Lido__MockForAccounting__factory,
  LidoLocator,
  OperatorGrid,
  OracleReportSanityChecker__MockForAccounting,
  OracleReportSanityChecker__MockForAccounting__factory,
  OssifiableProxy,
  PostTokenRebaseReceiver__MockForAccounting__factory,
  StakingRouter__MockForLidoAccounting,
  StakingRouter__MockForLidoAccounting__factory,
  WithdrawalQueue__MockForAccounting,
  WithdrawalQueue__MockForAccounting__factory,
} from "typechain-types";
import { ReportValuesStruct } from "typechain-types/contracts/0.8.9/oracle/AccountingOracle.sol/IReportReceiver";

import { certainAddress, ether, getCurrentBlockTimestamp, impersonate } from "lib";

import { deployLidoLocator, updateLidoLocatorImplementation } from "test/deploy";
import { VAULTS_RELATIVE_SHARE_LIMIT_BP } from "test/suite";

describe("Accounting.sol:report", () => {
  let deployer: HardhatEthersSigner;

  let accounting: Accounting;
  let postTokenRebaseReceiver: IPostTokenRebaseReceiver;
  let locator: LidoLocator;
  let operatorGrid: OperatorGrid;
  let operatorGridImpl: OperatorGrid;
  let proxy: OssifiableProxy;

  let lido: Lido__MockForAccounting;
  let stakingRouter: StakingRouter__MockForLidoAccounting;
  let oracleReportSanityChecker: OracleReportSanityChecker__MockForAccounting;
  let withdrawalQueue: WithdrawalQueue__MockForAccounting;
  let burner: Burner__MockForAccounting;

  beforeEach(async () => {
    [deployer] = await ethers.getSigners();

    [lido, stakingRouter, oracleReportSanityChecker, postTokenRebaseReceiver, withdrawalQueue, burner] =
      await Promise.all([
        new Lido__MockForAccounting__factory(deployer).deploy(),
        new StakingRouter__MockForLidoAccounting__factory(deployer).deploy(),
        new OracleReportSanityChecker__MockForAccounting__factory(deployer).deploy(),
        new PostTokenRebaseReceiver__MockForAccounting__factory(deployer).deploy(),
        new WithdrawalQueue__MockForAccounting__factory(deployer).deploy(),
        new Burner__MockForAccounting__factory(deployer).deploy(),
      ]);

    locator = await deployLidoLocator(
      {
        lido,
        stakingRouter,
        oracleReportSanityChecker,
        postTokenRebaseReceiver,
        withdrawalQueue,
        burner,
      },
      deployer,
    );

    const accountingImpl = await ethers.deployContract("Accounting", [locator, lido], deployer);
    const accountingProxy = await ethers.deployContract(
      "OssifiableProxy",
      [accountingImpl, deployer, new Uint8Array()],
      deployer,
    );
    accounting = await ethers.getContractAt("Accounting", accountingProxy, deployer);
    await updateLidoLocatorImplementation(await locator.getAddress(), { accounting });

    // OperatorGrid
    operatorGridImpl = await ethers.deployContract("OperatorGrid", [locator], { from: deployer });
    proxy = await ethers.deployContract("OssifiableProxy", [operatorGridImpl, deployer, new Uint8Array()], deployer);
    operatorGrid = await ethers.getContractAt("OperatorGrid", proxy, deployer);

    await operatorGrid.initialize(deployer);

    const vaultHubImpl = await ethers.deployContract(
      "VaultHub",
<<<<<<< HEAD
      [locator, lido, operatorGrid, VAULTS_CONNECTED_VAULTS_LIMIT, VAULTS_RELATIVE_SHARE_LIMIT_BP],
=======
      [locator, lido, VAULTS_RELATIVE_SHARE_LIMIT_BP],
>>>>>>> a9c7b2ae
      deployer,
    );

    const vaultHubProxy = await ethers.deployContract(
      "OssifiableProxy",
      [vaultHubImpl, deployer, new Uint8Array()],
      deployer,
    );
    const vaultHub = await ethers.getContractAt("VaultHub", vaultHubProxy, deployer);
    await updateLidoLocatorImplementation(await locator.getAddress(), { vaultHub });
    await vaultHub.initialize(deployer);

    const accountingOracleSigner = await impersonate(await locator.accountingOracle(), ether("100.0"));
    accounting = accounting.connect(accountingOracleSigner);
  });

  function report(overrides?: Partial<ReportValuesStruct>): ReportValuesStruct {
    return {
      timestamp: 0n,
      timeElapsed: 0n,
      clValidators: 0n,
      clBalance: 0n,
      withdrawalVaultBalance: 0n,
      elRewardsVaultBalance: 0n,
      sharesRequestedToBurn: 0n,
      withdrawalFinalizationBatches: [],
      vaultsTotalTreasuryFeesShares: 0n,
      vaultsTotalDeficit: 0n,
      vaultsDataTreeRoot: ethers.ZeroHash,
      vaultsDataTreeCid: "",
      ...overrides,
    };
  }

  context("simulateOracleReport", () => {
    it("should revert if the report is not valid", async () => {
      const preTotalPooledEther = await lido.getTotalPooledEther();
      const preTotalShares = await lido.getTotalShares();

      const simulated = await accounting.simulateOracleReport(report(), 0n);

      expect(simulated.withdrawals).to.equal(0n);
      expect(simulated.elRewards).to.equal(0n);
      expect(simulated.etherToFinalizeWQ).to.equal(0n);
      expect(simulated.sharesToFinalizeWQ).to.equal(0n);
      expect(simulated.sharesToBurnForWithdrawals).to.equal(0n);
      expect(simulated.totalSharesToBurn).to.equal(0n);
      expect(simulated.sharesToMintAsFees).to.equal(0n);
      expect(simulated.rewardDistribution.recipients).to.deep.equal([]);
      expect(simulated.rewardDistribution.moduleIds).to.deep.equal([]);
      expect(simulated.rewardDistribution.modulesFees).to.deep.equal([]);
      expect(simulated.rewardDistribution.totalFee).to.equal(0n);
      expect(simulated.rewardDistribution.precisionPoints).to.equal(0n);
      expect(simulated.principalClBalance).to.equal(0n);
      expect(simulated.postInternalShares).to.equal(preTotalShares);
      expect(simulated.postInternalEther).to.equal(preTotalPooledEther);
      expect(simulated.postTotalShares).to.equal(preTotalShares);
      expect(simulated.postTotalPooledEther).to.equal(preTotalPooledEther);
    });
  });

  context("handleOracleReport", () => {
    it("Update CL validators count if reported more", async () => {
      let depositedValidators = 100n;
      await lido.mock__setDepositedValidators(depositedValidators);

      // first report, 100 validators
      await accounting.handleOracleReport(
        report({
          clValidators: depositedValidators,
        }),
      );
      expect(await lido.reportClValidators()).to.equal(depositedValidators);

      depositedValidators = 101n;
      await lido.mock__setDepositedValidators(depositedValidators);

      // second report, 101 validators
      await accounting.handleOracleReport(
        report({
          clValidators: depositedValidators,
        }),
      );
      expect(await lido.reportClValidators()).to.equal(depositedValidators);
    });

    it("Reverts if the `checkAccountingOracleReport` sanity check fails", async () => {
      await oracleReportSanityChecker.mock__checkAccountingOracleReportReverts(true);

      await expect(accounting.handleOracleReport(report())).to.be.revertedWithCustomError(
        oracleReportSanityChecker,
        "CheckAccountingOracleReportReverts",
      );
    });

    it("Reverts if the `checkWithdrawalQueueOracleReport` sanity check fails", async () => {
      await oracleReportSanityChecker.mock__checkWithdrawalQueueOracleReportReverts(true);
      await expect(
        accounting.handleOracleReport(
          report({
            withdrawalFinalizationBatches: [1n],
          }),
        ),
      ).to.be.revertedWithCustomError(oracleReportSanityChecker, "CheckWithdrawalQueueOracleReportReverts");
    });

    it("Reverts if the report timestamp is incorrect", async () => {
      const currentTimestamp = await getCurrentBlockTimestamp();
      const incorrectTimestamp = currentTimestamp + 1000n; // Future timestamp

      await expect(
        accounting.handleOracleReport(
          report({
            timestamp: incorrectTimestamp,
          }),
        ),
      ).to.be.revertedWithCustomError(accounting, "IncorrectReportTimestamp");
    });

    it("Reverts if the reported validators count is less than the current count", async () => {
      const depositedValidators = 100n;
      await expect(
        accounting.handleOracleReport(
          report({
            clValidators: depositedValidators,
          }),
        ),
      )
        .to.be.revertedWithCustomError(accounting, "IncorrectReportValidators")
        .withArgs(100n, 0n, 0n);
    });

    it("Does not revert if the `checkWithdrawalQueueOracleReport` sanity check fails but no withdrawal batches were reported", async () => {
      await oracleReportSanityChecker.mock__checkWithdrawalQueueOracleReportReverts(true);
      await withdrawalQueue.mock__isPaused(true);

      await expect(accounting.handleOracleReport(report())).not.to.be.reverted;
    });

    /// NOTE: This test is not applicable to the current implementation (Accounting's _checkAccountingOracleReport() checks for checkWithdrawalQueueOracleReport()
    /// explicitly in case _report.withdrawalFinalizationBatches.length > 0
    // it("Does not revert if the `checkWithdrawalQueueOracleReport` sanity check fails but `withdrawalQueue` is paused", async () => {
    //   await oracleReportSanityChecker.mock__checkWithdrawalQueueOracleReportReverts(true);
    //   await withdrawalQueue.mock__isPaused(true);

    //   await expect(accounting.handleOracleReport(report({ withdrawalFinalizationBatches: [1n] }))).not.to.be.reverted;
    // });

    it("Does not emit `StETHBurnRequested` if there are no shares to burn", async () => {
      await expect(
        accounting.handleOracleReport(
          report({
            withdrawalFinalizationBatches: [1n],
          }),
        ),
      ).not.to.emit(burner, "Mock__StETHBurnRequested");
    });

    it("Emits `StETHBurnRequested` if there are shares to burn", async () => {
      const sharesToBurn = 1n;
      const isCover = false;
      const steth = 1n * 2n; // imitating 1:2 rate, see Burner `mock__prefinalizeReturn`

      await withdrawalQueue.mock__prefinalizeReturn(0n, sharesToBurn);

      await expect(
        accounting.handleOracleReport(
          report({
            withdrawalFinalizationBatches: [1n],
          }),
        ),
      )
        .to.emit(burner, "Mock__StETHBurnRequested")
        .withArgs(isCover, await accounting.getAddress(), steth, sharesToBurn);
    });

    it("ensures that `Lido.collectRewardsAndProcessWithdrawals` is called from `Accounting`", async () => {
      // `Mock__CollectRewardsAndProcessWithdrawals` event is only emitted on the mock to verify
      // that `Lido.collectRewardsAndProcessWithdrawals` was actually called
      await expect(accounting.handleOracleReport(report())).to.emit(lido, "Mock__CollectRewardsAndProcessWithdrawals");
    });

    it("Burns shares if there are shares to burn as returned from `smoothenTokenRebaseReturn`", async () => {
      const sharesRequestedToBurn = 1n;
      await oracleReportSanityChecker.mock__smoothenTokenRebaseReturn(0n, 0n, 0n, sharesRequestedToBurn);

      await expect(
        accounting.handleOracleReport(
          report({
            sharesRequestedToBurn,
          }),
        ),
      )
        .to.emit(burner, "Mock__CommitSharesToBurnWasCalled")
        .withArgs(sharesRequestedToBurn);
      // TODO: SharesBurnt event is not emitted anymore because of the mock implementation
      // .and.to.emit(lido, "SharesBurnt")
      // .withArgs(await burner.getAddress(), sharesRequestedToBurn, sharesRequestedToBurn, sharesRequestedToBurn);
    });

    it("Reverts if the number of reward recipients does not match the number of module fees as returned from `StakingRouter.getStakingRewardsDistribution`", async () => {
      // one recipient
      const recipients = [certainAddress("lido:handleOracleReport:single-recipient")];
      const modulesIds = [1n, 2n];
      // but two module fees
      const moduleFees = [500n, 500n];
      const totalFee = 1000;
      const precisionPoints = 10n ** 20n;

      await stakingRouter.mock__getStakingRewardsDistribution(
        recipients,
        modulesIds,
        moduleFees,
        totalFee,
        precisionPoints,
      );

      await expect(
        accounting.handleOracleReport(
          report({
            clBalance: 1n, // made 1 wei of profit, trigers reward processing
          }),
        ),
      )
        .to.be.revertedWithCustomError(accounting, "UnequalArrayLengths")
        .withArgs(1, 2);
    });

    it("Reverts if the number of module ids does not match the number of module fees as returned from `StakingRouter.getStakingRewardsDistribution`", async () => {
      const recipients = [
        certainAddress("lido:handleOracleReport:recipient1"),
        certainAddress("lido:handleOracleReport:recipient2"),
      ];
      // one module id
      const modulesIds = [1n];
      // but two module fees
      const moduleFees = [500n, 500n];
      const totalFee = 1000;
      const precisionPoints = 10n ** 20n;

      await stakingRouter.mock__getStakingRewardsDistribution(
        recipients,
        modulesIds,
        moduleFees,
        totalFee,
        precisionPoints,
      );

      await expect(
        accounting.handleOracleReport(
          report({
            clBalance: 1n, // made 1 wei of profit, trigers reward processing
          }),
        ),
      )
        .to.be.revertedWithCustomError(accounting, "UnequalArrayLengths")
        .withArgs(1, 2);
    });

    it("Does not mint and transfer any shares if the total fee is zero as returned from `StakingRouter.getStakingRewardsDistribution`", async () => {
      // single staking module
      const recipients = [certainAddress("lido:handleOracleReport:recipient")];
      const modulesIds = [1n];
      const moduleFees = [500n];
      // fee is 0
      const totalFee = 0;
      const precisionPoints = 10n ** 20n;

      await stakingRouter.mock__getStakingRewardsDistribution(
        recipients,
        modulesIds,
        moduleFees,
        totalFee,
        precisionPoints,
      );

      await expect(
        accounting.handleOracleReport(
          report({
            clBalance: 1n,
          }),
        ),
      ).not.to.emit(stakingRouter, "Mock__MintedRewardsReported");
    });

    it("Mints shares to itself and then transfers them to recipients if there are fees to distribute as returned from `StakingRouter.getStakingRewardsDistribution`", async () => {
      // mock a single staking module with 5% fee with the total protocol fee of 10%
      const stakingModule = {
        address: certainAddress("lido:handleOracleReport:staking-module"),
        id: 1n,
        fee: 5n * 10n ** 18n, // 5%
      };

      const totalFee = 10n * 10n ** 18n; // 10%
      const precisionPoints = 100n * 10n ** 18n; // 100%

      await stakingRouter.mock__getStakingRewardsDistribution(
        [stakingModule.address],
        [stakingModule.id],
        [stakingModule.fee],
        totalFee,
        precisionPoints,
      );

      const clBalance = ether("1.0");
      const expectedSharesToMint =
        (clBalance * totalFee * (await lido.getTotalShares())) /
        (((await lido.getTotalPooledEther()) + clBalance) * precisionPoints - clBalance * totalFee);

      const expectedModuleRewardInShares = expectedSharesToMint / (totalFee / stakingModule.fee);
      const expectedTreasuryCutInShares = expectedSharesToMint - expectedModuleRewardInShares;

      await expect(
        accounting.handleOracleReport(
          report({
            clBalance: ether("1.0"), // 1 ether of profit
          }),
        ),
      )
        .to.emit(lido, "TransferShares")
        .withArgs(ZeroAddress, stakingModule.address, expectedModuleRewardInShares)
        .and.to.emit(lido, "TransferShares")
        .withArgs(ZeroAddress, await locator.treasury(), expectedTreasuryCutInShares)
        .and.to.emit(stakingRouter, "Mock__MintedRewardsReported");
    });

    it("Transfers all new shares to treasury if the module fee is zero as returned `StakingRouter.getStakingRewardsDistribution`", async () => {
      // mock a single staking module with 0% fee with the total protocol fee of 10%
      const stakingModule = {
        address: certainAddress("lido:handleOracleReport:staking-module"),
        id: 1n,
        fee: 0n,
      };

      const totalFee = 10n * 10n ** 18n; // 10%
      const precisionPoints = 100n * 10n ** 18n; // 100%

      await stakingRouter.mock__getStakingRewardsDistribution(
        [stakingModule.address],
        [stakingModule.id],
        [stakingModule.fee],
        totalFee,
        precisionPoints,
      );

      const clBalance = ether("1.0");

      const expectedSharesToMint =
        (clBalance * totalFee * (await lido.getTotalShares())) /
        (((await lido.getTotalPooledEther()) + clBalance) * precisionPoints - clBalance * totalFee);

      const expectedTreasuryCutInShares = expectedSharesToMint;

      await expect(
        accounting.handleOracleReport(
          report({
            clBalance: ether("1.0"), // 1 ether of profit
          }),
        ),
      )
        .and.to.emit(lido, "TransferShares")
        .withArgs(ZeroAddress, await locator.treasury(), expectedTreasuryCutInShares)
        .and.to.emit(stakingRouter, "Mock__MintedRewardsReported");
    });

    it("Relays the report data to `PostTokenRebaseReceiver`", async () => {
      await expect(accounting.handleOracleReport(report())).to.emit(
        postTokenRebaseReceiver,
        "Mock__PostTokenRebaseHandled",
      );
    });

    it("Does not relay the report data to `PostTokenRebaseReceiver` if the locator returns zero address", async () => {
      const lidoLocatorAddress = await locator.getAddress();

      // Change the locator implementation to support zero address
      await updateLidoLocatorImplementation(lidoLocatorAddress, {}, "LidoLocator__MockMutable", deployer);
      const locatorMutable = await ethers.getContractAt("LidoLocator__MockMutable", lidoLocatorAddress, deployer);
      await locatorMutable.mock___updatePostTokenRebaseReceiver(ZeroAddress);

      expect(await locator.postTokenRebaseReceiver()).to.equal(ZeroAddress);

      const accountingOracleAddress = await locator.accountingOracle();
      const accountingOracle = await impersonate(accountingOracleAddress, ether("1000.0"));

      await expect(accounting.connect(accountingOracle).handleOracleReport(report())).not.to.emit(
        postTokenRebaseReceiver,
        "Mock__PostTokenRebaseHandled",
      );
    });
  });
});<|MERGE_RESOLUTION|>--- conflicted
+++ resolved
@@ -88,11 +88,7 @@
 
     const vaultHubImpl = await ethers.deployContract(
       "VaultHub",
-<<<<<<< HEAD
-      [locator, lido, operatorGrid, VAULTS_CONNECTED_VAULTS_LIMIT, VAULTS_RELATIVE_SHARE_LIMIT_BP],
-=======
-      [locator, lido, VAULTS_RELATIVE_SHARE_LIMIT_BP],
->>>>>>> a9c7b2ae
+      [locator, lido, operatorGrid, VAULTS_RELATIVE_SHARE_LIMIT_BP],
       deployer,
     );
 
