import { expect } from "chai";
import { BigNumberish, ZeroAddress } from "ethers";
import { ethers } from "hardhat";

import { HardhatEthersSigner } from "@nomicfoundation/hardhat-ethers/signers";
import { setBalance } from "@nomicfoundation/hardhat-network-helpers";

import { BurnerStub, LidoLocatorStub, LidoStub, OracleReportSanityChecker, WithdrawalQueueStub } from "typechain-types";

import { ether, getCurrentBlockTimestamp, randomAddress } from "lib";

import { Snapshot } from "test/suite";

describe("OracleReportSanityChecker.sol", () => {
  let oracleReportSanityChecker: OracleReportSanityChecker;
  let lidoLocatorMock: LidoLocatorStub;
  let lidoMock: LidoStub;
  let burnerMock: BurnerStub;
  let withdrawalQueueMock: WithdrawalQueueStub;
  let originalState: string;

  let managersRoster: Record<string, HardhatEthersSigner[]>;

  const defaultLimitsList = {
    churnValidatorsPerDayLimit: 55n,
    oneOffCLBalanceDecreaseBPLimit: 500n, // 5%
    annualBalanceIncreaseBPLimit: 1000n, // 10%
    simulatedShareRateDeviationBPLimit: 250n, // 2.5%
    maxValidatorExitRequestsPerReport: 2000n,
    maxAccountingExtraDataListItemsCount: 15n,
    maxNodeOperatorsPerExtraDataItemCount: 16n,
    requestTimestampMargin: 128n,
    maxPositiveTokenRebase: 5000000n, // 0.05%
  };

  const correctLidoOracleReport = {
<<<<<<< HEAD
    timestamp: 0n,
    timeElapsed: 24 * 60 * 60,
    preCLBalance: ether("100000"),
    postCLBalance: ether("100001"),
    withdrawalVaultBalance: 0,
    elRewardsVaultBalance: 0,
    sharesRequestedToBurn: 0,
    preCLValidators: 0,
    postCLValidators: 0,
    depositedValidators: 0n,
=======
    timeElapsed: 24n * 60n * 60n,
    preCLBalance: ether("100000"),
    postCLBalance: ether("100001"),
    withdrawalVaultBalance: 0n,
    elRewardsVaultBalance: 0n,
    sharesRequestedToBurn: 0n,
    preCLValidators: 0n,
    postCLValidators: 0n,
>>>>>>> 70f9cfdc
  };
  type CheckAccountingOracleReportParameters = [
    BigNumberish,
    number,
    bigint,
    bigint,
    number,
    number,
    number,
    number,
    number,
    BigNumberish,
  ];
  let deployer: HardhatEthersSigner;
  let admin: HardhatEthersSigner;
  let withdrawalVault: string;
  let elRewardsVault: HardhatEthersSigner;
  let accounts: HardhatEthersSigner[];

  before(async () => {
    [deployer, admin, elRewardsVault, ...accounts] = await ethers.getSigners();
    withdrawalVault = randomAddress();
    await setBalance(withdrawalVault, ether("500"));

    // mine 1024 blocks with block duration 12 seconds
    await ethers.provider.send("hardhat_mine", ["0x" + Number(1024).toString(16), "0x" + Number(12).toString(16)]);
    lidoMock = await ethers.deployContract("LidoStub", []);
    withdrawalQueueMock = await ethers.deployContract("WithdrawalQueueStub");
    burnerMock = await ethers.deployContract("BurnerStub");
    lidoLocatorMock = await ethers.deployContract("LidoLocatorStub", [
      await lidoMock.getAddress(),
      withdrawalVault,
      await withdrawalQueueMock.getAddress(),
      elRewardsVault.address,
      await burnerMock.getAddress(),
    ]);

    // const accounts = signers.map(s => s.address);
    managersRoster = {
      allLimitsManagers: accounts.slice(0, 2),
      churnValidatorsPerDayLimitManagers: accounts.slice(2, 4),
      oneOffCLBalanceDecreaseLimitManagers: accounts.slice(4, 6),
      annualBalanceIncreaseLimitManagers: accounts.slice(6, 8),
      shareRateDeviationLimitManagers: accounts.slice(8, 10),
      maxValidatorExitRequestsPerReportManagers: accounts.slice(10, 12),
      maxAccountingExtraDataListItemsCountManagers: accounts.slice(12, 14),
      maxNodeOperatorsPerExtraDataItemCountManagers: accounts.slice(14, 16),
      requestTimestampMarginManagers: accounts.slice(16, 18),
      maxPositiveTokenRebaseManagers: accounts.slice(18, 20),
    };
    oracleReportSanityChecker = await ethers.deployContract("OracleReportSanityChecker", [
      await lidoLocatorMock.getAddress(),
      admin,
      Object.values(defaultLimitsList),
      Object.values(managersRoster).map((m) => m.map((s) => s.address)),
    ]);
  });

  beforeEach(async () => (originalState = await Snapshot.take()));

  afterEach(async () => await Snapshot.restore(originalState));

  it("constructor reverts if admin address is zero", async () => {
    await expect(
      ethers.deployContract("OracleReportSanityChecker", [
        await lidoLocatorMock.getAddress(),
        ZeroAddress,
        Object.values(defaultLimitsList),
        Object.values(managersRoster),
      ]),
    ).to.be.revertedWithCustomError(oracleReportSanityChecker, "AdminCannotBeZero");
  });

  describe("getLidoLocator()", () => {
    it("retrieves correct locator address", async () => {
      expect(await oracleReportSanityChecker.getLidoLocator()).to.equal(await lidoLocatorMock.getAddress());
    });
  });

  describe("setOracleReportLimits()", () => {
    it("sets limits correctly", async () => {
      const newLimitsList = {
        churnValidatorsPerDayLimit: 50,
        oneOffCLBalanceDecreaseBPLimit: 10_00,
        annualBalanceIncreaseBPLimit: 15_00,
        simulatedShareRateDeviationBPLimit: 1_50, // 1.5%
        maxValidatorExitRequestsPerReport: 3000,
        maxAccountingExtraDataListItemsCount: 15 + 1,
        maxNodeOperatorsPerExtraDataItemCount: 16 + 1,
        requestTimestampMargin: 2048,
        maxPositiveTokenRebase: 10_000_000,
      };
      const limitsBefore = await oracleReportSanityChecker.getOracleReportLimits();
      expect(limitsBefore.churnValidatorsPerDayLimit).to.not.equal(newLimitsList.churnValidatorsPerDayLimit);
      expect(limitsBefore.oneOffCLBalanceDecreaseBPLimit).to.not.equal(newLimitsList.oneOffCLBalanceDecreaseBPLimit);
      expect(limitsBefore.annualBalanceIncreaseBPLimit).to.not.equal(newLimitsList.annualBalanceIncreaseBPLimit);
      expect(limitsBefore.simulatedShareRateDeviationBPLimit).to.not.equal(
        newLimitsList.simulatedShareRateDeviationBPLimit,
      );

      expect(limitsBefore.maxValidatorExitRequestsPerReport).to.not.equal(
        newLimitsList.maxValidatorExitRequestsPerReport,
      );
      expect(limitsBefore.maxAccountingExtraDataListItemsCount).to.not.equal(
        newLimitsList.maxAccountingExtraDataListItemsCount,
      );
      expect(limitsBefore.maxNodeOperatorsPerExtraDataItemCount).to.not.equal(
        newLimitsList.maxNodeOperatorsPerExtraDataItemCount,
      );
      expect(limitsBefore.requestTimestampMargin).to.not.equal(newLimitsList.requestTimestampMargin);
      expect(limitsBefore.maxPositiveTokenRebase).to.not.equal(newLimitsList.maxPositiveTokenRebase);

      await expect(
        oracleReportSanityChecker.setOracleReportLimits(newLimitsList),
      ).to.be.revertedWithOZAccessControlError(
        deployer.address,
        await oracleReportSanityChecker.ALL_LIMITS_MANAGER_ROLE(),
      );

      await oracleReportSanityChecker.connect(managersRoster.allLimitsManagers[0]).setOracleReportLimits(newLimitsList);

      const limitsAfter = await oracleReportSanityChecker.getOracleReportLimits();
      expect(limitsAfter.churnValidatorsPerDayLimit).to.equal(newLimitsList.churnValidatorsPerDayLimit);
      expect(limitsAfter.oneOffCLBalanceDecreaseBPLimit).to.equal(newLimitsList.oneOffCLBalanceDecreaseBPLimit);
      expect(limitsAfter.annualBalanceIncreaseBPLimit).to.equal(newLimitsList.annualBalanceIncreaseBPLimit);
      expect(limitsAfter.simulatedShareRateDeviationBPLimit).to.equal(newLimitsList.simulatedShareRateDeviationBPLimit);
      expect(limitsAfter.maxValidatorExitRequestsPerReport).to.equal(newLimitsList.maxValidatorExitRequestsPerReport);
      expect(limitsAfter.maxAccountingExtraDataListItemsCount).to.equal(
        newLimitsList.maxAccountingExtraDataListItemsCount,
      );
      expect(limitsAfter.maxNodeOperatorsPerExtraDataItemCount).to.equal(
        newLimitsList.maxNodeOperatorsPerExtraDataItemCount,
      );
      expect(limitsAfter.requestTimestampMargin).to.equal(newLimitsList.requestTimestampMargin);
      expect(limitsAfter.maxPositiveTokenRebase).to.equal(newLimitsList.maxPositiveTokenRebase);
    });
  });

  describe("checkAccountingOracleReport()", () => {
    beforeEach(async () => {
      await oracleReportSanityChecker
        .connect(managersRoster.allLimitsManagers[0])
        .setOracleReportLimits(defaultLimitsList);
    });

    it("reverts with error IncorrectWithdrawalsVaultBalance() when actual withdrawal vault balance is less than passed", async () => {
      const currentWithdrawalVaultBalance = await ethers.provider.getBalance(withdrawalVault);

      await expect(
        oracleReportSanityChecker.checkAccountingOracleReport(
          ...(Object.values({
            ...correctLidoOracleReport,
            withdrawalVaultBalance: currentWithdrawalVaultBalance + 1n,
          }) as CheckAccountingOracleReportParameters),
        ),
      )
        .to.be.revertedWithCustomError(oracleReportSanityChecker, "IncorrectWithdrawalsVaultBalance")
        .withArgs(currentWithdrawalVaultBalance);
    });

    it("reverts with error IncorrectELRewardsVaultBalance() when actual el rewards vault balance is less than passed", async () => {
      const currentELRewardsVaultBalance = await ethers.provider.getBalance(elRewardsVault);
      await expect(
        oracleReportSanityChecker.checkAccountingOracleReport(
          ...(Object.values({
            ...correctLidoOracleReport,
            elRewardsVaultBalance: currentELRewardsVaultBalance + 1n,
          }) as CheckAccountingOracleReportParameters),
        ),
      )
        .to.be.revertedWithCustomError(oracleReportSanityChecker, "IncorrectELRewardsVaultBalance")
        .withArgs(currentELRewardsVaultBalance);
    });

    it("reverts with error IncorrectSharesRequestedToBurn() when actual shares to burn is less than passed", async () => {
      await burnerMock.setSharesRequestedToBurn(10, 21);

      await expect(
        oracleReportSanityChecker.checkAccountingOracleReport(
          ...(Object.values({
            ...correctLidoOracleReport,
            sharesRequestedToBurn: 32,
          }) as CheckAccountingOracleReportParameters),
        ),
      )
        .to.be.revertedWithCustomError(oracleReportSanityChecker, "IncorrectSharesRequestedToBurn")
        .withArgs(31);
    });

    it("reverts with error IncorrectCLBalanceDecrease() when one off CL balance decrease more than limit", async () => {
      const maxBasisPoints = 10_000n;
      const preCLBalance = ether("100000");
      const postCLBalance = ether("85000");
      const withdrawalVaultBalance = ether("500");
      const unifiedPostCLBalance = postCLBalance + withdrawalVaultBalance;
      const oneOffCLBalanceDecreaseBP = (maxBasisPoints * (preCLBalance - unifiedPostCLBalance)) / preCLBalance;

      await expect(
        oracleReportSanityChecker.checkAccountingOracleReport(
          correctLidoOracleReport.timestamp,
          correctLidoOracleReport.timeElapsed,
          preCLBalance,
          postCLBalance,
          withdrawalVaultBalance,
          correctLidoOracleReport.elRewardsVaultBalance,
          correctLidoOracleReport.sharesRequestedToBurn,
          correctLidoOracleReport.preCLValidators,
          correctLidoOracleReport.postCLValidators,
          correctLidoOracleReport.depositedValidators,
        ),
      )
        .to.be.revertedWithCustomError(oracleReportSanityChecker, "IncorrectCLBalanceDecrease")
        .withArgs(oneOffCLBalanceDecreaseBP);

      const postCLBalanceCorrect = ether("99000");
      await oracleReportSanityChecker.checkAccountingOracleReport(
        ...(Object.values({
          ...correctLidoOracleReport,
          preCLBalance: preCLBalance.toString(),
          postCLBalance: postCLBalanceCorrect.toString(),
          withdrawalVaultBalance: withdrawalVaultBalance.toString(),
        }) as CheckAccountingOracleReportParameters),
      );
    });

    it("reverts with error IncorrectCLBalanceIncrease() when reported values overcome annual CL balance limit", async () => {
      const maxBasisPoints = 10_000n;
      const secondsInOneYear = 365n * 24n * 60n * 60n;
      const preCLBalance = BigInt(correctLidoOracleReport.preCLBalance);
      const postCLBalance = ether("150000");
      const timeElapsed = BigInt(correctLidoOracleReport.timeElapsed);
      const annualBalanceIncrease =
        (secondsInOneYear * maxBasisPoints * (postCLBalance - preCLBalance)) / preCLBalance / timeElapsed;

      await expect(
        oracleReportSanityChecker.checkAccountingOracleReport(
          ...(Object.values({
            ...correctLidoOracleReport,
            postCLBalance: postCLBalance.toString(),
          }) as CheckAccountingOracleReportParameters),
        ),
      )
        .to.be.revertedWithCustomError(oracleReportSanityChecker, "IncorrectCLBalanceIncrease")
        .withArgs(annualBalanceIncrease);
    });

    it("passes all checks with correct oracle report data", async () => {
      await oracleReportSanityChecker.checkAccountingOracleReport(
        ...(Object.values(correctLidoOracleReport) as CheckAccountingOracleReportParameters),
      );
    });

    it("set one-off CL balance decrease", async () => {
      const previousValue = (await oracleReportSanityChecker.getOracleReportLimits()).oneOffCLBalanceDecreaseBPLimit;
      const newValue = 3;
      expect(newValue).to.not.equal(previousValue);
      await expect(
        oracleReportSanityChecker.connect(deployer).setOneOffCLBalanceDecreaseBPLimit(newValue),
      ).to.be.revertedWithOZAccessControlError(
        deployer.address,
        await oracleReportSanityChecker.ONE_OFF_CL_BALANCE_DECREASE_LIMIT_MANAGER_ROLE(),
      );

      const tx = await oracleReportSanityChecker
        .connect(managersRoster.oneOffCLBalanceDecreaseLimitManagers[0])
        .setOneOffCLBalanceDecreaseBPLimit(newValue);
      expect((await oracleReportSanityChecker.getOracleReportLimits()).oneOffCLBalanceDecreaseBPLimit).to.equal(
        newValue,
      );
      await expect(tx).to.emit(oracleReportSanityChecker, "OneOffCLBalanceDecreaseBPLimitSet").withArgs(newValue);
    });

    it("set annual balance increase", async () => {
      const previousValue = (await oracleReportSanityChecker.getOracleReportLimits()).annualBalanceIncreaseBPLimit;
      const newValue = 9;
      expect(newValue).to.not.equal(previousValue);
      await expect(
        oracleReportSanityChecker.connect(deployer).setAnnualBalanceIncreaseBPLimit(newValue),
      ).to.be.revertedWithOZAccessControlError(
        deployer.address,
        await oracleReportSanityChecker.ANNUAL_BALANCE_INCREASE_LIMIT_MANAGER_ROLE(),
      );

      const tx = await oracleReportSanityChecker
        .connect(managersRoster.annualBalanceIncreaseLimitManagers[0])
        .setAnnualBalanceIncreaseBPLimit(newValue);
      expect((await oracleReportSanityChecker.getOracleReportLimits()).annualBalanceIncreaseBPLimit).to.equal(newValue);
      await expect(tx).to.emit(oracleReportSanityChecker, "AnnualBalanceIncreaseBPLimitSet").withArgs(newValue);
    });

    it("handles zero time passed for annual balance increase", async () => {
      const preCLBalance = BigInt(correctLidoOracleReport.preCLBalance);
      const postCLBalance = preCLBalance + 1000n;

      await oracleReportSanityChecker.checkAccountingOracleReport(
        ...(Object.values({
          ...correctLidoOracleReport,
          postCLBalance: postCLBalance,
          timeElapsed: 0,
        }) as CheckAccountingOracleReportParameters),
      );
    });

    it("handles zero pre CL balance estimating balance increase", async () => {
      const preCLBalance = BigInt(0);
      const postCLBalance = preCLBalance + 1000n;

      await oracleReportSanityChecker.checkAccountingOracleReport(
        ...(Object.values({
          ...correctLidoOracleReport,
          preCLBalance: preCLBalance.toString(),
          postCLBalance: postCLBalance.toString(),
        }) as CheckAccountingOracleReportParameters),
      );
    });

    it("handles zero time passed for appeared validators", async () => {
      const preCLValidators = BigInt(correctLidoOracleReport.preCLValidators);
      const postCLValidators = preCLValidators + 2n;

      await oracleReportSanityChecker.checkAccountingOracleReport(
        ...(Object.values({
          ...correctLidoOracleReport,
          preCLValidators: preCLValidators.toString(),
          postCLValidators: postCLValidators.toString(),
          timeElapsed: 0,
          depositedValidators: postCLValidators,
        }) as CheckAccountingOracleReportParameters),
      );
    });

    it("set simulated share rate deviation", async () => {
      const previousValue = (await oracleReportSanityChecker.getOracleReportLimits())
        .simulatedShareRateDeviationBPLimit;
      const newValue = 7;
      expect(newValue).to.not.equal(previousValue);

      await expect(
        oracleReportSanityChecker.connect(deployer).setSimulatedShareRateDeviationBPLimit(newValue),
      ).to.be.revertedWithOZAccessControlError(
        deployer.address,
        await oracleReportSanityChecker.SHARE_RATE_DEVIATION_LIMIT_MANAGER_ROLE(),
      );
      const tx = await oracleReportSanityChecker
        .connect(managersRoster.shareRateDeviationLimitManagers[0])
        .setSimulatedShareRateDeviationBPLimit(newValue);
      expect((await oracleReportSanityChecker.getOracleReportLimits()).simulatedShareRateDeviationBPLimit).to.equal(
        newValue,
      );
      await expect(tx).to.emit(oracleReportSanityChecker, "SimulatedShareRateDeviationBPLimitSet").withArgs(newValue);
    });
  });

  describe("checkWithdrawalQueueOracleReport()", () => {
    const oldRequestId = 1n;
    const newRequestId = 2n;
    let oldRequestCreationTimestamp;
    let newRequestCreationTimestamp: bigint;
    const correctWithdrawalQueueOracleReport = {
      lastFinalizableRequestId: oldRequestId,
      refReportTimestamp: -1n,
    };
    type CheckWithdrawalQueueOracleReportParameters = [bigint, bigint];

    before(async () => {
      const currentBlockTimestamp = await getCurrentBlockTimestamp();
      correctWithdrawalQueueOracleReport.refReportTimestamp = currentBlockTimestamp;
      oldRequestCreationTimestamp = currentBlockTimestamp - defaultLimitsList.requestTimestampMargin;
      correctWithdrawalQueueOracleReport.lastFinalizableRequestId = oldRequestCreationTimestamp;
      await withdrawalQueueMock.setRequestTimestamp(oldRequestId, oldRequestCreationTimestamp);
      newRequestCreationTimestamp = currentBlockTimestamp - defaultLimitsList.requestTimestampMargin / 2n;
      await withdrawalQueueMock.setRequestTimestamp(newRequestId, newRequestCreationTimestamp);
    });

    it("reverts with the error IncorrectRequestFinalization() when the creation timestamp of requestIdToFinalizeUpTo is too close to report timestamp", async () => {
      await expect(
        oracleReportSanityChecker.checkWithdrawalQueueOracleReport(
          ...(Object.values({
            ...correctWithdrawalQueueOracleReport,
            lastFinalizableRequestId: newRequestId,
          }) as CheckWithdrawalQueueOracleReportParameters),
        ),
      )
        .to.be.revertedWithCustomError(oracleReportSanityChecker, "IncorrectRequestFinalization")
        .withArgs(newRequestCreationTimestamp);
    });

    it("passes all checks with correct withdrawal queue report data", async () => {
      await oracleReportSanityChecker.checkWithdrawalQueueOracleReport(
        ...(Object.values(correctWithdrawalQueueOracleReport) as CheckWithdrawalQueueOracleReportParameters),
      );
    });

    it("set timestamp margin for finalization", async () => {
      const previousValue = (await oracleReportSanityChecker.getOracleReportLimits()).requestTimestampMargin;
      const newValue = 3302;
      expect(newValue).to.not.equal(previousValue);
      await expect(
        oracleReportSanityChecker.connect(deployer).setRequestTimestampMargin(newValue),
      ).to.be.revertedWithOZAccessControlError(
        deployer.address,
        await oracleReportSanityChecker.REQUEST_TIMESTAMP_MARGIN_MANAGER_ROLE(),
      );
      const tx = await oracleReportSanityChecker
        .connect(managersRoster.requestTimestampMarginManagers[0])
        .setRequestTimestampMargin(newValue);
      expect((await oracleReportSanityChecker.getOracleReportLimits()).requestTimestampMargin).to.equal(newValue);
      await expect(tx).to.emit(oracleReportSanityChecker, "RequestTimestampMarginSet").withArgs(newValue);
    });
  });

  describe("checkSimulatedShareRate", () => {
    const correctSimulatedShareRate = {
      postTotalPooledEther: ether("9"),
      postTotalShares: ether("4"),
      etherLockedOnWithdrawalQueue: ether("1"),
      sharesBurntFromWithdrawalQueue: ether("1"),
      simulatedShareRate: 2n * 10n ** 27n,
    };
    type CheckSimulatedShareRateParameters = [bigint, bigint, bigint, bigint, bigint];

    it("reverts with error IncorrectSimulatedShareRate() when simulated share rate is higher than expected", async () => {
      const simulatedShareRate = ether("2.1") * 10n ** 9n;
      const actualShareRate = 2n * 10n ** 27n;
      await expect(
        oracleReportSanityChecker.checkSimulatedShareRate(
          ...(Object.values({
            ...correctSimulatedShareRate,
            simulatedShareRate: simulatedShareRate.toString(),
          }) as CheckSimulatedShareRateParameters),
        ),
      )
        .to.be.revertedWithCustomError(oracleReportSanityChecker, "IncorrectSimulatedShareRate")
        .withArgs(simulatedShareRate, actualShareRate);
    });

    it("reverts with error IncorrectSimulatedShareRate() when simulated share rate is lower than expected", async () => {
      const simulatedShareRate = ether("1.9") * 10n ** 9n;
      const actualShareRate = 2n * 10n ** 27n;
      await expect(
        oracleReportSanityChecker.checkSimulatedShareRate(
          ...(Object.values({
            ...correctSimulatedShareRate,
            simulatedShareRate: simulatedShareRate,
          }) as CheckSimulatedShareRateParameters),
        ),
      )
        .to.be.revertedWithCustomError(oracleReportSanityChecker, "IncorrectSimulatedShareRate")
        .withArgs(simulatedShareRate, actualShareRate);
    });

    it("reverts with error ActualShareRateIsZero() when actual share rate is zero", async () => {
      await expect(
        oracleReportSanityChecker.checkSimulatedShareRate(
          ...(Object.values({
            ...correctSimulatedShareRate,
            etherLockedOnWithdrawalQueue: ether("0"),
            postTotalPooledEther: ether("0"),
          }) as CheckSimulatedShareRateParameters),
        ),
      ).to.be.revertedWithCustomError(oracleReportSanityChecker, "ActualShareRateIsZero");
    });

    it("passes all checks with correct share rate", async () => {
      await oracleReportSanityChecker.checkSimulatedShareRate(
        ...(Object.values(correctSimulatedShareRate) as CheckSimulatedShareRateParameters),
      );
    });
  });

  describe("max positive rebase", () => {
    const defaultSmoothenTokenRebaseParams = {
      preTotalPooledEther: ether("100"),
      preTotalShares: ether("100"),
      preCLBalance: ether("100"),
      postCLBalance: ether("100"),
      withdrawalVaultBalance: 0n,
      elRewardsVaultBalance: 0n,
      sharesRequestedToBurn: 0n,
      etherToLockForWithdrawals: 0n,
      newSharesToBurnForWithdrawals: 0n,
    };
    type SmoothenTokenRebaseParameters = [bigint, bigint, bigint, bigint, bigint, bigint, bigint, bigint, bigint];

    it("getMaxPositiveTokenRebase works", async () => {
      expect(await oracleReportSanityChecker.getMaxPositiveTokenRebase()).to.equal(
        defaultLimitsList.maxPositiveTokenRebase,
      );
    });

    it("setMaxPositiveTokenRebase works", async () => {
      const newRebaseLimit = 1_000_000;
      expect(newRebaseLimit).to.not.equal(defaultLimitsList.maxPositiveTokenRebase);

      await expect(
        oracleReportSanityChecker.connect(deployer).setMaxPositiveTokenRebase(newRebaseLimit),
      ).to.be.revertedWithOZAccessControlError(
        deployer.address,
        await oracleReportSanityChecker.MAX_POSITIVE_TOKEN_REBASE_MANAGER_ROLE(),
      );

      const tx = await oracleReportSanityChecker
        .connect(managersRoster.maxPositiveTokenRebaseManagers[0])
        .setMaxPositiveTokenRebase(newRebaseLimit);

      expect(await oracleReportSanityChecker.getMaxPositiveTokenRebase()).to.equal(newRebaseLimit);
      await expect(tx).to.emit(oracleReportSanityChecker, "MaxPositiveTokenRebaseSet").withArgs(newRebaseLimit);
    });

    it("all zero data works", async () => {
      const { withdrawals, elRewards, simulatedSharesToBurn, sharesToBurn } =
        await oracleReportSanityChecker.smoothenTokenRebase(
          ...(Object.values({
            ...defaultSmoothenTokenRebaseParams,
            preTotalPooledEther: 0,
            preTotalShares: 0,
            preCLBalance: 0,
            postCLBalance: 0,
          }) as SmoothenTokenRebaseParameters),
        );

      expect(withdrawals).to.equal(0);
      expect(elRewards).to.equal(0);
      expect(simulatedSharesToBurn).to.equal(0);
      expect(sharesToBurn).to.equal(0);
    });

    it("trivial smoothen rebase works when post CL < pre CL and no withdrawals", async () => {
      const newRebaseLimit = 100_000; // 0.01%
      await oracleReportSanityChecker
        .connect(managersRoster.maxPositiveTokenRebaseManagers[0])
        .setMaxPositiveTokenRebase(newRebaseLimit);

      let { withdrawals, elRewards, simulatedSharesToBurn, sharesToBurn } =
        await oracleReportSanityChecker.smoothenTokenRebase(
          ...(Object.values({
            ...defaultSmoothenTokenRebaseParams,
            postCLBalance: ether("99"),
          }) as SmoothenTokenRebaseParameters),
        );

      expect(withdrawals).to.equal(0);
      expect(elRewards).to.equal(0);
      expect(simulatedSharesToBurn).to.equal(0);
      expect(sharesToBurn).to.equal(0);

      // el rewards
      ({ withdrawals, elRewards, simulatedSharesToBurn, sharesToBurn } =
        await oracleReportSanityChecker.smoothenTokenRebase(
          ...(Object.values({
            ...defaultSmoothenTokenRebaseParams,
            postCLBalance: ether("99"),
            elRewardsVaultBalance: ether("0.1"),
          }) as SmoothenTokenRebaseParameters),
        ));
      expect(withdrawals).to.equal(0);
      expect(elRewards).to.equal(ether("0.1"));
      expect(simulatedSharesToBurn).to.equal(0);
      expect(sharesToBurn).to.equal(0);
      // withdrawals
      ({ withdrawals, elRewards, simulatedSharesToBurn, sharesToBurn } =
        await oracleReportSanityChecker.smoothenTokenRebase(
          ...(Object.values({
            ...defaultSmoothenTokenRebaseParams,
            postCLBalance: ether("99"),
            withdrawalVaultBalance: ether("0.1"),
          }) as SmoothenTokenRebaseParameters),
        ));
      expect(withdrawals).to.equal(ether("0.1"));
      expect(elRewards).to.equal(0);
      expect(simulatedSharesToBurn).to.equal(0);
      expect(sharesToBurn).to.equal(0);
      // // shares requested to burn
      ({ withdrawals, elRewards, simulatedSharesToBurn, sharesToBurn } =
        await oracleReportSanityChecker.smoothenTokenRebase(
          ...(Object.values({
            ...defaultSmoothenTokenRebaseParams,
            postCLBalance: ether("99"),
            sharesRequestedToBurn: ether("0.1"),
          }) as SmoothenTokenRebaseParameters),
        ));
      expect(withdrawals).to.equal(0);
      expect(elRewards).to.equal(0);
      expect(simulatedSharesToBurn).to.equal(ether("0.1"));
      expect(sharesToBurn).to.equal(ether("0.1"));
    });

    it("trivial smoothen rebase works when post CL > pre CL and no withdrawals", async () => {
      const newRebaseLimit = 100_000_000; // 10%
      await oracleReportSanityChecker
        .connect(managersRoster.maxPositiveTokenRebaseManagers[0])
        .setMaxPositiveTokenRebase(newRebaseLimit);

      let { withdrawals, elRewards, simulatedSharesToBurn, sharesToBurn } =
        await oracleReportSanityChecker.smoothenTokenRebase(
          ...(Object.values({
            ...defaultSmoothenTokenRebaseParams,
            postCLBalance: ether("100.01"),
          }) as SmoothenTokenRebaseParameters),
        );
      expect(withdrawals).to.equal(0);
      expect(elRewards).to.equal(0);
      expect(simulatedSharesToBurn).to.equal(0);
      expect(sharesToBurn).to.equal(0);

      // el rewards
      ({ withdrawals, elRewards, simulatedSharesToBurn, sharesToBurn } =
        await oracleReportSanityChecker.smoothenTokenRebase(
          ...(Object.values({
            ...defaultSmoothenTokenRebaseParams,
            postCLBalance: ether("100.01"),
            elRewardsVaultBalance: ether("0.1"),
          }) as SmoothenTokenRebaseParameters),
        ));
      expect(withdrawals).to.equal(0);
      expect(elRewards).to.equal(ether("0.1"));
      expect(simulatedSharesToBurn).to.equal(0);
      expect(sharesToBurn).to.equal(0);
      // withdrawals
      ({ withdrawals, elRewards, simulatedSharesToBurn, sharesToBurn } =
        await oracleReportSanityChecker.smoothenTokenRebase(
          ...(Object.values({
            ...defaultSmoothenTokenRebaseParams,
            postCLBalance: ether("100.01"),
            withdrawalVaultBalance: ether("0.1"),
          }) as SmoothenTokenRebaseParameters),
        ));
      expect(withdrawals).to.equal(ether("0.1"));
      expect(elRewards).to.equal(0);
      expect(simulatedSharesToBurn).to.equal(0);
      expect(sharesToBurn).to.equal(0);
      // shares requested to burn
      ({ withdrawals, elRewards, simulatedSharesToBurn, sharesToBurn } =
        await oracleReportSanityChecker.smoothenTokenRebase(
          ...(Object.values({
            ...defaultSmoothenTokenRebaseParams,
            postCLBalance: ether("100.01"),
            sharesRequestedToBurn: ether("0.1"),
          }) as SmoothenTokenRebaseParameters),
        ));
      expect(withdrawals).to.equal(0);
      expect(elRewards).to.equal(0);
      expect(simulatedSharesToBurn).to.equal(ether("0.1"));
      expect(sharesToBurn).to.equal(ether("0.1"));
    });

    it("non-trivial smoothen rebase works when post CL < pre CL and no withdrawals", async () => {
      const newRebaseLimit = 10_000_000; // 1%
      await oracleReportSanityChecker
        .connect(managersRoster.maxPositiveTokenRebaseManagers[0])
        .setMaxPositiveTokenRebase(newRebaseLimit);

      let { withdrawals, elRewards, simulatedSharesToBurn, sharesToBurn } =
        await oracleReportSanityChecker.smoothenTokenRebase(
          ...(Object.values({
            ...defaultSmoothenTokenRebaseParams,
            postCLBalance: ether("99"),
          }) as SmoothenTokenRebaseParameters),
        );
      expect(withdrawals).to.equal(0);
      expect(elRewards).to.equal(0);
      expect(simulatedSharesToBurn).to.equal(0);
      expect(sharesToBurn).to.equal(0);
      // el rewards
      ({ withdrawals, elRewards, simulatedSharesToBurn, sharesToBurn } =
        await oracleReportSanityChecker.smoothenTokenRebase(
          ...(Object.values({
            ...defaultSmoothenTokenRebaseParams,
            postCLBalance: ether("99"),
            elRewardsVaultBalance: ether("5"),
          }) as SmoothenTokenRebaseParameters),
        ));
      expect(withdrawals).to.equal(0);
      expect(elRewards).to.equal(ether("2"));
      expect(simulatedSharesToBurn).to.equal(0);
      expect(sharesToBurn).to.equal(0);
      // withdrawals
      ({ withdrawals, elRewards, simulatedSharesToBurn, sharesToBurn } =
        await oracleReportSanityChecker.smoothenTokenRebase(
          ...(Object.values({
            ...defaultSmoothenTokenRebaseParams,
            postCLBalance: ether("99"),
            withdrawalVaultBalance: ether("5"),
          }) as SmoothenTokenRebaseParameters),
        ));
      expect(withdrawals).to.equal(ether("2"));
      expect(elRewards).to.equal(0);
      expect(simulatedSharesToBurn).to.equal(0);
      expect(sharesToBurn).to.equal(0);
      // withdrawals + el rewards
      ({ withdrawals, elRewards, simulatedSharesToBurn, sharesToBurn } =
        await oracleReportSanityChecker.smoothenTokenRebase(
          ...(Object.values({
            ...defaultSmoothenTokenRebaseParams,
            postCLBalance: ether("99"),
            withdrawalVaultBalance: ether("5"),
            elRewardsVaultBalance: ether("5"),
          }) as SmoothenTokenRebaseParameters),
        ));
      expect(withdrawals).to.equal(ether("2"));
      expect(elRewards).to.equal(0);
      expect(simulatedSharesToBurn).to.equal(0);
      expect(sharesToBurn).to.equal(0);
      // shares requested to burn
      ({ withdrawals, elRewards, simulatedSharesToBurn, sharesToBurn } =
        await oracleReportSanityChecker.smoothenTokenRebase(
          ...(Object.values({
            ...defaultSmoothenTokenRebaseParams,
            postCLBalance: ether("99"),
            sharesRequestedToBurn: ether("5"),
          }) as SmoothenTokenRebaseParameters),
        ));
      expect(withdrawals).to.equal(0);
      expect(elRewards).to.equal(0);
      expect(simulatedSharesToBurn).to.equal("1980198019801980198"); // ether(100. - (99. / 1.01))
      expect(sharesToBurn).to.equal("1980198019801980198"); // the same as above since no withdrawals
    });

    it("non-trivial smoothen rebase works when post CL > pre CL and no withdrawals", async () => {
      const newRebaseLimit = 20_000_000; // 2%
      await oracleReportSanityChecker
        .connect(managersRoster.maxPositiveTokenRebaseManagers[0])
        .setMaxPositiveTokenRebase(newRebaseLimit);

      let { withdrawals, elRewards, simulatedSharesToBurn, sharesToBurn } =
        await oracleReportSanityChecker.smoothenTokenRebase(
          ...(Object.values({
            ...defaultSmoothenTokenRebaseParams,
            postCLBalance: ether("101"),
          }) as SmoothenTokenRebaseParameters),
        );
      expect(withdrawals).to.equal(0);
      expect(elRewards).to.equal(0);
      expect(simulatedSharesToBurn).to.equal(0);
      expect(sharesToBurn).to.equal(0);
      // el rewards
      ({ withdrawals, elRewards, simulatedSharesToBurn, sharesToBurn } =
        await oracleReportSanityChecker.smoothenTokenRebase(
          ...(Object.values({
            ...defaultSmoothenTokenRebaseParams,
            postCLBalance: ether("101"),
            elRewardsVaultBalance: ether("5"),
          }) as SmoothenTokenRebaseParameters),
        ));
      expect(withdrawals).to.equal(0);
      expect(elRewards).to.equal(ether("1"));
      expect(simulatedSharesToBurn).to.equal(0);
      expect(sharesToBurn).to.equal(0);
      // withdrawals
      ({ withdrawals, elRewards, simulatedSharesToBurn, sharesToBurn } =
        await oracleReportSanityChecker.smoothenTokenRebase(
          ...(Object.values({
            ...defaultSmoothenTokenRebaseParams,
            postCLBalance: ether("101"),
            withdrawalVaultBalance: ether("5"),
          }) as SmoothenTokenRebaseParameters),
        ));
      expect(withdrawals).to.equal(ether("1"));
      expect(elRewards).to.equal(0);
      expect(simulatedSharesToBurn).to.equal(0);
      expect(sharesToBurn).to.equal(0);
      // withdrawals + el rewards
      ({ withdrawals, elRewards, simulatedSharesToBurn, sharesToBurn } =
        await oracleReportSanityChecker.smoothenTokenRebase(
          ...(Object.values({
            ...defaultSmoothenTokenRebaseParams,
            postCLBalance: ether("101"),
            elRewardsVaultBalance: ether("5"),
            withdrawalVaultBalance: ether("5"),
          }) as SmoothenTokenRebaseParameters),
        ));
      expect(withdrawals).to.equal(ether("1"));
      expect(elRewards).to.equal(0);
      expect(simulatedSharesToBurn).to.equal(0);
      expect(sharesToBurn).to.equal(0);
      // shares requested to burn
      ({ withdrawals, elRewards, simulatedSharesToBurn, sharesToBurn } =
        await oracleReportSanityChecker.smoothenTokenRebase(
          ...(Object.values({
            ...defaultSmoothenTokenRebaseParams,
            postCLBalance: ether("101"),
            sharesRequestedToBurn: ether("5"),
          }) as SmoothenTokenRebaseParameters),
        ));
      expect(withdrawals).to.equal(0);
      expect(elRewards).to.equal(0);
      expect(simulatedSharesToBurn).to.equal("980392156862745098"); // ether(100. - (101. / 1.02))
      expect(sharesToBurn).to.equal("980392156862745098"); // the same as above since no withdrawals
    });

    it("non-trivial smoothen rebase works when post CL < pre CL and withdrawals", async () => {
      const newRebaseLimit = 5_000_000; // 0.5%
      await oracleReportSanityChecker
        .connect(managersRoster.maxPositiveTokenRebaseManagers[0])
        .setMaxPositiveTokenRebase(newRebaseLimit);

      const defaultRebaseParams = {
        ...defaultSmoothenTokenRebaseParams,
        postCLBalance: ether("99"),
        etherToLockForWithdrawals: ether("10"),
        newSharesToBurnForWithdrawals: ether("10"),
      };

      let { withdrawals, elRewards, simulatedSharesToBurn, sharesToBurn } =
        await oracleReportSanityChecker.smoothenTokenRebase(
          ...(Object.values(defaultRebaseParams) as SmoothenTokenRebaseParameters),
        );
      expect(withdrawals).to.equal(0);
      expect(elRewards).to.equal(0);
      expect(simulatedSharesToBurn).to.equal(0);
      expect(sharesToBurn).to.equal(ether("10"));
      // el rewards
      ({ withdrawals, elRewards, simulatedSharesToBurn, sharesToBurn } =
        await oracleReportSanityChecker.smoothenTokenRebase(
          ...(Object.values({
            ...defaultRebaseParams,
            elRewardsVaultBalance: ether("5"),
          }) as SmoothenTokenRebaseParameters),
        ));
      expect(withdrawals).to.equal(0);
      expect(elRewards).to.equal(ether("1.5"));
      expect(simulatedSharesToBurn).to.equal(0);
      expect(sharesToBurn).to.equal("9950248756218905472"); // 100. - 90.5 / 1.005
      // withdrawals
      ({ withdrawals, elRewards, simulatedSharesToBurn, sharesToBurn } =
        await oracleReportSanityChecker.smoothenTokenRebase(
          ...(Object.values({
            ...defaultRebaseParams,
            withdrawalVaultBalance: ether("5"),
          }) as SmoothenTokenRebaseParameters),
        ));
      expect(withdrawals).to.equal(ether("1.5"));
      expect(elRewards).to.equal(0);
      expect(simulatedSharesToBurn).to.equal(0);
      expect(sharesToBurn).to.equal("9950248756218905472"); // 100. - 90.5 / 1.005
      // withdrawals + el rewards
      ({ withdrawals, elRewards, simulatedSharesToBurn, sharesToBurn } =
        await oracleReportSanityChecker.smoothenTokenRebase(
          ...(Object.values({
            ...defaultRebaseParams,
            withdrawalVaultBalance: ether("5"),
            elRewardsVaultBalance: ether("5"),
          }) as SmoothenTokenRebaseParameters),
        ));
      expect(withdrawals).to.equal(ether("1.5"));
      expect(elRewards).to.equal(0);
      expect(simulatedSharesToBurn).to.equal(0);
      expect(sharesToBurn).to.equal("9950248756218905472"); // 100. - 90.5 / 1.005
      // shares requested to burn
      ({ withdrawals, elRewards, simulatedSharesToBurn, sharesToBurn } =
        await oracleReportSanityChecker.smoothenTokenRebase(
          ...(Object.values({
            ...defaultRebaseParams,
            sharesRequestedToBurn: ether("5"),
          }) as SmoothenTokenRebaseParameters),
        ));
      expect(withdrawals).to.equal(0);
      expect(elRewards).to.equal(0);
      expect(simulatedSharesToBurn).to.equal("1492537313432835820"); // ether("100. - (99. / 1.005))
      expect(sharesToBurn).to.equal("11442786069651741293"); // ether("100. - (89. / 1.005))
    });

    it("non-trivial smoothen rebase works when post CL > pre CL and withdrawals", async () => {
      const newRebaseLimit = 40_000_000; // 4%
      await oracleReportSanityChecker
        .connect(managersRoster.maxPositiveTokenRebaseManagers[0])
        .setMaxPositiveTokenRebase(newRebaseLimit);

      const defaultRebaseParams = {
        ...defaultSmoothenTokenRebaseParams,
        postCLBalance: ether("102"),
        etherToLockForWithdrawals: ether("10"),
        newSharesToBurnForWithdrawals: ether("10"),
      };

      let { withdrawals, elRewards, simulatedSharesToBurn, sharesToBurn } =
        await oracleReportSanityChecker.smoothenTokenRebase(
          ...(Object.values(defaultRebaseParams) as SmoothenTokenRebaseParameters),
        );
      expect(withdrawals).to.be.equal(0);
      expect(elRewards).to.be.equal(0);
      expect(simulatedSharesToBurn).to.be.equal(0);
      expect(sharesToBurn).to.be.equal(ether("10"));
      // el rewards
      ({ withdrawals, elRewards, simulatedSharesToBurn, sharesToBurn } =
        await oracleReportSanityChecker.smoothenTokenRebase(
          ...(Object.values({
            ...defaultRebaseParams,
            elRewardsVaultBalance: ether("5"),
          }) as SmoothenTokenRebaseParameters),
        ));
      expect(withdrawals).to.be.equal(0);
      expect(elRewards).to.be.equal(ether("2"));
      expect(simulatedSharesToBurn).to.be.equal(0);
      expect(sharesToBurn).to.be.equal("9615384615384615384"); // 100. - 94. / 1.04
      // withdrawals
      ({ withdrawals, elRewards, simulatedSharesToBurn, sharesToBurn } =
        await oracleReportSanityChecker.smoothenTokenRebase(
          ...(Object.values({
            ...defaultRebaseParams,
            withdrawalVaultBalance: ether("5"),
          }) as SmoothenTokenRebaseParameters),
        ));
      expect(withdrawals).to.be.equal(ether("2"));
      expect(elRewards).to.be.equal(0);
      expect(simulatedSharesToBurn).to.be.equal(0);
      expect(sharesToBurn).to.be.equal("9615384615384615384"); // 100. - 94. / 1.04
      // withdrawals + el rewards
      ({ withdrawals, elRewards, simulatedSharesToBurn, sharesToBurn } =
        await oracleReportSanityChecker.smoothenTokenRebase(
          ...(Object.values({
            ...defaultRebaseParams,
            withdrawalVaultBalance: ether("5"),
            elRewardsVaultBalance: ether("5"),
          }) as SmoothenTokenRebaseParameters),
        ));
      expect(withdrawals).to.be.equal(ether("2"));
      expect(elRewards).to.be.equal(0);
      expect(simulatedSharesToBurn).to.be.equal(0);
      expect(sharesToBurn).to.be.equal("9615384615384615384"); // 100. - 94. / 1.04
      // shares requested to burn
      ({ withdrawals, elRewards, simulatedSharesToBurn, sharesToBurn } =
        await oracleReportSanityChecker.smoothenTokenRebase(
          ...(Object.values({
            ...defaultRebaseParams,
            sharesRequestedToBurn: ether("5"),
          }) as SmoothenTokenRebaseParameters),
        ));
      expect(withdrawals).to.be.equal(0);
      expect(elRewards).to.be.equal(0);
      expect(simulatedSharesToBurn).to.be.equal("1923076923076923076"); // ether("100. - (102. / 1.04))
      expect(sharesToBurn).to.be.equal("11538461538461538461"); // ether("100. - (92. / 1.04))
    });

    it("share rate ~1 case with huge withdrawal", async () => {
      const newRebaseLimit = 1_000_000; // 0.1%
      await oracleReportSanityChecker
        .connect(managersRoster.maxPositiveTokenRebaseManagers[0])
        .setMaxPositiveTokenRebase(newRebaseLimit);

      const rebaseParams = {
        preTotalPooledEther: ether("1000000"),
        preTotalShares: ether("1000000"),
        preCLBalance: ether("1000000"),
        postCLBalance: ether("1000000"),
        withdrawalVaultBalance: ether("500"),
        elRewardsVaultBalance: ether("500"),
        sharesRequestedToBurn: ether("0"),
        etherToLockForWithdrawals: ether("40000"),
        newSharesToBurnForWithdrawals: ether("40000"),
      };

      const { withdrawals, elRewards, simulatedSharesToBurn, sharesToBurn } =
        await oracleReportSanityChecker.smoothenTokenRebase(
          ...(Object.values(rebaseParams) as SmoothenTokenRebaseParameters),
        );

      expect(withdrawals).to.equal(ether("500"));
      expect(elRewards).to.equal(ether("500"));
      expect(simulatedSharesToBurn).to.equal(0);
      expect(sharesToBurn).to.equal("39960039960039960039960"); // ether(1000000 - 961000. / 1.001)
    });

    it("rounding case from Görli", async () => {
      const newRebaseLimit = 750_000; // 0.075% or 7.5 basis points
      await oracleReportSanityChecker
        .connect(managersRoster.maxPositiveTokenRebaseManagers[0])
        .setMaxPositiveTokenRebase(newRebaseLimit);

      const rebaseParams = {
        preTotalPooledEther: 125262263468962792235936n,
        preTotalShares: 120111767594397261197918n,
        preCLBalance: 113136253352529000000000n,
        postCLBalance: 113134996436274000000000n,
        withdrawalVaultBalance: 129959459000000000n,
        elRewardsVaultBalance: 6644376444653811679390n,
        sharesRequestedToBurn: 15713136097768852533n,
        etherToLockForWithdrawals: 0n,
        newSharesToBurnForWithdrawals: 0n,
      };

      const { withdrawals, elRewards, simulatedSharesToBurn, sharesToBurn } =
        await oracleReportSanityChecker.smoothenTokenRebase(
          ...(Object.values(rebaseParams) as SmoothenTokenRebaseParameters),
        );

      expect(withdrawals).to.equal(129959459000000000n);
      expect(elRewards).to.equal(95073654397722094176n);
      expect(simulatedSharesToBurn).to.equal(0);
      expect(sharesToBurn).to.equal(0);
    });
  });

  describe("churn limit", () => {
    it("setChurnValidatorsPerDayLimit works", async () => {
      const oldChurnLimit = defaultLimitsList.churnValidatorsPerDayLimit;

      await oracleReportSanityChecker.checkExitedValidatorsRatePerDay(oldChurnLimit);
      await expect(oracleReportSanityChecker.checkExitedValidatorsRatePerDay(oldChurnLimit + 1n))
        .to.be.revertedWithCustomError(oracleReportSanityChecker, "ExitedValidatorsLimitExceeded")
        .withArgs(oldChurnLimit, oldChurnLimit + 1n);

      const { churnValidatorsPerDayLimit } = await oracleReportSanityChecker.getOracleReportLimits();
      expect(churnValidatorsPerDayLimit).to.be.equal(oldChurnLimit);

      const newChurnLimit = 30;
      expect(newChurnLimit).to.not.equal(oldChurnLimit);

      await expect(
        oracleReportSanityChecker.connect(deployer).setChurnValidatorsPerDayLimit(newChurnLimit),
      ).to.be.revertedWithOZAccessControlError(
        deployer.address,
        await oracleReportSanityChecker.CHURN_VALIDATORS_PER_DAY_LIMIT_MANAGER_ROLE(),
      );

      const tx = await oracleReportSanityChecker
        .connect(managersRoster.churnValidatorsPerDayLimitManagers[0])
        .setChurnValidatorsPerDayLimit(newChurnLimit);

      await expect(tx).to.emit(oracleReportSanityChecker, "ChurnValidatorsPerDayLimitSet").withArgs(newChurnLimit);
      // assert.emits(tx, 'ChurnValidatorsPerDayLimitSet', { churnValidatorsPerDayLimit: newChurnLimit })
      expect((await oracleReportSanityChecker.getOracleReportLimits()).churnValidatorsPerDayLimit).to.be.equal(
        newChurnLimit,
      );

      await oracleReportSanityChecker.checkExitedValidatorsRatePerDay(newChurnLimit);
      await expect(oracleReportSanityChecker.checkExitedValidatorsRatePerDay(newChurnLimit + 1))
        .to.be.revertedWithCustomError(oracleReportSanityChecker, "ExitedValidatorsLimitExceeded")
        .withArgs(newChurnLimit, newChurnLimit + 1);
    });

    it("checkAccountingOracleReport: churnLimit works", async () => {
      const churnLimit = defaultLimitsList.churnValidatorsPerDayLimit;

      const { churnValidatorsPerDayLimit } = await oracleReportSanityChecker.getOracleReportLimits();
      expect(churnValidatorsPerDayLimit).to.be.equal(churnLimit);

      await oracleReportSanityChecker.checkAccountingOracleReport(
        ...(Object.values({
          ...correctLidoOracleReport,
          postCLValidators: churnLimit,
          depositedValidators: churnLimit,
        }) as CheckAccountingOracleReportParameters),
      );
      await expect(
        oracleReportSanityChecker.checkAccountingOracleReport(
          ...(Object.values({
            ...correctLidoOracleReport,
<<<<<<< HEAD
            postCLValidators: churnLimit + 1,
            depositedValidators: churnLimit + 1,
=======
            postCLValidators: churnLimit + 1n,
>>>>>>> 70f9cfdc
          }) as CheckAccountingOracleReportParameters),
        ),
      )
        .to.be.revertedWithCustomError(oracleReportSanityChecker, "IncorrectAppearedValidators")
        .withArgs(churnLimit + 1n);
    });
  });

  describe("checkExitBusOracleReport", () => {
    beforeEach(async () => {
      await oracleReportSanityChecker
        .connect(managersRoster.allLimitsManagers[0])
        .setOracleReportLimits(defaultLimitsList);
    });

    it("checkExitBusOracleReport works", async () => {
      const maxRequests = defaultLimitsList.maxValidatorExitRequestsPerReport;

      expect((await oracleReportSanityChecker.getOracleReportLimits()).maxValidatorExitRequestsPerReport).to.be.equal(
        maxRequests,
      );

      await oracleReportSanityChecker.checkExitBusOracleReport(maxRequests);
      await expect(oracleReportSanityChecker.checkExitBusOracleReport(maxRequests + 1n))
        .to.be.revertedWithCustomError(oracleReportSanityChecker, "IncorrectNumberOfExitRequestsPerReport")
        .withArgs(maxRequests);
    });

    it("setMaxExitRequestsPerOracleReport", async () => {
      const oldMaxRequests = defaultLimitsList.maxValidatorExitRequestsPerReport;
      await oracleReportSanityChecker.checkExitBusOracleReport(oldMaxRequests);
      await expect(oracleReportSanityChecker.checkExitBusOracleReport(oldMaxRequests + 1n))
        .to.be.revertedWithCustomError(oracleReportSanityChecker, "IncorrectNumberOfExitRequestsPerReport")
        .withArgs(oldMaxRequests);
      expect((await oracleReportSanityChecker.getOracleReportLimits()).maxValidatorExitRequestsPerReport).to.be.equal(
        oldMaxRequests,
      );

      const newMaxRequests = 306;
      expect(newMaxRequests).to.not.equal(oldMaxRequests);

      await expect(
        oracleReportSanityChecker.connect(deployer).setMaxExitRequestsPerOracleReport(newMaxRequests),
      ).to.be.revertedWithOZAccessControlError(
        deployer.address,
        await oracleReportSanityChecker.MAX_VALIDATOR_EXIT_REQUESTS_PER_REPORT_ROLE(),
      );

      const tx = await oracleReportSanityChecker
        .connect(managersRoster.maxValidatorExitRequestsPerReportManagers[0])
        .setMaxExitRequestsPerOracleReport(newMaxRequests);

      await expect(tx)
        .to.emit(oracleReportSanityChecker, "MaxValidatorExitRequestsPerReportSet")
        .withArgs(newMaxRequests);
      expect((await oracleReportSanityChecker.getOracleReportLimits()).maxValidatorExitRequestsPerReport).to.be.equal(
        newMaxRequests,
      );

      await oracleReportSanityChecker.checkExitBusOracleReport(newMaxRequests);
      await expect(oracleReportSanityChecker.checkExitBusOracleReport(newMaxRequests + 1))
        .to.be.revertedWithCustomError(oracleReportSanityChecker, "IncorrectNumberOfExitRequestsPerReport")
        .withArgs(newMaxRequests);
    });
  });

  describe("extra data reporting", () => {
    beforeEach(async () => {
      await oracleReportSanityChecker
        .connect(managersRoster.allLimitsManagers[0])
        .setOracleReportLimits(defaultLimitsList);
    });

    it("set maxNodeOperatorsPerExtraDataItemCount", async () => {
      const previousValue = (await oracleReportSanityChecker.getOracleReportLimits())
        .maxNodeOperatorsPerExtraDataItemCount;
      const newValue = 33;
      expect(newValue).to.not.equal(previousValue);
      await expect(
        oracleReportSanityChecker.connect(deployer).setMaxNodeOperatorsPerExtraDataItemCount(newValue),
      ).to.be.revertedWithOZAccessControlError(
        deployer.address,
        await oracleReportSanityChecker.MAX_NODE_OPERATORS_PER_EXTRA_DATA_ITEM_COUNT_ROLE(),
      );
      const tx = await oracleReportSanityChecker
        .connect(managersRoster.maxNodeOperatorsPerExtraDataItemCountManagers[0])
        .setMaxNodeOperatorsPerExtraDataItemCount(newValue);
      expect(
        (await oracleReportSanityChecker.getOracleReportLimits()).maxNodeOperatorsPerExtraDataItemCount,
      ).to.be.equal(newValue);
      await expect(tx)
        .to.emit(oracleReportSanityChecker, "MaxNodeOperatorsPerExtraDataItemCountSet")
        .withArgs(newValue);
    });

    it("set maxAccountingExtraDataListItemsCount", async () => {
      const previousValue = (await oracleReportSanityChecker.getOracleReportLimits())
        .maxAccountingExtraDataListItemsCount;
      const newValue = 31;
      expect(newValue).to.not.equal(previousValue);
      await expect(
        oracleReportSanityChecker.connect(deployer).setMaxAccountingExtraDataListItemsCount(newValue),
      ).to.be.revertedWithOZAccessControlError(
        deployer.address,
        await oracleReportSanityChecker.MAX_ACCOUNTING_EXTRA_DATA_LIST_ITEMS_COUNT_ROLE(),
      );
      const tx = await oracleReportSanityChecker
        .connect(managersRoster.maxAccountingExtraDataListItemsCountManagers[0])
        .setMaxAccountingExtraDataListItemsCount(newValue);
      expect(
        (await oracleReportSanityChecker.getOracleReportLimits()).maxAccountingExtraDataListItemsCount,
      ).to.be.equal(newValue);
      await expect(tx).to.emit(oracleReportSanityChecker, "MaxAccountingExtraDataListItemsCountSet").withArgs(newValue);
    });

    it("checkNodeOperatorsPerExtraDataItemCount", async () => {
      const maxCount = (await oracleReportSanityChecker.getOracleReportLimits()).maxNodeOperatorsPerExtraDataItemCount;

      await oracleReportSanityChecker.checkNodeOperatorsPerExtraDataItemCount(12, maxCount);

      await expect(oracleReportSanityChecker.checkNodeOperatorsPerExtraDataItemCount(12, maxCount + 1n))
        .to.be.revertedWithCustomError(oracleReportSanityChecker, "TooManyNodeOpsPerExtraDataItem")
        .withArgs(12, maxCount + 1n);
    });

    it("checkAccountingExtraDataListItemsCount", async () => {
      const maxCount = (await oracleReportSanityChecker.getOracleReportLimits()).maxAccountingExtraDataListItemsCount;

      await oracleReportSanityChecker.checkAccountingExtraDataListItemsCount(maxCount);

      await expect(oracleReportSanityChecker.checkAccountingExtraDataListItemsCount(maxCount + 1n))
        .to.be.revertedWithCustomError(oracleReportSanityChecker, "MaxAccountingExtraDataItemsCountExceeded")
        .withArgs(maxCount, maxCount + 1n);
    });
  });

  describe("check limit boundaries", () => {
    it("values must be less or equal to MAX_BASIS_POINTS", async () => {
      const MAX_BASIS_POINTS = 10000;
      const INVALID_BASIS_POINTS = MAX_BASIS_POINTS + 1;

      await expect(
        oracleReportSanityChecker
          .connect(managersRoster.allLimitsManagers[0])
          .setOracleReportLimits({ ...defaultLimitsList, oneOffCLBalanceDecreaseBPLimit: INVALID_BASIS_POINTS }),
      )
        .to.be.revertedWithCustomError(oracleReportSanityChecker, "IncorrectLimitValue")
        .withArgs(INVALID_BASIS_POINTS, 0, MAX_BASIS_POINTS);

      await expect(
        oracleReportSanityChecker
          .connect(managersRoster.allLimitsManagers[0])
          .setOracleReportLimits({ ...defaultLimitsList, annualBalanceIncreaseBPLimit: INVALID_BASIS_POINTS }),
      )
        .to.be.revertedWithCustomError(oracleReportSanityChecker, "IncorrectLimitValue")
        .withArgs(INVALID_BASIS_POINTS, 0, MAX_BASIS_POINTS);

      await expect(
        oracleReportSanityChecker
          .connect(managersRoster.allLimitsManagers[0])
          .setOracleReportLimits({ ...defaultLimitsList, simulatedShareRateDeviationBPLimit: 10001 }),
      )
        .to.be.revertedWithCustomError(oracleReportSanityChecker, "IncorrectLimitValue")
        .withArgs(INVALID_BASIS_POINTS, 0, MAX_BASIS_POINTS);
    });

    it("values must be less or equal to type(uint16).max", async () => {
      const MAX_UINT_16 = 65535;
      const INVALID_VALUE = MAX_UINT_16 + 1;

      await expect(
        oracleReportSanityChecker
          .connect(managersRoster.allLimitsManagers[0])
          .setOracleReportLimits({ ...defaultLimitsList, churnValidatorsPerDayLimit: INVALID_VALUE }),
      )
        .to.be.revertedWithCustomError(oracleReportSanityChecker, "IncorrectLimitValue")
        .withArgs(INVALID_VALUE, 0, MAX_UINT_16);

      await expect(
        oracleReportSanityChecker
          .connect(managersRoster.allLimitsManagers[0])
          .setOracleReportLimits({ ...defaultLimitsList, maxValidatorExitRequestsPerReport: INVALID_VALUE }),
      )
        .to.be.revertedWithCustomError(oracleReportSanityChecker, "IncorrectLimitValue")
        .withArgs(INVALID_VALUE, 0, MAX_UINT_16);

      await expect(
        oracleReportSanityChecker
          .connect(managersRoster.allLimitsManagers[0])
          .setOracleReportLimits({ ...defaultLimitsList, maxAccountingExtraDataListItemsCount: INVALID_VALUE }),
      )
        .to.be.revertedWithCustomError(oracleReportSanityChecker, "IncorrectLimitValue")
        .withArgs(INVALID_VALUE, 0, MAX_UINT_16);

      await expect(
        oracleReportSanityChecker
          .connect(managersRoster.allLimitsManagers[0])
          .setOracleReportLimits({ ...defaultLimitsList, maxNodeOperatorsPerExtraDataItemCount: INVALID_VALUE }),
      )
        .to.be.revertedWithCustomError(oracleReportSanityChecker, "IncorrectLimitValue")
        .withArgs(INVALID_VALUE, 0, MAX_UINT_16);
    });

    it("values must be less or equals to type(uint64).max", async () => {
      const MAX_UINT_64 = 2n ** 64n - 1n;
      const INVALID_VALUE = MAX_UINT_64 + 1n;

      await expect(
        oracleReportSanityChecker
          .connect(managersRoster.allLimitsManagers[0])
          .setOracleReportLimits({ ...defaultLimitsList, requestTimestampMargin: INVALID_VALUE }),
      )
        .to.be.revertedWithCustomError(oracleReportSanityChecker, "IncorrectLimitValue")
        .withArgs(INVALID_VALUE.toString(), 0, MAX_UINT_64);

      await expect(
        oracleReportSanityChecker
          .connect(managersRoster.allLimitsManagers[0])
          .setOracleReportLimits({ ...defaultLimitsList, maxPositiveTokenRebase: INVALID_VALUE }),
      )
        .to.be.revertedWithCustomError(oracleReportSanityChecker, "IncorrectLimitValue")
        .withArgs(INVALID_VALUE.toString(), 1, MAX_UINT_64);
    });

    it("value must be greater than zero", async () => {
      const MAX_UINT_64 = 2n ** 64n - 1n;
      const INVALID_VALUE = 0;

      await expect(
        oracleReportSanityChecker
          .connect(managersRoster.maxPositiveTokenRebaseManagers[0])
          .setMaxPositiveTokenRebase(0),
      )
        .to.be.revertedWithCustomError(oracleReportSanityChecker, "IncorrectLimitValue")
        .withArgs(INVALID_VALUE, 1, MAX_UINT_64);
    });
  });
});<|MERGE_RESOLUTION|>--- conflicted
+++ resolved
@@ -23,29 +23,18 @@
 
   const defaultLimitsList = {
     churnValidatorsPerDayLimit: 55n,
-    oneOffCLBalanceDecreaseBPLimit: 500n, // 5%
-    annualBalanceIncreaseBPLimit: 1000n, // 10%
-    simulatedShareRateDeviationBPLimit: 250n, // 2.5%
+    oneOffCLBalanceDecreaseBPLimit: 5_00n, // 5%
+    annualBalanceIncreaseBPLimit: 10_00n, // 10%
+    simulatedShareRateDeviationBPLimit: 2_50n, // 2.5%
     maxValidatorExitRequestsPerReport: 2000n,
     maxAccountingExtraDataListItemsCount: 15n,
     maxNodeOperatorsPerExtraDataItemCount: 16n,
     requestTimestampMargin: 128n,
-    maxPositiveTokenRebase: 5000000n, // 0.05%
+    maxPositiveTokenRebase: 5_000_000n, // 0.05%
   };
 
   const correctLidoOracleReport = {
-<<<<<<< HEAD
     timestamp: 0n,
-    timeElapsed: 24 * 60 * 60,
-    preCLBalance: ether("100000"),
-    postCLBalance: ether("100001"),
-    withdrawalVaultBalance: 0,
-    elRewardsVaultBalance: 0,
-    sharesRequestedToBurn: 0,
-    preCLValidators: 0,
-    postCLValidators: 0,
-    depositedValidators: 0n,
-=======
     timeElapsed: 24n * 60n * 60n,
     preCLBalance: ether("100000"),
     postCLBalance: ether("100001"),
@@ -54,7 +43,7 @@
     sharesRequestedToBurn: 0n,
     preCLValidators: 0n,
     postCLValidators: 0n,
->>>>>>> 70f9cfdc
+    depositedValidators: 0n,
   };
   type CheckAccountingOracleReportParameters = [
     BigNumberish,
@@ -1103,12 +1092,8 @@
         oracleReportSanityChecker.checkAccountingOracleReport(
           ...(Object.values({
             ...correctLidoOracleReport,
-<<<<<<< HEAD
-            postCLValidators: churnLimit + 1,
-            depositedValidators: churnLimit + 1,
-=======
             postCLValidators: churnLimit + 1n,
->>>>>>> 70f9cfdc
+            depositedValidators: churnLimit + 1n,
           }) as CheckAccountingOracleReportParameters),
         ),
       )
