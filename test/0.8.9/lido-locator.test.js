--- conflicted
+++ resolved
@@ -66,11 +66,7 @@
         initialConfig.burner,
         initialConfig.withdrawalQueue,
         initialConfig.withdrawalVault,
-<<<<<<< HEAD
-        initialConfig.postTokenRebaseReceiver
-=======
         initialConfig.postTokenRebaseReceiver,
->>>>>>> b6093065
       ]
 
       for (let i = 0; i < actualReportComponents.length; i++) {
@@ -145,11 +141,7 @@
           initialConfig.burner,
           initialConfig.withdrawalQueue,
           initialConfig.withdrawalVault,
-<<<<<<< HEAD
-          initialConfig.postTokenRebaseReceiver
-=======
           initialConfig.postTokenRebaseReceiver,
->>>>>>> b6093065
         ]
 
         for (let i = 0; i < actualReportComponents.length; i++) {
