import { expect } from "chai";
import { ZeroAddress } from "ethers";
import { ethers } from "hardhat";

import { HardhatEthersSigner } from "@nomicfoundation/hardhat-ethers/signers";
import { setBalance } from "@nomicfoundation/hardhat-network-helpers";

<<<<<<< HEAD
import {
  EIP7002WithdrawalRequest__Mock,
  ERC20__Harness,
  ERC721__Harness,
  Lido__MockForWithdrawalVault,
  RefundFailureTester,
  WithdrawalVault__Harness,
} from "typechain-types";

import { deployEIP7002WithdrawalRequestContract, EIP7002_ADDRESS, MAX_UINT256, proxify, streccak } from "lib";
=======
import { ERC20__Harness, ERC721__Harness, Lido__MockForWithdrawalVault, WithdrawalVault } from "typechain-types";

import { MAX_UINT256, proxify } from "lib";
>>>>>>> 37fbb729

import { findEIP7002MockEvents, testEIP7002Mock } from "test/common/lib/triggerableWithdrawals/eip7002Mock";
import { generateWithdrawalRequestPayload } from "test/common/lib/triggerableWithdrawals/utils";
import { Snapshot } from "test/suite";

const PETRIFIED_VERSION = MAX_UINT256;

describe("WithdrawalVault.sol", () => {
  let owner: HardhatEthersSigner;
  let user: HardhatEthersSigner;
  let treasury: HardhatEthersSigner;

  let originalState: string;

  let lido: Lido__MockForWithdrawalVault;
  let lidoAddress: string;

<<<<<<< HEAD
  let withdrawalsPredeployed: EIP7002WithdrawalRequest__Mock;

  let impl: WithdrawalVault__Harness;
  let vault: WithdrawalVault__Harness;
  let vaultAddress: string;

  before(async () => {
    [owner, treasury, validatorsExitBus, stranger] = await ethers.getSigners();

    withdrawalsPredeployed = await deployEIP7002WithdrawalRequestContract(1n);

    expect(await withdrawalsPredeployed.getAddress()).to.equal(EIP7002_ADDRESS);
=======
  let impl: WithdrawalVault;
  let vault: WithdrawalVault;
  let vaultAddress: string;

  before(async () => {
    [owner, user, treasury] = await ethers.getSigners();
>>>>>>> 37fbb729

    lido = await ethers.deployContract("Lido__MockForWithdrawalVault");
    lidoAddress = await lido.getAddress();

    impl = await ethers.deployContract("WithdrawalVault", [lidoAddress, treasury.address]);

    [vault] = await proxify({ impl, admin: owner });

    vaultAddress = await vault.getAddress();
  });

  beforeEach(async () => (originalState = await Snapshot.take()));

  afterEach(async () => await Snapshot.restore(originalState));

  context("Constructor", () => {
    it("Reverts if the Lido address is zero", async () => {
      await expect(
        ethers.deployContract("WithdrawalVault", [ZeroAddress, treasury.address]),
      ).to.be.revertedWithCustomError(vault, "LidoZeroAddress");
    });

    it("Reverts if the treasury address is zero", async () => {
      await expect(ethers.deployContract("WithdrawalVault", [lidoAddress, ZeroAddress])).to.be.revertedWithCustomError(
        vault,
        "TreasuryZeroAddress",
      );
    });

    it("Sets initial properties", async () => {
      expect(await vault.LIDO()).to.equal(lidoAddress, "Lido address");
      expect(await vault.TREASURY()).to.equal(treasury.address, "Treasury address");
    });

    it("Petrifies the implementation", async () => {
      expect(await impl.getContractVersion()).to.equal(PETRIFIED_VERSION);
    });

    it("Returns 0 as the initial contract version", async () => {
      expect(await vault.getContractVersion()).to.equal(0n);
    });
  });

  context("initialize", () => {
    it("Reverts if the contract is already initialized", async () => {
      await vault.initialize();

      await expect(vault.initialize()).to.be.revertedWithCustomError(vault, "NonZeroContractVersionOnInit");
    });

    it("Initializes the contract", async () => {
      await expect(vault.initialize()).to.emit(vault, "ContractVersionSet").withArgs(1);
    });
  });

  context("withdrawWithdrawals", () => {
    beforeEach(async () => await vault.initialize());

    it("Reverts if the caller is not Lido", async () => {
      await expect(vault.connect(user).withdrawWithdrawals(0)).to.be.revertedWithCustomError(vault, "NotLido");
    });

    it("Reverts if amount is 0", async () => {
      await expect(lido.mock_withdrawFromVault(vaultAddress, 0)).to.be.revertedWithCustomError(vault, "ZeroAmount");
    });

    it("Reverts if not enough funds are available", async () => {
      await expect(lido.mock_withdrawFromVault(vaultAddress, 1))
        .to.be.revertedWithCustomError(vault, "NotEnoughEther")
        .withArgs(1, 0);
    });

    it("Withdraws the requested amount", async () => {
      await setBalance(vaultAddress, 10);

      await expect(lido.mock_withdrawFromVault(vaultAddress, 1)).to.emit(lido, "WithdrawalsReceived").withArgs(1);
    });
  });

  context("recoverERC20", () => {
    let token: ERC20__Harness;
    let tokenAddress: string;

    before(async () => {
      token = await ethers.deployContract("ERC20__Harness", ["Test Token", "TT"]);

      tokenAddress = await token.getAddress();
    });

    it("Reverts if the token is not a contract", async () => {
      await expect(vault.recoverERC20(ZeroAddress, 1)).to.be.revertedWith("Address: call to non-contract");
    });

    it("Reverts if the recovered amount is 0", async () => {
      await expect(vault.recoverERC20(ZeroAddress, 0)).to.be.revertedWithCustomError(vault, "ZeroAmount");
    });

    it("Transfers the requested amount", async () => {
      await token.mint(vaultAddress, 10);

      expect(await token.balanceOf(vaultAddress)).to.equal(10);
      expect(await token.balanceOf(treasury.address)).to.equal(0);

      await expect(vault.recoverERC20(tokenAddress, 1))
        .to.emit(vault, "ERC20Recovered")
        .withArgs(owner, tokenAddress, 1);

      expect(await token.balanceOf(vaultAddress)).to.equal(9);
      expect(await token.balanceOf(treasury.address)).to.equal(1);
    });
  });

  context("recoverERC721", () => {
    let token: ERC721__Harness;
    let tokenAddress: string;

    before(async () => {
      token = await ethers.deployContract("ERC721__Harness", ["Test NFT", "tNFT"]);

      tokenAddress = await token.getAddress();
    });

    it("Reverts if the token is not a contract", async () => {
      await expect(vault.recoverERC721(ZeroAddress, 0)).to.be.reverted;
    });

    it("Transfers the requested token id", async () => {
      await token.mint(vaultAddress, 1);

      expect(await token.ownerOf(1)).to.equal(vaultAddress);
      expect(await token.ownerOf(1)).to.not.equal(treasury.address);

      await expect(vault.recoverERC721(tokenAddress, 1))
        .to.emit(vault, "ERC721Recovered")
        .withArgs(owner, tokenAddress, 1);

      expect(await token.ownerOf(1)).to.equal(treasury.address);
    });
  });
<<<<<<< HEAD

  context("get triggerable withdrawal request fee", () => {
    it("Should get fee from the EIP 7002 contract", async function () {
      await withdrawalsPredeployed.mock__setFee(333n);
      expect(
        (await vault.getWithdrawalRequestFee()) == 333n,
        "withdrawal request should use fee from the EIP 7002 contract",
      );
    });

    it("Should revert if fee read fails", async function () {
      await withdrawalsPredeployed.mock__setFailOnGetFee(true);
      await expect(vault.getWithdrawalRequestFee()).to.be.revertedWithCustomError(vault, "WithdrawalFeeReadFailed");
    });

    ["0x", "0x01", "0x" + "0".repeat(61) + "1", "0x" + "0".repeat(65) + "1"].forEach((unexpectedFee) => {
      it(`Shoud revert if unexpected fee value ${unexpectedFee} is returned`, async function () {
        await withdrawalsPredeployed.mock__setFeeRaw(unexpectedFee);

        await expect(vault.getWithdrawalRequestFee()).to.be.revertedWithCustomError(vault, "WithdrawalFeeInvalidData");
      });
    });
  });

  async function getFee(): Promise<bigint> {
    const fee = await vault.getWithdrawalRequestFee();

    return ethers.parseUnits(fee.toString(), "wei");
  }

  async function getWithdrawalCredentialsContractBalance(): Promise<bigint> {
    const contractAddress = await vault.getAddress();
    return await ethers.provider.getBalance(contractAddress);
  }

  async function getWithdrawalsPredeployedContractBalance(): Promise<bigint> {
    const contractAddress = await withdrawalsPredeployed.getAddress();
    return await ethers.provider.getBalance(contractAddress);
  }

  context("add triggerable withdrawal requests", () => {
    beforeEach(async () => {
      await vault.initialize(owner);
      await vault.connect(owner).grantRole(ADD_FULL_WITHDRAWAL_REQUEST_ROLE, validatorsExitBus);
    });

    it("Should revert if the caller is not Validator Exit Bus", async () => {
      await expect(vault.connect(stranger).addFullWithdrawalRequests("0x1234")).to.be.revertedWithOZAccessControlError(
        stranger.address,
        ADD_FULL_WITHDRAWAL_REQUEST_ROLE,
      );
    });

    it("Should revert if empty arrays are provided", async function () {
      await expect(
        vault.connect(validatorsExitBus).addFullWithdrawalRequests("0x", { value: 1n }),
      ).to.be.revertedWithCustomError(vault, "NoWithdrawalRequests");
    });

    it("Should revert if not enough fee is sent", async function () {
      const { pubkeysHexString } = generateWithdrawalRequestPayload(1);

      await withdrawalsPredeployed.mock__setFee(3n); // Set fee to 3 gwei

      // 1. Should revert if no fee is sent
      await expect(vault.connect(validatorsExitBus).addFullWithdrawalRequests(pubkeysHexString))
        .to.be.revertedWithCustomError(vault, "InsufficientTriggerableWithdrawalFee")
        .withArgs(0, 3n, 1);

      // 2. Should revert if fee is less than required
      const insufficientFee = 2n;
      await expect(
        vault.connect(validatorsExitBus).addFullWithdrawalRequests(pubkeysHexString, { value: insufficientFee }),
      )
        .to.be.revertedWithCustomError(vault, "InsufficientTriggerableWithdrawalFee")
        .withArgs(2n, 3n, 1);
    });

    it("Should revert if pubkey is not 48 bytes", async function () {
      // Invalid pubkey (only 2 bytes)
      const invalidPubkeyHexString = "0x1234";

      const fee = await getFee();

      await expect(
        vault.connect(validatorsExitBus).addFullWithdrawalRequests(invalidPubkeyHexString, { value: fee }),
      ).to.be.revertedWithCustomError(vault, "MalformedPubkeysArray");
    });

    it("Should revert if last pubkey not 48 bytes", async function () {
      const validPubey =
        "000102030405060708090a0b0c0d0e0f101112131415161718191a1b1c1d1e1f202122232425262728292a2b2c2d2e2f";
      const invalidPubkey = "1234";
      const pubkeysHexString = `0x${validPubey}${invalidPubkey}`;

      const fee = await getFee();

      await expect(
        vault.connect(validatorsExitBus).addFullWithdrawalRequests(pubkeysHexString, { value: fee }),
      ).to.be.revertedWithCustomError(vault, "MalformedPubkeysArray");
    });

    it("Should revert if addition fails at the withdrawal request contract", async function () {
      const { pubkeysHexString } = generateWithdrawalRequestPayload(1);
      const fee = await getFee();

      // Set mock to fail on add
      await withdrawalsPredeployed.mock__setFailOnAddRequest(true);

      await expect(
        vault.connect(validatorsExitBus).addFullWithdrawalRequests(pubkeysHexString, { value: fee }),
      ).to.be.revertedWithCustomError(vault, "WithdrawalRequestAdditionFailed");
    });

    it("Should revert when fee read fails", async function () {
      await withdrawalsPredeployed.mock__setFailOnGetFee(true);

      const { pubkeysHexString } = generateWithdrawalRequestPayload(2);
      const fee = 10n;

      await expect(
        vault.connect(validatorsExitBus).addFullWithdrawalRequests(pubkeysHexString, { value: fee }),
      ).to.be.revertedWithCustomError(vault, "WithdrawalFeeReadFailed");
    });

    ["0x", "0x01", "0x" + "0".repeat(61) + "1", "0x" + "0".repeat(65) + "1"].forEach((unexpectedFee) => {
      it(`Shoud revert if unexpected fee value ${unexpectedFee} is returned`, async function () {
        await withdrawalsPredeployed.mock__setFeeRaw(unexpectedFee);

        const { pubkeysHexString } = generateWithdrawalRequestPayload(2);
        const fee = 10n;

        await expect(
          vault.connect(validatorsExitBus).addFullWithdrawalRequests(pubkeysHexString, { value: fee }),
        ).to.be.revertedWithCustomError(vault, "WithdrawalFeeInvalidData");
      });
    });

    it("should revert if refund failed", async function () {
      const refundFailureTester: RefundFailureTester = await ethers.deployContract("RefundFailureTester", [
        vaultAddress,
      ]);
      const refundFailureTesterAddress = await refundFailureTester.getAddress();

      await vault.connect(owner).grantRole(ADD_FULL_WITHDRAWAL_REQUEST_ROLE, refundFailureTesterAddress);

      const requestCount = 3;
      const { pubkeysHexString } = generateWithdrawalRequestPayload(requestCount);

      const fee = 3n;
      await withdrawalsPredeployed.mock__setFee(fee);
      const expectedTotalWithdrawalFee = 9n; // 3 requests * 3 gwei (fee) = 9 gwei

      await expect(
        refundFailureTester
          .connect(stranger)
          .addFullWithdrawalRequests(pubkeysHexString, { value: expectedTotalWithdrawalFee + 1n }),
      ).to.be.revertedWithCustomError(vault, "TriggerableWithdrawalRefundFailed");

      await expect(
        refundFailureTester
          .connect(stranger)
          .addFullWithdrawalRequests(pubkeysHexString, { value: expectedTotalWithdrawalFee + ethers.parseEther("1") }),
      ).to.be.revertedWithCustomError(vault, "TriggerableWithdrawalRefundFailed");
    });

    it("Should accept withdrawal requests when the provided fee matches the exact required amount", async function () {
      const requestCount = 3;
      const { pubkeysHexString, pubkeys, fullWithdrawalAmounts } = generateWithdrawalRequestPayload(requestCount);

      const fee = 3n;
      await withdrawalsPredeployed.mock__setFee(3n);
      const expectedTotalWithdrawalFee = 9n;

      await testEIP7002Mock(
        () =>
          vault
            .connect(validatorsExitBus)
            .addFullWithdrawalRequests(pubkeysHexString, { value: expectedTotalWithdrawalFee }),
        pubkeys,
        fullWithdrawalAmounts,
        fee,
      );

      // Check extremely high fee
      const highFee = ethers.parseEther("10");
      await withdrawalsPredeployed.mock__setFee(highFee);
      const expectedLargeTotalWithdrawalFee = ethers.parseEther("30");

      await testEIP7002Mock(
        () =>
          vault
            .connect(validatorsExitBus)
            .addFullWithdrawalRequests(pubkeysHexString, { value: expectedLargeTotalWithdrawalFee }),
        pubkeys,
        fullWithdrawalAmounts,
        highFee,
      );
    });

    it("Should accept withdrawal requests when the provided fee exceeds the required amount", async function () {
      const requestCount = 3;
      const { pubkeysHexString, pubkeys, fullWithdrawalAmounts } = generateWithdrawalRequestPayload(requestCount);

      const fee = 3n;
      await withdrawalsPredeployed.mock__setFee(fee);
      const withdrawalFee = 9n + 1n; // 3 request * 3 gwei (fee) + 1 gwei (extra fee)= 10 gwei

      await testEIP7002Mock(
        () => vault.connect(validatorsExitBus).addFullWithdrawalRequests(pubkeysHexString, { value: withdrawalFee }),
        pubkeys,
        fullWithdrawalAmounts,
        fee,
      );

      // Check when the provided fee extremely exceeds the required amount
      const largeWithdrawalFee = ethers.parseEther("10");

      await testEIP7002Mock(
        () =>
          vault.connect(validatorsExitBus).addFullWithdrawalRequests(pubkeysHexString, { value: largeWithdrawalFee }),
        pubkeys,
        fullWithdrawalAmounts,
        fee,
      );
    });

    it("Should not affect contract balance", async function () {
      const requestCount = 3;
      const { pubkeysHexString, pubkeys, fullWithdrawalAmounts } = generateWithdrawalRequestPayload(requestCount);

      const fee = 3n;
      await withdrawalsPredeployed.mock__setFee(fee);
      const expectedTotalWithdrawalFee = 9n; // 3 requests * 3 gwei (fee) = 9 gwei

      const initialBalance = await getWithdrawalCredentialsContractBalance();

      await testEIP7002Mock(
        () =>
          vault
            .connect(validatorsExitBus)
            .addFullWithdrawalRequests(pubkeysHexString, { value: expectedTotalWithdrawalFee }),
        pubkeys,
        fullWithdrawalAmounts,
        fee,
      );
      expect(await getWithdrawalCredentialsContractBalance()).to.equal(initialBalance);

      const excessTotalWithdrawalFee = 9n + 1n; // 3 requests * 3 gwei (fee) + 1 gwei (extra fee) = 10 gwei

      await testEIP7002Mock(
        () =>
          vault
            .connect(validatorsExitBus)
            .addFullWithdrawalRequests(pubkeysHexString, { value: excessTotalWithdrawalFee }),
        pubkeys,
        fullWithdrawalAmounts,
        fee,
      );

      expect(await getWithdrawalCredentialsContractBalance()).to.equal(initialBalance);
    });

    it("Should refund excess fee", async function () {
      const requestCount = 3;
      const { pubkeysHexString, pubkeys, fullWithdrawalAmounts } = generateWithdrawalRequestPayload(requestCount);

      const fee = 3n;
      await withdrawalsPredeployed.mock__setFee(fee);
      const expectedTotalWithdrawalFee = 9n; // 3 requests * 3 gwei (fee) = 9 gwei
      const excessFee = 1n;

      const vebInitialBalance = await ethers.provider.getBalance(validatorsExitBus.address);

      const { receipt } = await testEIP7002Mock(
        () =>
          vault
            .connect(validatorsExitBus)
            .addFullWithdrawalRequests(pubkeysHexString, { value: expectedTotalWithdrawalFee + excessFee }),
        pubkeys,
        fullWithdrawalAmounts,
        fee,
      );

      expect(await ethers.provider.getBalance(validatorsExitBus.address)).to.equal(
        vebInitialBalance - expectedTotalWithdrawalFee - receipt.gasUsed * receipt.gasPrice,
      );
    });

    it("Should transfer the total calculated fee to the EIP-7002 withdrawal contract", async function () {
      const requestCount = 3;
      const { pubkeysHexString, pubkeys, fullWithdrawalAmounts } = generateWithdrawalRequestPayload(requestCount);

      const fee = 3n;
      await withdrawalsPredeployed.mock__setFee(3n);
      const expectedTotalWithdrawalFee = 9n;
      const excessTotalWithdrawalFee = 9n + 1n;

      let initialBalance = await getWithdrawalsPredeployedContractBalance();

      await testEIP7002Mock(
        () =>
          vault
            .connect(validatorsExitBus)
            .addFullWithdrawalRequests(pubkeysHexString, { value: expectedTotalWithdrawalFee }),
        pubkeys,
        fullWithdrawalAmounts,
        fee,
      );

      expect(await getWithdrawalsPredeployedContractBalance()).to.equal(initialBalance + expectedTotalWithdrawalFee);

      initialBalance = await getWithdrawalsPredeployedContractBalance();
      await testEIP7002Mock(
        () =>
          vault
            .connect(validatorsExitBus)
            .addFullWithdrawalRequests(pubkeysHexString, { value: excessTotalWithdrawalFee }),
        pubkeys,
        fullWithdrawalAmounts,
        fee,
      );
      // Only the expected fee should be transferred
      expect(await getWithdrawalsPredeployedContractBalance()).to.equal(initialBalance + expectedTotalWithdrawalFee);
    });

    it("Should ensure withdrawal requests are encoded as expected with a 48-byte pubkey and 8-byte amount", async function () {
      const requestCount = 16;
      const { pubkeysHexString, pubkeys } = generateWithdrawalRequestPayload(requestCount);
      const totalWithdrawalFee = 333n;

      const tx = await vault
        .connect(validatorsExitBus)
        .addFullWithdrawalRequests(pubkeysHexString, { value: totalWithdrawalFee });

      const receipt = await tx.wait();

      const events = findEIP7002MockEvents(receipt!);
      expect(events.length).to.equal(requestCount);

      for (let i = 0; i < requestCount; i++) {
        const encodedRequest = events[i].args[0];
        // 0x (2 characters) + 48-byte pubkey (96 characters) + 8-byte amount (16 characters) = 114 characters
        expect(encodedRequest.length).to.equal(114);

        expect(encodedRequest.slice(0, 2)).to.equal("0x");
        expect(encodedRequest.slice(2, 98)).to.equal(pubkeys[i]);
        expect(encodedRequest.slice(98, 114)).to.equal("0".repeat(16)); // Amount is 0
      }
    });

    const testCasesForWithdrawalRequests = [
      { requestCount: 1, extraFee: 0n },
      { requestCount: 1, extraFee: 100n },
      { requestCount: 1, extraFee: 100_000_000_000n },
      { requestCount: 3, extraFee: 0n },
      { requestCount: 3, extraFee: 1n },
      { requestCount: 7, extraFee: 3n },
      { requestCount: 10, extraFee: 0n },
      { requestCount: 10, extraFee: 100_000_000_000n },
      { requestCount: 100, extraFee: 0n },
    ];

    testCasesForWithdrawalRequests.forEach(({ requestCount, extraFee }) => {
      it(`Should successfully add ${requestCount} requests with extra fee ${extraFee}`, async () => {
        const { pubkeysHexString, pubkeys, fullWithdrawalAmounts } = generateWithdrawalRequestPayload(requestCount);
        const expectedFee = await getFee();
        const expectedTotalWithdrawalFee = expectedFee * BigInt(requestCount);

        const initialBalance = await getWithdrawalCredentialsContractBalance();
        const vebInitialBalance = await ethers.provider.getBalance(validatorsExitBus.address);

        const { receipt } = await testEIP7002Mock(
          () =>
            vault
              .connect(validatorsExitBus)
              .addFullWithdrawalRequests(pubkeysHexString, { value: expectedTotalWithdrawalFee + extraFee }),
          pubkeys,
          fullWithdrawalAmounts,
          expectedFee,
        );

        expect(await getWithdrawalCredentialsContractBalance()).to.equal(initialBalance);
        expect(await ethers.provider.getBalance(validatorsExitBus.address)).to.equal(
          vebInitialBalance - expectedTotalWithdrawalFee - receipt.gasUsed * receipt.gasPrice,
        );
      });
    });
  });
=======
>>>>>>> 37fbb729
});<|MERGE_RESOLUTION|>--- conflicted
+++ resolved
@@ -5,25 +5,10 @@
 import { HardhatEthersSigner } from "@nomicfoundation/hardhat-ethers/signers";
 import { setBalance } from "@nomicfoundation/hardhat-network-helpers";
 
-<<<<<<< HEAD
-import {
-  EIP7002WithdrawalRequest__Mock,
-  ERC20__Harness,
-  ERC721__Harness,
-  Lido__MockForWithdrawalVault,
-  RefundFailureTester,
-  WithdrawalVault__Harness,
-} from "typechain-types";
-
-import { deployEIP7002WithdrawalRequestContract, EIP7002_ADDRESS, MAX_UINT256, proxify, streccak } from "lib";
-=======
 import { ERC20__Harness, ERC721__Harness, Lido__MockForWithdrawalVault, WithdrawalVault } from "typechain-types";
 
 import { MAX_UINT256, proxify } from "lib";
->>>>>>> 37fbb729
 
-import { findEIP7002MockEvents, testEIP7002Mock } from "test/common/lib/triggerableWithdrawals/eip7002Mock";
-import { generateWithdrawalRequestPayload } from "test/common/lib/triggerableWithdrawals/utils";
 import { Snapshot } from "test/suite";
 
 const PETRIFIED_VERSION = MAX_UINT256;
@@ -38,27 +23,12 @@
   let lido: Lido__MockForWithdrawalVault;
   let lidoAddress: string;
 
-<<<<<<< HEAD
-  let withdrawalsPredeployed: EIP7002WithdrawalRequest__Mock;
-
-  let impl: WithdrawalVault__Harness;
-  let vault: WithdrawalVault__Harness;
-  let vaultAddress: string;
-
-  before(async () => {
-    [owner, treasury, validatorsExitBus, stranger] = await ethers.getSigners();
-
-    withdrawalsPredeployed = await deployEIP7002WithdrawalRequestContract(1n);
-
-    expect(await withdrawalsPredeployed.getAddress()).to.equal(EIP7002_ADDRESS);
-=======
   let impl: WithdrawalVault;
   let vault: WithdrawalVault;
   let vaultAddress: string;
 
   before(async () => {
     [owner, user, treasury] = await ethers.getSigners();
->>>>>>> 37fbb729
 
     lido = await ethers.deployContract("Lido__MockForWithdrawalVault");
     lidoAddress = await lido.getAddress();
@@ -198,396 +168,4 @@
       expect(await token.ownerOf(1)).to.equal(treasury.address);
     });
   });
-<<<<<<< HEAD
-
-  context("get triggerable withdrawal request fee", () => {
-    it("Should get fee from the EIP 7002 contract", async function () {
-      await withdrawalsPredeployed.mock__setFee(333n);
-      expect(
-        (await vault.getWithdrawalRequestFee()) == 333n,
-        "withdrawal request should use fee from the EIP 7002 contract",
-      );
-    });
-
-    it("Should revert if fee read fails", async function () {
-      await withdrawalsPredeployed.mock__setFailOnGetFee(true);
-      await expect(vault.getWithdrawalRequestFee()).to.be.revertedWithCustomError(vault, "WithdrawalFeeReadFailed");
-    });
-
-    ["0x", "0x01", "0x" + "0".repeat(61) + "1", "0x" + "0".repeat(65) + "1"].forEach((unexpectedFee) => {
-      it(`Shoud revert if unexpected fee value ${unexpectedFee} is returned`, async function () {
-        await withdrawalsPredeployed.mock__setFeeRaw(unexpectedFee);
-
-        await expect(vault.getWithdrawalRequestFee()).to.be.revertedWithCustomError(vault, "WithdrawalFeeInvalidData");
-      });
-    });
-  });
-
-  async function getFee(): Promise<bigint> {
-    const fee = await vault.getWithdrawalRequestFee();
-
-    return ethers.parseUnits(fee.toString(), "wei");
-  }
-
-  async function getWithdrawalCredentialsContractBalance(): Promise<bigint> {
-    const contractAddress = await vault.getAddress();
-    return await ethers.provider.getBalance(contractAddress);
-  }
-
-  async function getWithdrawalsPredeployedContractBalance(): Promise<bigint> {
-    const contractAddress = await withdrawalsPredeployed.getAddress();
-    return await ethers.provider.getBalance(contractAddress);
-  }
-
-  context("add triggerable withdrawal requests", () => {
-    beforeEach(async () => {
-      await vault.initialize(owner);
-      await vault.connect(owner).grantRole(ADD_FULL_WITHDRAWAL_REQUEST_ROLE, validatorsExitBus);
-    });
-
-    it("Should revert if the caller is not Validator Exit Bus", async () => {
-      await expect(vault.connect(stranger).addFullWithdrawalRequests("0x1234")).to.be.revertedWithOZAccessControlError(
-        stranger.address,
-        ADD_FULL_WITHDRAWAL_REQUEST_ROLE,
-      );
-    });
-
-    it("Should revert if empty arrays are provided", async function () {
-      await expect(
-        vault.connect(validatorsExitBus).addFullWithdrawalRequests("0x", { value: 1n }),
-      ).to.be.revertedWithCustomError(vault, "NoWithdrawalRequests");
-    });
-
-    it("Should revert if not enough fee is sent", async function () {
-      const { pubkeysHexString } = generateWithdrawalRequestPayload(1);
-
-      await withdrawalsPredeployed.mock__setFee(3n); // Set fee to 3 gwei
-
-      // 1. Should revert if no fee is sent
-      await expect(vault.connect(validatorsExitBus).addFullWithdrawalRequests(pubkeysHexString))
-        .to.be.revertedWithCustomError(vault, "InsufficientTriggerableWithdrawalFee")
-        .withArgs(0, 3n, 1);
-
-      // 2. Should revert if fee is less than required
-      const insufficientFee = 2n;
-      await expect(
-        vault.connect(validatorsExitBus).addFullWithdrawalRequests(pubkeysHexString, { value: insufficientFee }),
-      )
-        .to.be.revertedWithCustomError(vault, "InsufficientTriggerableWithdrawalFee")
-        .withArgs(2n, 3n, 1);
-    });
-
-    it("Should revert if pubkey is not 48 bytes", async function () {
-      // Invalid pubkey (only 2 bytes)
-      const invalidPubkeyHexString = "0x1234";
-
-      const fee = await getFee();
-
-      await expect(
-        vault.connect(validatorsExitBus).addFullWithdrawalRequests(invalidPubkeyHexString, { value: fee }),
-      ).to.be.revertedWithCustomError(vault, "MalformedPubkeysArray");
-    });
-
-    it("Should revert if last pubkey not 48 bytes", async function () {
-      const validPubey =
-        "000102030405060708090a0b0c0d0e0f101112131415161718191a1b1c1d1e1f202122232425262728292a2b2c2d2e2f";
-      const invalidPubkey = "1234";
-      const pubkeysHexString = `0x${validPubey}${invalidPubkey}`;
-
-      const fee = await getFee();
-
-      await expect(
-        vault.connect(validatorsExitBus).addFullWithdrawalRequests(pubkeysHexString, { value: fee }),
-      ).to.be.revertedWithCustomError(vault, "MalformedPubkeysArray");
-    });
-
-    it("Should revert if addition fails at the withdrawal request contract", async function () {
-      const { pubkeysHexString } = generateWithdrawalRequestPayload(1);
-      const fee = await getFee();
-
-      // Set mock to fail on add
-      await withdrawalsPredeployed.mock__setFailOnAddRequest(true);
-
-      await expect(
-        vault.connect(validatorsExitBus).addFullWithdrawalRequests(pubkeysHexString, { value: fee }),
-      ).to.be.revertedWithCustomError(vault, "WithdrawalRequestAdditionFailed");
-    });
-
-    it("Should revert when fee read fails", async function () {
-      await withdrawalsPredeployed.mock__setFailOnGetFee(true);
-
-      const { pubkeysHexString } = generateWithdrawalRequestPayload(2);
-      const fee = 10n;
-
-      await expect(
-        vault.connect(validatorsExitBus).addFullWithdrawalRequests(pubkeysHexString, { value: fee }),
-      ).to.be.revertedWithCustomError(vault, "WithdrawalFeeReadFailed");
-    });
-
-    ["0x", "0x01", "0x" + "0".repeat(61) + "1", "0x" + "0".repeat(65) + "1"].forEach((unexpectedFee) => {
-      it(`Shoud revert if unexpected fee value ${unexpectedFee} is returned`, async function () {
-        await withdrawalsPredeployed.mock__setFeeRaw(unexpectedFee);
-
-        const { pubkeysHexString } = generateWithdrawalRequestPayload(2);
-        const fee = 10n;
-
-        await expect(
-          vault.connect(validatorsExitBus).addFullWithdrawalRequests(pubkeysHexString, { value: fee }),
-        ).to.be.revertedWithCustomError(vault, "WithdrawalFeeInvalidData");
-      });
-    });
-
-    it("should revert if refund failed", async function () {
-      const refundFailureTester: RefundFailureTester = await ethers.deployContract("RefundFailureTester", [
-        vaultAddress,
-      ]);
-      const refundFailureTesterAddress = await refundFailureTester.getAddress();
-
-      await vault.connect(owner).grantRole(ADD_FULL_WITHDRAWAL_REQUEST_ROLE, refundFailureTesterAddress);
-
-      const requestCount = 3;
-      const { pubkeysHexString } = generateWithdrawalRequestPayload(requestCount);
-
-      const fee = 3n;
-      await withdrawalsPredeployed.mock__setFee(fee);
-      const expectedTotalWithdrawalFee = 9n; // 3 requests * 3 gwei (fee) = 9 gwei
-
-      await expect(
-        refundFailureTester
-          .connect(stranger)
-          .addFullWithdrawalRequests(pubkeysHexString, { value: expectedTotalWithdrawalFee + 1n }),
-      ).to.be.revertedWithCustomError(vault, "TriggerableWithdrawalRefundFailed");
-
-      await expect(
-        refundFailureTester
-          .connect(stranger)
-          .addFullWithdrawalRequests(pubkeysHexString, { value: expectedTotalWithdrawalFee + ethers.parseEther("1") }),
-      ).to.be.revertedWithCustomError(vault, "TriggerableWithdrawalRefundFailed");
-    });
-
-    it("Should accept withdrawal requests when the provided fee matches the exact required amount", async function () {
-      const requestCount = 3;
-      const { pubkeysHexString, pubkeys, fullWithdrawalAmounts } = generateWithdrawalRequestPayload(requestCount);
-
-      const fee = 3n;
-      await withdrawalsPredeployed.mock__setFee(3n);
-      const expectedTotalWithdrawalFee = 9n;
-
-      await testEIP7002Mock(
-        () =>
-          vault
-            .connect(validatorsExitBus)
-            .addFullWithdrawalRequests(pubkeysHexString, { value: expectedTotalWithdrawalFee }),
-        pubkeys,
-        fullWithdrawalAmounts,
-        fee,
-      );
-
-      // Check extremely high fee
-      const highFee = ethers.parseEther("10");
-      await withdrawalsPredeployed.mock__setFee(highFee);
-      const expectedLargeTotalWithdrawalFee = ethers.parseEther("30");
-
-      await testEIP7002Mock(
-        () =>
-          vault
-            .connect(validatorsExitBus)
-            .addFullWithdrawalRequests(pubkeysHexString, { value: expectedLargeTotalWithdrawalFee }),
-        pubkeys,
-        fullWithdrawalAmounts,
-        highFee,
-      );
-    });
-
-    it("Should accept withdrawal requests when the provided fee exceeds the required amount", async function () {
-      const requestCount = 3;
-      const { pubkeysHexString, pubkeys, fullWithdrawalAmounts } = generateWithdrawalRequestPayload(requestCount);
-
-      const fee = 3n;
-      await withdrawalsPredeployed.mock__setFee(fee);
-      const withdrawalFee = 9n + 1n; // 3 request * 3 gwei (fee) + 1 gwei (extra fee)= 10 gwei
-
-      await testEIP7002Mock(
-        () => vault.connect(validatorsExitBus).addFullWithdrawalRequests(pubkeysHexString, { value: withdrawalFee }),
-        pubkeys,
-        fullWithdrawalAmounts,
-        fee,
-      );
-
-      // Check when the provided fee extremely exceeds the required amount
-      const largeWithdrawalFee = ethers.parseEther("10");
-
-      await testEIP7002Mock(
-        () =>
-          vault.connect(validatorsExitBus).addFullWithdrawalRequests(pubkeysHexString, { value: largeWithdrawalFee }),
-        pubkeys,
-        fullWithdrawalAmounts,
-        fee,
-      );
-    });
-
-    it("Should not affect contract balance", async function () {
-      const requestCount = 3;
-      const { pubkeysHexString, pubkeys, fullWithdrawalAmounts } = generateWithdrawalRequestPayload(requestCount);
-
-      const fee = 3n;
-      await withdrawalsPredeployed.mock__setFee(fee);
-      const expectedTotalWithdrawalFee = 9n; // 3 requests * 3 gwei (fee) = 9 gwei
-
-      const initialBalance = await getWithdrawalCredentialsContractBalance();
-
-      await testEIP7002Mock(
-        () =>
-          vault
-            .connect(validatorsExitBus)
-            .addFullWithdrawalRequests(pubkeysHexString, { value: expectedTotalWithdrawalFee }),
-        pubkeys,
-        fullWithdrawalAmounts,
-        fee,
-      );
-      expect(await getWithdrawalCredentialsContractBalance()).to.equal(initialBalance);
-
-      const excessTotalWithdrawalFee = 9n + 1n; // 3 requests * 3 gwei (fee) + 1 gwei (extra fee) = 10 gwei
-
-      await testEIP7002Mock(
-        () =>
-          vault
-            .connect(validatorsExitBus)
-            .addFullWithdrawalRequests(pubkeysHexString, { value: excessTotalWithdrawalFee }),
-        pubkeys,
-        fullWithdrawalAmounts,
-        fee,
-      );
-
-      expect(await getWithdrawalCredentialsContractBalance()).to.equal(initialBalance);
-    });
-
-    it("Should refund excess fee", async function () {
-      const requestCount = 3;
-      const { pubkeysHexString, pubkeys, fullWithdrawalAmounts } = generateWithdrawalRequestPayload(requestCount);
-
-      const fee = 3n;
-      await withdrawalsPredeployed.mock__setFee(fee);
-      const expectedTotalWithdrawalFee = 9n; // 3 requests * 3 gwei (fee) = 9 gwei
-      const excessFee = 1n;
-
-      const vebInitialBalance = await ethers.provider.getBalance(validatorsExitBus.address);
-
-      const { receipt } = await testEIP7002Mock(
-        () =>
-          vault
-            .connect(validatorsExitBus)
-            .addFullWithdrawalRequests(pubkeysHexString, { value: expectedTotalWithdrawalFee + excessFee }),
-        pubkeys,
-        fullWithdrawalAmounts,
-        fee,
-      );
-
-      expect(await ethers.provider.getBalance(validatorsExitBus.address)).to.equal(
-        vebInitialBalance - expectedTotalWithdrawalFee - receipt.gasUsed * receipt.gasPrice,
-      );
-    });
-
-    it("Should transfer the total calculated fee to the EIP-7002 withdrawal contract", async function () {
-      const requestCount = 3;
-      const { pubkeysHexString, pubkeys, fullWithdrawalAmounts } = generateWithdrawalRequestPayload(requestCount);
-
-      const fee = 3n;
-      await withdrawalsPredeployed.mock__setFee(3n);
-      const expectedTotalWithdrawalFee = 9n;
-      const excessTotalWithdrawalFee = 9n + 1n;
-
-      let initialBalance = await getWithdrawalsPredeployedContractBalance();
-
-      await testEIP7002Mock(
-        () =>
-          vault
-            .connect(validatorsExitBus)
-            .addFullWithdrawalRequests(pubkeysHexString, { value: expectedTotalWithdrawalFee }),
-        pubkeys,
-        fullWithdrawalAmounts,
-        fee,
-      );
-
-      expect(await getWithdrawalsPredeployedContractBalance()).to.equal(initialBalance + expectedTotalWithdrawalFee);
-
-      initialBalance = await getWithdrawalsPredeployedContractBalance();
-      await testEIP7002Mock(
-        () =>
-          vault
-            .connect(validatorsExitBus)
-            .addFullWithdrawalRequests(pubkeysHexString, { value: excessTotalWithdrawalFee }),
-        pubkeys,
-        fullWithdrawalAmounts,
-        fee,
-      );
-      // Only the expected fee should be transferred
-      expect(await getWithdrawalsPredeployedContractBalance()).to.equal(initialBalance + expectedTotalWithdrawalFee);
-    });
-
-    it("Should ensure withdrawal requests are encoded as expected with a 48-byte pubkey and 8-byte amount", async function () {
-      const requestCount = 16;
-      const { pubkeysHexString, pubkeys } = generateWithdrawalRequestPayload(requestCount);
-      const totalWithdrawalFee = 333n;
-
-      const tx = await vault
-        .connect(validatorsExitBus)
-        .addFullWithdrawalRequests(pubkeysHexString, { value: totalWithdrawalFee });
-
-      const receipt = await tx.wait();
-
-      const events = findEIP7002MockEvents(receipt!);
-      expect(events.length).to.equal(requestCount);
-
-      for (let i = 0; i < requestCount; i++) {
-        const encodedRequest = events[i].args[0];
-        // 0x (2 characters) + 48-byte pubkey (96 characters) + 8-byte amount (16 characters) = 114 characters
-        expect(encodedRequest.length).to.equal(114);
-
-        expect(encodedRequest.slice(0, 2)).to.equal("0x");
-        expect(encodedRequest.slice(2, 98)).to.equal(pubkeys[i]);
-        expect(encodedRequest.slice(98, 114)).to.equal("0".repeat(16)); // Amount is 0
-      }
-    });
-
-    const testCasesForWithdrawalRequests = [
-      { requestCount: 1, extraFee: 0n },
-      { requestCount: 1, extraFee: 100n },
-      { requestCount: 1, extraFee: 100_000_000_000n },
-      { requestCount: 3, extraFee: 0n },
-      { requestCount: 3, extraFee: 1n },
-      { requestCount: 7, extraFee: 3n },
-      { requestCount: 10, extraFee: 0n },
-      { requestCount: 10, extraFee: 100_000_000_000n },
-      { requestCount: 100, extraFee: 0n },
-    ];
-
-    testCasesForWithdrawalRequests.forEach(({ requestCount, extraFee }) => {
-      it(`Should successfully add ${requestCount} requests with extra fee ${extraFee}`, async () => {
-        const { pubkeysHexString, pubkeys, fullWithdrawalAmounts } = generateWithdrawalRequestPayload(requestCount);
-        const expectedFee = await getFee();
-        const expectedTotalWithdrawalFee = expectedFee * BigInt(requestCount);
-
-        const initialBalance = await getWithdrawalCredentialsContractBalance();
-        const vebInitialBalance = await ethers.provider.getBalance(validatorsExitBus.address);
-
-        const { receipt } = await testEIP7002Mock(
-          () =>
-            vault
-              .connect(validatorsExitBus)
-              .addFullWithdrawalRequests(pubkeysHexString, { value: expectedTotalWithdrawalFee + extraFee }),
-          pubkeys,
-          fullWithdrawalAmounts,
-          expectedFee,
-        );
-
-        expect(await getWithdrawalCredentialsContractBalance()).to.equal(initialBalance);
-        expect(await ethers.provider.getBalance(validatorsExitBus.address)).to.equal(
-          vebInitialBalance - expectedTotalWithdrawalFee - receipt.gasUsed * receipt.gasPrice,
-        );
-      });
-    });
-  });
-=======
->>>>>>> 37fbb729
 });