--- conflicted
+++ resolved
@@ -21,12 +21,8 @@
   "withdrawalQueue",
   "withdrawalVault",
   "oracleDaemonConfig",
-<<<<<<< HEAD
-  "validatorExitVerifier",
+  "validatorExitDelayVerifier",
   "triggerableWithdrawalGateway",
-=======
-  "validatorExitDelayVerifier",
->>>>>>> 8a107680
 ] as const;
 
 type ArrayToUnion<A extends readonly unknown[]> = A[number];
