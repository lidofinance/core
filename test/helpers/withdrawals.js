--- conflicted
+++ resolved
@@ -3,11 +3,7 @@
 const OssifiableProxy = artifacts.require('OssifiableProxy.sol')
 const WithdrawalQueueERC721 = artifacts.require('WithdrawalQueueERC721.sol')
 
-<<<<<<< HEAD
-async function deploy(ownerAddress, wstethAddress, name = "Lido: Withdrawal Request NFT", symbol = "unstETH") {
-=======
 async function deploy(ownerAddress, wstethAddress, name = 'Lido: Withdrawal Request NFT', symbol = 'unstETH') {
->>>>>>> b6093065
   const impl = await WithdrawalQueueERC721.new(wstethAddress, name, symbol)
   const proxy = await OssifiableProxy.new(impl.address, ownerAddress, '0x')
   const queue = await WithdrawalQueueERC721.at(proxy.address)
