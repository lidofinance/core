--- conflicted
+++ resolved
@@ -66,10 +66,6 @@
   const diff = toBN(actual).sub(toBN(expected)).abs()
   chai.assert(
     diff.lte(toBN(delta)),
-<<<<<<< HEAD
-    () => `${errorMsg ? `${errorMsg}: ` : ''}Expected ${actual} to be close to ${expected} with max diff ${delta}, actual diff ${diff}`,
-    () => `${errorMsg ? `${errorMsg}: ` : ''}Expected ${actual} not to be close to ${expected} with min diff ${delta}, actual diff ${diff}`,
-=======
     () =>
       `${
         errorMsg ? `${errorMsg}: ` : ''
@@ -78,7 +74,6 @@
       `${
         errorMsg ? `${errorMsg}: ` : ''
       }Expected ${actual} not to be close to ${expected} with min diff ${delta}, actual diff ${diff}`
->>>>>>> b6093065
   )
 })
 
