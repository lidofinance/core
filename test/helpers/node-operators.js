--- conflicted
+++ resolved
@@ -71,24 +71,19 @@
   }
 
   if (exitedSigningKeysCount > 0) {
-    await registry.updateExitedValidatorsKeysCount(newOperatorId, exitedSigningKeysCount, txOptions)
+    await registry.updateExitedValidatorsCount(newOperatorId, exitedSigningKeysCount, txOptions)
   }
 
   if (!isActive) {
     await registry.deactivateNodeOperator(newOperatorId, txOptions)
   }
 
-<<<<<<< HEAD
   const stakingModule = await hre.artifacts
     .require('contracts/0.8.9/interfaces/IStakingModule.sol:IStakingModule')
     .at(registry.address)
 
   const validatorsReport = await stakingModule.getValidatorsReport(newOperatorId)
 
-=======
-  const { exitedValidatorsCount, activeValidatorsKeysCount, readyToDepositValidatorsKeysCount } =
-    await registry.getValidatorsKeysStats(newOperatorId)
->>>>>>> ef1d303c
   const nodeOperator = await registry.getNodeOperator(newOperatorId, true)
 
   if (isActive) {
