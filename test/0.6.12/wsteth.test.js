const { artifacts, contract, ethers, web3 } = require('hardhat')
const { BN, expectEvent, expectRevert } = require('@openzeppelin/test-helpers')
const { expect } = require('chai')
const { assert } = require('../helpers/assert')
const { ZERO_ADDRESS } = require('../helpers/constants')

const { shouldBehaveLikeERC20 } = require('./helpers/ERC20.behavior')
const { EvmSnapshot } = require('../helpers/blockchain')

const WstETH = artifacts.require('WstETHMock')
const StETH = artifacts.require('StETHMockERC20')

contract('WstETH', function ([deployer, initialHolder, recipient, anotherAccount, ...otherAccounts]) {
<<<<<<< HEAD
  const snapshot = new EvmSnapshot(hre.ethers.provider)
=======
  const snapshot = new EvmSnapshot(ethers.provider)
>>>>>>> b6093065

  before(async function () {
    this.steth = await StETH.new({ from: deployer })
    this.wsteth = await WstETH.new(this.steth.address, { from: deployer })

    await snapshot.make()
  })

  afterEach(async () => {
    await snapshot.rollback()
  })

  describe(`Wrapping / Unwrapping`, function () {
    const [user1, user2, any_contract] = otherAccounts

    beforeEach(async function () {
      await this.steth.mint(user1, new BN(100), { from: deployer })
      await this.steth.setTotalShares(new BN(100), { from: deployer })
      await this.steth.setTotalPooledEther(new BN(100), { from: deployer })

      await this.steth.approve(this.wsteth.address, 50, { from: user1 })
      expect(await this.steth.allowance(user1, this.wsteth.address)).to.be.bignumber.equal('50')
    })

    it(`initial balances are correct`, async function () {
      expect(await this.steth.balanceOf(user1)).to.be.bignumber.equal('100')
      expect(await this.wsteth.balanceOf(user1)).to.be.bignumber.equal('0')
      expect(await this.steth.balanceOf(user2)).to.be.bignumber.equal('0')
      expect(await this.wsteth.balanceOf(user2)).to.be.bignumber.equal('0')
      expect(await this.steth.balanceOf(this.wsteth.address)).to.be.bignumber.equal('0')
    })

    it(`StETH is set correctly`, async function () {
      expect(await this.wsteth.stETH()).to.be.equal(this.steth.address)
    })

    it(`can't wrap zero amount`, async function () {
      await expectRevert(this.wsteth.wrap(0, { from: user1 }), `wstETH: can't wrap zero stETH`)
    })

    it(`can't wrap more than allowed`, async function () {
      await expectRevert(this.wsteth.wrap(51, { from: user1 }), 'ERC20: transfer amount exceeds allowance')
    })

    it(`cant wrap if sender hasn't any stETH`, async function () {
      await this.steth.approve(this.wsteth.address, 50, { from: user2 })
      await expectRevert(this.wsteth.wrap(1, { from: user2 }), 'ERC20: transfer amount exceeds balance')
    })

    describe(`After successful wrap`, function () {
      beforeEach(async function () {
        const shouldMintWstETHAmount = await this.wsteth.wrap.call(50, { from: user1 })

        await this.wsteth.wrap(50, { from: user1 })

        expect(await this.wsteth.balanceOf(user1)).to.be.bignumber.equal(
          shouldMintWstETHAmount,
          'returns correct amount of wstETH'
        )

        await this.wsteth.approve(any_contract, 25, { from: user1 })
        expect(await this.wsteth.allowance(user1, any_contract)).to.be.bignumber.equal('25')
      })

      it(`balances are correct`, async function () {
        expect(await this.steth.balanceOf(user1)).to.be.bignumber.equal('50')
        expect(await this.wsteth.balanceOf(user1)).to.be.bignumber.equal('50')
        expect(await this.steth.balanceOf(user2)).to.be.bignumber.equal('0')
        expect(await this.wsteth.balanceOf(user2)).to.be.bignumber.equal('0')
        expect(await this.steth.balanceOf(this.wsteth.address)).to.be.bignumber.equal('50')
      })

      it(`can't unwrap zero amount`, async function () {
        await expectRevert(this.wsteth.unwrap(0, { from: user1 }), 'wstETH: zero amount unwrap not allowed')
      })

      it(`user can't unwrap more wsteth than the balance`, async function () {
        await expectRevert(this.wsteth.unwrap(51, { from: user1 }), 'ERC20: burn amount exceeds balance')
      })

      it(`can't unwrap if sender hasn't any wstETH`, async function () {
        await expectRevert(this.wsteth.unwrap(1, { from: user2 }), 'ERC20: burn amount exceeds balance')
      })

      describe(`Before rewarding/slashing`, function () {
        it(`after partial unwrap balances are correct`, async function () {
          for (let i = 0; i < 5; i++) await this.wsteth.unwrap(10, { from: user1 })

          expect(await this.steth.balanceOf(user1)).to.be.bignumber.equal('100')
          expect(await this.steth.balanceOf(this.wsteth.address)).to.be.bignumber.equal('0')
          expect(await this.wsteth.balanceOf(user1)).to.be.bignumber.equal('0')
        })

        it(`after full unwrap balances are correct`, async function () {
          const user1StETHBalanceBefore = await this.steth.balanceOf(user1)
          const shouldGetStETHAmount = await this.wsteth.unwrap.call(50, { from: user1 })
          await this.wsteth.unwrap(50, { from: user1 })

          expect(await this.steth.balanceOf(user1)).to.be.bignumber.equal(
            user1StETHBalanceBefore.add(shouldGetStETHAmount)
          )
          expect(await this.steth.balanceOf(this.wsteth.address)).to.be.bignumber.equal('0')
          expect(await this.wsteth.balanceOf(user1)).to.be.bignumber.equal('0')
        })

        it(`wstETH allowances isn't changed`, async function () {
          expect(await this.wsteth.allowance(user1, any_contract)).to.be.bignumber.equal('25')
        })

        describe(`After user2 submission`, function () {
          beforeEach(async function () {
            await this.steth.mint(user2, new BN(100), { from: deployer })
            await this.steth.setTotalShares(new BN(200), { from: deployer })
            await this.steth.setTotalPooledEther(new BN(200), { from: deployer })

            await this.steth.approve(this.wsteth.address, 50, { from: user2 })
            expect(await this.steth.allowance(user2, this.wsteth.address)).to.be.bignumber.equal('50')
          })

          it(`balances are correct`, async function () {
            expect(await this.steth.balanceOf(user1)).to.be.bignumber.equal('50')
            expect(await this.wsteth.balanceOf(user1)).to.be.bignumber.equal('50')
            expect(await this.steth.balanceOf(user2)).to.be.bignumber.equal('100')
            expect(await this.wsteth.balanceOf(user2)).to.be.bignumber.equal('0')
            expect(await this.steth.balanceOf(this.wsteth.address)).to.be.bignumber.equal('50')
          })

          describe(`After successful wrap`, function () {
            beforeEach(async function () {
              await this.wsteth.wrap(50, { from: user2 })
            })

            it(`balances are correct`, async function () {
              expect(await this.steth.balanceOf(user1)).to.be.bignumber.equal('50')
              expect(await this.wsteth.balanceOf(user1)).to.be.bignumber.equal('50')
              expect(await this.steth.balanceOf(user2)).to.be.bignumber.equal('50')
              expect(await this.wsteth.balanceOf(user2)).to.be.bignumber.equal('50')
              expect(await this.steth.balanceOf(this.wsteth.address)).to.be.bignumber.equal('100')
            })
          })
        })
      })

      describe(`After rewarding`, function () {
        beforeEach(async function () {
          // simulate rewarding by minting
          await this.steth.mint(user1, new BN(5), { from: deployer }) // +10%
          await this.steth.mint(this.wsteth.address, new BN(5), { from: deployer }) // +10%
          await this.steth.setTotalPooledEther(new BN(110), { from: deployer }) // +10%
        })

        it(`after partial unwrap balances are correct`, async function () {
          for (let i = 0; i < 5; i++) await this.wsteth.unwrap(10, { from: user1 })

          expect(await this.steth.balanceOf(user1)).to.be.bignumber.equal('110')
          expect(await this.steth.balanceOf(this.wsteth.address)).to.be.bignumber.equal('0')
          expect(await this.wsteth.balanceOf(user1)).to.be.bignumber.equal('0')
        })

        it(`after full unwrap balances are correct`, async function () {
          await this.wsteth.unwrap(50, { from: user1 })

          expect(await this.steth.balanceOf(user1)).to.be.bignumber.equal('110')
          expect(await this.steth.balanceOf(this.wsteth.address)).to.be.bignumber.equal('0')
          expect(await this.wsteth.balanceOf(user1)).to.be.bignumber.equal('0')
        })

        it(`wstETH allowances isn't changed`, async function () {
          expect(await this.wsteth.allowance(user1, any_contract)).to.be.bignumber.equal('25')
        })

        describe(`After user2 submission`, function () {
          beforeEach(async function () {
            // simulate submission maths
            await this.steth.mint(user2, new BN(100), { from: deployer })
            await this.steth.setTotalShares(new BN(190), { from: deployer })
            await this.steth.setTotalPooledEther(new BN(210), { from: deployer })

            await this.steth.approve(this.wsteth.address, 50, { from: user2 })
            expect(await this.steth.allowance(user2, this.wsteth.address)).to.be.bignumber.equal('50')
          })

          it(`balances are correct`, async function () {
            expect(await this.steth.balanceOf(user1)).to.be.bignumber.equal('55')
            expect(await this.wsteth.balanceOf(user1)).to.be.bignumber.equal('50')
            expect(await this.steth.balanceOf(user2)).to.be.bignumber.equal('100')
            expect(await this.wsteth.balanceOf(user2)).to.be.bignumber.equal('0')
            expect(await this.steth.balanceOf(this.wsteth.address)).to.be.bignumber.equal('55')
          })

          it(`wstETH allowances isn't changed`, async function () {
            expect(await this.wsteth.allowance(user1, any_contract)).to.be.bignumber.equal('25')
          })

          describe(`After user2 wrap`, function () {
            beforeEach(async function () {
              await this.wsteth.wrap(50, { from: user2 })
            })

            it(`balances are correct`, async function () {
              expect(await this.steth.balanceOf(user1)).to.be.bignumber.equal('55')
              expect(await this.wsteth.balanceOf(user1)).to.be.bignumber.equal('50')
              expect(await this.steth.balanceOf(user2)).to.be.bignumber.equal('50')
              expect(await this.wsteth.balanceOf(user2)).to.be.bignumber.equal('45')
              expect(await this.steth.balanceOf(this.wsteth.address)).to.be.bignumber.equal('105')
            })

            it(`after partial unwrap balances are correct`, async function () {
              for (let i = 0; i < 5; i++) {
                await this.wsteth.unwrap(10, { from: user1 })
                await this.wsteth.unwrap(9, { from: user2 })
              }

              expect(await this.steth.balanceOf(user1)).to.be.bignumber.equal('110')
              expect(await this.wsteth.balanceOf(user1)).to.be.bignumber.equal('0')
              expect(await this.steth.balanceOf(user2)).to.be.bignumber.equal('95') // low values round error
              expect(await this.wsteth.balanceOf(user2)).to.be.bignumber.equal('0')
              expect(await this.steth.balanceOf(this.wsteth.address)).to.be.bignumber.equal('5') // low values round error
            })

            it(`after full unwrap balances are correct`, async function () {
              await this.wsteth.unwrap(50, { from: user1 })
              await this.wsteth.unwrap(45, { from: user2 })

              expect(await this.steth.balanceOf(user1)).to.be.bignumber.equal('110')
              expect(await this.wsteth.balanceOf(user1)).to.be.bignumber.equal('0')
              expect(await this.steth.balanceOf(user2)).to.be.bignumber.equal('99') // low values round error
              expect(await this.wsteth.balanceOf(user2)).to.be.bignumber.equal('0')
              expect(await this.steth.balanceOf(this.wsteth.address)).to.be.bignumber.equal('1') // low values round error
            })

            it(`wstETH allowances isn't changed`, async function () {
              expect(await this.wsteth.allowance(user1, any_contract)).to.be.bignumber.equal('25')
            })
          })
        })
      })

      describe(`After slashing`, function () {
        beforeEach(async function () {
          // simulate slashing by burning
          await this.steth.slash(user1, new BN(5), { from: deployer }) // -10%
          await this.steth.slash(this.wsteth.address, new BN(5), { from: deployer }) // -10%
          await this.steth.setTotalPooledEther(new BN(90), { from: deployer }) // -10%
        })

        it(`after partial unwrap balances are correct`, async function () {
          for (let i = 0; i < 5; i++) await this.wsteth.unwrap(10, { from: user1 })

          expect(await this.steth.balanceOf(user1)).to.be.bignumber.equal('90')
          expect(await this.steth.balanceOf(this.wsteth.address)).to.be.bignumber.equal('0')
          expect(await this.wsteth.balanceOf(user1)).to.be.bignumber.equal('0')
        })

        it(`after full unwrap balances are correct`, async function () {
          await this.wsteth.unwrap(50, { from: user1 })

          expect(await this.steth.balanceOf(user1)).to.be.bignumber.equal('90')
          expect(await this.steth.balanceOf(this.wsteth.address)).to.be.bignumber.equal('0')
          expect(await this.wsteth.balanceOf(user1)).to.be.bignumber.equal('0')
        })

        it(`wstETH allowances aren't changed`, async function () {
          expect(await this.wsteth.allowance(user1, any_contract)).to.be.bignumber.equal('25')
        })
      })
    })

    describe(`send ETH directly`, function () {
      it(`allows to send ETH directly and get wrapped stETH`, async function () {
        const recipientBalanceBefore = await this.wsteth.balanceOf(recipient)
        const wstETHBalanceBefore = await this.steth.balanceOf(this.wsteth.address)
        const value = ETH(1)
        await web3.eth.sendTransaction({ to: this.wsteth.address, from: recipient, value })

        const recipientBalanceAfter = await this.wsteth.balanceOf(recipient)
        const wstETHBalanceAfter = await this.steth.balanceOf(this.wsteth.address)

        expect(wstETHBalanceAfter.sub(wstETHBalanceBefore)).to.be.bignumber.equal(
          value,
          'wstETH has got some stETH on balance'
        )
        expect(recipientBalanceAfter.sub(recipientBalanceBefore)).to.be.bignumber.equal(
          value,
          'recepient has got wrapped stETH'
        )
      })

      it(`can unwrap stETH received with direct transfer`, async function () {
        const value = ETH(1)
        await web3.eth.sendTransaction({ to: this.wsteth.address, from: recipient, value })

        const recepientWstETHBalance = await this.wsteth.balanceOf(recipient)

        await this.steth.setTotalShares(new BN(value).add(new BN(value)))

        const recepientStETHToUnwrap = await this.steth.getPooledEthByShares(recepientWstETHBalance)

        await this.wsteth.unwrap(recepientWstETHBalance, { from: recipient })

        expect(await this.wsteth.balanceOf(recipient)).to.be.bignumber.equal('0', 'funds unwrapped')
        expect(await this.steth.balanceOf(recipient)).to.be.bignumber.equal(
          recepientStETHToUnwrap,
          'received corrrect amount'
        )
      })
    })

    describe(`interface for wstETH stETH convertions`, function () {
      it(`has method for getting stETH by wstETH amount`, async function () {
        expect(await this.wsteth.getStETHByWstETH('1')).to.be.bignumber.least('1')
      })
      it(`has method for getting wstETH by stETH amount`, async function () {
        expect(await this.wsteth.getWstETHByStETH('1')).to.be.bignumber.most('1')
      })
      it(`has method for getting stETH by 1 wstETH`, async function () {
        expect(await this.wsteth.stEthPerToken()).to.be.bignumber.least(ETH('1'))
      })
      it(`has method for getting wstETH by 1 stETH`, async function () {
        expect(await this.wsteth.tokensPerStEth()).to.be.bignumber.most(ETH('1'))
      })
    })
  })

  describe(`ERC20 part`, function () {
    const name = 'Wrapped liquid staked Ether 2.0'
    const symbol = 'wstETH'

    const initialSupply = new BN(100)

    beforeEach(async function () {
      this.token = this.wsteth
      await this.token.mint(initialHolder, initialSupply)
    })

    it(`has a name`, async function () {
      expect(await this.token.name()).to.equal(name)
    })

    it(`has a symbol`, async function () {
      expect(await this.token.symbol()).to.equal(symbol)
    })

    it(`has 18 decimals`, async function () {
      expect(await this.token.decimals()).to.be.bignumber.equal('18')
    })

    shouldBehaveLikeERC20('ERC20', initialSupply, initialHolder, recipient, anotherAccount)

    describe(`decrease allowance`, function () {
      describe(`when the spender is not the zero address`, function () {
        const spender = recipient

        function shouldDecreaseApproval(amount) {
          describe(`when there was no approved amount before`, function () {
            it(`reverts`, async function () {
              await expectRevert(
                this.token.decreaseAllowance(spender, amount, { from: initialHolder }),
                'ERC20: decreased allowance below zero'
              )
            })
          })

          describe(`when the spender had an approved amount`, function () {
            const approvedAmount = amount

            beforeEach(async function () {
              ;({ logs: this.logs } = await this.token.approve(spender, approvedAmount, { from: initialHolder }))
            })

            it(`emits an approval event`, async function () {
              const { logs } = await this.token.decreaseAllowance(spender, approvedAmount, { from: initialHolder })

              expectEvent.inLogs(logs, 'Approval', {
                owner: initialHolder,
                spender,
                value: new BN(0),
              })
            })

            it(`decreases the spender allowance subtracting the requested amount`, async function () {
              await this.token.decreaseAllowance(spender, approvedAmount.subn(1), { from: initialHolder })

              expect(await this.token.allowance(initialHolder, spender)).to.be.bignumber.equal('1')
            })

            it(`sets the allowance to zero when all allowance is removed`, async function () {
              await this.token.decreaseAllowance(spender, approvedAmount, { from: initialHolder })
              expect(await this.token.allowance(initialHolder, spender)).to.be.bignumber.equal('0')
            })

            it(`reverts when more than the full allowance is removed`, async function () {
              await expectRevert(
                this.token.decreaseAllowance(spender, approvedAmount.addn(1), { from: initialHolder }),
                'ERC20: decreased allowance below zero'
              )
            })
          })
        }

        describe(`when the sender has enough balance`, function () {
          const amount = initialSupply

          shouldDecreaseApproval(amount)
        })

        describe(`when the sender does not have enough balance`, function () {
          const amount = initialSupply.addn(1)

          shouldDecreaseApproval(amount)
        })
      })

      describe(`when the spender is the zero address`, function () {
        const amount = initialSupply
        const spender = ZERO_ADDRESS

        it(`reverts`, async function () {
          await expectRevert(
            this.token.decreaseAllowance(spender, amount, { from: initialHolder }),
            'ERC20: decreased allowance below zero'
          )
        })
      })
    })

    describe(`increase allowance`, function () {
      const amount = initialSupply

      describe(`when the spender is not the zero address`, function () {
        const spender = recipient

        describe(`when the sender has enough balance`, function () {
          it(`emits an approval event`, async function () {
            const { logs } = await this.token.increaseAllowance(spender, amount, { from: initialHolder })

            expectEvent.inLogs(logs, 'Approval', {
              owner: initialHolder,
              spender,
              value: amount,
            })
          })

          describe(`when there was no approved amount before`, function () {
            it(`approves the requested amount`, async function () {
              await this.token.increaseAllowance(spender, amount, { from: initialHolder })

              expect(await this.token.allowance(initialHolder, spender)).to.be.bignumber.equal(amount)
            })
          })

          describe(`when the spender had an approved amount`, function () {
            beforeEach(async function () {
              await this.token.approve(spender, new BN(1), { from: initialHolder })
            })

            it(`increases the spender allowance adding the requested amount`, async function () {
              await this.token.increaseAllowance(spender, amount, { from: initialHolder })

              expect(await this.token.allowance(initialHolder, spender)).to.be.bignumber.equal(amount.addn(1))
            })
          })
        })

        describe(`when the sender does not have enough balance`, function () {
          const amount = initialSupply.addn(1)

          it(`emits an approval event`, async function () {
            const { logs } = await this.token.increaseAllowance(spender, amount, { from: initialHolder })

            expectEvent.inLogs(logs, 'Approval', {
              owner: initialHolder,
              spender,
              value: amount,
            })
          })

          describe(`when there was no approved amount before`, function () {
            it(`approves the requested amount`, async function () {
              await this.token.increaseAllowance(spender, amount, { from: initialHolder })

              expect(await this.token.allowance(initialHolder, spender)).to.be.bignumber.equal(amount)
            })
          })

          describe(`when the spender had an approved amount`, function () {
            beforeEach(async function () {
              await this.token.approve(spender, new BN(1), { from: initialHolder })
            })

            it(`increases the spender allowance adding the requested amount`, async function () {
              await this.token.increaseAllowance(spender, amount, { from: initialHolder })

              expect(await this.token.allowance(initialHolder, spender)).to.be.bignumber.equal(amount.addn(1))
            })
          })
        })
      })

      describe(`when the spender is the zero address`, function () {
        const spender = ZERO_ADDRESS

        it(`reverts`, async function () {
          await expectRevert(
            this.token.increaseAllowance(spender, amount, { from: initialHolder }),
            'ERC20: approve to the zero address'
          )
        })
      })
    })

    describe(`_mint`, function () {
      const amount = new BN(50)
      it(`rejects a null account`, async function () {
        await expectRevert(this.token.mint(ZERO_ADDRESS, amount), 'ERC20: mint to the zero address')
      })

      describe(`for a non zero account`, function () {
        beforeEach('minting', async function () {
          const { logs } = await this.token.mint(recipient, amount)
          this.logs = logs
        })

        it(`increments totalSupply`, async function () {
          const expectedSupply = initialSupply.add(amount)
          expect(await this.token.totalSupply()).to.be.bignumber.equal(expectedSupply)
        })

        it(`increments recipient balance`, async function () {
          expect(await this.token.balanceOf(recipient)).to.be.bignumber.equal(amount)
        })

        it(`emits Transfer event`, async function () {
          const event = expectEvent.inLogs(this.logs, 'Transfer', {
            from: ZERO_ADDRESS,
            to: recipient,
          })

          expect(event.args.value).to.be.bignumber.equal(amount)
        })
      })
    })
  })

  /*
  The burn(uint256 amount) and burnFrom(address account, uint256 amount) public functions both inherited
  from openzeppelin ERC20Burnable library were removed since they have no use-case for users to
  discard their own tokens. These actions lead to loss of stETH tokens locked on the wrapper.
  After introducing the special `wrap` and `unwrap` functions, `burn(uint256 amount)` and
  `burnFrom(address account, uint256 amount)` became rudimentary.
  See https://github.com/lidofinance/lido-dao/issues/192
  */
  it(`has no burn and burnFrom functions (discarded)`, async function () {
    assert.isNotFunction(this.wsteth.burn, 'no burn function')
    assert.isNotFunction(this.wsteth.burnFrom, 'no burnFrom function')
  })
})

function ETH(value) {
  return web3.utils.toWei(value + '', 'ether')
}<|MERGE_RESOLUTION|>--- conflicted
+++ resolved
@@ -11,11 +11,7 @@
 const StETH = artifacts.require('StETHMockERC20')
 
 contract('WstETH', function ([deployer, initialHolder, recipient, anotherAccount, ...otherAccounts]) {
-<<<<<<< HEAD
-  const snapshot = new EvmSnapshot(hre.ethers.provider)
-=======
   const snapshot = new EvmSnapshot(ethers.provider)
->>>>>>> b6093065
 
   before(async function () {
     this.steth = await StETH.new({ from: deployer })
