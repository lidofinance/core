import { expect } from "chai";
import { encodeBytes32String, ZeroAddress } from "ethers";
import { ethers } from "hardhat";

import { HardhatEthersSigner } from "@nomicfoundation/hardhat-ethers/signers";

<<<<<<< HEAD
import {
  ACL,
  Burner__MockForLidoHandleOracleReport,
  Kernel,
  Lido__DistributeRewardMock,
  LidoLocator,
  LidoLocator__factory,
  MinFirstAllocationStrategy__factory,
  NodeOperatorsRegistry__Harness,
  NodeOperatorsRegistry__Harness__factory,
} from "typechain-types";
import { NodeOperatorsRegistryLibraryAddresses } from "typechain-types/factories/contracts/0.4.24/nos/NodeOperatorsRegistry.sol/NodeOperatorsRegistry__factory";
=======
import { ACL, Kernel, Lido, LidoLocator, NodeOperatorsRegistry__Harness } from "typechain-types";
>>>>>>> 669d8e57

import {
  addNodeOperator,
  advanceChainTime,
  certainAddress,
  ether,
  NodeOperatorConfig,
  randomAddress,
  RewardDistributionState,
} from "lib";

import { addAragonApp, deployLidoDaoForNor } from "test/deploy";
import { Snapshot } from "test/suite";

describe("NodeOperatorsRegistry.sol:management", () => {
  let deployer: HardhatEthersSigner;
  let user: HardhatEthersSigner;

  let limitsManager: HardhatEthersSigner;
  let nodeOperatorsManager: HardhatEthersSigner;
  let signingKeysManager: HardhatEthersSigner;
  let stakingRouter: HardhatEthersSigner;
  let user1: HardhatEthersSigner;
  let user2: HardhatEthersSigner;
  let user3: HardhatEthersSigner;
  let lido: Lido__DistributeRewardMock;
  let dao: Kernel;
  let acl: ACL;
  let locator: LidoLocator;

  let impl: NodeOperatorsRegistry__Harness;
  let nor: NodeOperatorsRegistry__Harness;

  let originalState: string;

  let burner: Burner__MockForLidoHandleOracleReport;

  const firstNodeOperatorId = 0;
  const secondNodeOperatorId = 1;
  const thirdNodeOperatorId = 2;

  const NODE_OPERATORS: NodeOperatorConfig[] = [
    {
      name: "foo",
      rewardAddress: certainAddress("node-operator-1"),
      totalSigningKeysCount: 10n,
      depositedSigningKeysCount: 5n,
      exitedSigningKeysCount: 1n,
      vettedSigningKeysCount: 6n,
      stuckValidatorsCount: 0n,
      refundedValidatorsCount: 0n,
      stuckPenaltyEndAt: 0n,
    },
    {
      name: "bar",
      rewardAddress: certainAddress("node-operator-2"),
      totalSigningKeysCount: 15n,
      depositedSigningKeysCount: 7n,
      exitedSigningKeysCount: 0n,
      vettedSigningKeysCount: 10n,
      stuckValidatorsCount: 0n,
      refundedValidatorsCount: 0n,
      stuckPenaltyEndAt: 0n,
    },
    {
      name: "deactivated",
      isActive: false,
      rewardAddress: certainAddress("node-operator-3"),
      totalSigningKeysCount: 10n,
      depositedSigningKeysCount: 0n,
      exitedSigningKeysCount: 0n,
      vettedSigningKeysCount: 5n,
      stuckValidatorsCount: 0n,
      refundedValidatorsCount: 0n,
      stuckPenaltyEndAt: 0n,
    },
  ];

  const moduleType = encodeBytes32String("curated-onchain-v1");
  const penaltyDelay = 86400n;
  const contractVersion = 2n;

  before(async () => {
    [deployer, user, stakingRouter, nodeOperatorsManager, signingKeysManager, limitsManager, user1, user2, user3] =
      await ethers.getSigners();

    ({ lido, dao, acl, burner } = await deployLidoDaoForNor({
      rootAccount: deployer,
      initialized: true,
      locatorConfig: {
        stakingRouter,
      },
    }));
    // await burner.grantRole(web3.utils.keccak256(`REQUEST_BURN_SHARES_ROLE`), app.address, { from: voting })
    const allocLib = await new MinFirstAllocationStrategy__factory(deployer).deploy();
    const allocLibAddr: NodeOperatorsRegistryLibraryAddresses = {
      ["__contracts/common/lib/MinFirstAllocat__"]: await allocLib.getAddress(),
    };

<<<<<<< HEAD
    impl = await new NodeOperatorsRegistry__Harness__factory(allocLibAddr, deployer).deploy();
=======
    impl = await ethers.deployContract("NodeOperatorsRegistry__Harness", deployer);
>>>>>>> 669d8e57
    const appProxy = await addAragonApp({
      dao,
      name: "node-operators-registry",
      impl,
      rootAccount: deployer,
    });

    nor = await ethers.getContractAt("NodeOperatorsRegistry__Harness", appProxy, deployer);

    await acl.createPermission(user, lido, await lido.RESUME_ROLE(), deployer);

    await acl.createPermission(stakingRouter, nor, await nor.STAKING_ROUTER_ROLE(), deployer);
    await acl.createPermission(signingKeysManager, nor, await nor.MANAGE_SIGNING_KEYS(), deployer);
    await acl.createPermission(nodeOperatorsManager, nor, await nor.MANAGE_NODE_OPERATOR_ROLE(), deployer);
    await acl.createPermission(limitsManager, nor, await nor.SET_NODE_OPERATOR_LIMIT_ROLE(), deployer);

    // grant role to nor itself cause it uses solidity's call method to itself
    // inside the testing_requestValidatorsKeysForDeposits() method
    await acl.grantPermission(nor, nor, await nor.STAKING_ROUTER_ROLE());

    locator = await ethers.getContractAt("LidoLocator", await lido.getLidoLocator(), user);

    // Initialize the nor's proxy.
    await expect(nor.initialize(locator, moduleType, penaltyDelay))
      .to.emit(nor, "ContractVersionSet")
      .withArgs(contractVersion)
      .and.to.emit(nor, "LocatorContractSet")
      .withArgs(locator)
      .and.to.emit(nor, "StakingModuleTypeSet")
      .withArgs(moduleType);

    nor = nor.connect(user);
  });

  beforeEach(async () => (originalState = await Snapshot.take()));

  afterEach(async () => await Snapshot.restore(originalState));

  context("addNodeOperator", () => {
    it("Reverts if invalid name", async () => {
      await expect(nor.addNodeOperator("", certainAddress("reward-address-0"))).to.be.revertedWith("WRONG_NAME_LENGTH");

      const maxLength = await nor.MAX_NODE_OPERATOR_NAME_LENGTH();

      const longName = "x".repeat(Number(maxLength + 1n));
      await expect(nor.addNodeOperator(longName, certainAddress("reward-address-0"))).to.be.revertedWith(
        "WRONG_NAME_LENGTH",
      );
    });

    it("Reverts if invalid reward address", async () => {
      await expect(nor.addNodeOperator("abcdef", ZeroAddress)).to.be.revertedWith("ZERO_ADDRESS");

      await expect(nor.addNodeOperator("abcdef", lido)).to.be.revertedWith("LIDO_REWARD_ADDRESS");
    });

    it("Reverts if has no MANAGE_NODE_OPERATOR_ROLE assigned", async () => {
      await expect(nor.addNodeOperator("abcdef", certainAddress("reward-address-0"))).to.be.revertedWith(
        "APP_AUTH_FAILED",
      );
    });

    it("Reverts if MAX_NODE_OPERATORS_COUNT exceeded", async () => {
      const maxNodeOperators = await nor.MAX_NODE_OPERATORS_COUNT();

      const promises = [];
      for (let i = 0n; i < maxNodeOperators; ++i) {
        promises.push(nor.connect(nodeOperatorsManager).addNodeOperator(i.toString(), randomAddress()));
      }
      await Promise.all(promises);

      await expect(
        nor.connect(nodeOperatorsManager).addNodeOperator("abcdef", certainAddress("reward-address-0")),
      ).to.be.revertedWith("MAX_OPERATORS_COUNT_EXCEEDED");
    });

    it("Adds a new node operator", async () => {
      for (let i = 0n; i < 10n; ++i) {
        const id = i;
        const name = "no " + i.toString();
        const rewardAddress = certainAddress("reward-address-" + i.toString());

        await expect(nor.connect(nodeOperatorsManager).addNodeOperator(name, rewardAddress))
          .to.emit(nor, "NodeOperatorAdded")
          .withArgs(id, name, rewardAddress, 0n);

        expect(await nor.getNodeOperatorsCount()).to.equal(id + 1n);
        const nodeOperator = await nor.getNodeOperator(id, true);

        expect(nodeOperator.active).to.be.true;
        expect(nodeOperator.name).to.equal(name);
        expect(nodeOperator.rewardAddress).to.equal(rewardAddress);
        expect(nodeOperator.totalVettedValidators).to.equal(0n);
        expect(nodeOperator.totalExitedValidators).to.equal(0n);
        expect(nodeOperator.totalAddedValidators).to.equal(0n);
        expect(nodeOperator.totalDepositedValidators).to.equal(0n);
      }
    });
  });

  context("activateNodeOperator", () => {
    beforeEach(async () => {
      await nor.connect(nodeOperatorsManager).addNodeOperator("abcdef", randomAddress());

      expect(await nor.getNodeOperatorIsActive(0n)).to.be.true;
      await nor.connect(nodeOperatorsManager).deactivateNodeOperator(0n);
      expect(await nor.getNodeOperatorIsActive(0n)).to.be.false;
    });

    it("Reverts if no such an operator exists", async () => {
      await expect(nor.activateNodeOperator(1n)).to.be.revertedWith("OUT_OF_RANGE");
    });

    it("Reverts if has no MANAGE_NODE_OPERATOR_ROLE assigned", async () => {
      await expect(nor.activateNodeOperator(0n)).to.be.revertedWith("APP_AUTH_FAILED");
    });

    it("Reverts if already active", async () => {
      await nor.connect(nodeOperatorsManager).addNodeOperator("second", randomAddress());

      await expect(nor.connect(nodeOperatorsManager).activateNodeOperator(1n)).to.be.revertedWith(
        "WRONG_OPERATOR_ACTIVE_STATE",
      );
    });

    it("Activates an inactive node operator", async () => {
      await expect(nor.connect(nodeOperatorsManager).activateNodeOperator(0n))
        .to.emit(nor, "NodeOperatorActiveSet")
        .withArgs(0n, true)
        .to.emit(nor, "KeysOpIndexSet")
        .withArgs(2n)
        .to.emit(nor, "NonceChanged")
        .withArgs(2n);

      const nodeOperator = await nor.getNodeOperator(0n, true);
      expect(nodeOperator.active).to.be.true;
      expect(await nor.getNodeOperatorIsActive(0n)).to.be.true;
    });
  });

  context("deactivateNodeOperator", () => {
    beforeEach(async () => {
      await nor.connect(nodeOperatorsManager).addNodeOperator("abcdef", randomAddress());
      expect(await nor.getNodeOperatorIsActive(0n)).to.be.true;
    });

    it("Reverts if no such an operator exists", async () => {
      await expect(nor.deactivateNodeOperator(1n)).to.be.revertedWith("OUT_OF_RANGE");
    });

    it("Reverts if has no MANAGE_NODE_OPERATOR_ROLE assigned", async () => {
      await expect(nor.deactivateNodeOperator(0n)).to.be.revertedWith("APP_AUTH_FAILED");
    });

    it("Reverts if already inactive", async () => {
      await nor.connect(nodeOperatorsManager).addNodeOperator("second", randomAddress());
      await nor.connect(nodeOperatorsManager).deactivateNodeOperator(1n);

      await expect(nor.connect(nodeOperatorsManager).deactivateNodeOperator(1n)).to.be.revertedWith(
        "WRONG_OPERATOR_ACTIVE_STATE",
      );
    });

    it("Deactivates an active node operator", async () => {
      await expect(nor.connect(nodeOperatorsManager).deactivateNodeOperator(0n))
        .to.emit(nor, "NodeOperatorActiveSet")
        .withArgs(0n, false)
        .to.emit(nor, "KeysOpIndexSet")
        .withArgs(1n)
        .to.emit(nor, "NonceChanged")
        .withArgs(1n);

      const nodeOperator = await nor.getNodeOperator(0n, true);
      expect(nodeOperator.active).to.be.false;
      expect(await nor.getNodeOperatorIsActive(0n)).to.be.false;
    });
  });

  context("setNodeOperatorName", () => {
    beforeEach(async () => {
      await nor.connect(nodeOperatorsManager).addNodeOperator("abcdef", randomAddress());
      expect(await nor.getNodeOperatorIsActive(0n)).to.be.true;
    });

    it("Reverts if the invalid name", async () => {
      await expect(nor.setNodeOperatorName(0n, "")).to.be.revertedWith("WRONG_NAME_LENGTH");

      const maxLength = await nor.MAX_NODE_OPERATOR_NAME_LENGTH();

      const longName = "x".repeat(Number(maxLength + 1n));
      await expect(nor.setNodeOperatorName(0n, longName)).to.be.revertedWith("WRONG_NAME_LENGTH");
    });

    it("Reverts if no such an operator exists", async () => {
      await expect(nor.setNodeOperatorName(1n, "node-operator-0")).to.be.revertedWith("OUT_OF_RANGE");
    });

    it("Reverts if has no MANAGE_NODE_OPERATOR_ROLE assigned", async () => {
      await expect(nor.setNodeOperatorName(0n, "node-operator-0")).to.be.revertedWith("APP_AUTH_FAILED");
    });

    it("Reverts if already has the same name", async () => {
      await expect(nor.connect(nodeOperatorsManager).setNodeOperatorName(0n, "abcdef")).to.be.revertedWith(
        "VALUE_IS_THE_SAME",
      );
    });

    it("Renames an existing node operator", async () => {
      await expect(nor.connect(nodeOperatorsManager).setNodeOperatorName(0n, "node-operator-0"))
        .to.emit(nor, "NodeOperatorNameSet")
        .withArgs(0n, "node-operator-0");

      const nodeOperator = await nor.getNodeOperator(0n, true);
      expect(nodeOperator.name).to.equal("node-operator-0");
    });
  });

  context("setNodeOperatorRewardAddress", () => {
    beforeEach(async () => {
      await nor.connect(nodeOperatorsManager).addNodeOperator("abcdef", certainAddress("node-operator-0"));
      expect(await nor.getNodeOperatorIsActive(0n)).to.be.true;
    });

    it("Reverts if invalid reward address", async () => {
      await expect(nor.setNodeOperatorRewardAddress(0n, ZeroAddress)).to.be.revertedWith("ZERO_ADDRESS");

      await expect(nor.setNodeOperatorRewardAddress(0n, lido)).to.be.revertedWith("LIDO_REWARD_ADDRESS");
    });

    it("Reverts if no such an operator exists", async () => {
      await expect(nor.setNodeOperatorRewardAddress(1n, randomAddress())).to.be.revertedWith("OUT_OF_RANGE");
    });

    it("Reverts if has no MANAGE_NODE_OPERATOR_ROLE assigned", async () => {
      await expect(nor.setNodeOperatorRewardAddress(0n, randomAddress())).to.be.revertedWith("APP_AUTH_FAILED");
    });

    it("Reverts if already has the same address", async () => {
      await expect(
        nor.connect(nodeOperatorsManager).setNodeOperatorRewardAddress(0n, certainAddress("node-operator-0")),
      ).to.be.revertedWith("VALUE_IS_THE_SAME");
    });

    it("Sets a reward address for an existing node operator", async () => {
      const addr = certainAddress("new-address");
      await expect(nor.connect(nodeOperatorsManager).setNodeOperatorRewardAddress(0n, addr))
        .to.emit(nor, "NodeOperatorRewardAddressSet")
        .withArgs(0n, addr);

      const nodeOperator = await nor.getNodeOperator(0n, true);
      expect(nodeOperator.rewardAddress).to.equal(addr);
    });
  });

<<<<<<< HEAD
=======
  context("setNodeOperatorStakingLimit", () => {
    beforeEach(async () => {
      expect(await addNodeOperator(nor, nodeOperatorsManager, NODE_OPERATORS[firstNodeOperatorId])).to.equal(
        firstNodeOperatorId,
      );
      expect(await addNodeOperator(nor, nodeOperatorsManager, NODE_OPERATORS[secondNodeOperatorId])).to.equal(
        secondNodeOperatorId,
      );
      expect(await addNodeOperator(nor, nodeOperatorsManager, NODE_OPERATORS[thirdNodeOperatorId])).to.equal(
        thirdNodeOperatorId,
      );
    });

    it("Reverts if no such an operator exists", async () => {
      await expect(nor.setNodeOperatorStakingLimit(5n, 10n)).to.be.revertedWith("OUT_OF_RANGE");
    });

    it("Reverts if no SET_NODE_OPERATOR_LIMIT_ROLE assigned", async () => {
      await expect(nor.setNodeOperatorStakingLimit(firstNodeOperatorId, 0n)).to.be.revertedWith("APP_AUTH_FAILED");
    });

    it("Reverts if the node operator is inactive", async () => {
      await expect(nor.connect(limitsManager).setNodeOperatorStakingLimit(thirdNodeOperatorId, 0n)).to.be.revertedWith(
        "WRONG_OPERATOR_ACTIVE_STATE",
      );
    });

    it("Does nothing if vetted keys count stays the same", async () => {
      const vetted = (await nor.getNodeOperator(firstNodeOperatorId, false)).totalVettedValidators;

      await expect(nor.connect(limitsManager).setNodeOperatorStakingLimit(firstNodeOperatorId, vetted)).to.not.emit(
        nor,
        "VettedSigningKeysCountChanged",
      );
    });

    it("Able to set decrease vetted keys count", async () => {
      const oldVetted = 6n;
      const newVetted = 5n;
      expect(newVetted < oldVetted);

      expect((await nor.getNodeOperator(firstNodeOperatorId, false)).totalVettedValidators).to.equal(oldVetted);
      const oldNonce = await nor.getNonce();

      await expect(nor.connect(limitsManager).setNodeOperatorStakingLimit(firstNodeOperatorId, newVetted))
        .to.emit(nor, "VettedSigningKeysCountChanged")
        .withArgs(firstNodeOperatorId, newVetted)
        .to.emit(nor, "KeysOpIndexSet")
        .withArgs(oldNonce + 1n)
        .to.emit(nor, "NonceChanged")
        .withArgs(oldNonce + 1n);

      expect((await nor.getNodeOperator(firstNodeOperatorId, false)).totalVettedValidators).to.equal(newVetted);
    });

    it("Able to increase vetted keys count", async () => {
      const oldVetted = 6n;
      const newVetted = 8n;
      expect(newVetted > oldVetted);

      expect((await nor.getNodeOperator(firstNodeOperatorId, false)).totalVettedValidators).to.equal(oldVetted);
      const oldNonce = await nor.getNonce();

      await expect(nor.connect(limitsManager).setNodeOperatorStakingLimit(firstNodeOperatorId, newVetted))
        .to.emit(nor, "VettedSigningKeysCountChanged")
        .withArgs(firstNodeOperatorId, newVetted)
        .to.emit(nor, "KeysOpIndexSet")
        .withArgs(oldNonce + 1n)
        .to.emit(nor, "NonceChanged")
        .withArgs(oldNonce + 1n);

      expect((await nor.getNodeOperator(firstNodeOperatorId, false)).totalVettedValidators).to.equal(newVetted);
    });

    it("Vetted keys count can only be ≥ deposited", async () => {
      const oldVetted = 6n;
      const vettedBelowDeposited = 3n;

      expect(vettedBelowDeposited < oldVetted);
      const firstNo = await nor.getNodeOperator(firstNodeOperatorId, false);
      expect(vettedBelowDeposited < firstNo.totalDepositedValidators);

      expect((await nor.getNodeOperator(firstNodeOperatorId, false)).totalVettedValidators).to.equal(oldVetted);
      const oldNonce = await nor.getNonce();

      await expect(
        nor.connect(limitsManager).setNodeOperatorStakingLimit(firstNodeOperatorId, firstNo.totalDepositedValidators),
      )
        .to.emit(nor, "VettedSigningKeysCountChanged")
        .withArgs(firstNodeOperatorId, firstNo.totalDepositedValidators)
        .to.emit(nor, "KeysOpIndexSet")
        .withArgs(oldNonce + 1n)
        .to.emit(nor, "NonceChanged")
        .withArgs(oldNonce + 1n);

      expect((await nor.getNodeOperator(firstNodeOperatorId, false)).totalVettedValidators).to.equal(
        firstNo.totalDepositedValidators,
      );
    });

    it("Vetted keys count can only be ≤ total added", async () => {
      const oldVetted = 6n;
      const vettedAboveTotal = 11n;

      expect(vettedAboveTotal > oldVetted);
      const firstNo = await nor.getNodeOperator(firstNodeOperatorId, false);
      expect(vettedAboveTotal > firstNo.totalAddedValidators);

      expect((await nor.getNodeOperator(firstNodeOperatorId, false)).totalVettedValidators).to.equal(oldVetted);
      const oldNonce = await nor.getNonce();

      await expect(
        nor.connect(limitsManager).setNodeOperatorStakingLimit(firstNodeOperatorId, firstNo.totalAddedValidators),
      )
        .to.emit(nor, "VettedSigningKeysCountChanged")
        .withArgs(firstNodeOperatorId, firstNo.totalAddedValidators)
        .to.emit(nor, "KeysOpIndexSet")
        .withArgs(oldNonce + 1n)
        .to.emit(nor, "NonceChanged")
        .withArgs(oldNonce + 1n);

      expect((await nor.getNodeOperator(firstNodeOperatorId, false)).totalVettedValidators).to.equal(
        firstNo.totalAddedValidators,
      );
    });
  });

>>>>>>> 669d8e57
  context("getNodeOperator", () => {
    beforeEach(async () => {
      expect(await addNodeOperator(nor, nodeOperatorsManager, NODE_OPERATORS[firstNodeOperatorId])).to.equal(
        firstNodeOperatorId,
      );
      expect(await addNodeOperator(nor, nodeOperatorsManager, NODE_OPERATORS[secondNodeOperatorId])).to.equal(
        secondNodeOperatorId,
      );
      expect(await addNodeOperator(nor, nodeOperatorsManager, NODE_OPERATORS[thirdNodeOperatorId])).to.equal(
        thirdNodeOperatorId,
      );
    });

    it("Reverts if no such an operator exists", async () => {
      await expect(nor.getNodeOperator(3n, false)).to.be.revertedWith("OUT_OF_RANGE");
    });

    it("Returns short info without name", async () => {
      const noInfo = await nor.getNodeOperator(secondNodeOperatorId, false);

      expect(noInfo.active).to.be.true;
      expect(noInfo.name).to.be.empty;
      expect(noInfo.rewardAddress).to.equal(NODE_OPERATORS[secondNodeOperatorId].rewardAddress);
      expect(noInfo.totalVettedValidators).to.equal(NODE_OPERATORS[secondNodeOperatorId].vettedSigningKeysCount);
      expect(noInfo.totalExitedValidators).to.equal(NODE_OPERATORS[secondNodeOperatorId].exitedSigningKeysCount);
      expect(noInfo.totalAddedValidators).to.equal(NODE_OPERATORS[secondNodeOperatorId].totalSigningKeysCount);
      expect(noInfo.totalDepositedValidators).to.equal(NODE_OPERATORS[secondNodeOperatorId].depositedSigningKeysCount);
    });

    it("Returns full info with name", async () => {
      const noInfo = await nor.getNodeOperator(secondNodeOperatorId, true);

      expect(noInfo.active).to.be.true;
      expect(noInfo.name).to.equal(NODE_OPERATORS[secondNodeOperatorId].name);
      expect(noInfo.rewardAddress).to.equal(NODE_OPERATORS[secondNodeOperatorId].rewardAddress);
      expect(noInfo.totalVettedValidators).to.equal(NODE_OPERATORS[secondNodeOperatorId].vettedSigningKeysCount);
      expect(noInfo.totalExitedValidators).to.equal(NODE_OPERATORS[secondNodeOperatorId].exitedSigningKeysCount);
      expect(noInfo.totalAddedValidators).to.equal(NODE_OPERATORS[secondNodeOperatorId].totalSigningKeysCount);
      expect(noInfo.totalDepositedValidators).to.equal(NODE_OPERATORS[secondNodeOperatorId].depositedSigningKeysCount);
    });
  });

  context("getType", () => {
    it("Returns module type", async () => {
      expect(await nor.getType()).to.equal(moduleType);
    });
  });

  context("getStakingModuleSummary", () => {
    it("Returns zeros if no operators yet", async () => {
      const summary = await nor.getStakingModuleSummary();

      expect(summary.totalExitedValidators).to.equal(0n);
      expect(summary.totalDepositedValidators).to.equal(0n);
      expect(summary.depositableValidatorsCount).to.equal(0n);
    });

    it("Returns summarized key stats", async () => {
      expect(await addNodeOperator(nor, nodeOperatorsManager, NODE_OPERATORS[firstNodeOperatorId])).to.equal(
        firstNodeOperatorId,
      );
      expect(await addNodeOperator(nor, nodeOperatorsManager, NODE_OPERATORS[secondNodeOperatorId])).to.equal(
        secondNodeOperatorId,
      );
      expect(await addNodeOperator(nor, nodeOperatorsManager, NODE_OPERATORS[thirdNodeOperatorId])).to.equal(
        thirdNodeOperatorId,
      );

      const summary = await nor.getStakingModuleSummary();

      expect(summary.totalExitedValidators).to.equal(1n + 0n + 0n);
      expect(summary.totalDepositedValidators).to.equal(5n + 7n + 0n);
      expect(summary.depositableValidatorsCount).to.equal(1n + 3n + 0n);
    });
  });

  context("getNodeOperatorSummary", () => {
    it("Reverts if no such an operator exists", async () => {
      await expect(nor.getNodeOperatorSummary(10n)).to.be.revertedWith("OUT_OF_RANGE");
    });

    it("Returns zeros for a new node operator", async () => {
      await nor.connect(nodeOperatorsManager).addNodeOperator("operator-0", randomAddress());

      const noSummary = await nor.getNodeOperatorSummary(firstNodeOperatorId);

<<<<<<< HEAD
      expect(noSummary.targetLimitMode).to.be.equal(0n);
      expect(noSummary.targetValidatorsCount).to.be.equal(0n);
      expect(noSummary.stuckValidatorsCount).to.be.equal(0n);
      expect(noSummary.refundedValidatorsCount).to.be.equal(0n);
      expect(noSummary.stuckPenaltyEndTimestamp).to.be.equal(0n);
      expect(noSummary.totalExitedValidators).to.be.equal(0n);
      expect(noSummary.totalDepositedValidators).to.be.equal(0n);
      expect(noSummary.depositableValidatorsCount).to.be.equal(0n);
=======
      expect(noSummary.isTargetLimitActive).to.be.false;
      expect(noSummary.targetValidatorsCount).to.equal(0n);
      expect(noSummary.stuckValidatorsCount).to.equal(0n);
      expect(noSummary.refundedValidatorsCount).to.equal(0n);
      expect(noSummary.stuckPenaltyEndTimestamp).to.equal(0n);
      expect(noSummary.totalExitedValidators).to.equal(0n);
      expect(noSummary.totalDepositedValidators).to.equal(0n);
      expect(noSummary.depositableValidatorsCount).to.equal(0n);
>>>>>>> 669d8e57
    });

    it("Returns zeros for a new node operator", async () => {
      expect(await addNodeOperator(nor, nodeOperatorsManager, NODE_OPERATORS[firstNodeOperatorId])).to.equal(
        firstNodeOperatorId,
      );
      expect(await addNodeOperator(nor, nodeOperatorsManager, NODE_OPERATORS[secondNodeOperatorId])).to.equal(
        secondNodeOperatorId,
      );
      expect(await addNodeOperator(nor, nodeOperatorsManager, NODE_OPERATORS[thirdNodeOperatorId])).to.equal(
        thirdNodeOperatorId,
      );

      const noSummary = await nor.getNodeOperatorSummary(secondNodeOperatorId);

<<<<<<< HEAD
      expect(noSummary.targetLimitMode).to.be.equal(0n);
      expect(noSummary.targetValidatorsCount).to.be.equal(0n);
      expect(noSummary.stuckValidatorsCount).to.be.equal(0n);
      expect(noSummary.refundedValidatorsCount).to.be.equal(0n);
      expect(noSummary.stuckPenaltyEndTimestamp).to.be.equal(0n);
      expect(noSummary.totalExitedValidators).to.be.equal(0n);
      expect(noSummary.totalDepositedValidators).to.be.equal(7n);
      expect(noSummary.depositableValidatorsCount).to.be.equal(3n);
=======
      expect(noSummary.isTargetLimitActive).to.be.false;
      expect(noSummary.targetValidatorsCount).to.equal(0n);
      expect(noSummary.stuckValidatorsCount).to.equal(0n);
      expect(noSummary.refundedValidatorsCount).to.equal(0n);
      expect(noSummary.stuckPenaltyEndTimestamp).to.equal(0n);
      expect(noSummary.totalExitedValidators).to.equal(0n);
      expect(noSummary.totalDepositedValidators).to.equal(7n);
      expect(noSummary.depositableValidatorsCount).to.equal(3n);
>>>>>>> 669d8e57
    });
  });

  context("getNodeOperatorsCount", () => {
    it("Returns zero if no operators added", async () => {
      expect(await nor.getNodeOperatorsCount()).to.equal(0n);
    });

    it("Returns all added node operators", async () => {
      for (let i = 0n; i < 10n; ++i) {
        const id = i;
        const name = "no " + i.toString();
        const rewardAddress = certainAddress("reward-address-" + i.toString());

        await expect(nor.connect(nodeOperatorsManager).addNodeOperator(name, rewardAddress))
          .to.emit(nor, "NodeOperatorAdded")
          .withArgs(id, name, rewardAddress, 0n);

        expect(await nor.getNodeOperatorsCount()).to.equal(id + 1n);
      }

      expect(await nor.getNodeOperatorsCount()).to.equal(10n);
    });
  });

  context("getActiveNodeOperatorsCount", () => {
    let beforePopulating: string;

    beforeEach(async () => {
      beforePopulating = await Snapshot.take();

      const promises = [];
      for (let i = 0n; i < 10n; ++i) {
        const name = "no " + i.toString();
        const rewardAddress = certainAddress("reward-address-" + i.toString());

        promises.push(nor.connect(nodeOperatorsManager).addNodeOperator(name, rewardAddress));
      }
      await Promise.all(promises);
    });

    it("Returns zero if no operators added", async () => {
      await Snapshot.restore(beforePopulating);

      expect(await nor.getActiveNodeOperatorsCount()).to.equal(0n);
    });

    it("Returns all operators count if no one has been deactivated yet", async () => {
      expect(await nor.getNodeOperatorsCount()).to.equal(10n);
      expect(await nor.getActiveNodeOperatorsCount()).to.equal(10n);
    });

    it("Returns zero if no active operators", async () => {
      for (let i = 0n; i < 10n; ++i) {
        await nor.connect(nodeOperatorsManager).deactivateNodeOperator(i);
        expect(await nor.getNodeOperatorIsActive(i)).to.be.false;
      }

      expect(await nor.getNodeOperatorsCount()).to.equal(10n);
      expect(await nor.getActiveNodeOperatorsCount()).to.equal(0n);
    });

    it("Returns active node operators only if some were deactivated", async () => {
      expect(await nor.getNodeOperatorsCount()).to.equal(10n);

      await nor.connect(nodeOperatorsManager).deactivateNodeOperator(5n);
      await nor.connect(nodeOperatorsManager).deactivateNodeOperator(3n);

      expect(await nor.getActiveNodeOperatorsCount()).to.equal(10n - 2n);
    });
  });

  context("getNodeOperatorIsActive", () => {
    beforeEach(async () => {
      const promises = [];
      for (let i = 0n; i < 10n; ++i) {
        const name = "no " + i.toString();
        const rewardAddress = certainAddress("reward-address-" + i.toString());

        promises.push(nor.connect(nodeOperatorsManager).addNodeOperator(name, rewardAddress));
      }
      await Promise.all(promises);

      for (let i = 0n; i < 10n; ++i) {
        await nor.harness__unsafeSetNodeOperatorIsActive(i, i % 2n != 0n ? true : false);
      }
    });

    it("Returns false if such an operator doesn't exist", async () => {
      expect(await nor.getNodeOperatorsCount()).to.equal(10n);
      expect(await nor.getNodeOperatorIsActive(11n)).to.be.false;
    });

    it("Returns false if the operator is inactive", async () => {
      for (let i = 0n; i < 5n; ++i) {
        expect(await nor.getNodeOperatorIsActive(i * 2n)).to.be.false;
      }
    });

    it("Returns true if the operator is active", async () => {
      for (let i = 0n; i < 5n; ++i) {
        expect(await nor.getNodeOperatorIsActive(i * 2n + 1n)).to.be.true;
      }
    });

    it("Allows reading changed activity state", async () => {
      for (let i = 0n; i < 5n; ++i) {
        await nor.connect(nodeOperatorsManager).activateNodeOperator(i * 2n);
      }

      for (let i = 0n; i < 10n; ++i) {
        expect(await nor.getNodeOperatorIsActive(i)).to.be.true;
      }

      for (let i = 0n; i < 10n; ++i) {
        await nor.connect(nodeOperatorsManager).deactivateNodeOperator(i);
      }

      for (let i = 0n; i < 10n; ++i) {
        expect(await nor.getNodeOperatorIsActive(i)).to.be.false;
      }
    });
  });

  context("getRewardDistributionState()", () => {
    it("returns correct reward distribution state", async () => {
      await nor.harness__setRewardDistributionState(RewardDistributionState.ReadyForDistribution);
      expect(await nor.getRewardDistributionState()).to.be.equal(RewardDistributionState.ReadyForDistribution);

      await nor.harness__setRewardDistributionState(RewardDistributionState.TransferredToModule);
      expect(await nor.getRewardDistributionState()).to.be.equal(RewardDistributionState.TransferredToModule);

      await nor.harness__setRewardDistributionState(RewardDistributionState.Distributed);
      expect(await nor.getRewardDistributionState()).to.be.equal(RewardDistributionState.Distributed);
    });
  });

  context("distributeReward()", () => {
    const firstNodeOperator = 0;
    const secondNodeOperator = 1;

    beforeEach(async () => {
      await nor.harness__addNodeOperator("0", user1, 3, 3, 3, 0);
      await nor.harness__addNodeOperator("1", user2, 7, 7, 7, 0);
      await nor.harness__addNodeOperator("2", user3, 0, 0, 0, 0);

      await nor.harness__setRewardDistributionState(RewardDistributionState.ReadyForDistribution);

      expect(await lido.sharesOf(user1)).to.be.equal(0);
      expect(await lido.sharesOf(user2)).to.be.equal(0);
      expect(await lido.sharesOf(user3)).to.be.equal(0);
    });

    it('distribute reward when module in "ReadyForDistribution" status', async () => {
      expect(await nor.getRewardDistributionState()).to.be.equal(RewardDistributionState.ReadyForDistribution);
      await expect(nor.distributeReward())
        .to.emit(nor, "RewardDistributionStateChanged")
        .withArgs(RewardDistributionState.Distributed);
      expect(await nor.getRewardDistributionState()).to.be.equal(RewardDistributionState.Distributed);
    });

    it('reverts with "DISTRIBUTION_NOT_READY" error when module not in "ReadyForDistribution" status', async () => {
      await nor.harness__setRewardDistributionState(RewardDistributionState.TransferredToModule);
      await expect(nor.distributeReward()).to.be.revertedWith("DISTRIBUTION_NOT_READY");

      await nor.harness__setRewardDistributionState(RewardDistributionState.Distributed);
      await expect(nor.distributeReward()).to.be.revertedWith("DISTRIBUTION_NOT_READY");
    });

    it("doesn't distributes rewards if no shares to distribute", async () => {
      const sharesCount = await lido.sharesOf(await nor.getAddress());
      expect(sharesCount).to.be.eq(0);

      const recipientsSharesBefore = await Promise.all([
        lido.sharesOf(user1),
        lido.sharesOf(user2),
        lido.sharesOf(user3),
      ]);

      await nor.distributeReward();

      const recipientsSharesAfter = await Promise.all([
        lido.sharesOf(user1),
        lido.sharesOf(user2),
        lido.sharesOf(user3),
      ]);
      expect(recipientsSharesBefore).to.have.length(recipientsSharesAfter.length);
      for (let i = 0; i < recipientsSharesBefore.length; ++i) {
        expect(recipientsSharesBefore[i]).to.equal(recipientsSharesAfter[i]);
      }
    });

    it("must distribute rewards to operators", async () => {
      await lido.setTotalPooledEther(ether("100"));
      await lido.mintShares(await nor.getAddress(), ether("10"));

      await nor.distributeReward();
      expect(await lido.sharesOf(user1)).to.be.equal(ether("3"));
      expect(await lido.sharesOf(user2)).to.be.equal(ether("7"));
      expect(await lido.sharesOf(user3)).to.be.equal(0);
    });

    it("emits RewardsDistributed with correct params on reward distribution", async () => {
      await lido.setTotalPooledEther(ether("100"));
      await lido.mintShares(await nor.getAddress(), ether("10"));

      await expect(nor.distributeReward())
        .to.emit(nor, "RewardsDistributed")
        .withArgs(await user1.getAddress(), ether("3"))
        .and.to.emit(nor, "RewardsDistributed")
        .withArgs(await user2.getAddress(), ether("7"));
    });

    it("distribute with stopped works", async () => {
      const totalRewardShares = ether("10");

      await lido.setTotalPooledEther(ether("100"));
      await lido.mintShares(await nor.getAddress(), totalRewardShares);

      // before
      //      operatorId | Total | Deposited | Exited | Active (deposited-exited)
      //         0           3         3         0        3
      //         1           7         7         0        7
      //         2           0         0         0        0
      // -----------------------------------------------------------------------------
      // total    3           10       10         0       10
      //
      // perValidatorShare 10*10^18 / 10 = 10^18

      // update [operator, exited, stuck]
      await nor.connect(stakingRouter).unsafeUpdateValidatorsCount(firstNodeOperator, 1, 0);
      await nor.connect(stakingRouter).unsafeUpdateValidatorsCount(secondNodeOperator, 1, 0);

      // after
      //      operatorId | Total | Deposited | Exited | Stuck | Active (deposited-exited)
      //         0           3         3         1        0        2
      //         1           7         7         1        0        6
      //         2           0         0         0        0        0
      // -----------------------------------------------------------------------------
      // total    3           10       10         2       0         8
      //
      // perValidatorShare 10*10^18 / 8 = 1250000000000000000 == 1.25 * 10^18

      await expect(nor.distributeReward())
        .to.emit(nor, "RewardsDistributed")
        .withArgs(await user1.getAddress(), ether(2 * 1.25 + ""))
        .and.to.emit(nor, "RewardsDistributed")
        .withArgs(await user2.getAddress(), ether(6 * 1.25 + ""));
    });

    it("penalized keys with stopped and stuck works", async () => {
      const totalRewardShares = ether("10");

      await lido.setTotalPooledEther(ether("100"));
      await lido.mintShares(await nor.getAddress(), totalRewardShares);

      // before
      //      operatorId | Total | Deposited | Exited | Active (deposited-exited)
      //         0           3         3         0        3
      //         1           7         7         0        7
      //         2           0         0         0        0
      // -----------------------------------------------------------------------------
      // total    3           10       10         0       10
      //
      // perValidatorShare 10*10^18 / 10 = 10^18

      // update [operator, exited, stuck]
      await nor.connect(stakingRouter).unsafeUpdateValidatorsCount(firstNodeOperator, 1, 1);
      await nor.connect(stakingRouter).unsafeUpdateValidatorsCount(secondNodeOperator, 1, 0);

      // after
      //      operatorId | Total | Deposited | Exited | Stuck | Active (deposited-exited)
      //         0           3         3         1        1        2
      //         1           7         7         1        0        6
      //         2           0         0         0        0        0
      // -----------------------------------------------------------------------------
      // total    3           10       10         2       1         8
      //
      // perValidatorShare 10*10^18 / 8 = 1250000000000000000 == 1.25 * 10^18
      // but half goes to burner
      await expect(await nor.getRewardDistributionState()).to.be.equal(RewardDistributionState.ReadyForDistribution);

      await expect(nor.distributeReward())
        .to.emit(nor, "RewardsDistributed")
        .withArgs(await user1.getAddress(), ether(1.25 + ""))
        .and.to.emit(nor, "RewardsDistributed")
        .withArgs(await user2.getAddress(), ether(6 * 1.25 + ""))
        .and.to.emit(nor, "NodeOperatorPenalized")
        .withArgs(await user1.getAddress(), ether(1.25 + ""))
        .and.to.emit(burner, "StETHBurnRequested")
        .withArgs(false, await nor.getAddress(), ether("2.5"), ether("1.25"));
    });

    it("penalized firstOperator, add refund but 2 days have not passed yet", async () => {
      await lido.setTotalPooledEther(ether("100"));
      await lido.mintShares(await nor.getAddress(), ether("10"));

      // update [operator, exited, stuck]
      await nor.connect(stakingRouter).unsafeUpdateValidatorsCount(firstNodeOperator, 1, 1);
      await nor.connect(stakingRouter).unsafeUpdateValidatorsCount(secondNodeOperator, 1, 0);

      await nor.connect(stakingRouter).updateRefundedValidatorsCount(firstNodeOperator, 1);

      await expect(nor.distributeReward())
        .to.emit(nor, "RewardsDistributed")
        .withArgs(await user1.getAddress(), ether(1.25 + ""))
        .and.to.emit(nor, "RewardsDistributed")
        .withArgs(await user2.getAddress(), ether(6 * 1.25 + ""))
        .and.to.emit(nor, "NodeOperatorPenalized")
        .withArgs(await user1.getAddress(), ether(1.25 + ""));
    });

    it("penalized firstOperator, add refund less than stuck validators", async () => {
      await lido.setTotalPooledEther(ether("100"));
      await lido.mintShares(await nor.getAddress(), ether("10"));

      // update [operator, exited, stuck]
      await nor.connect(stakingRouter).unsafeUpdateValidatorsCount(firstNodeOperator, 2, 1);
      await nor.connect(stakingRouter).unsafeUpdateValidatorsCount(secondNodeOperator, 3, 0);

      // perValidator = ETH(10) / 5 = 2 eth

      await nor.connect(stakingRouter).updateRefundedValidatorsCount(firstNodeOperator, 1);

      await expect(nor.distributeReward())
        .to.emit(nor, "RewardsDistributed")
        .withArgs(await user1.getAddress(), ether(1 + ""))
        .and.to.emit(nor, "RewardsDistributed")
        .withArgs(await user2.getAddress(), ether(4 * 2 + ""))
        .and.to.emit(nor, "NodeOperatorPenalized")
        .withArgs(await user1.getAddress(), ether(1 + ""));
    });

    it("penalized firstOperator, add refund and 2 days passed", async () => {
      await lido.setTotalPooledEther(ether("100"));
      await lido.mintShares(await nor.getAddress(), ether("10"));

      expect(await nor.isOperatorPenalized(firstNodeOperator)).to.be.false;

      // update [operator, exited, stuck]
      await nor.connect(stakingRouter).unsafeUpdateValidatorsCount(firstNodeOperator, 1, 1);
      await nor.connect(stakingRouter).unsafeUpdateValidatorsCount(secondNodeOperator, 1, 0);
      expect(await nor.isOperatorPenalized(firstNodeOperator)).to.be.true;

      await nor.connect(stakingRouter).updateRefundedValidatorsCount(firstNodeOperator, 1);
      expect(await nor.isOperatorPenalized(firstNodeOperator)).to.be.true;

      await advanceChainTime(2 * 24 * 60 * 60 + 10);

      expect(await nor.isOperatorPenalized(firstNodeOperator)).to.be.false;

      await expect(nor.distributeReward())
        .to.emit(nor, "RewardsDistributed")
        .withArgs(await user1.getAddress(), ether(2.5 + ""))
        .and.to.emit(nor, "RewardsDistributed")
        .withArgs(await user2.getAddress(), ether(7.5 + ""));
    });
  });

  context("getNodeOperatorIds", () => {
    let beforePopulating: string;

    beforeEach(async () => {
      beforePopulating = await Snapshot.take();

      const promises = [];
      for (let i = 0n; i < 10n; ++i) {
        const name = "no " + i.toString();
        const rewardAddress = certainAddress("reward-address-" + i.toString());

        promises.push(nor.connect(nodeOperatorsManager).addNodeOperator(name, rewardAddress));
      }
      await Promise.all(promises);
    });

    it("Returns empty list if no operators added", async () => {
      await Snapshot.restore(beforePopulating);

      const ids = await nor.getNodeOperatorIds(0n, 10n);

      expect(ids.length).to.equal(0n);
      expect(await nor.getNodeOperatorsCount()).to.equal(0n);
    });

    it("Returns empty list if limit is zero", async () => {
      const ids = await nor.getNodeOperatorIds(0n, 0n);

      expect(ids.length).to.equal(0n);
      expect(await nor.getNodeOperatorsCount()).to.equal(10n);
    });

    it("Returns empty list if offset is past the final element", async () => {
      const ids = await nor.getNodeOperatorIds(10n, 10n);

      expect(ids.length).to.equal(0n);
      expect(await nor.getNodeOperatorsCount()).to.equal(10n);
    });

    it("Returns up to limit node operator ids", async () => {
      const ids = await nor.getNodeOperatorIds(0n, 5n);

      expect(ids.length).to.equal(5n);
      expect(await nor.getNodeOperatorsCount()).to.equal(10n);
    });

    it("Returns all ids if limit hadn't been reached", async () => {
      const ids = await nor.getNodeOperatorIds(0n, 10n);

      expect(ids.length).to.equal(10n);
      expect(await nor.getNodeOperatorsCount()).to.equal(10n);

      for (let i = 0n; i < ids.length; ++i) {
        expect(ids[Number(i)]).to.equal(i);
      }
    });
  });

  context("getNonce", () => {
    it("Returns nonce value", async () => {
      expect(await nor.getNonce()).to.equal(0n);
    });

    it("Allows reading the changed nonce value", async () => {
      await nor.harness__setNonce(123n);
      expect(await nor.getNonce()).to.equal(123n);
    });

    it("Allows zero nonce", async () => {
      await nor.harness__setNonce(0n);
      expect(await nor.getNonce()).to.equal(0n);
    });
  });

  context("getKeysOpIndex", () => {
    it("Returns keys op value", async () => {
      expect(await nor.getKeysOpIndex()).to.equal(0n);
    });

    it("Allows reading the changed keys op value", async () => {
      await nor.harness__setNonce(123n);
      expect(await nor.getKeysOpIndex()).to.equal(123n);
    });

    it("Allows zero keys op", async () => {
      await nor.harness__setNonce(0n);
      expect(await nor.getKeysOpIndex()).to.equal(0n);
    });

    it("Returns the same value as getNonce", async () => {
      for (let i = 0n; i < 100n; ++i) {
        await nor.harness__setNonce(i);

        expect(await nor.getNonce()).to.equal(i);
        expect(await nor.getKeysOpIndex()).to.equal(i);
      }
    });
  });

  context("getLocator", () => {
    it("Returns LidoLocator address", async () => {
      expect(await nor.getLocator()).to.equal(locator);
    });

    it("Allows reading the changed LidoLocator address", async () => {
      await nor.harness__setLocator(certainAddress("mocked-locator"));
      expect(await nor.getLocator()).to.equal(certainAddress("mocked-locator"));
    });

    it("Allows reading zero LidoLocator address", async () => {
      await nor.harness__setLocator(ZeroAddress);
      expect(await nor.getLocator()).to.equal(ZeroAddress);
    });
  });

  context("getStuckPenaltyDelay", () => {
    it("Returns stuck penalty delay", async () => {
      expect(await nor.getStuckPenaltyDelay()).to.equal(penaltyDelay);
    });

    it("Allows reading the changed stuck penalty delay", async () => {
      const maxStuckPenaltyDelay = await nor.MAX_STUCK_PENALTY_DELAY();

      await nor.harness__setStuckPenaltyDelay(maxStuckPenaltyDelay);
      expect(await nor.getStuckPenaltyDelay()).to.equal(maxStuckPenaltyDelay);
    });

    it("Allows reading zero stuck penalty delay", async () => {
      await nor.harness__setStuckPenaltyDelay(0n);
      expect(await nor.getStuckPenaltyDelay()).to.equal(0n);
    });
  });

  context("setStuckPenaltyDelay", () => {
    it("Reverts if has no MANAGE_NODE_OPERATOR_ROLE assigned", async () => {
      await expect(nor.setStuckPenaltyDelay(86400n)).to.be.revertedWith("APP_AUTH_FAILED");
    });

    it("Reverts if invalid range value provided", async () => {
      const maxStuckPenaltyDelay = await nor.MAX_STUCK_PENALTY_DELAY();

      await expect(
        nor.connect(nodeOperatorsManager).setStuckPenaltyDelay(maxStuckPenaltyDelay + 1n),
      ).to.be.revertedWith("OUT_OF_RANGE");
    });

    it("Sets a new value for the stuck penalty delay", async () => {
      await expect(nor.connect(nodeOperatorsManager).setStuckPenaltyDelay(7200n))
        .to.emit(nor, "StuckPenaltyDelayChanged")
        .withArgs(7200n);

      const stuckPenaltyDelay = await nor.getStuckPenaltyDelay();
      expect(stuckPenaltyDelay).to.equal(7200n);
    });

    it("Allows setting a zero delay", async () => {
      await expect(nor.connect(nodeOperatorsManager).setStuckPenaltyDelay(0n))
        .to.emit(nor, "StuckPenaltyDelayChanged")
        .withArgs(0n);

      const stuckPenaltyDelay = await nor.getStuckPenaltyDelay();
      expect(stuckPenaltyDelay).to.equal(0n);
    });
  });
});<|MERGE_RESOLUTION|>--- conflicted
+++ resolved
@@ -4,22 +4,7 @@
 
 import { HardhatEthersSigner } from "@nomicfoundation/hardhat-ethers/signers";
 
-<<<<<<< HEAD
-import {
-  ACL,
-  Burner__MockForLidoHandleOracleReport,
-  Kernel,
-  Lido__DistributeRewardMock,
-  LidoLocator,
-  LidoLocator__factory,
-  MinFirstAllocationStrategy__factory,
-  NodeOperatorsRegistry__Harness,
-  NodeOperatorsRegistry__Harness__factory,
-} from "typechain-types";
-import { NodeOperatorsRegistryLibraryAddresses } from "typechain-types/factories/contracts/0.4.24/nos/NodeOperatorsRegistry.sol/NodeOperatorsRegistry__factory";
-=======
-import { ACL, Kernel, Lido, LidoLocator, NodeOperatorsRegistry__Harness } from "typechain-types";
->>>>>>> 669d8e57
+import { ACL, Kernel, LidoLocator, NodeOperatorsRegistry__Harness } from "typechain-types";
 
 import {
   addNodeOperator,
@@ -119,11 +104,7 @@
       ["__contracts/common/lib/MinFirstAllocat__"]: await allocLib.getAddress(),
     };
 
-<<<<<<< HEAD
     impl = await new NodeOperatorsRegistry__Harness__factory(allocLibAddr, deployer).deploy();
-=======
-    impl = await ethers.deployContract("NodeOperatorsRegistry__Harness", deployer);
->>>>>>> 669d8e57
     const appProxy = await addAragonApp({
       dao,
       name: "node-operators-registry",
@@ -378,136 +359,6 @@
     });
   });
 
-<<<<<<< HEAD
-=======
-  context("setNodeOperatorStakingLimit", () => {
-    beforeEach(async () => {
-      expect(await addNodeOperator(nor, nodeOperatorsManager, NODE_OPERATORS[firstNodeOperatorId])).to.equal(
-        firstNodeOperatorId,
-      );
-      expect(await addNodeOperator(nor, nodeOperatorsManager, NODE_OPERATORS[secondNodeOperatorId])).to.equal(
-        secondNodeOperatorId,
-      );
-      expect(await addNodeOperator(nor, nodeOperatorsManager, NODE_OPERATORS[thirdNodeOperatorId])).to.equal(
-        thirdNodeOperatorId,
-      );
-    });
-
-    it("Reverts if no such an operator exists", async () => {
-      await expect(nor.setNodeOperatorStakingLimit(5n, 10n)).to.be.revertedWith("OUT_OF_RANGE");
-    });
-
-    it("Reverts if no SET_NODE_OPERATOR_LIMIT_ROLE assigned", async () => {
-      await expect(nor.setNodeOperatorStakingLimit(firstNodeOperatorId, 0n)).to.be.revertedWith("APP_AUTH_FAILED");
-    });
-
-    it("Reverts if the node operator is inactive", async () => {
-      await expect(nor.connect(limitsManager).setNodeOperatorStakingLimit(thirdNodeOperatorId, 0n)).to.be.revertedWith(
-        "WRONG_OPERATOR_ACTIVE_STATE",
-      );
-    });
-
-    it("Does nothing if vetted keys count stays the same", async () => {
-      const vetted = (await nor.getNodeOperator(firstNodeOperatorId, false)).totalVettedValidators;
-
-      await expect(nor.connect(limitsManager).setNodeOperatorStakingLimit(firstNodeOperatorId, vetted)).to.not.emit(
-        nor,
-        "VettedSigningKeysCountChanged",
-      );
-    });
-
-    it("Able to set decrease vetted keys count", async () => {
-      const oldVetted = 6n;
-      const newVetted = 5n;
-      expect(newVetted < oldVetted);
-
-      expect((await nor.getNodeOperator(firstNodeOperatorId, false)).totalVettedValidators).to.equal(oldVetted);
-      const oldNonce = await nor.getNonce();
-
-      await expect(nor.connect(limitsManager).setNodeOperatorStakingLimit(firstNodeOperatorId, newVetted))
-        .to.emit(nor, "VettedSigningKeysCountChanged")
-        .withArgs(firstNodeOperatorId, newVetted)
-        .to.emit(nor, "KeysOpIndexSet")
-        .withArgs(oldNonce + 1n)
-        .to.emit(nor, "NonceChanged")
-        .withArgs(oldNonce + 1n);
-
-      expect((await nor.getNodeOperator(firstNodeOperatorId, false)).totalVettedValidators).to.equal(newVetted);
-    });
-
-    it("Able to increase vetted keys count", async () => {
-      const oldVetted = 6n;
-      const newVetted = 8n;
-      expect(newVetted > oldVetted);
-
-      expect((await nor.getNodeOperator(firstNodeOperatorId, false)).totalVettedValidators).to.equal(oldVetted);
-      const oldNonce = await nor.getNonce();
-
-      await expect(nor.connect(limitsManager).setNodeOperatorStakingLimit(firstNodeOperatorId, newVetted))
-        .to.emit(nor, "VettedSigningKeysCountChanged")
-        .withArgs(firstNodeOperatorId, newVetted)
-        .to.emit(nor, "KeysOpIndexSet")
-        .withArgs(oldNonce + 1n)
-        .to.emit(nor, "NonceChanged")
-        .withArgs(oldNonce + 1n);
-
-      expect((await nor.getNodeOperator(firstNodeOperatorId, false)).totalVettedValidators).to.equal(newVetted);
-    });
-
-    it("Vetted keys count can only be ≥ deposited", async () => {
-      const oldVetted = 6n;
-      const vettedBelowDeposited = 3n;
-
-      expect(vettedBelowDeposited < oldVetted);
-      const firstNo = await nor.getNodeOperator(firstNodeOperatorId, false);
-      expect(vettedBelowDeposited < firstNo.totalDepositedValidators);
-
-      expect((await nor.getNodeOperator(firstNodeOperatorId, false)).totalVettedValidators).to.equal(oldVetted);
-      const oldNonce = await nor.getNonce();
-
-      await expect(
-        nor.connect(limitsManager).setNodeOperatorStakingLimit(firstNodeOperatorId, firstNo.totalDepositedValidators),
-      )
-        .to.emit(nor, "VettedSigningKeysCountChanged")
-        .withArgs(firstNodeOperatorId, firstNo.totalDepositedValidators)
-        .to.emit(nor, "KeysOpIndexSet")
-        .withArgs(oldNonce + 1n)
-        .to.emit(nor, "NonceChanged")
-        .withArgs(oldNonce + 1n);
-
-      expect((await nor.getNodeOperator(firstNodeOperatorId, false)).totalVettedValidators).to.equal(
-        firstNo.totalDepositedValidators,
-      );
-    });
-
-    it("Vetted keys count can only be ≤ total added", async () => {
-      const oldVetted = 6n;
-      const vettedAboveTotal = 11n;
-
-      expect(vettedAboveTotal > oldVetted);
-      const firstNo = await nor.getNodeOperator(firstNodeOperatorId, false);
-      expect(vettedAboveTotal > firstNo.totalAddedValidators);
-
-      expect((await nor.getNodeOperator(firstNodeOperatorId, false)).totalVettedValidators).to.equal(oldVetted);
-      const oldNonce = await nor.getNonce();
-
-      await expect(
-        nor.connect(limitsManager).setNodeOperatorStakingLimit(firstNodeOperatorId, firstNo.totalAddedValidators),
-      )
-        .to.emit(nor, "VettedSigningKeysCountChanged")
-        .withArgs(firstNodeOperatorId, firstNo.totalAddedValidators)
-        .to.emit(nor, "KeysOpIndexSet")
-        .withArgs(oldNonce + 1n)
-        .to.emit(nor, "NonceChanged")
-        .withArgs(oldNonce + 1n);
-
-      expect((await nor.getNodeOperator(firstNodeOperatorId, false)).totalVettedValidators).to.equal(
-        firstNo.totalAddedValidators,
-      );
-    });
-  });
-
->>>>>>> 669d8e57
   context("getNodeOperator", () => {
     beforeEach(async () => {
       expect(await addNodeOperator(nor, nodeOperatorsManager, NODE_OPERATORS[firstNodeOperatorId])).to.equal(
@@ -594,17 +445,7 @@
 
       const noSummary = await nor.getNodeOperatorSummary(firstNodeOperatorId);
 
-<<<<<<< HEAD
       expect(noSummary.targetLimitMode).to.be.equal(0n);
-      expect(noSummary.targetValidatorsCount).to.be.equal(0n);
-      expect(noSummary.stuckValidatorsCount).to.be.equal(0n);
-      expect(noSummary.refundedValidatorsCount).to.be.equal(0n);
-      expect(noSummary.stuckPenaltyEndTimestamp).to.be.equal(0n);
-      expect(noSummary.totalExitedValidators).to.be.equal(0n);
-      expect(noSummary.totalDepositedValidators).to.be.equal(0n);
-      expect(noSummary.depositableValidatorsCount).to.be.equal(0n);
-=======
-      expect(noSummary.isTargetLimitActive).to.be.false;
       expect(noSummary.targetValidatorsCount).to.equal(0n);
       expect(noSummary.stuckValidatorsCount).to.equal(0n);
       expect(noSummary.refundedValidatorsCount).to.equal(0n);
@@ -612,7 +453,6 @@
       expect(noSummary.totalExitedValidators).to.equal(0n);
       expect(noSummary.totalDepositedValidators).to.equal(0n);
       expect(noSummary.depositableValidatorsCount).to.equal(0n);
->>>>>>> 669d8e57
     });
 
     it("Returns zeros for a new node operator", async () => {
@@ -628,17 +468,7 @@
 
       const noSummary = await nor.getNodeOperatorSummary(secondNodeOperatorId);
 
-<<<<<<< HEAD
       expect(noSummary.targetLimitMode).to.be.equal(0n);
-      expect(noSummary.targetValidatorsCount).to.be.equal(0n);
-      expect(noSummary.stuckValidatorsCount).to.be.equal(0n);
-      expect(noSummary.refundedValidatorsCount).to.be.equal(0n);
-      expect(noSummary.stuckPenaltyEndTimestamp).to.be.equal(0n);
-      expect(noSummary.totalExitedValidators).to.be.equal(0n);
-      expect(noSummary.totalDepositedValidators).to.be.equal(7n);
-      expect(noSummary.depositableValidatorsCount).to.be.equal(3n);
-=======
-      expect(noSummary.isTargetLimitActive).to.be.false;
       expect(noSummary.targetValidatorsCount).to.equal(0n);
       expect(noSummary.stuckValidatorsCount).to.equal(0n);
       expect(noSummary.refundedValidatorsCount).to.equal(0n);
@@ -646,7 +476,6 @@
       expect(noSummary.totalExitedValidators).to.equal(0n);
       expect(noSummary.totalDepositedValidators).to.equal(7n);
       expect(noSummary.depositableValidatorsCount).to.equal(3n);
->>>>>>> 669d8e57
     });
   });
 
