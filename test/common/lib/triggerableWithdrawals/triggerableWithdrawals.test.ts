import { expect } from "chai";
import { ContractTransactionResponse } from "ethers";
import { ethers } from "hardhat";

import { HardhatEthersSigner } from "@nomicfoundation/hardhat-ethers/signers";
import { setBalance } from "@nomicfoundation/hardhat-network-helpers";

import { EIP7002WithdrawalRequest_Mock, TriggerableWithdrawals_Harness } from "typechain-types";

import { Snapshot } from "test/suite";

import { findEip7002MockEvents, testEip7002Mock } from "./eip7002Mock";
import {
  deployWithdrawalsPredeployedMock,
  generateWithdrawalRequestPayload,
  withdrawalsPredeployedHardcodedAddress,
} from "./utils";

const EMPTY_PUBKEYS = "0x";

describe("TriggerableWithdrawals.sol", () => {
  let actor: HardhatEthersSigner;

  let withdrawalsPredeployed: EIP7002WithdrawalRequest_Mock;
  let triggerableWithdrawals: TriggerableWithdrawals_Harness;

  let originalState: string;

  async function getWithdrawalCredentialsContractBalance(): Promise<bigint> {
    const contractAddress = await triggerableWithdrawals.getAddress();
    return await ethers.provider.getBalance(contractAddress);
  }

  async function getWithdrawalsPredeployedContractBalance(): Promise<bigint> {
    const contractAddress = await withdrawalsPredeployed.getAddress();
    return await ethers.provider.getBalance(contractAddress);
  }

  const MAX_UINT64 = (1n << 64n) - 1n;

  before(async () => {
    [actor] = await ethers.getSigners();

    withdrawalsPredeployed = await deployWithdrawalsPredeployedMock(1n);
    triggerableWithdrawals = await ethers.deployContract("TriggerableWithdrawals_Harness");

    expect(await withdrawalsPredeployed.getAddress()).to.equal(withdrawalsPredeployedHardcodedAddress);

    await triggerableWithdrawals.connect(actor).deposit({ value: ethers.parseEther("1") });
  });

  beforeEach(async () => (originalState = await Snapshot.take()));

  afterEach(async () => await Snapshot.restore(originalState));

  async function getFee(): Promise<bigint> {
    return await triggerableWithdrawals.getWithdrawalRequestFee();
  }

  context("eip 7002 contract", () => {
    it("Should return the address of the EIP 7002 contract", async function () {
      expect(await triggerableWithdrawals.getWithdrawalsContractAddress()).to.equal(
        withdrawalsPredeployedHardcodedAddress,
      );
    });
  });

  context("get triggerable withdrawal request fee", () => {
    it("Should get fee from the EIP 7002 contract", async function () {
      await withdrawalsPredeployed.setFee(333n);
      expect(
        (await triggerableWithdrawals.getWithdrawalRequestFee()) == 333n,
        "withdrawal request should use fee from the EIP 7002 contract",
      );
    });

    it("Should revert if fee read fails", async function () {
      await withdrawalsPredeployed.setFailOnGetFee(true);
      await expect(triggerableWithdrawals.getWithdrawalRequestFee()).to.be.revertedWithCustomError(
        triggerableWithdrawals,
        "WithdrawalFeeReadFailed",
      );
    });
  });

  context("add triggerable withdrawal requests", () => {
    it("Should revert if empty arrays are provided", async function () {
      await expect(triggerableWithdrawals.addFullWithdrawalRequests(EMPTY_PUBKEYS, 1n)).to.be.revertedWithCustomError(
        triggerableWithdrawals,
        "NoWithdrawalRequests",
      );

      await expect(
        triggerableWithdrawals.addPartialWithdrawalRequests(EMPTY_PUBKEYS, [], 1n),
      ).to.be.revertedWithCustomError(triggerableWithdrawals, "NoWithdrawalRequests");

      await expect(triggerableWithdrawals.addWithdrawalRequests(EMPTY_PUBKEYS, [], 1n)).to.be.revertedWithCustomError(
        triggerableWithdrawals,
        "NoWithdrawalRequests",
      );
    });

    it("Should revert if array lengths do not match", async function () {
      const requestCount = 2;
      const { pubkeysHexString } = generateWithdrawalRequestPayload(requestCount);
      const amounts = [1n];

      const fee = await getFee();

      await expect(triggerableWithdrawals.addPartialWithdrawalRequests(pubkeysHexString, amounts, fee))
        .to.be.revertedWithCustomError(triggerableWithdrawals, "MismatchedArrayLengths")
        .withArgs(requestCount, amounts.length);

      await expect(triggerableWithdrawals.addPartialWithdrawalRequests(pubkeysHexString, [], fee))
        .to.be.revertedWithCustomError(triggerableWithdrawals, "MismatchedArrayLengths")
        .withArgs(requestCount, 0);

      await expect(triggerableWithdrawals.addWithdrawalRequests(pubkeysHexString, amounts, fee))
        .to.be.revertedWithCustomError(triggerableWithdrawals, "MismatchedArrayLengths")
        .withArgs(requestCount, amounts.length);

      await expect(triggerableWithdrawals.addWithdrawalRequests(pubkeysHexString, [], fee))
        .to.be.revertedWithCustomError(triggerableWithdrawals, "MismatchedArrayLengths")
        .withArgs(requestCount, 0);
    });

    it("Should revert if not enough fee is sent", async function () {
      const { pubkeysHexString } = generateWithdrawalRequestPayload(1);
      const amounts = [10n];

      await withdrawalsPredeployed.setFee(3n); // Set fee to 3 gwei

      // 2. Should revert if fee is less than required
      const insufficientFee = 2n;
      await expect(triggerableWithdrawals.addFullWithdrawalRequests(pubkeysHexString, insufficientFee))
        .to.be.revertedWithCustomError(triggerableWithdrawals, "InsufficientWithdrawalFee")
        .withArgs(2n, 3n);

      await expect(triggerableWithdrawals.addPartialWithdrawalRequests(pubkeysHexString, amounts, insufficientFee))
        .to.be.revertedWithCustomError(triggerableWithdrawals, "InsufficientWithdrawalFee")
        .withArgs(2n, 3n);

      await expect(triggerableWithdrawals.addWithdrawalRequests(pubkeysHexString, amounts, insufficientFee))
        .to.be.revertedWithCustomError(triggerableWithdrawals, "InsufficientWithdrawalFee")
        .withArgs(2n, 3n);
    });

    it("Should revert if pubkey is not 48 bytes", async function () {
      // Invalid pubkey (only 2 bytes)
      const invalidPubkeyHexString = "0x1234";
      const amounts = [10n];

      const fee = await getFee();

      await expect(
        triggerableWithdrawals.addFullWithdrawalRequests(invalidPubkeyHexString, fee),
      ).to.be.revertedWithCustomError(triggerableWithdrawals, "MalformedPubkeysArray");

      await expect(
        triggerableWithdrawals.addPartialWithdrawalRequests(invalidPubkeyHexString, amounts, fee),
      ).to.be.revertedWithCustomError(triggerableWithdrawals, "MalformedPubkeysArray");

      await expect(
        triggerableWithdrawals.addWithdrawalRequests(invalidPubkeyHexString, amounts, fee),
      ).to.be.revertedWithCustomError(triggerableWithdrawals, "MalformedPubkeysArray");
    });

    it("Should revert if last pubkey not 48 bytes", async function () {
      const validPubey =
        "000102030405060708090a0b0c0d0e0f101112131415161718191a1b1c1d1e1f202122232425262728292a2b2c2d2e2f";
      const invalidPubkey = "1234";
      const pubkeysHexString = `0x${validPubey}${invalidPubkey}`;

      const amounts = [10n];

      const fee = await getFee();

      await expect(
        triggerableWithdrawals.addFullWithdrawalRequests(pubkeysHexString, fee),
      ).to.be.revertedWithCustomError(triggerableWithdrawals, "MalformedPubkeysArray");

      await expect(
        triggerableWithdrawals.addPartialWithdrawalRequests(pubkeysHexString, amounts, fee),
      ).to.be.revertedWithCustomError(triggerableWithdrawals, "MalformedPubkeysArray");

      await expect(
        triggerableWithdrawals.addWithdrawalRequests(pubkeysHexString, amounts, fee),
      ).to.be.revertedWithCustomError(triggerableWithdrawals, "MalformedPubkeysArray");
    });

    it("Should revert if addition fails at the withdrawal request contract", async function () {
      const { pubkeysHexString } = generateWithdrawalRequestPayload(1);
      const amounts = [10n];

      const fee = await getFee();

      // Set mock to fail on add
      await withdrawalsPredeployed.setFailOnAddRequest(true);

      await expect(
        triggerableWithdrawals.addFullWithdrawalRequests(pubkeysHexString, fee),
      ).to.be.revertedWithCustomError(triggerableWithdrawals, "WithdrawalRequestAdditionFailed");

      await expect(
        triggerableWithdrawals.addPartialWithdrawalRequests(pubkeysHexString, amounts, fee),
      ).to.be.revertedWithCustomError(triggerableWithdrawals, "WithdrawalRequestAdditionFailed");

      await expect(
        triggerableWithdrawals.addWithdrawalRequests(pubkeysHexString, amounts, fee),
      ).to.be.revertedWithCustomError(triggerableWithdrawals, "WithdrawalRequestAdditionFailed");
    });

    it("Should revert when a full withdrawal amount is included in 'addPartialWithdrawalRequests'", async function () {
      const { pubkeysHexString } = generateWithdrawalRequestPayload(2);
      const amounts = [1n, 0n]; // Partial and Full withdrawal
      const fee = await getFee();

      await expect(
        triggerableWithdrawals.addPartialWithdrawalRequests(pubkeysHexString, amounts, fee),
      ).to.be.revertedWithCustomError(triggerableWithdrawals, "PartialWithdrawalRequired");
    });

    it("Should revert when balance is less than total withdrawal fee", async function () {
      const keysCount = 2;
      const fee = 10n;
      const balance = 19n;
      const expectedMinimalBalance = 20n;

      const { pubkeysHexString, partialWithdrawalAmounts, mixedWithdrawalAmounts } =
        generateWithdrawalRequestPayload(keysCount);

      await withdrawalsPredeployed.setFee(fee);
      await setBalance(await triggerableWithdrawals.getAddress(), balance);

      await expect(triggerableWithdrawals.addFullWithdrawalRequests(pubkeysHexString, fee))
<<<<<<< HEAD
        .to.be.revertedWithCustomError(triggerableWithdrawals, "InsufficientTotalWithdrawalFee")
        .withArgs(balance, expectedMinimalBalance);

      await expect(triggerableWithdrawals.addPartialWithdrawalRequests(pubkeysHexString, partialWithdrawalAmounts, fee))
        .to.be.revertedWithCustomError(triggerableWithdrawals, "InsufficientTotalWithdrawalFee")
        .withArgs(balance, expectedMinimalBalance);

      await expect(triggerableWithdrawals.addWithdrawalRequests(pubkeysHexString, mixedWithdrawalAmounts, fee))
        .to.be.revertedWithCustomError(triggerableWithdrawals, "InsufficientTotalWithdrawalFee")
=======
        .to.be.revertedWithCustomError(triggerableWithdrawals, "TotalWithdrawalFeeExceededBalance")
        .withArgs(balance, expectedMinimalBalance);

      await expect(triggerableWithdrawals.addPartialWithdrawalRequests(pubkeysHexString, partialWithdrawalAmounts, fee))
        .to.be.revertedWithCustomError(triggerableWithdrawals, "TotalWithdrawalFeeExceededBalance")
        .withArgs(balance, expectedMinimalBalance);

      await expect(triggerableWithdrawals.addWithdrawalRequests(pubkeysHexString, mixedWithdrawalAmounts, fee))
        .to.be.revertedWithCustomError(triggerableWithdrawals, "TotalWithdrawalFeeExceededBalance")
>>>>>>> 811fdf81
        .withArgs(balance, expectedMinimalBalance);
    });

    it("Should revert when fee read fails", async function () {
      await withdrawalsPredeployed.setFailOnGetFee(true);

      const { pubkeysHexString, partialWithdrawalAmounts, mixedWithdrawalAmounts } =
        generateWithdrawalRequestPayload(2);
      const fee = 10n;

      await expect(
        triggerableWithdrawals.addFullWithdrawalRequests(pubkeysHexString, fee),
      ).to.be.revertedWithCustomError(triggerableWithdrawals, "WithdrawalFeeReadFailed");

      await expect(
        triggerableWithdrawals.addPartialWithdrawalRequests(pubkeysHexString, partialWithdrawalAmounts, fee),
      ).to.be.revertedWithCustomError(triggerableWithdrawals, "WithdrawalFeeReadFailed");

      await expect(
        triggerableWithdrawals.addWithdrawalRequests(pubkeysHexString, mixedWithdrawalAmounts, fee),
      ).to.be.revertedWithCustomError(triggerableWithdrawals, "WithdrawalFeeReadFailed");
    });

    it("Should accept withdrawal requests with minimal possible fee when fee not provided", async function () {
      const requestCount = 3;
      const { pubkeysHexString, pubkeys, fullWithdrawalAmounts, partialWithdrawalAmounts, mixedWithdrawalAmounts } =
        generateWithdrawalRequestPayload(requestCount);

      const fee = 3n;
      const fee_not_provided = 0n;
      await withdrawalsPredeployed.setFee(fee);

      await testEip7002Mock(
        () => triggerableWithdrawals.addFullWithdrawalRequests(pubkeysHexString, fee_not_provided),
        pubkeys,
        fullWithdrawalAmounts,
        fee,
      );

      await testEip7002Mock(
        () =>
          triggerableWithdrawals.addPartialWithdrawalRequests(
            pubkeysHexString,
            partialWithdrawalAmounts,
            fee_not_provided,
          ),
        pubkeys,
        partialWithdrawalAmounts,
        fee,
      );

      await testEip7002Mock(
        () => triggerableWithdrawals.addWithdrawalRequests(pubkeysHexString, mixedWithdrawalAmounts, fee_not_provided),
        pubkeys,
        mixedWithdrawalAmounts,
        fee,
      );
    });

    it("Should accept withdrawal requests when the provided fee matches the exact required amount", async function () {
      const requestCount = 3;
      const { pubkeysHexString, pubkeys, fullWithdrawalAmounts, partialWithdrawalAmounts, mixedWithdrawalAmounts } =
        generateWithdrawalRequestPayload(requestCount);

      const fee = 3n;
      await withdrawalsPredeployed.setFee(fee);

      await testEip7002Mock(
        () => triggerableWithdrawals.addFullWithdrawalRequests(pubkeysHexString, fee),
        pubkeys,
        fullWithdrawalAmounts,
        fee,
      );

      await testEip7002Mock(
        () => triggerableWithdrawals.addPartialWithdrawalRequests(pubkeysHexString, partialWithdrawalAmounts, fee),
        pubkeys,
        partialWithdrawalAmounts,
        fee,
      );

      await testEip7002Mock(
        () => triggerableWithdrawals.addWithdrawalRequests(pubkeysHexString, mixedWithdrawalAmounts, fee),
        pubkeys,
        mixedWithdrawalAmounts,
        fee,
      );

      // Check extremely high fee
      const highFee = ethers.parseEther("10");
      await withdrawalsPredeployed.setFee(highFee);

      await triggerableWithdrawals.connect(actor).deposit({ value: highFee * BigInt(requestCount) * 3n });

      await testEip7002Mock(
        () => triggerableWithdrawals.addFullWithdrawalRequests(pubkeysHexString, highFee),
        pubkeys,
        fullWithdrawalAmounts,
        highFee,
      );

      await testEip7002Mock(
        () => triggerableWithdrawals.addPartialWithdrawalRequests(pubkeysHexString, partialWithdrawalAmounts, highFee),
        pubkeys,
        partialWithdrawalAmounts,
        highFee,
      );

      await testEip7002Mock(
        () => triggerableWithdrawals.addWithdrawalRequests(pubkeysHexString, mixedWithdrawalAmounts, highFee),
        pubkeys,
        mixedWithdrawalAmounts,
        highFee,
      );
    });

    it("Should accept withdrawal requests when the provided fee exceeds the required amount", async function () {
      const requestCount = 3;
      const { pubkeysHexString, pubkeys, fullWithdrawalAmounts, partialWithdrawalAmounts, mixedWithdrawalAmounts } =
        generateWithdrawalRequestPayload(requestCount);

      await withdrawalsPredeployed.setFee(3n);
      const excessFee = 4n;

      await testEip7002Mock(
        () => triggerableWithdrawals.addFullWithdrawalRequests(pubkeysHexString, excessFee),
        pubkeys,
        fullWithdrawalAmounts,
        excessFee,
      );

      await testEip7002Mock(
        () =>
          triggerableWithdrawals.addPartialWithdrawalRequests(pubkeysHexString, partialWithdrawalAmounts, excessFee),
        pubkeys,
        partialWithdrawalAmounts,
        excessFee,
      );

      await testEip7002Mock(
        () => triggerableWithdrawals.addWithdrawalRequests(pubkeysHexString, mixedWithdrawalAmounts, excessFee),
        pubkeys,
        mixedWithdrawalAmounts,
        excessFee,
      );

      // Check when the provided fee extremely exceeds the required amount
      const extremelyHighFee = ethers.parseEther("10");
      await triggerableWithdrawals.connect(actor).deposit({ value: extremelyHighFee * BigInt(requestCount) * 3n });

      await testEip7002Mock(
        () => triggerableWithdrawals.addFullWithdrawalRequests(pubkeysHexString, extremelyHighFee),
        pubkeys,
        fullWithdrawalAmounts,
        extremelyHighFee,
      );

      await testEip7002Mock(
        () =>
          triggerableWithdrawals.addPartialWithdrawalRequests(
            pubkeysHexString,
            partialWithdrawalAmounts,
            extremelyHighFee,
          ),
        pubkeys,
        partialWithdrawalAmounts,
        extremelyHighFee,
      );

      await testEip7002Mock(
        () => triggerableWithdrawals.addWithdrawalRequests(pubkeysHexString, mixedWithdrawalAmounts, extremelyHighFee),
        pubkeys,
        mixedWithdrawalAmounts,
        extremelyHighFee,
      );
    });

    it("Should correctly deduct the exact fee amount from the contract balance", async function () {
      const requestCount = 3;
      const { pubkeysHexString, partialWithdrawalAmounts, mixedWithdrawalAmounts } =
        generateWithdrawalRequestPayload(requestCount);

      const fee = 4n;
      const expectedTotalWithdrawalFee = 12n; // fee * requestCount;

      const testFeeDeduction = async (addRequests: () => Promise<ContractTransactionResponse>) => {
        const initialBalance = await getWithdrawalCredentialsContractBalance();
        await addRequests();
        expect(await getWithdrawalCredentialsContractBalance()).to.equal(initialBalance - expectedTotalWithdrawalFee);
      };

      await testFeeDeduction(() => triggerableWithdrawals.addFullWithdrawalRequests(pubkeysHexString, fee));
      await testFeeDeduction(() =>
        triggerableWithdrawals.addPartialWithdrawalRequests(pubkeysHexString, partialWithdrawalAmounts, fee),
      );
      await testFeeDeduction(() =>
        triggerableWithdrawals.addWithdrawalRequests(pubkeysHexString, mixedWithdrawalAmounts, fee),
      );
    });

    it("Should transfer the total calculated fee to the EIP-7002 withdrawal contract", async function () {
      const requestCount = 3;
      const { pubkeysHexString, partialWithdrawalAmounts, mixedWithdrawalAmounts } =
        generateWithdrawalRequestPayload(requestCount);

      const fee = 3n;
      const expectedTotalWithdrawalFee = 9n; // fee * requestCount;

      const testFeeTransfer = async (addRequests: () => Promise<ContractTransactionResponse>) => {
        const initialBalance = await getWithdrawalsPredeployedContractBalance();
        await addRequests();
        expect(await getWithdrawalsPredeployedContractBalance()).to.equal(initialBalance + expectedTotalWithdrawalFee);
      };

      await testFeeTransfer(() => triggerableWithdrawals.addFullWithdrawalRequests(pubkeysHexString, fee));
      await testFeeTransfer(() =>
        triggerableWithdrawals.addPartialWithdrawalRequests(pubkeysHexString, partialWithdrawalAmounts, fee),
      );
      await testFeeTransfer(() =>
        triggerableWithdrawals.addWithdrawalRequests(pubkeysHexString, mixedWithdrawalAmounts, fee),
      );
    });

    it("Should accept full, partial, and mixed withdrawal requests via 'addWithdrawalRequests' function", async function () {
      const { pubkeysHexString, fullWithdrawalAmounts, partialWithdrawalAmounts, mixedWithdrawalAmounts } =
        generateWithdrawalRequestPayload(3);
      const fee = await getFee();

      await triggerableWithdrawals.addWithdrawalRequests(pubkeysHexString, fullWithdrawalAmounts, fee);
      await triggerableWithdrawals.addWithdrawalRequests(pubkeysHexString, partialWithdrawalAmounts, fee);
      await triggerableWithdrawals.addWithdrawalRequests(pubkeysHexString, mixedWithdrawalAmounts, fee);
    });

    it("Should handle maximum uint64 withdrawal amount in partial withdrawal requests", async function () {
      const { pubkeysHexString } = generateWithdrawalRequestPayload(1);
      const amounts = [MAX_UINT64];

      await triggerableWithdrawals.addPartialWithdrawalRequests(pubkeysHexString, amounts, 10n);
      await triggerableWithdrawals.addWithdrawalRequests(pubkeysHexString, amounts, 10n);
    });

    it("Should ensure withdrawal requests are encoded as expected with a 48-byte pubkey and 8-byte amount", async function () {
      const requestCount = 16;
      const { pubkeysHexString, pubkeys, fullWithdrawalAmounts, partialWithdrawalAmounts, mixedWithdrawalAmounts } =
        generateWithdrawalRequestPayload(requestCount);

      const fee = 333n;

      const testEncoding = async (
        addRequests: () => Promise<ContractTransactionResponse>,
        expectedPubKeys: string[],
        expectedAmounts: bigint[],
      ) => {
        const tx = await addRequests();
        const receipt = await tx.wait();

        const events = findEip7002MockEvents(receipt!, "eip7002MockRequestAdded");
        expect(events.length).to.equal(requestCount);

        for (let i = 0; i < requestCount; i++) {
          const encodedRequest = events[i].args[0];
          // 0x (2 characters) + 48-byte pubkey (96 characters) + 8-byte amount (16 characters) = 114 characters
          expect(encodedRequest.length).to.equal(114);

          expect(encodedRequest.slice(0, 2)).to.equal("0x");
          expect(encodedRequest.slice(2, 98)).to.equal(expectedPubKeys[i]);
          expect(encodedRequest.slice(98, 114)).to.equal(expectedAmounts[i].toString(16).padStart(16, "0"));

          // double check the amount convertation
          expect(BigInt("0x" + encodedRequest.slice(98, 114))).to.equal(expectedAmounts[i]);
        }
      };

      await testEncoding(
        () => triggerableWithdrawals.addFullWithdrawalRequests(pubkeysHexString, fee),
        pubkeys,
        fullWithdrawalAmounts,
      );
      await testEncoding(
        () => triggerableWithdrawals.addPartialWithdrawalRequests(pubkeysHexString, partialWithdrawalAmounts, fee),
        pubkeys,
        partialWithdrawalAmounts,
      );
      await testEncoding(
        () => triggerableWithdrawals.addWithdrawalRequests(pubkeysHexString, mixedWithdrawalAmounts, fee),
        pubkeys,
        mixedWithdrawalAmounts,
      );
    });

    async function addWithdrawalRequests(
      addRequests: () => Promise<ContractTransactionResponse>,
      expectedPubkeys: string[],
      expectedAmounts: bigint[],
      expectedFee: bigint,
      expectedTotalWithdrawalFee: bigint,
    ) {
      const initialBalance = await getWithdrawalCredentialsContractBalance();

      await testEip7002Mock(addRequests, expectedPubkeys, expectedAmounts, expectedFee);

      expect(await getWithdrawalCredentialsContractBalance()).to.equal(initialBalance - expectedTotalWithdrawalFee);
    }

    const testCasesForWithdrawalRequests = [
      { requestCount: 1, fee: 0n },
      { requestCount: 1, fee: 100n },
      { requestCount: 1, fee: 100_000_000_000n },
      { requestCount: 3, fee: 0n },
      { requestCount: 3, fee: 1n },
      { requestCount: 7, fee: 3n },
      { requestCount: 10, fee: 0n },
      { requestCount: 10, fee: 100_000_000_000n },
      { requestCount: 100, fee: 0n },
    ];

    testCasesForWithdrawalRequests.forEach(({ requestCount, fee }) => {
      it(`Should successfully add ${requestCount} requests with fee ${fee}`, async () => {
        const { pubkeysHexString, pubkeys, fullWithdrawalAmounts, partialWithdrawalAmounts, mixedWithdrawalAmounts } =
          generateWithdrawalRequestPayload(requestCount);

        const expectedFee = fee == 0n ? await getFee() : fee;
        const expectedTotalWithdrawalFee = expectedFee * BigInt(requestCount);

        await addWithdrawalRequests(
          () => triggerableWithdrawals.addFullWithdrawalRequests(pubkeysHexString, fee),
          pubkeys,
          fullWithdrawalAmounts,
          expectedFee,
          expectedTotalWithdrawalFee,
        );

        await addWithdrawalRequests(
          () => triggerableWithdrawals.addPartialWithdrawalRequests(pubkeysHexString, partialWithdrawalAmounts, fee),
          pubkeys,
          partialWithdrawalAmounts,
          expectedFee,
          expectedTotalWithdrawalFee,
        );

        await addWithdrawalRequests(
          () => triggerableWithdrawals.addWithdrawalRequests(pubkeysHexString, mixedWithdrawalAmounts, fee),
          pubkeys,
          mixedWithdrawalAmounts,
          expectedFee,
          expectedTotalWithdrawalFee,
        );
      });
    });
  });
});<|MERGE_RESOLUTION|>--- conflicted
+++ resolved
@@ -233,17 +233,6 @@
       await setBalance(await triggerableWithdrawals.getAddress(), balance);
 
       await expect(triggerableWithdrawals.addFullWithdrawalRequests(pubkeysHexString, fee))
-<<<<<<< HEAD
-        .to.be.revertedWithCustomError(triggerableWithdrawals, "InsufficientTotalWithdrawalFee")
-        .withArgs(balance, expectedMinimalBalance);
-
-      await expect(triggerableWithdrawals.addPartialWithdrawalRequests(pubkeysHexString, partialWithdrawalAmounts, fee))
-        .to.be.revertedWithCustomError(triggerableWithdrawals, "InsufficientTotalWithdrawalFee")
-        .withArgs(balance, expectedMinimalBalance);
-
-      await expect(triggerableWithdrawals.addWithdrawalRequests(pubkeysHexString, mixedWithdrawalAmounts, fee))
-        .to.be.revertedWithCustomError(triggerableWithdrawals, "InsufficientTotalWithdrawalFee")
-=======
         .to.be.revertedWithCustomError(triggerableWithdrawals, "TotalWithdrawalFeeExceededBalance")
         .withArgs(balance, expectedMinimalBalance);
 
@@ -253,7 +242,6 @@
 
       await expect(triggerableWithdrawals.addWithdrawalRequests(pubkeysHexString, mixedWithdrawalAmounts, fee))
         .to.be.revertedWithCustomError(triggerableWithdrawals, "TotalWithdrawalFeeExceededBalance")
->>>>>>> 811fdf81
         .withArgs(balance, expectedMinimalBalance);
     });
 
