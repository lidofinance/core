--- conflicted
+++ resolved
@@ -202,6 +202,122 @@
         await depositTracker.moveCursorPastSlot(5);
         expect(await depositTracker.getCursor()).to.equal(3);
       });
+
+      it("getDepositedEthUpToSlot when cursor points to element with same slot as _slot", async () => {
+        await depositTracker.insertSlotDeposit(100, 10);
+        await depositTracker.insertSlotDeposit(200, 20);
+        await depositTracker.insertSlotDeposit(300, 30);
+
+        // cursor = 0, cursor slot = 100, request slot = 100
+        // should return cumulative at slot 100 = 10
+        expect(await depositTracker.getDepositedEthUpToSlot(100)).to.equal(10);
+
+        // move cursor to index 1 (slot 200)
+        await depositTracker.moveCursorPastSlot(100);
+        expect(await depositTracker.getCursor()).to.equal(1);
+
+        // cursor = 1, cursor slot = 200, request slot = 200
+        // should return difference: cumulative[1] - cumulative[0] = 30 - 10 = 20
+        expect(await depositTracker.getDepositedEthUpToSlot(200)).to.equal(20);
+
+        // move cursor to index 2 (slot 300)
+        await depositTracker.moveCursorPastSlot(200);
+        expect(await depositTracker.getCursor()).to.equal(2);
+
+        // cursor = 2, cursor slot = 300, request slot = 300
+        // should return difference: cumulative[2] - cumulative[1] = 60 - 30 = 30
+        expect(await depositTracker.getDepositedEthUpToSlot(300)).to.equal(30);
+      });
+    });
+
+    context("getDepositedEthUpToLastSlot", () => {
+      it("returns 0 when no entries", async () => {
+        expect(await depositTracker.getDepositedEthUpToLastSlot()).to.equal(0);
+      });
+
+      it("returns total cumulative when cursor is 0", async () => {
+        await depositTracker.insertSlotDeposit(100, 10);
+        await depositTracker.insertSlotDeposit(200, 20);
+        await depositTracker.insertSlotDeposit(300, 30);
+
+        // cursor = 0, should return full cumulative = 10 + 20 + 30 = 60
+        expect(await depositTracker.getDepositedEthUpToLastSlot()).to.equal(60);
+      });
+
+      it("returns remaining cumulative when cursor > 0", async () => {
+        await depositTracker.insertSlotDeposit(100, 10);
+        await depositTracker.insertSlotDeposit(200, 20);
+        await depositTracker.insertSlotDeposit(300, 30);
+
+        // move cursor past first entry
+        await depositTracker.moveCursorPastSlot(100);
+        expect(await depositTracker.getCursor()).to.equal(1);
+
+        // should return: cumulative[last] - cumulative[cursor-1] = 60 - 10 = 50
+        expect(await depositTracker.getDepositedEthUpToLastSlot()).to.equal(50);
+
+        // move cursor past second entry
+        await depositTracker.moveCursorPastSlot(200);
+        expect(await depositTracker.getCursor()).to.equal(2);
+
+        // should return: 60 - 30 = 30
+        expect(await depositTracker.getDepositedEthUpToLastSlot()).to.equal(30);
+      });
+
+      it("returns 0 when cursor == length (all read)", async () => {
+        await depositTracker.insertSlotDeposit(100, 10);
+        await depositTracker.insertSlotDeposit(200, 20);
+
+        // move cursor to end
+        await depositTracker.moveCursorPastSlot(200);
+        expect(await depositTracker.getCursor()).to.equal(2);
+
+        expect(await depositTracker.getDepositedEthUpToLastSlot()).to.equal(0);
+      });
+
+      it("returns single entry value when only one deposit", async () => {
+        await depositTracker.insertSlotDeposit(100, 42);
+
+        expect(await depositTracker.getDepositedEthUpToLastSlot()).to.equal(42);
+      });
+    });
+
+    context("moveCursorPastSlot edge cases", () => {
+      it("does nothing when array is empty", async () => {
+        await depositTracker.moveCursorPastSlot(100);
+        expect(await depositTracker.getCursor()).to.equal(0);
+      });
+
+      it("reverts with SlotTooLarge when slot exceeds uint64 max", async () => {
+        const TOO_BIG_SLOT = 2n ** 64n;
+        await expect(depositTracker.moveCursorPastSlot(TOO_BIG_SLOT)).to.be.revertedWithCustomError(
+          depositTrackerLib,
+          "SlotTooLarge",
+        );
+      });
+
+      it("moves cursor correctly when _slot is between two recorded slots", async () => {
+        await depositTracker.insertSlotDeposit(100, 10);
+        await depositTracker.insertSlotDeposit(200, 20);
+        await depositTracker.insertSlotDeposit(300, 30);
+
+        // _slot = 150 is between 100 and 200
+        // should move cursor to first element > 150, which is index 1 (slot 200)
+        await depositTracker.moveCursorPastSlot(150);
+        expect(await depositTracker.getCursor()).to.equal(1);
+      });
+
+      it("does not move cursor backwards even if _slot < current cursor slot and cursor == length", async () => {
+        await depositTracker.insertSlotDeposit(100, 10);
+
+        // move cursor to end
+        await depositTracker.moveCursorPastSlot(100);
+        expect(await depositTracker.getCursor()).to.equal(1);
+
+        // try to move with smaller slot - should be no-op since cursor == length
+        await depositTracker.moveCursorPastSlot(50);
+        expect(await depositTracker.getCursor()).to.equal(1);
+      });
     });
 
     context("oracle frame windows: (prev ref slot, current last frame]", () => {
@@ -242,122 +358,6 @@
         expect(await depositTracker.getCursor()).to.equal(3);
       });
 
-<<<<<<< HEAD
-      it("getDepositedEthUpToSlot when cursor points to element with same slot as _slot", async () => {
-        await depositTracker.insertSlotDeposit(100, 10);
-        await depositTracker.insertSlotDeposit(200, 20);
-        await depositTracker.insertSlotDeposit(300, 30);
-
-        // cursor = 0, cursor slot = 100, request slot = 100
-        // should return cumulative at slot 100 = 10
-        expect(await depositTracker.getDepositedEthUpToSlot(100)).to.equal(10);
-
-        // move cursor to index 1 (slot 200)
-        await depositTracker.moveCursorToSlot(100);
-        expect(await depositTracker.getCursor()).to.equal(1);
-
-        // cursor = 1, cursor slot = 200, request slot = 200
-        // should return difference: cumulative[1] - cumulative[0] = 30 - 10 = 20
-        expect(await depositTracker.getDepositedEthUpToSlot(200)).to.equal(20);
-
-        // move cursor to index 2 (slot 300)
-        await depositTracker.moveCursorToSlot(200);
-        expect(await depositTracker.getCursor()).to.equal(2);
-
-        // cursor = 2, cursor slot = 300, request slot = 300
-        // should return difference: cumulative[2] - cumulative[1] = 60 - 30 = 30
-        expect(await depositTracker.getDepositedEthUpToSlot(300)).to.equal(30);
-      });
-    });
-
-    context("getDepositedEthUpToLastSlot", () => {
-      it("returns 0 when no entries", async () => {
-        expect(await depositTracker.getDepositedEthUpToLastSlot()).to.equal(0);
-      });
-
-      it("returns total cumulative when cursor is 0", async () => {
-        await depositTracker.insertSlotDeposit(100, 10);
-        await depositTracker.insertSlotDeposit(200, 20);
-        await depositTracker.insertSlotDeposit(300, 30);
-
-        // cursor = 0, should return full cumulative = 10 + 20 + 30 = 60
-        expect(await depositTracker.getDepositedEthUpToLastSlot()).to.equal(60);
-      });
-
-      it("returns remaining cumulative when cursor > 0", async () => {
-        await depositTracker.insertSlotDeposit(100, 10);
-        await depositTracker.insertSlotDeposit(200, 20);
-        await depositTracker.insertSlotDeposit(300, 30);
-
-        // move cursor past first entry
-        await depositTracker.moveCursorToSlot(100);
-        expect(await depositTracker.getCursor()).to.equal(1);
-
-        // should return: cumulative[last] - cumulative[cursor-1] = 60 - 10 = 50
-        expect(await depositTracker.getDepositedEthUpToLastSlot()).to.equal(50);
-
-        // move cursor past second entry
-        await depositTracker.moveCursorToSlot(200);
-        expect(await depositTracker.getCursor()).to.equal(2);
-
-        // should return: 60 - 30 = 30
-        expect(await depositTracker.getDepositedEthUpToLastSlot()).to.equal(30);
-      });
-
-      it("returns 0 when cursor == length (all read)", async () => {
-        await depositTracker.insertSlotDeposit(100, 10);
-        await depositTracker.insertSlotDeposit(200, 20);
-
-        // move cursor to end
-        await depositTracker.moveCursorToSlot(200);
-        expect(await depositTracker.getCursor()).to.equal(2);
-
-        expect(await depositTracker.getDepositedEthUpToLastSlot()).to.equal(0);
-      });
-
-      it("returns single entry value when only one deposit", async () => {
-        await depositTracker.insertSlotDeposit(100, 42);
-
-        expect(await depositTracker.getDepositedEthUpToLastSlot()).to.equal(42);
-      });
-    });
-
-    context("moveCursorToSlot edge cases", () => {
-      it("does nothing when array is empty", async () => {
-        await depositTracker.moveCursorToSlot(100);
-        expect(await depositTracker.getCursor()).to.equal(0);
-      });
-
-      it("reverts with SlotTooLarge when slot exceeds uint64 max", async () => {
-        const TOO_BIG_SLOT = 2n ** 64n;
-        await expect(depositTracker.moveCursorToSlot(TOO_BIG_SLOT)).to.be.revertedWithCustomError(
-          depositTrackerLib,
-          "SlotTooLarge",
-        );
-      });
-
-      it("moves cursor correctly when _slot is between two recorded slots", async () => {
-        await depositTracker.insertSlotDeposit(100, 10);
-        await depositTracker.insertSlotDeposit(200, 20);
-        await depositTracker.insertSlotDeposit(300, 30);
-
-        // _slot = 150 is between 100 and 200
-        // should move cursor to first element > 150, which is index 1 (slot 200)
-        await depositTracker.moveCursorToSlot(150);
-        expect(await depositTracker.getCursor()).to.equal(1);
-      });
-
-      it("does not move cursor backwards even if _slot < current cursor slot and cursor == length", async () => {
-        await depositTracker.insertSlotDeposit(100, 10);
-
-        // move cursor to end
-        await depositTracker.moveCursorToSlot(100);
-        expect(await depositTracker.getCursor()).to.equal(1);
-
-        // try to move with smaller slot - should be no-op since cursor == length
-        await depositTracker.moveCursorToSlot(50);
-        expect(await depositTracker.getCursor()).to.equal(1);
-=======
       it("3) no deposit since last report and everything already read (cursor==len)", async () => {
         await depositTracker.insertSlotDeposit(100, 1);
         await depositTracker.insertSlotDeposit(200, 2);
@@ -383,7 +383,6 @@
         // moving with _slot >= lastDepositSlot → cursor == len
         await depositTracker.moveCursorPastSlot(555);
         expect(await depositTracker.getCursor()).to.equal(2);
->>>>>>> ba9b6519
       });
     });
   });
