import { expect } from "chai";
import { randomBytes } from "crypto";
import { hexlify } from "ethers";
import { ethers } from "hardhat";

import { HardhatEthersSigner } from "@nomicfoundation/hardhat-ethers/signers";

import {
  DepositCallerWrapper__MockForStakingRouter,
  DepositContract__MockForBeaconChainDepositor,
  StakingModuleV2__MockForStakingRouter,
  StakingRouter,
} from "typechain-types";

import { ether } from "lib";

import { Snapshot } from "test/suite";

<<<<<<< HEAD
import { deployStakingRouter } from "../../deploy/stakingRouter";

describe("StakingRouter.sol:module-sync", () => {
=======
describe("StakingRouter.sol:keys-02-type", () => {
>>>>>>> bc463d78
  let deployer: HardhatEthersSigner;
  let admin: HardhatEthersSigner;

  let stakingRouter: StakingRouter;

  let originalState: string;

  let stakingModuleV2: StakingModuleV2__MockForStakingRouter;
  let depositContract: DepositContract__MockForBeaconChainDepositor;
  let depositCallerWrapper: DepositCallerWrapper__MockForStakingRouter;

  const name = "myStakingModule";
  const stakingModuleFee = 5_00n;
  const treasuryFee = 5_00n;
  const stakeShareLimit = 1_00n;
  const priorityExitShareThreshold = 2_00n;
  const maxDepositsPerBlock = 150n;
  const minDepositBlockDistance = 25n;

  let moduleId: bigint;
  let stakingModuleAddress: string;
  const withdrawalCredentials = hexlify(randomBytes(32));
  const withdrawalCredentials02 = hexlify(randomBytes(32));


  const MODULE_TYPE_LEGACY = 0;
  const MODULE_TYPE_NEW = 1;


  before(async () => {
    [deployer, admin] = await ethers.getSigners();

     ({ stakingRouter, depositContract } = await deployStakingRouter({ deployer, admin }));

    depositCallerWrapper = await ethers.deployContract(
      "DepositCallerWrapper__MockForStakingRouter",
      [stakingRouter],
      deployer,
    );

    const depositCallerWrapperAddress = await depositCallerWrapper.getAddress();

    // initialize staking router
    await stakingRouter.initialize(admin, depositCallerWrapperAddress, withdrawalCredentials, withdrawalCredentials02);

    // grant roles

    await Promise.all([
      stakingRouter.grantRole(await stakingRouter.MANAGE_WITHDRAWAL_CREDENTIALS_ROLE(), admin),
      stakingRouter.grantRole(await stakingRouter.STAKING_MODULE_MANAGE_ROLE(), admin),
    ]);

    // Add staking module v2
    stakingModuleV2 = await ethers.deployContract("StakingModuleV2__MockForStakingRouter", deployer);
    stakingModuleAddress = await stakingModuleV2.getAddress();

    const stakingModuleConfig = {
      stakeShareLimit,
      priorityExitShareThreshold,
      stakingModuleFee,
      treasuryFee,
      maxDepositsPerBlock,
      minDepositBlockDistance,
      moduleType: MODULE_TYPE_NEW,
    };

    await stakingRouter.addStakingModule(name, stakingModuleAddress, stakingModuleConfig);

    const newWithdrawalCredentials = hexlify(randomBytes(32));

    // set withdrawal credentials for 0x02 type
    await expect(stakingRouter.setWithdrawalCredentials02(newWithdrawalCredentials))
      .to.emit(stakingRouter, "WithdrawalCredentials02Set")
      .withArgs(newWithdrawalCredentials, admin.address)
      .and.to.emit(stakingModuleV2, "Mock__WithdrawalCredentialsChanged");

    moduleId = await stakingRouter.getStakingModulesCount();
  });

  beforeEach(async () => (originalState = await Snapshot.take()));

  afterEach(async () => await Snapshot.restore(originalState));

  context("deposit", () => {
    it("make deposits", async () => {
      const operators = [1, 2];
      const depositCounts = [2, 3];
      const depositValue = ether("32.0");
      const amount = 5n * depositValue;
      const tx = await depositCallerWrapper.deposit(moduleId, operators, depositCounts, {
        value: amount,
      });

      const receipt = await tx.wait();

      const depositContractAddress = await depositContract.getAddress();

      let count = 0;
      for (const log of receipt!.logs) {
        if (log.address !== depositContractAddress) continue;
        try {
          const parsed = depositContract.interface.parseLog(log);
          if (parsed!.name === "Deposited__MockEvent") count++;
        } catch {
          // ignore
        }
      }

      expect(count).to.eq(5);

      // here can check deposit tracker too
    });
  });

  context("getStakingModuleMaxInitialDepositsAmount", () => {
    it("", async () => {
      // mock allocation that will return staking module of second type
      // 2 keys + 2 keys + 0 + 1
      await stakingModuleV2.mock_getAllocation([1, 2, 3, 4], [ether("4096"), ether("4000"), ether("31"), ether("32")]);

      const depositableEth = ether("10242");
      // _getTargetDepositsAllocation mocked currently to return the same amount it received
      const moduleDepositEth = await stakingRouter.getStakingModuleMaxInitialDepositsAmount.staticCall(
        moduleId,
        depositableEth,
      );

      expect(moduleDepositEth).to.equal(ether("160"));
    });
  });
});<|MERGE_RESOLUTION|>--- conflicted
+++ resolved
@@ -16,13 +16,9 @@
 
 import { Snapshot } from "test/suite";
 
-<<<<<<< HEAD
 import { deployStakingRouter } from "../../deploy/stakingRouter";
 
-describe("StakingRouter.sol:module-sync", () => {
-=======
 describe("StakingRouter.sol:keys-02-type", () => {
->>>>>>> bc463d78
   let deployer: HardhatEthersSigner;
   let admin: HardhatEthersSigner;
 
