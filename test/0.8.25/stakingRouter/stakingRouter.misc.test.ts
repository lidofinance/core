import { expect } from "chai";
import { hexlify, randomBytes, ZeroAddress } from "ethers";
import { ethers } from "hardhat";

import { HardhatEthersSigner } from "@nomicfoundation/hardhat-ethers/signers";

import { StakingRouter__Harness } from "typechain-types";

import { certainAddress, ether, SECONDS_PER_SLOT } from "lib";

import { Snapshot } from "test/suite";

import { deployStakingRouter } from "../../deploy/stakingRouter";

describe("StakingRouter.sol:misc", () => {
  let deployer: HardhatEthersSigner;
  let admin: HardhatEthersSigner;
  let stakingRouterAdmin: HardhatEthersSigner;
  let user: HardhatEthersSigner;

  let stakingRouter: StakingRouter__Harness;
  let impl: StakingRouter__Harness;

  let originalState: string;

  const lido = certainAddress("test:staking-router:lido");
  const withdrawalCredentials = hexlify(randomBytes(32));

  const GENESIS_TIME = 1606824023n;

  before(async () => {
    [deployer, admin, stakingRouterAdmin, user] = await ethers.getSigners();

    ({ stakingRouter, impl } = await deployStakingRouter(
      { deployer, admin, user },
      {
        secondsPerSlot: SECONDS_PER_SLOT,
        genesisTime: GENESIS_TIME,
      },
    ));
  });

  beforeEach(async () => (originalState = await Snapshot.take()));

  afterEach(async () => await Snapshot.restore(originalState));

  context("initialize", () => {
    it("Reverts if admin is zero address", async () => {
      await expect(stakingRouter.initialize(ZeroAddress, lido, withdrawalCredentials)).to.be.revertedWithCustomError(
        stakingRouter,
        "ZeroAddressAdmin",
      );
    });

    it("Reverts if lido is zero address", async () => {
      await expect(
        stakingRouter.initialize(stakingRouterAdmin.address, ZeroAddress, withdrawalCredentials),
      ).to.be.revertedWithCustomError(stakingRouter, "ZeroAddressLido");
    });

    it("Initializes the contract version, sets up roles and variables", async () => {
      // TODO: add version check
      await expect(stakingRouter.initialize(stakingRouterAdmin.address, lido, withdrawalCredentials))
        .to.emit(stakingRouter, "Initialized")
        .withArgs(4)
        .and.to.emit(stakingRouter, "RoleGranted")
        .withArgs(await stakingRouter.DEFAULT_ADMIN_ROLE(), stakingRouterAdmin.address, user.address)
        .and.to.emit(stakingRouter, "WithdrawalCredentialsSet")
        .withArgs(withdrawalCredentials, user.address);

      expect(await stakingRouter.getContractVersion()).to.equal(4);
      expect(await stakingRouter.getLido()).to.equal(lido);
      expect(await stakingRouter.getWithdrawalCredentials()).to.equal(withdrawalCredentials);

      // fails with InvalidInitialization error when called on deployed from scratch SRv3
      await expect(stakingRouter.migrateUpgrade_v4()).to.be.revertedWithCustomError(impl, "InvalidInitialization");
    });
  });

  context("migrateUpgrade_v4()", () => {
    beforeEach(async () => {
<<<<<<< HEAD
      await stakingRouter.testing_initializeV3();
=======
      // initialize staking router
      await stakingRouter.initialize(stakingRouterAdmin.address, lido, withdrawalCredentials);
      // grant roles
      await stakingRouter
        .connect(stakingRouterAdmin)
        .grantRole(await stakingRouter.STAKING_MODULE_MANAGE_ROLE(), stakingRouterAdmin);

      const stakingModuleConfig = {
        /// @notice Maximum stake share that can be allocated to a module, in BP.
        /// @dev Must be less than or equal to TOTAL_BASIS_POINTS (10_000 BP = 100%).
        stakeShareLimit: STAKE_SHARE_LIMIT,
        /// @notice Module's share threshold, upon crossing which, exits of validators from the module will be prioritized, in BP.
        /// @dev Must be less than or equal to TOTAL_BASIS_POINTS (10_000 BP = 100%) and
        ///      greater than or equal to `stakeShareLimit`.
        priorityExitShareThreshold: PRIORITY_EXIT_SHARE_THRESHOLD,
        /// @notice Part of the fee taken from staking rewards that goes to the staking module, in BP.
        /// @dev Together with `treasuryFee`, must not exceed TOTAL_BASIS_POINTS.
        stakingModuleFee: MODULE_FEE,
        /// @notice Part of the fee taken from staking rewards that goes to the treasury, in BP.
        /// @dev Together with `stakingModuleFee`, must not exceed TOTAL_BASIS_POINTS.
        treasuryFee: TREASURY_FEE,
        /// @notice The maximum number of validators that can be deposited in a single block.
        /// @dev Must be harmonized with `OracleReportSanityChecker.appearedValidatorsPerDayLimit`.
        ///      Value must not exceed type(uint64).max.
        maxDepositsPerBlock: MAX_DEPOSITS_PER_BLOCK,
        /// @notice The minimum distance between deposits in blocks.
        /// @dev Must be harmonized with `OracleReportSanityChecker.appearedValidatorsPerDayLimit`.
        ///      Value must be > 0 and ≤ type(uint64).max.
        minDepositBlockDistance: MIN_DEPOSIT_BLOCK_DISTANCE,
        /// @notice The type of withdrawal credentials for creation of validators.
        /// @dev 1 = 0x01 withdrawals, 2 = 0x02 withdrawals.
        moduleType: StakingModuleType.Legacy,
      };

      for (let i = 0; i < modulesCount; i++) {
        await stakingRouter
          .connect(stakingRouterAdmin)
          .addStakingModule(
            randomString(8),
            certainAddress(`test:staking-router:staking-module-${i}`),
            stakingModuleConfig,
          );
      }
      expect(await stakingRouter.getStakingModulesCount()).to.equal(modulesCount);
>>>>>>> b95852f1
    });

    it("fails with InvalidInitialization error when called on implementation", async () => {
      await expect(impl.migrateUpgrade_v4()).to.be.revertedWithCustomError(impl, "InvalidInitialization");
    });

    it("sets correct contract version and withdrawal credentials", async () => {
      // there are no version in this slot before
      expect(await stakingRouter.getContractVersion()).to.equal(0);
      await expect(stakingRouter.migrateUpgrade_v4()).to.emit(stakingRouter, "Initialized").withArgs(4);
      expect(await stakingRouter.getContractVersion()).to.be.equal(4);
      expect(await stakingRouter.getWithdrawalCredentials()).to.equal(await stakingRouter.WC_01_MOCK());
      expect(await stakingRouter.getLido()).to.equal(await stakingRouter.getLido());
      expect(await stakingRouter.testing_getLastModuleId()).to.equal(await stakingRouter.LAST_STAKING_MODULE_ID_MOCK());
    });
  });

  context("receive", () => {
    it("Reverts", async () => {
      await expect(
        user.sendTransaction({
          to: stakingRouter,
          value: ether("1.0"),
        }),
      ).to.be.revertedWithCustomError(stakingRouter, "DirectETHTransfer");
    });
  });

  context("getLido", () => {
    it("Returns zero address before initialization", async () => {
      expect(await stakingRouter.getLido()).to.equal(ZeroAddress);
    });

    it("Returns lido address after initialization", async () => {
      await stakingRouter.initialize(stakingRouterAdmin.address, lido, withdrawalCredentials);

      expect(await stakingRouter.getLido()).to.equal(lido);
    });
  });
});<|MERGE_RESOLUTION|>--- conflicted
+++ resolved
@@ -79,54 +79,7 @@
 
   context("migrateUpgrade_v4()", () => {
     beforeEach(async () => {
-<<<<<<< HEAD
       await stakingRouter.testing_initializeV3();
-=======
-      // initialize staking router
-      await stakingRouter.initialize(stakingRouterAdmin.address, lido, withdrawalCredentials);
-      // grant roles
-      await stakingRouter
-        .connect(stakingRouterAdmin)
-        .grantRole(await stakingRouter.STAKING_MODULE_MANAGE_ROLE(), stakingRouterAdmin);
-
-      const stakingModuleConfig = {
-        /// @notice Maximum stake share that can be allocated to a module, in BP.
-        /// @dev Must be less than or equal to TOTAL_BASIS_POINTS (10_000 BP = 100%).
-        stakeShareLimit: STAKE_SHARE_LIMIT,
-        /// @notice Module's share threshold, upon crossing which, exits of validators from the module will be prioritized, in BP.
-        /// @dev Must be less than or equal to TOTAL_BASIS_POINTS (10_000 BP = 100%) and
-        ///      greater than or equal to `stakeShareLimit`.
-        priorityExitShareThreshold: PRIORITY_EXIT_SHARE_THRESHOLD,
-        /// @notice Part of the fee taken from staking rewards that goes to the staking module, in BP.
-        /// @dev Together with `treasuryFee`, must not exceed TOTAL_BASIS_POINTS.
-        stakingModuleFee: MODULE_FEE,
-        /// @notice Part of the fee taken from staking rewards that goes to the treasury, in BP.
-        /// @dev Together with `stakingModuleFee`, must not exceed TOTAL_BASIS_POINTS.
-        treasuryFee: TREASURY_FEE,
-        /// @notice The maximum number of validators that can be deposited in a single block.
-        /// @dev Must be harmonized with `OracleReportSanityChecker.appearedValidatorsPerDayLimit`.
-        ///      Value must not exceed type(uint64).max.
-        maxDepositsPerBlock: MAX_DEPOSITS_PER_BLOCK,
-        /// @notice The minimum distance between deposits in blocks.
-        /// @dev Must be harmonized with `OracleReportSanityChecker.appearedValidatorsPerDayLimit`.
-        ///      Value must be > 0 and ≤ type(uint64).max.
-        minDepositBlockDistance: MIN_DEPOSIT_BLOCK_DISTANCE,
-        /// @notice The type of withdrawal credentials for creation of validators.
-        /// @dev 1 = 0x01 withdrawals, 2 = 0x02 withdrawals.
-        moduleType: StakingModuleType.Legacy,
-      };
-
-      for (let i = 0; i < modulesCount; i++) {
-        await stakingRouter
-          .connect(stakingRouterAdmin)
-          .addStakingModule(
-            randomString(8),
-            certainAddress(`test:staking-router:staking-module-${i}`),
-            stakingModuleConfig,
-          );
-      }
-      expect(await stakingRouter.getStakingModulesCount()).to.equal(modulesCount);
->>>>>>> b95852f1
     });
 
     it("fails with InvalidInitialization error when called on implementation", async () => {
