--- conflicted
+++ resolved
@@ -12,11 +12,7 @@
   StakingRouter,
 } from "typechain-types";
 
-<<<<<<< HEAD
-import { getModuleWCType, getNextBlock, StakingModuleType, WithdrawalCredentialsType } from "lib";
-=======
-import { ether, getNextBlock, proxify } from "lib";
->>>>>>> bc463d78
+import { ether, getNextBlock, StakingModuleType, WithdrawalCredentialsType } from "lib";
 
 import { Snapshot } from "test/suite";
 
@@ -961,23 +957,12 @@
       const correctAmount = deposits * depositValue;
       const etherToSend = correctAmount + 1n;
 
-<<<<<<< HEAD
-    //   await expect(
-    //     stakingRouter.deposit(deposits, moduleId, "0x", {
-    //       value: etherToSend,
-    //     }),
-    //   )
-    //     .to.be.revertedWithCustomError(stakingRouterWithLib, "InvalidDepositsValue")
-    //     .withArgs(etherToSend, deposits);
-    // });
-=======
       await expect(
         stakingRouter.deposit(moduleId, "0x", {
           value: etherToSend,
         }),
       ).to.be.revertedWithCustomError(stakingRouter, "DepositValueNotMultipleOfInitialDeposit");
     });
->>>>>>> bc463d78
 
     it("Does not submit 0 deposits", async () => {
       await expect(
