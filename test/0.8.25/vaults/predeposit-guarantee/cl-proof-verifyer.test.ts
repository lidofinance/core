--- conflicted
+++ resolved
@@ -99,9 +99,6 @@
   let firstValidatorLeafIndex: bigint;
   let lastValidatorIndex: bigint;
 
-  let firstValidatorLeafIndex: bigint;
-  let lastValidatorIndex: bigint;
-
   let snapshotState: string;
 
   before(async () => {
@@ -148,12 +145,8 @@
 
     const validatorMerkle = await sszMerkleTree.getValidatorPubkeyWCParentProof(STATIC_VALIDATOR.witness.validator);
     const beaconHeaderMerkle = await sszMerkleTree.getBeaconBlockHeaderProof(STATIC_VALIDATOR.beaconBlockHeader);
-<<<<<<< HEAD
     const validatorGIndex = await StaticCLProofVerifier.TEST_getValidatorGI(STATIC_VALIDATOR.witness.validatorIndex, 0);
 
-=======
-    const validatorGIndex = await StaticCLProofVerifier.TEST_getValidatorGI(STATIC_VALIDATOR.witness.validatorIndex);
->>>>>>> e0ba958f
     // raw proof verification with same input as CSM
     await sszMerkleTree.verifyProof(
       STATIC_VALIDATOR.witness.proof,
@@ -206,11 +199,7 @@
     const stateProof = await sszMerkleTree.getMerkleProof(validatorLeafIndex);
     const validatorGIndex = await sszMerkleTree.getGeneralizedIndex(validatorLeafIndex);
 
-<<<<<<< HEAD
     expect(await CLProofVerifier.TEST_getValidatorGI(validatorIndex, 0)).to.equal(validatorGIndex);
-=======
-    expect(await CLProofVerifier.TEST_getValidatorGI(validatorIndex)).to.equal(validatorGIndex);
->>>>>>> e0ba958f
 
     // verify just the state tree
     await sszMerkleTree.verifyProof([...stateProof], stateRoot, validatorMerkle.root, validatorGIndex);
