--- conflicted
+++ resolved
@@ -474,15 +474,10 @@
       const inOutDelta = 0n;
       const locked = ether("1.0");
       const timestamp = await getCurrentBlockTimestamp();
-<<<<<<< HEAD
+
+      await stakingVault.authorizeLidoVaultHub(); // needed for the report
       await stakingVault.connect(vaultHubSigner).report(timestamp, totalValue, inOutDelta, locked);
       expect(await stakingVault.totalValue()).to.be.lessThan(locked);
-=======
-
-      await stakingVault.authorizeLidoVaultHub(); // needed for the report
-      await stakingVault.connect(vaultHubSigner).report(timestamp, valuation, inOutDelta, locked);
-      expect(await stakingVault.valuation()).to.be.lessThan(locked);
->>>>>>> a3bd9928
 
       await stakingVault.fund({ value: ether("1") });
       expect(await stakingVault.totalValue()).to.be.greaterThanOrEqual(await stakingVault.locked());
@@ -563,22 +558,14 @@
     });
 
     it("makes inOutDelta negative if withdrawals are greater than deposits (after rewards)", async () => {
-<<<<<<< HEAD
       const totalValue = ether("10");
+
+      await stakingVault.authorizeLidoVaultHub(); // needed for the report
       await stakingVault
         .connect(vaultHubSigner)
         .report(await getCurrentBlockTimestamp(), totalValue, ether("0"), ether("0"));
+
       expect(await stakingVault.totalValue()).to.equal(totalValue);
-=======
-      const valuation = ether("10");
-
-      await stakingVault.authorizeLidoVaultHub(); // needed for the report
-      await stakingVault
-        .connect(vaultHubSigner)
-        .report(await getCurrentBlockTimestamp(), valuation, ether("0"), ether("0"));
-
-      expect(await stakingVault.valuation()).to.equal(valuation);
->>>>>>> a3bd9928
       expect(await stakingVault.inOutDelta()).to.equal(0n);
 
       const elRewardsAmount = ether("1");
@@ -1059,7 +1046,7 @@
         .withArgs("triggerValidatorWithdrawal", vaultHubAddress);
     });
 
-    it("reverts if called by the vault hub with non fresh report with valuation > locked", async () => {
+    it("reverts if called by the vault hub with non fresh report with totalValue > locked", async () => {
       await stakingVault.authorizeLidoVaultHub(); // needed for the report
 
       await expect(
