import { expect } from "chai";
import { ContractTransactionReceipt, ZeroAddress } from "ethers";
import { ethers } from "hardhat";

import { HardhatEthersSigner } from "@nomicfoundation/hardhat-ethers/signers";
import { setBalance } from "@nomicfoundation/hardhat-network-helpers";

import {
  DepositContract__MockForStakingVault,
  EIP7002WithdrawalRequest__Mock,
  EthRejector,
  StakingVault,
  VaultHub__MockForStakingVault,
} from "typechain-types";

import {
  computeDepositDataRoot,
  de0x,
<<<<<<< HEAD
  ether,
  generatePostDeposit,
  generateValidator,
=======
  deployEIP7002WithdrawalRequestContract,
  EIP7002_MIN_WITHDRAWAL_REQUEST_FEE,
  ether,
>>>>>>> d84549bb
  impersonate,
  MAX_UINT256,
  proxify,
  streccak,
} from "lib";

<<<<<<< HEAD
import { deployStakingVaultBehindBeaconProxy, deployWithdrawalsPreDeployedMock } from "test/deploy";
=======
import { deployStakingVaultBehindBeaconProxy } from "test/deploy";
>>>>>>> d84549bb
import { Snapshot } from "test/suite";

const MAX_INT128 = 2n ** 127n - 1n;

const PUBLIC_KEY_LENGTH = 48;
const SAMPLE_PUBKEY = "0x" + "ab".repeat(48);

const getPubkeys = (num: number): { pubkeys: string[]; stringified: string } => {
  const pubkeys = Array.from({ length: num }, (_, i) => {
    const paddedIndex = (i + 1).toString().padStart(8, "0");
    return `0x${paddedIndex.repeat(12)}`;
  });

  return {
    pubkeys,
    stringified: `0x${pubkeys.map(de0x).join("")}`,
  };
};

const encodeEip7002Input = (pubkey: string, amount: bigint): string => {
  return `${pubkey}${amount.toString(16).padStart(16, "0")}`;
};

// @TODO: test reentrancy attacks
describe("StakingVault.sol", () => {
  let vaultOwner: HardhatEthersSigner;
  let operator: HardhatEthersSigner;
  let stranger: HardhatEthersSigner;
  let elRewardsSender: HardhatEthersSigner;
  let vaultHubSigner: HardhatEthersSigner;
  let depositor: HardhatEthersSigner;

  let stakingVault: StakingVault;
  let stakingVaultImplementation: StakingVault;
  let depositContract: DepositContract__MockForStakingVault;
  let vaultHub: VaultHub__MockForStakingVault;
  let withdrawalRequestContract: EIP7002WithdrawalRequest__Mock;
  let ethRejector: EthRejector;

  let vaultOwnerAddress: string;
  let stakingVaultAddress: string;
  let vaultHubAddress: string;
  let depositContractAddress: string;
  let ethRejectorAddress: string;

  let originalState: string;

  before(async () => {
    [vaultOwner, operator, elRewardsSender, depositor, stranger] = await ethers.getSigners();
    ({ stakingVault, vaultHub, stakingVaultImplementation, depositContract } =
      await deployStakingVaultBehindBeaconProxy(vaultOwner, operator, depositor));

    withdrawalRequestContract = await deployEIP7002WithdrawalRequestContract(EIP7002_MIN_WITHDRAWAL_REQUEST_FEE);
    ethRejector = await ethers.deployContract("EthRejector");

    vaultOwnerAddress = await vaultOwner.getAddress();
    stakingVaultAddress = await stakingVault.getAddress();
    vaultHubAddress = await vaultHub.getAddress();
    depositContractAddress = await depositContract.getAddress();
    ethRejectorAddress = await ethRejector.getAddress();

    vaultHubSigner = await impersonate(vaultHubAddress, ether("100"));
  });

  beforeEach(async () => (originalState = await Snapshot.take()));

  afterEach(async () => await Snapshot.restore(originalState));

  context("constructor", () => {
    it("sets the vault hub address in the implementation", async () => {
      expect(await stakingVaultImplementation.vaultHub()).to.equal(vaultHubAddress);
    });

    it("sets the deposit contract address in the implementation", async () => {
      expect(await stakingVaultImplementation.DEPOSIT_CONTRACT()).to.equal(depositContractAddress);
    });

    it("reverts on construction if the vault hub address is zero", async () => {
      await expect(ethers.deployContract("StakingVault", [ZeroAddress, depositor, depositContractAddress]))
        .to.be.revertedWithCustomError(stakingVaultImplementation, "ZeroArgument")
        .withArgs("_vaultHub");
    });

    it("reverts on construction if the deposit contract address is zero", async () => {
      await expect(ethers.deployContract("StakingVault", [vaultHubAddress, ZeroAddress, depositContractAddress]))
        .to.be.revertedWithCustomError(stakingVaultImplementation, "ZeroArgument")
        .withArgs("_depositor");
    });

    it("reverts on construction if the deposit contract address is zero", async () => {
      await expect(ethers.deployContract("StakingVault", [vaultHubAddress, depositor, ZeroAddress]))
        .to.be.revertedWithCustomError(stakingVaultImplementation, "ZeroArgument")
        .withArgs("_beaconChainDepositContract");
    });
  });

  context("initialize", () => {
    it("petrifies the implementation by setting the initialized version to 2^64 - 1", async () => {
      expect(await stakingVaultImplementation.getInitializedVersion()).to.equal(2n ** 64n - 1n);
      expect(await stakingVaultImplementation.version()).to.equal(1n);
    });

    it("reverts on initialization", async () => {
      await expect(
        stakingVaultImplementation.connect(stranger).initialize(vaultOwner, operator, "0x"),
      ).to.be.revertedWithCustomError(stakingVaultImplementation, "InvalidInitialization");
    });

    it("reverts if the node operator is zero address", async () => {
      const [vault_] = await proxify({ impl: stakingVaultImplementation, admin: vaultOwner });
      await expect(vault_.initialize(vaultOwner, ZeroAddress, "0x")).to.be.revertedWithCustomError(
        stakingVaultImplementation,
        "ZeroArgument",
      );
    });
  });

  context("initial state (getters)", () => {
    it("returns the correct initial state and constants", async () => {
      expect(await stakingVault.DEPOSIT_CONTRACT()).to.equal(depositContractAddress);
      expect(await stakingVault.PUBLIC_KEY_LENGTH()).to.equal(PUBLIC_KEY_LENGTH);

      expect(await stakingVault.owner()).to.equal(await vaultOwner.getAddress());
      expect(await stakingVault.getInitializedVersion()).to.equal(1n);
      expect(await stakingVault.version()).to.equal(1n);
      expect(await stakingVault.vaultHub()).to.equal(vaultHubAddress);
      expect(await stakingVault.valuation()).to.equal(0n);
      expect(await stakingVault.locked()).to.equal(0n);
      expect(await stakingVault.unlocked()).to.equal(0n);
      expect(await stakingVault.inOutDelta()).to.equal(0n);
      expect(await stakingVault.latestReport()).to.deep.equal([0n, 0n]);
      expect(await stakingVault.nodeOperator()).to.equal(operator);
      expect((await stakingVault.withdrawalCredentials()).toLowerCase()).to.equal(
        ("0x02" + "00".repeat(11) + de0x(stakingVaultAddress)).toLowerCase(),
      );
      expect(await stakingVault.beaconChainDepositsPaused()).to.be.false;
    });
  });

  context("valuation", () => {
    it("returns the correct valuation", async () => {
      expect(await stakingVault.valuation()).to.equal(0n);

      await stakingVault.fund({ value: ether("1") });
      expect(await stakingVault.valuation()).to.equal(ether("1"));
    });
  });

  context("locked", () => {
    it("returns the correct locked balance", async () => {
      expect(await stakingVault.locked()).to.equal(0n);

      const amount = ether("1");
      await stakingVault.fund({ value: amount });

      await stakingVault.connect(vaultOwner).lock(amount);
      expect(await stakingVault.locked()).to.equal(amount);
    });
  });

  context("unlocked", () => {
    it("returns the correct unlocked balance", async () => {
      expect(await stakingVault.unlocked()).to.equal(0n);
    });

    it("returns 0 if locked amount is greater than valuation", async () => {
      const amount = ether("1");
      await stakingVault.fund({ value: amount });

      await stakingVault.connect(vaultOwner).lock(amount);
      expect(await stakingVault.valuation()).to.equal(amount);
      expect(await stakingVault.locked()).to.equal(amount);

      expect(await stakingVault.unlocked()).to.equal(0n);
    });
  });

  context("inOutDelta", () => {
    it("returns the correct inOutDelta", async () => {
      expect(await stakingVault.inOutDelta()).to.equal(0n);

      await stakingVault.fund({ value: ether("1") });
      expect(await stakingVault.inOutDelta()).to.equal(ether("1"));

      await stakingVault.withdraw(vaultOwnerAddress, ether("1"));
      expect(await stakingVault.inOutDelta()).to.equal(0n);
    });
  });

  context("latestReport", () => {
    it("returns zeros initially", async () => {
      expect(await stakingVault.latestReport()).to.deep.equal([0n, 0n]);
    });

    it("returns the latest report", async () => {
      await stakingVault.connect(vaultHubSigner).report(ether("1"), ether("2"), ether("0"));
      expect(await stakingVault.latestReport()).to.deep.equal([ether("1"), ether("2")]);
    });
  });

  context("nodeOperator", () => {
    it("returns the correct node operator", async () => {
      expect(await stakingVault.nodeOperator()).to.equal(operator);
    });
  });

  context("receive", () => {
    it("reverts if msg.value is zero", async () => {
      await expect(vaultOwner.sendTransaction({ to: stakingVaultAddress, value: 0n }))
        .to.be.revertedWithCustomError(stakingVault, "ZeroArgument")
        .withArgs("msg.value");
    });

    it("receives direct transfers without updating inOutDelta", async () => {
      const inOutDeltaBefore = await stakingVault.inOutDelta();
      const balanceBefore = await ethers.provider.getBalance(stakingVaultAddress);
      await expect(vaultOwner.sendTransaction({ to: stakingVaultAddress, value: ether("1") })).to.not.be.reverted;
      expect(await ethers.provider.getBalance(stakingVaultAddress)).to.equal(balanceBefore + ether("1"));
      expect(await stakingVault.inOutDelta()).to.equal(inOutDeltaBefore);
    });
  });

  context("fund", () => {
    it("reverts if msg.value is zero", async () => {
      await expect(stakingVault.fund({ value: 0n }))
        .to.be.revertedWithCustomError(stakingVault, "ZeroArgument")
        .withArgs("msg.value");
    });

    it("reverts if called by a non-owner", async () => {
      await expect(stakingVault.connect(stranger).fund({ value: ether("1") }))
        .to.be.revertedWithCustomError(stakingVault, "OwnableUnauthorizedAccount")
        .withArgs(await stranger.getAddress());
    });

    it("updates inOutDelta and emits the Funded event", async () => {
      const inOutDeltaBefore = await stakingVault.inOutDelta();
      await expect(stakingVault.fund({ value: ether("1") }))
        .to.emit(stakingVault, "Funded")
        .withArgs(vaultOwnerAddress, ether("1"));
      expect(await stakingVault.inOutDelta()).to.equal(inOutDeltaBefore + ether("1"));
      expect(await stakingVault.valuation()).to.equal(ether("1"));
    });

    it("does not revert if the amount is max int128", async () => {
      const maxInOutDelta = MAX_INT128;
      const forGas = ether("10");
      const bigBalance = maxInOutDelta + forGas;
      await setBalance(vaultOwnerAddress, bigBalance);
      await expect(stakingVault.fund({ value: maxInOutDelta })).to.not.be.reverted;
    });

    it("restores the vault to a healthy state if the vault was unhealthy", async () => {
      const valuation = 0n;
      const inOutDelta = 0n;
      const locked = ether("1.0");
      await stakingVault.connect(vaultHubSigner).report(valuation, inOutDelta, locked);
      expect(await stakingVault.valuation()).to.be.lessThan(locked);

      await stakingVault.fund({ value: ether("1") });
      expect(await stakingVault.valuation()).to.be.greaterThanOrEqual(await stakingVault.locked());
    });
  });

  context("withdraw", () => {
    it("reverts if called by a non-owner", async () => {
      await expect(stakingVault.connect(stranger).withdraw(vaultOwnerAddress, ether("1")))
        .to.be.revertedWithCustomError(stakingVault, "OwnableUnauthorizedAccount")
        .withArgs(await stranger.getAddress());
    });

    it("reverts if the recipient is the zero address", async () => {
      await expect(stakingVault.withdraw(ZeroAddress, ether("1")))
        .to.be.revertedWithCustomError(stakingVault, "ZeroArgument")
        .withArgs("_recipient");
    });

    it("reverts if the amount is zero", async () => {
      await expect(stakingVault.withdraw(vaultOwnerAddress, 0n))
        .to.be.revertedWithCustomError(stakingVault, "ZeroArgument")
        .withArgs("_ether");
    });

    it("reverts if insufficient balance", async () => {
      const balance = await ethers.provider.getBalance(stakingVaultAddress);

      await expect(stakingVault.withdraw(vaultOwnerAddress, balance + 1n))
        .to.be.revertedWithCustomError(stakingVault, "InsufficientBalance")
        .withArgs(balance);
    });

    it("reverts if insufficient unlocked balance", async () => {
      const balance = ether("1");
      const locked = ether("1") - 1n;
      const unlocked = balance - locked;
      await stakingVault.fund({ value: balance });
      await stakingVault.connect(vaultOwner).lock(locked);

      await expect(stakingVault.withdraw(vaultOwnerAddress, balance))
        .to.be.revertedWithCustomError(stakingVault, "InsufficientUnlocked")
        .withArgs(unlocked);
    });

    it.skip("reverts if vault is unhealthy", async () => {});

    it("does not revert on max int128", async () => {
      const forGas = ether("10");
      const bigBalance = MAX_INT128 + forGas;
      await setBalance(vaultOwnerAddress, bigBalance);
      await stakingVault.fund({ value: MAX_INT128 });

      await expect(stakingVault.withdraw(vaultOwnerAddress, MAX_INT128))
        .to.emit(stakingVault, "Withdrawn")
        .withArgs(vaultOwnerAddress, vaultOwnerAddress, MAX_INT128);
      expect(await ethers.provider.getBalance(stakingVaultAddress)).to.equal(0n);
      expect(await stakingVault.valuation()).to.equal(0n);
      expect(await stakingVault.inOutDelta()).to.equal(0n);
    });

    it("reverts if the recipient rejects the transfer", async () => {
      await stakingVault.fund({ value: ether("1") });
      await expect(stakingVault.withdraw(ethRejectorAddress, ether("1")))
        .to.be.revertedWithCustomError(stakingVault, "TransferFailed")
        .withArgs(ethRejectorAddress, ether("1"));
    });

    it("sends ether to the recipient, updates inOutDelta, and emits the Withdrawn event (before any report or locks)", async () => {
      await stakingVault.fund({ value: ether("10") });

      await expect(stakingVault.withdraw(vaultOwnerAddress, ether("10")))
        .to.emit(stakingVault, "Withdrawn")
        .withArgs(vaultOwnerAddress, vaultOwnerAddress, ether("10"));
      expect(await ethers.provider.getBalance(stakingVaultAddress)).to.equal(0n);
      expect(await stakingVault.valuation()).to.equal(0n);
      expect(await stakingVault.inOutDelta()).to.equal(0n);
    });

    it("makes inOutDelta negative if withdrawals are greater than deposits (after rewards)", async () => {
      const valuation = ether("10");
      await stakingVault.connect(vaultHubSigner).report(valuation, ether("0"), ether("0"));
      expect(await stakingVault.valuation()).to.equal(valuation);
      expect(await stakingVault.inOutDelta()).to.equal(0n);

      const elRewardsAmount = ether("1");
      await elRewardsSender.sendTransaction({ to: stakingVaultAddress, value: elRewardsAmount });

      await expect(stakingVault.withdraw(vaultOwnerAddress, elRewardsAmount))
        .to.emit(stakingVault, "Withdrawn")
        .withArgs(vaultOwnerAddress, vaultOwnerAddress, elRewardsAmount);
      expect(await ethers.provider.getBalance(stakingVaultAddress)).to.equal(0n);
      expect(await stakingVault.valuation()).to.equal(valuation - elRewardsAmount);
      expect(await stakingVault.inOutDelta()).to.equal(-elRewardsAmount);
    });
  });

  context("lock", () => {
    it("reverts if the caller is not the vault owner", async () => {
      await expect(stakingVault.connect(stranger).lock(ether("1")))
        .to.be.revertedWithCustomError(stakingVault, "OwnableUnauthorizedAccount")
        .withArgs(await stranger.getAddress());
    });

    it("updates the locked amount and emits the Locked event", async () => {
      const amount = ether("1");
      await stakingVault.fund({ value: amount });

      await expect(stakingVault.connect(vaultOwner).lock(amount))
        .to.emit(stakingVault, "LockedIncreased")
        .withArgs(amount);
      expect(await stakingVault.locked()).to.equal(amount);
    });

    it("reverts if the new locked amount is less than the current locked amount", async () => {
      const amount = ether("1");
      await stakingVault.fund({ value: amount });

      await stakingVault.connect(vaultOwner).lock(amount);

      await expect(stakingVault.connect(vaultOwner).lock(amount - 1n)).to.be.revertedWithCustomError(
        stakingVault,
        "NewLockedNotGreaterThanCurrent",
      );
    });

    it("reverts if the new locked amount is equal to the current locked amount", async () => {
      const amount = ether("1");
      await stakingVault.fund({ value: amount });

      await stakingVault.connect(vaultOwner).lock(amount);

      await expect(stakingVault.connect(vaultOwner).lock(amount)).to.be.revertedWithCustomError(
        stakingVault,
        "NewLockedNotGreaterThanCurrent",
      );
    });
  });

  context("rebalance", () => {
    it("reverts if the amount is zero", async () => {
      await expect(stakingVault.rebalance(0n))
        .to.be.revertedWithCustomError(stakingVault, "ZeroArgument")
        .withArgs("_ether");
    });

    it("reverts if the amount is greater than the vault's balance", async () => {
      expect(await ethers.provider.getBalance(stakingVaultAddress)).to.equal(0n);
      await expect(stakingVault.rebalance(1n))
        .to.be.revertedWithCustomError(stakingVault, "InsufficientBalance")
        .withArgs(0n);
    });

    it("reverts if the rebalance amount exceeds the valuation", async () => {
      await stranger.sendTransaction({ to: stakingVaultAddress, value: ether("1") });
      expect(await stakingVault.valuation()).to.equal(ether("0"));

      await expect(stakingVault.rebalance(ether("1")))
        .to.be.revertedWithCustomError(stakingVault, "RebalanceAmountExceedsValuation")
        .withArgs(ether("0"), ether("1"));
    });

    it("reverts if the caller is not the owner or the vault hub", async () => {
      await stakingVault.fund({ value: ether("2") });

      await expect(stakingVault.connect(stranger).rebalance(ether("1")))
        .to.be.revertedWithCustomError(stakingVault, "NotAuthorized")
        .withArgs("rebalance", stranger);
    });

    it("can be called by the owner", async () => {
      await stakingVault.fund({ value: ether("2") });
      const inOutDeltaBefore = await stakingVault.inOutDelta();

      await expect(stakingVault.rebalance(ether("1")))
        .to.emit(stakingVault, "Withdrawn")
        .withArgs(vaultOwnerAddress, vaultHubAddress, ether("1"))
        .to.emit(vaultHub, "Mock__Rebalanced")
        .withArgs(stakingVaultAddress, ether("1"));

      expect(await stakingVault.inOutDelta()).to.equal(inOutDeltaBefore - ether("1"));
    });

    it("can be called by the vault hub when the vault is unhealthy", async () => {
      await stakingVault.connect(vaultHubSigner).report(ether("1"), ether("0.1"), ether("1.1"));
      expect(await stakingVault.valuation()).to.be.lessThan(await stakingVault.locked());
      expect(await stakingVault.inOutDelta()).to.equal(ether("0"));
      await elRewardsSender.sendTransaction({ to: stakingVaultAddress, value: ether("0.1") });

      await expect(stakingVault.connect(vaultHubSigner).rebalance(ether("0.1")))
        .to.emit(stakingVault, "Withdrawn")
        .withArgs(vaultHubAddress, vaultHubAddress, ether("0.1"))
        .to.emit(vaultHub, "Mock__Rebalanced")
        .withArgs(stakingVaultAddress, ether("0.1"));
      expect(await stakingVault.inOutDelta()).to.equal(-ether("0.1"));
    });
  });

  context("report", () => {
    it("reverts if the caller is not the vault hub", async () => {
      await expect(stakingVault.connect(stranger).report(ether("1"), ether("2"), ether("3")))
        .to.be.revertedWithCustomError(stakingVault, "NotAuthorized")
        .withArgs("report", stranger);
    });

    it("updates the state and emits the Reported event", async () => {
      await expect(stakingVault.connect(vaultHubSigner).report(ether("1"), ether("2"), ether("3")))
        .to.emit(stakingVault, "Reported")
        .withArgs(ether("1"), ether("2"), ether("3"));

      expect(await stakingVault.latestReport()).to.deep.equal([ether("1"), ether("2")]);
      expect(await stakingVault.locked()).to.equal(ether("3"));
    });
  });

  context("setDepositGuardian", () => {
    // TODO:
  });

  context("withdrawalCredentials", () => {
    it("returns the correct withdrawal credentials in 0x02 format", async () => {
      const withdrawalCredentials = ("0x02" + "00".repeat(11) + de0x(stakingVaultAddress)).toLowerCase();
      expect(await stakingVault.withdrawalCredentials()).to.equal(withdrawalCredentials);
    });
  });

  context("beaconChainDepositsPaused", () => {
    it("returns the correct beacon chain deposits paused status", async () => {
      expect(await stakingVault.beaconChainDepositsPaused()).to.be.false;

      await stakingVault.connect(vaultOwner).pauseBeaconChainDeposits();
      expect(await stakingVault.beaconChainDepositsPaused()).to.be.true;

      await stakingVault.connect(vaultOwner).resumeBeaconChainDeposits();
      expect(await stakingVault.beaconChainDepositsPaused()).to.be.false;
    });
  });

  context("pauseBeaconChainDeposits", () => {
    it("reverts if called by a non-owner", async () => {
      await expect(stakingVault.connect(stranger).pauseBeaconChainDeposits())
        .to.be.revertedWithCustomError(stakingVault, "OwnableUnauthorizedAccount")
        .withArgs(await stranger.getAddress());
    });

    it("reverts if the beacon deposits are already paused", async () => {
      await stakingVault.connect(vaultOwner).pauseBeaconChainDeposits();

      await expect(stakingVault.connect(vaultOwner).pauseBeaconChainDeposits()).to.be.revertedWithCustomError(
        stakingVault,
        "BeaconChainDepositsResumeExpected",
      );
    });

    it("allows to pause deposits", async () => {
      await expect(stakingVault.connect(vaultOwner).pauseBeaconChainDeposits()).to.emit(
        stakingVault,
        "BeaconChainDepositsPaused",
      );
      expect(await stakingVault.beaconChainDepositsPaused()).to.be.true;
    });
  });

  context("resumeBeaconChainDeposits", () => {
    it("reverts if called by a non-owner", async () => {
      await expect(stakingVault.connect(stranger).resumeBeaconChainDeposits())
        .to.be.revertedWithCustomError(stakingVault, "OwnableUnauthorizedAccount")
        .withArgs(await stranger.getAddress());
    });

    it("reverts if the beacon deposits are already resumed", async () => {
      await expect(stakingVault.connect(vaultOwner).resumeBeaconChainDeposits()).to.be.revertedWithCustomError(
        stakingVault,
        "BeaconChainDepositsPauseExpected",
      );
    });

    it("allows to resume deposits", async () => {
      await stakingVault.connect(vaultOwner).pauseBeaconChainDeposits();

      await expect(stakingVault.connect(vaultOwner).resumeBeaconChainDeposits()).to.emit(
        stakingVault,
        "BeaconChainDepositsResumed",
      );
      expect(await stakingVault.beaconChainDepositsPaused()).to.be.false;
    });
  });

  context("depositToBeaconChain", () => {
    it("reverts if called by a non-depositor", async () => {
      await expect(
        stakingVault
          .connect(stranger)
          .depositToBeaconChain([
            { pubkey: "0x", signature: "0x", amount: 0, depositDataRoot: streccak("random-root") },
          ]),
      )
        .to.be.revertedWithCustomError(stakingVault, "NotAuthorized")
        .withArgs("depositToBeaconChain", stranger);
    });

    it("reverts if the number of deposits is zero", async () => {
      await expect(stakingVault.depositToBeaconChain([]))
        .to.be.revertedWithCustomError(stakingVault, "ZeroArgument")
        .withArgs("_deposits");
    });

    it("reverts if the vault valuation is below the locked amount", async () => {
      await stakingVault.connect(vaultHubSigner).report(ether("0"), ether("0"), ether("1"));
      await expect(
        stakingVault
          .connect(depositor)
          .depositToBeaconChain([
            { pubkey: "0x", signature: "0x", amount: 0, depositDataRoot: streccak("random-root") },
          ]),
      ).to.be.revertedWithCustomError(stakingVault, "ValuationBelowLockedAmount");
    });

    it("reverts if the deposits are paused", async () => {
      await stakingVault.connect(vaultOwner).pauseBeaconChainDeposits();
      await expect(
        stakingVault
          .connect(depositor)
          .depositToBeaconChain([
            { pubkey: "0x", signature: "0x", amount: 0, depositDataRoot: streccak("random-root") },
          ]),
      ).to.be.revertedWithCustomError(stakingVault, "BeaconChainDepositsArePaused");
    });

    it("makes deposits to the beacon chain and emits the `DepositedToBeaconChain` event", async () => {
      await stakingVault.fund({ value: ether("32") });

      const pubkey = "0x" + "ab".repeat(48);
      const signature = "0x" + "ef".repeat(96);
      const amount = ether("32");
      const withdrawalCredentials = await stakingVault.withdrawalCredentials();
      const depositDataRoot = computeDepositDataRoot(withdrawalCredentials, pubkey, signature, amount);

      await expect(
        stakingVault.connect(depositor).depositToBeaconChain([{ pubkey, signature, amount, depositDataRoot }]),
      )
        .to.emit(stakingVault, "DepositedToBeaconChain")
        .withArgs(depositor, 1, amount);
    });

    it("makes multiple deposits to the beacon chain and emits the `DepositedToBeaconChain` event", async () => {
      const numberOfKeys = 300; // number because of Array.from
      const totalAmount = ether("32") * BigInt(numberOfKeys);
      const withdrawalCredentials = await stakingVault.withdrawalCredentials();

      // topup the contract with enough ETH to cover the deposits
      await setBalance(stakingVaultAddress, ether("32") * BigInt(numberOfKeys));

      const deposits = Array.from({ length: numberOfKeys }, () => {
        const validator = generateValidator(withdrawalCredentials);
        return generatePostDeposit(validator.container, ether("32"));
      });

      await expect(stakingVault.connect(depositor).depositToBeaconChain(deposits))
        .to.emit(stakingVault, "DepositedToBeaconChain")
        .withArgs(depositor, numberOfKeys, totalAmount);
    });
  });

  context("calculateValidatorWithdrawalFee", () => {
    it("reverts if the number of validators is zero", async () => {
      await expect(stakingVault.calculateValidatorWithdrawalFee(0))
        .to.be.revertedWithCustomError(stakingVault, "ZeroArgument")
        .withArgs("_numberOfKeys");
    });

    it("works with max uint256", async () => {
      const fee = BigInt(await withdrawalRequestContract.fee());
      expect(await stakingVault.calculateValidatorWithdrawalFee(MAX_UINT256)).to.equal(BigInt(MAX_UINT256) * fee);
    });

    it("calculates the total fee for given number of validator keys", async () => {
      const newFee = 100n;
      await withdrawalRequestContract.mock__setFee(newFee);

      const fee = await stakingVault.calculateValidatorWithdrawalFee(1n);
      expect(fee).to.equal(newFee);

      const feePerRequest = await withdrawalRequestContract.fee();
      expect(fee).to.equal(feePerRequest);

      const feeForMultipleKeys = await stakingVault.calculateValidatorWithdrawalFee(2n);
      expect(feeForMultipleKeys).to.equal(newFee * 2n);
    });
  });

  context("requestValidatorExit", () => {
    it("reverts if called by a non-owner", async () => {
      await expect(stakingVault.connect(stranger).requestValidatorExit("0x"))
        .to.be.revertedWithCustomError(stakingVault, "OwnableUnauthorizedAccount")
        .withArgs(stranger);
    });

    it("reverts if the number of validators is zero", async () => {
      await expect(stakingVault.connect(vaultOwner).requestValidatorExit("0x"))
        .to.be.revertedWithCustomError(stakingVault, "ZeroArgument")
        .withArgs("_pubkeys");
    });

    it("reverts if the length of the pubkeys is not a multiple of 48", async () => {
      await expect(
        stakingVault.connect(vaultOwner).requestValidatorExit("0x" + "ab".repeat(47)),
      ).to.be.revertedWithCustomError(stakingVault, "InvalidPubkeysLength");
    });

    it("emits the `ValidatorExitRequested` event for a single validator key", async () => {
      await expect(stakingVault.connect(vaultOwner).requestValidatorExit(SAMPLE_PUBKEY))
        .to.emit(stakingVault, "ValidatorExitRequested")
        .withArgs(vaultOwner, SAMPLE_PUBKEY, SAMPLE_PUBKEY);
    });

    it("emits the exact number of `ValidatorExitRequested` events as the number of validator keys", async () => {
      const numberOfKeys = 2;
      const keys = getPubkeys(numberOfKeys);

      const tx = await stakingVault.connect(vaultOwner).requestValidatorExit(keys.stringified);
      await expect(tx.wait())
        .to.emit(stakingVault, "ValidatorExitRequested")
        .withArgs(vaultOwner, keys.pubkeys[0], keys.pubkeys[0])
        .and.emit(stakingVault, "ValidatorExitRequested")
        .withArgs(vaultOwner, keys.pubkeys[1], keys.pubkeys[1]);

      const receipt = (await tx.wait()) as ContractTransactionReceipt;
      expect(receipt.logs.length).to.equal(numberOfKeys);
    });
  });

  context("triggerValidatorWithdrawal", () => {
    let baseFee: bigint;

    before(async () => {
      baseFee = BigInt(await withdrawalRequestContract.fee());
    });

    it("reverts if msg.value is zero", async () => {
      await expect(stakingVault.connect(vaultOwner).triggerValidatorWithdrawal("0x", [], vaultOwnerAddress))
        .to.be.revertedWithCustomError(stakingVault, "ZeroArgument")
        .withArgs("msg.value");
    });

    it("reverts if the number of validators is zero", async () => {
      await expect(
        stakingVault.connect(vaultOwner).triggerValidatorWithdrawal("0x", [], vaultOwnerAddress, { value: 1n }),
      )
        .to.be.revertedWithCustomError(stakingVault, "ZeroArgument")
        .withArgs("_pubkeys");
    });

    it("reverts if the amounts array is empty", async () => {
      await expect(
        stakingVault
          .connect(vaultOwner)
          .triggerValidatorWithdrawal(SAMPLE_PUBKEY, [], vaultOwnerAddress, { value: 1n }),
      )
        .to.be.revertedWithCustomError(stakingVault, "ZeroArgument")
        .withArgs("_amounts");
    });

    it("reverts if called by a non-owner or the node operator", async () => {
      await expect(
        stakingVault
          .connect(stranger)
          .triggerValidatorWithdrawal(SAMPLE_PUBKEY, [ether("1")], vaultOwnerAddress, { value: 1n }),
      )
        .to.be.revertedWithCustomError(stakingVault, "NotAuthorized")
        .withArgs("triggerValidatorWithdrawal", stranger);
    });

    it("reverts if called by the vault hub on a healthy vault", async () => {
      await expect(
        stakingVault
          .connect(vaultHubSigner)
          .triggerValidatorWithdrawal(SAMPLE_PUBKEY, [ether("1")], vaultOwnerAddress, { value: 1n }),
      )
        .to.be.revertedWithCustomError(stakingVault, "NotAuthorized")
        .withArgs("triggerValidatorWithdrawal", vaultHubAddress);
    });

    it("reverts if the amounts array is not the same length as the pubkeys array", async () => {
      await expect(
        stakingVault
          .connect(vaultOwner)
          .triggerValidatorWithdrawal(SAMPLE_PUBKEY, [ether("1"), ether("2")], vaultOwnerAddress, { value: 1n }),
      ).to.be.revertedWithCustomError(stakingVault, "InvalidAmountsLength");
    });

    it("reverts if the fee is less than the required fee", async () => {
      const numberOfKeys = 4;
      const pubkeys = getPubkeys(numberOfKeys);
      const amounts = Array(numberOfKeys).fill(ether("1"));
      const value = baseFee * BigInt(numberOfKeys) - 1n;

      await expect(
        stakingVault
          .connect(vaultOwner)
          .triggerValidatorWithdrawal(pubkeys.stringified, amounts, vaultOwnerAddress, { value }),
      )
        .to.be.revertedWithCustomError(stakingVault, "InsufficientValidatorWithdrawalFee")
        .withArgs(value, baseFee * BigInt(numberOfKeys));
    });

    it("reverts if the refund fails", async () => {
      const numberOfKeys = 1;
      const overpaid = 100n;
      const pubkeys = getPubkeys(numberOfKeys);
      const value = baseFee * BigInt(numberOfKeys) + overpaid;

      await expect(
        stakingVault
          .connect(vaultOwner)
          .triggerValidatorWithdrawal(pubkeys.stringified, [ether("1")], ethRejectorAddress, { value }),
      )
        .to.be.revertedWithCustomError(stakingVault, "WithdrawalFeeRefundFailed")
        .withArgs(ethRejectorAddress, overpaid);
    });

    it("reverts if partial withdrawals is called on an unhealthy vault", async () => {
      await stakingVault.fund({ value: ether("1") });
      await stakingVault.connect(vaultHubSigner).report(ether("0.9"), ether("1"), ether("1.1")); // slashing

      await expect(
        stakingVault
          .connect(vaultOwner)
          .triggerValidatorWithdrawal(SAMPLE_PUBKEY, [ether("1")], vaultOwnerAddress, { value: 1n }),
      ).to.be.revertedWithCustomError(stakingVault, "PartialWithdrawalNotAllowed");
    });

    it("requests a validator withdrawal when called by the owner", async () => {
      const value = baseFee;

      await expect(
        stakingVault.connect(vaultOwner).triggerValidatorWithdrawal(SAMPLE_PUBKEY, [0n], vaultOwnerAddress, { value }),
      )
        .to.emit(withdrawalRequestContract, "RequestAdded__Mock")
        .withArgs(encodeEip7002Input(SAMPLE_PUBKEY, 0n), baseFee)
        .to.emit(stakingVault, "ValidatorWithdrawalTriggered")
        .withArgs(vaultOwner, SAMPLE_PUBKEY, [0n], vaultOwnerAddress, 0n);
    });

    it("requests a validator withdrawal when called by the node operator", async () => {
      await expect(
        stakingVault
          .connect(operator)
          .triggerValidatorWithdrawal(SAMPLE_PUBKEY, [0n], vaultOwnerAddress, { value: baseFee }),
      )
        .to.emit(withdrawalRequestContract, "RequestAdded__Mock")
        .withArgs(encodeEip7002Input(SAMPLE_PUBKEY, 0n), baseFee)
        .to.emit(stakingVault, "ValidatorWithdrawalTriggered")
        .withArgs(operator, SAMPLE_PUBKEY, [0n], vaultOwnerAddress, 0n);
    });

    it("requests a full validator withdrawal", async () => {
      await expect(
        stakingVault
          .connect(vaultOwner)
          .triggerValidatorWithdrawal(SAMPLE_PUBKEY, [0n], vaultOwnerAddress, { value: baseFee }),
      )
        .to.emit(withdrawalRequestContract, "RequestAdded__Mock")
        .withArgs(encodeEip7002Input(SAMPLE_PUBKEY, 0n), baseFee)
        .to.emit(stakingVault, "ValidatorWithdrawalTriggered")
        .withArgs(vaultOwner, SAMPLE_PUBKEY, [0n], vaultOwnerAddress, 0n);
    });

    it("requests a partial validator withdrawal", async () => {
      const amount = ether("0.1");
      await expect(
        stakingVault
          .connect(vaultOwner)
          .triggerValidatorWithdrawal(SAMPLE_PUBKEY, [amount], vaultOwnerAddress, { value: baseFee }),
      )
        .to.emit(withdrawalRequestContract, "RequestAdded__Mock")
        .withArgs(encodeEip7002Input(SAMPLE_PUBKEY, amount), baseFee)
        .to.emit(stakingVault, "ValidatorWithdrawalTriggered")
        .withArgs(vaultOwner, SAMPLE_PUBKEY, [amount], vaultOwnerAddress, 0);
    });

    it("requests a partial validator withdrawal and refunds the excess fee to the msg.sender if the refund recipient is the zero address", async () => {
      const amount = ether("0.1");
      const overpaid = 100n;
      const ownerBalanceBefore = await ethers.provider.getBalance(vaultOwner);

      const tx = await stakingVault
        .connect(vaultOwner)
        .triggerValidatorWithdrawal(SAMPLE_PUBKEY, [amount], ZeroAddress, { value: baseFee + overpaid });

      await expect(tx)
        .to.emit(withdrawalRequestContract, "RequestAdded__Mock")
        .withArgs(encodeEip7002Input(SAMPLE_PUBKEY, amount), baseFee)
        .to.emit(stakingVault, "ValidatorWithdrawalTriggered")
        .withArgs(vaultOwner, SAMPLE_PUBKEY, [amount], vaultOwnerAddress, overpaid);

      const txReceipt = (await tx.wait()) as ContractTransactionReceipt;
      const gasFee = txReceipt.gasPrice * txReceipt.cumulativeGasUsed;

      const ownerBalanceAfter = await ethers.provider.getBalance(vaultOwner);

      expect(ownerBalanceAfter).to.equal(ownerBalanceBefore - baseFee - gasFee); // overpaid is refunded back
    });

    it("requests a multiple validator withdrawals", async () => {
      const numberOfKeys = 300;
      const pubkeys = getPubkeys(numberOfKeys);
      const value = baseFee * BigInt(numberOfKeys);
      const amounts = Array(numberOfKeys)
        .fill(0)
        .map((_, i) => BigInt(i * 100)); // trigger full and partial withdrawals

      await expect(
        stakingVault
          .connect(vaultOwner)
          .triggerValidatorWithdrawal(pubkeys.stringified, amounts, vaultOwnerAddress, { value }),
      )
        .to.emit(withdrawalRequestContract, "RequestAdded__Mock")
        .withArgs(encodeEip7002Input(pubkeys.pubkeys[0], amounts[0]), baseFee)
        .to.emit(withdrawalRequestContract, "RequestAdded__Mock")
        .withArgs(encodeEip7002Input(pubkeys.pubkeys[1], amounts[1]), baseFee)
        .and.to.emit(stakingVault, "ValidatorWithdrawalTriggered")
        .withArgs(vaultOwner, pubkeys.stringified, amounts, vaultOwnerAddress, 0n);
    });

    it("requests a multiple validator withdrawals and refunds the excess fee to the fee recipient", async () => {
      const numberOfKeys = 2;
      const pubkeys = getPubkeys(numberOfKeys);
      const amounts = Array(numberOfKeys).fill(0); // trigger full withdrawals
      const valueToRefund = 100n * BigInt(numberOfKeys);
      const value = baseFee * BigInt(numberOfKeys) + valueToRefund;

      const strangerBalanceBefore = await ethers.provider.getBalance(stranger);

      await expect(
        stakingVault.connect(vaultOwner).triggerValidatorWithdrawal(pubkeys.stringified, amounts, stranger, { value }),
      )
        .to.emit(withdrawalRequestContract, "RequestAdded__Mock")
        .withArgs(encodeEip7002Input(pubkeys.pubkeys[0], amounts[0]), baseFee)
        .to.emit(withdrawalRequestContract, "RequestAdded__Mock")
        .withArgs(encodeEip7002Input(pubkeys.pubkeys[1], amounts[1]), baseFee)
        .and.to.emit(stakingVault, "ValidatorWithdrawalTriggered")
        .withArgs(vaultOwner, pubkeys.stringified, amounts, stranger, valueToRefund);

      const strangerBalanceAfter = await ethers.provider.getBalance(stranger);
      expect(strangerBalanceAfter).to.equal(strangerBalanceBefore + valueToRefund);
    });

    it("requests a validator withdrawal if called by the vault hub on an unhealthy vault", async () => {
      await stakingVault.fund({ value: ether("1") });
      await stakingVault.connect(vaultHubSigner).report(ether("0.9"), ether("1"), ether("1.1")); // slashing

      await expect(
        stakingVault
          .connect(vaultHubSigner)
          .triggerValidatorWithdrawal(SAMPLE_PUBKEY, [0n], vaultOwnerAddress, { value: 1n }),
      )
        .to.emit(withdrawalRequestContract, "RequestAdded__Mock")
        .withArgs(encodeEip7002Input(SAMPLE_PUBKEY, 0n), baseFee);
    });
  });
});<|MERGE_RESOLUTION|>--- conflicted
+++ resolved
@@ -16,26 +16,18 @@
 import {
   computeDepositDataRoot,
   de0x,
-<<<<<<< HEAD
+  deployEIP7002WithdrawalRequestContract,
+  EIP7002_MIN_WITHDRAWAL_REQUEST_FEE,
   ether,
   generatePostDeposit,
   generateValidator,
-=======
-  deployEIP7002WithdrawalRequestContract,
-  EIP7002_MIN_WITHDRAWAL_REQUEST_FEE,
-  ether,
->>>>>>> d84549bb
   impersonate,
   MAX_UINT256,
   proxify,
   streccak,
 } from "lib";
 
-<<<<<<< HEAD
-import { deployStakingVaultBehindBeaconProxy, deployWithdrawalsPreDeployedMock } from "test/deploy";
-=======
 import { deployStakingVaultBehindBeaconProxy } from "test/deploy";
->>>>>>> d84549bb
 import { Snapshot } from "test/suite";
 
 const MAX_INT128 = 2n ** 127n - 1n;
