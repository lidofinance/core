--- conflicted
+++ resolved
@@ -91,25 +91,14 @@
       expect(await stakingVaultImplementation.DEPOSIT_CONTRACT()).to.equal(depositContractAddress);
     });
 
-<<<<<<< HEAD
     it("reverts on construction if the deposit contract address is zero", async () => {
-      await expect(ethers.deployContract("StakingVault", [ZeroAddress]))
-=======
-    it("reverts on construction if the vault hub address is zero", async () => {
-      await expect(ethers.deployContract("StakingVault", [ZeroAddress, depositor, depositContractAddress]))
-        .to.be.revertedWithCustomError(stakingVaultImplementation, "ZeroArgument")
-        .withArgs("_vaultHub");
-    });
-
-    it("reverts on construction if the deposit contract address is zero", async () => {
-      await expect(ethers.deployContract("StakingVault", [vaultHubAddress, ZeroAddress, depositContractAddress]))
+      await expect(ethers.deployContract("StakingVault", [ZeroAddress, depositContractAddress]))
         .to.be.revertedWithCustomError(stakingVaultImplementation, "ZeroArgument")
         .withArgs("_depositor");
     });
 
     it("reverts on construction if the deposit contract address is zero", async () => {
-      await expect(ethers.deployContract("StakingVault", [vaultHubAddress, depositor, ZeroAddress]))
->>>>>>> e7034f44
+      await expect(ethers.deployContract("StakingVault", [depositor, ZeroAddress]))
         .to.be.revertedWithCustomError(stakingVaultImplementation, "ZeroArgument")
         .withArgs("_beaconChainDepositContract");
     });
