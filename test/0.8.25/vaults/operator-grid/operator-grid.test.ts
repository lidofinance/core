--- conflicted
+++ resolved
@@ -641,24 +641,7 @@
       await operatorGrid.connect(vaultOwner).changeTier(vault_NO1_V1, 1, shareLimit);
       await operatorGrid.connect(nodeOperator1).changeTier(vault_NO1_V1, 1, shareLimit);
 
-<<<<<<< HEAD
       await operatorGrid.connect(vaultOwner).changeTier(vault_NO1_V1, 1, shareLimit);
-=======
-    it("reverts if Tier already requested with the same share limit", async function () {
-      const shareLimit = 1000;
-      await operatorGrid.registerGroup(nodeOperator1, 1000);
-      await operatorGrid.registerTiers(nodeOperator1, [
-        {
-          shareLimit: shareLimit,
-          reserveRatioBP: 2000,
-          forcedRebalanceThresholdBP: 1800,
-          infraFeeBP: 500,
-          liquidityFeeBP: 400,
-          reservationFeeBP: 100,
-        },
-      ]);
-      await operatorGrid.connect(vaultOwner).requestTierChange(vault_NO1_V1, 1, shareLimit);
->>>>>>> 8d79446f
       await expect(
         operatorGrid.connect(nodeOperator1).changeTier(vault_NO1_V1, 1, shareLimit),
       ).to.be.revertedWithCustomError(operatorGrid, "TierAlreadySet");
@@ -672,7 +655,9 @@
           shareLimit: shareLimit,
           reserveRatioBP: 2000,
           forcedRebalanceThresholdBP: 1800,
-          treasuryFeeBP: 500,
+          infraFeeBP: 500,
+          liquidityFeeBP: 400,
+          reservationFeeBP: 100,
         },
       ]);
       await operatorGrid.connect(vaultOwner).changeTier(vault_NO1_V1, 1, shareLimit);
