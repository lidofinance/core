--- conflicted
+++ resolved
@@ -7,28 +7,21 @@
 import {
   DepositContract__MockForBeaconChainDepositor,
   DepositContract__MockForBeaconChainDepositor__factory,
-<<<<<<< HEAD
   StETH__HarnessForVaultHub,
   StETH__HarnessForVaultHub__factory,
   VaultFactory,
-=======
   StakingVault,
   StakingVault__factory,
->>>>>>> f2dbc870
   VaultHub__MockForVault,
   VaultHub__MockForVault__factory,
   VaultStaffRoom
 } from "typechain-types";
 
-<<<<<<< HEAD
 import { createVaultProxy, ether, impersonate } from "lib";
 
 import { Snapshot } from "test/suite";
 
 describe("StakingVault.sol", async () => {
-=======
-describe.skip("StakingVault.sol", async () => {
->>>>>>> f2dbc870
   let deployer: HardhatEthersSigner;
   let owner: HardhatEthersSigner;
   let executionLayerRewardsSender: HardhatEthersSigner;
