--- conflicted
+++ resolved
@@ -438,30 +438,6 @@
     });
   });
 
-<<<<<<< HEAD
-  context("unreserved", () => {
-    it("initially returns 0", async () => {
-      expect(await nodeOperatorFee.unreserved()).to.equal(0n);
-    });
-
-    it("returns 0 if locked is greater than totalValue", async () => {
-      const totalValue = ether("2");
-      const inOutDelta = ether("2");
-
-      await vault.setLatestReport({
-        totalValue,
-        inOutDelta,
-        timestamp: await getCurrentBlockTimestamp(),
-      });
-
-      await vault.setLocked(totalValue + 1n);
-
-      expect(await nodeOperatorFee.unreserved()).to.equal(0n);
-    });
-  });
-
-=======
->>>>>>> 8a4cc0bb
   async function assertSoleMember(account: HardhatEthersSigner, role: string) {
     expect(await nodeOperatorFee.hasRole(role, account)).to.be.true;
     expect(await nodeOperatorFee.getRoleMemberCount(role)).to.equal(1);
