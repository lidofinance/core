--- conflicted
+++ resolved
@@ -39,12 +39,8 @@
         if (_vaultHub == address(0)) revert ZeroArgument("_vaultHub");
         if (_beaconChainDepositContract == address(0)) revert ZeroArgument("_beaconChainDepositContract");
 
-<<<<<<< HEAD
+        VAULT_HUB = VaultHub(_vaultHub);
         DEPOSIT_CONTRACT = IDepositContract(_beaconChainDepositContract);
-=======
->>>>>>> 6ee2f1c5
-        VAULT_HUB = VaultHub(_vaultHub);
-        DEPOSIT_CONTRACT = _beaconChainDepositContract;
 
         // Prevents reinitialization of the implementation
         _disableInitializers();
@@ -169,9 +165,13 @@
     }
 
     function authorizeLidoVaultHub() external {}
+
     function deauthorizeLidoVaultHub() external {}
+
     function ossifyStakingVault() external {}
+
     function setDepositor(address _depositor) external {}
+
     function vaultHubAuthorized() external view returns (bool) {
         return true;
     }
