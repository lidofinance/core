// SPDX-License-Identifier: UNLICENSED
// for testing purposes only

pragma solidity 0.8.25;

import {OwnableUpgradeable} from "contracts/openzeppelin/5.0.2/upgradeable/access/OwnableUpgradeable.sol";
import {SafeCast} from "@openzeppelin/contracts-v5.0.2/utils/math/SafeCast.sol";
import {IERC20} from "@openzeppelin/contracts-v5.0.2/token/ERC20/IERC20.sol";
import {ERC1967Utils} from "@openzeppelin/contracts-v5.0.2/proxy/ERC1967/ERC1967Utils.sol";
import {VaultHub} from "contracts/0.8.25/vaults/VaultHub.sol";
import {IStakingVault} from "contracts/0.8.25/vaults/interfaces/IStakingVault.sol";
import {IBeaconProxy} from "contracts/0.8.25/vaults/interfaces/IBeaconProxy.sol";
import {BeaconChainDepositLogistics} from "contracts/0.8.25/vaults/BeaconChainDepositLogistics.sol";

contract StakingVault__HarnessForTestUpgrade is IBeaconProxy, BeaconChainDepositLogistics, OwnableUpgradeable {
    /// @custom:storage-location erc7201:StakingVault.Vault
    struct VaultStorage {
<<<<<<< HEAD
        IStakingVault.Report report;
        uint128 locked;
        int128 inOutDelta;
        address factory;
=======
        uint128 reportValuation;
        int128 reportInOutDelta;
        uint256 locked;
        int256 inOutDelta;
>>>>>>> 65ef7d55
        address operator;
    }

    uint64 private constant _version = 2;
    VaultHub public immutable vaultHub;

    /// keccak256(abi.encode(uint256(keccak256("StakingVault.Vault")) - 1)) & ~bytes32(uint256(0xff));
    bytes32 private constant VAULT_STORAGE_LOCATION =
        0xe1d42fabaca5dacba3545b34709222773cbdae322fef5b060e1d691bf0169000;

    constructor(
        address _vaultHub,
        address _beaconChainDepositContract
    ) BeaconChainDepositLogistics(_beaconChainDepositContract) {
        if (_vaultHub == address(0)) revert ZeroArgument("_vaultHub");

        vaultHub = VaultHub(_vaultHub);
    }

<<<<<<< HEAD
    /// @notice Initialize the contract storage explicitly. Only new contracts can be initialized here.
    /// @param _factory the contract from which the vault was created
    /// @param _owner owner address
    /// @param _operator address of the account that can make deposits to the beacon chain
    /// @param _params the calldata for initialize contract after upgrades
    function initialize(address _factory, address _owner, address _operator, bytes calldata _params) external reinitializer(_version) {
        VaultStorage storage $ = _getVaultStorage();
        if ($.factory != address(0)) {
            revert VaultAlreadyInitialized();
        }

=======
    modifier onlyBeacon() {
        if (msg.sender != getBeacon()) revert UnauthorizedSender(msg.sender);
        _;
    }

    /// @notice Initialize the contract storage explicitly.
    /// @param _owner owner address that can TBD
    /// @param - the calldata for initialize contract after upgrades
    function initialize(
        address _owner,
        address _operator,
        bytes calldata /* _params */
    ) external onlyBeacon reinitializer(_version) {
>>>>>>> 65ef7d55
        __StakingVault_init_v2();
        __Ownable_init(_owner);
        $.factory = _factory;
        $.operator = _operator;
    }

    function finalizeUpgrade_v2() public reinitializer(_version) {
        __StakingVault_init_v2();
    }

    event InitializedV2();
<<<<<<< HEAD
    function __StakingVault_init_v2() internal onlyInitializing {
=======
    function __StakingVault_init_v2() internal {
>>>>>>> 65ef7d55
        emit InitializedV2();
    }

    function getInitializedVersion() public view returns (uint64) {
        return _getInitializedVersion();
    }

    function version() external pure virtual returns (uint64) {
        return _version;
    }

    function beacon() public view returns (address) {
        return ERC1967Utils.getBeacon();
    }

    function factory() public view returns (address) {
        return _getVaultStorage().factory;
    }

    function latestReport() external view returns (IStakingVault.Report memory) {
        VaultStorage storage $ = _getVaultStorage();
<<<<<<< HEAD
        return IStakingVault.Report({
            valuation: $.report.valuation,
            inOutDelta: $.report.inOutDelta
        });
=======
        return IStakingVault.Report({valuation: $.reportValuation, inOutDelta: $.reportInOutDelta});
>>>>>>> 65ef7d55
    }

    function _getVaultStorage() private pure returns (VaultStorage storage $) {
        assembly {
            $.slot := VAULT_STORAGE_LOCATION
        }
    }

    error ZeroArgument(string name);
    error VaultAlreadyInitialized();
}<|MERGE_RESOLUTION|>--- conflicted
+++ resolved
@@ -15,17 +15,9 @@
 contract StakingVault__HarnessForTestUpgrade is IBeaconProxy, BeaconChainDepositLogistics, OwnableUpgradeable {
     /// @custom:storage-location erc7201:StakingVault.Vault
     struct VaultStorage {
-<<<<<<< HEAD
         IStakingVault.Report report;
         uint128 locked;
         int128 inOutDelta;
-        address factory;
-=======
-        uint128 reportValuation;
-        int128 reportInOutDelta;
-        uint256 locked;
-        int256 inOutDelta;
->>>>>>> 65ef7d55
         address operator;
     }
 
@@ -45,37 +37,18 @@
         vaultHub = VaultHub(_vaultHub);
     }
 
-<<<<<<< HEAD
     /// @notice Initialize the contract storage explicitly. Only new contracts can be initialized here.
-    /// @param _factory the contract from which the vault was created
     /// @param _owner owner address
     /// @param _operator address of the account that can make deposits to the beacon chain
     /// @param _params the calldata for initialize contract after upgrades
-    function initialize(address _factory, address _owner, address _operator, bytes calldata _params) external reinitializer(_version) {
-        VaultStorage storage $ = _getVaultStorage();
-        if ($.factory != address(0)) {
+    function initialize(address _owner, address _operator, bytes calldata _params) external reinitializer(_version) {
+        if (owner() != address(0)) {
             revert VaultAlreadyInitialized();
         }
 
-=======
-    modifier onlyBeacon() {
-        if (msg.sender != getBeacon()) revert UnauthorizedSender(msg.sender);
-        _;
-    }
-
-    /// @notice Initialize the contract storage explicitly.
-    /// @param _owner owner address that can TBD
-    /// @param - the calldata for initialize contract after upgrades
-    function initialize(
-        address _owner,
-        address _operator,
-        bytes calldata /* _params */
-    ) external onlyBeacon reinitializer(_version) {
->>>>>>> 65ef7d55
         __StakingVault_init_v2();
         __Ownable_init(_owner);
-        $.factory = _factory;
-        $.operator = _operator;
+        _getVaultStorage().operator = _operator;
     }
 
     function finalizeUpgrade_v2() public reinitializer(_version) {
@@ -83,11 +56,7 @@
     }
 
     event InitializedV2();
-<<<<<<< HEAD
     function __StakingVault_init_v2() internal onlyInitializing {
-=======
-    function __StakingVault_init_v2() internal {
->>>>>>> 65ef7d55
         emit InitializedV2();
     }
 
@@ -103,20 +72,9 @@
         return ERC1967Utils.getBeacon();
     }
 
-    function factory() public view returns (address) {
-        return _getVaultStorage().factory;
-    }
-
     function latestReport() external view returns (IStakingVault.Report memory) {
         VaultStorage storage $ = _getVaultStorage();
-<<<<<<< HEAD
-        return IStakingVault.Report({
-            valuation: $.report.valuation,
-            inOutDelta: $.report.inOutDelta
-        });
-=======
-        return IStakingVault.Report({valuation: $.reportValuation, inOutDelta: $.reportInOutDelta});
->>>>>>> 65ef7d55
+        return IStakingVault.Report({valuation: $.report.valuation, inOutDelta: $.report.inOutDelta});
     }
 
     function _getVaultStorage() private pure returns (VaultStorage storage $) {
