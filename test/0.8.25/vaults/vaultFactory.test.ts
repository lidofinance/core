import { expect } from "chai";
import { keccak256, ZeroAddress } from "ethers";
import { ethers } from "hardhat";

import { HardhatEthersSigner } from "@nomicfoundation/hardhat-ethers/signers";

import {
  BeaconProxy,
  Dashboard,
  DepositContract__MockForBeaconChainDepositor,
  LidoLocator,
  OssifiableProxy,
  PredepositGuarantee_HarnessForFactory,
  StakingVault,
  StakingVault__HarnessForTestUpgrade,
  StETH__HarnessForVaultHub,
  UpgradeableBeacon,
  VaultFactory,
  VaultHub,
  WstETH__HarnessForVault,
} from "typechain-types";

import { days, ether } from "lib";
import { createVaultProxy } from "lib/protocol/helpers";

import { deployLidoLocator } from "test/deploy";
import { Snapshot, VAULTS_RELATIVE_SHARE_LIMIT_BP } from "test/suite";

describe("VaultFactory.sol", () => {
  let deployer: HardhatEthersSigner;
  let admin: HardhatEthersSigner;
  let holder: HardhatEthersSigner;
  let operator: HardhatEthersSigner;
  let stranger: HardhatEthersSigner;
  let vaultOwner1: HardhatEthersSigner;
  let vaultOwner2: HardhatEthersSigner;

  let depositContract: DepositContract__MockForBeaconChainDepositor;
  let proxy: OssifiableProxy;
  let beacon: UpgradeableBeacon;
  let vaultHubImpl: VaultHub;
  let vaultHub: VaultHub;
  let implOld: StakingVault;
  let implNew: StakingVault__HarnessForTestUpgrade;
  let dashboard: Dashboard;
  let vaultFactory: VaultFactory;

  let steth: StETH__HarnessForVaultHub;
  let wsteth: WstETH__HarnessForVault;

  let locator: LidoLocator;

  let predepositGuarantee: PredepositGuarantee_HarnessForFactory;

  let vaultBeaconProxy: BeaconProxy;
  let vaultBeaconProxyCode: string;

  let originalState: string;

  before(async () => {
    [deployer, admin, holder, operator, stranger, vaultOwner1, vaultOwner2] = await ethers.getSigners();

    steth = await ethers.deployContract("StETH__HarnessForVaultHub", [holder], {
      value: ether("10.0"),
      from: deployer,
    });
    wsteth = await ethers.deployContract("WstETH__HarnessForVault", [steth]);

    //predeposit guarantee
    predepositGuarantee = await ethers.deployContract("PredepositGuarantee_HarnessForFactory", [
      "0x0000000000000000000000000000000000000000000000000000000000000000",
      "0x0000000000000000000000000000000000000000000000000000000000000000",
      0,
    ]);

    locator = await deployLidoLocator({
      lido: steth,
      wstETH: wsteth,
      predepositGuarantee: predepositGuarantee,
    });

    depositContract = await ethers.deployContract("DepositContract__MockForBeaconChainDepositor", deployer);

    // Accounting
    vaultHubImpl = await ethers.deployContract("VaultHub", [locator, steth, VAULTS_RELATIVE_SHARE_LIMIT_BP]);
    proxy = await ethers.deployContract("OssifiableProxy", [vaultHubImpl, admin, new Uint8Array()], admin);
    vaultHub = await ethers.getContractAt("VaultHub", proxy, deployer);
    await vaultHub.initialize(admin);

    //vault implementation
    implOld = await ethers.deployContract("StakingVault", [vaultHub, depositContract], { from: deployer });
    implNew = await ethers.deployContract("StakingVault__HarnessForTestUpgrade", [vaultHub, depositContract], {
      from: deployer,
    });

    //beacon
    beacon = await ethers.deployContract("UpgradeableBeacon", [implOld, admin]);

    vaultBeaconProxy = await ethers.deployContract("PinnedBeaconProxy", [beacon, "0x"]);
    vaultBeaconProxyCode = await ethers.provider.getCode(await vaultBeaconProxy.getAddress());

<<<<<<< HEAD
    delegation = await ethers.deployContract("Delegation", [weth, wsteth, locator], { from: deployer });
    vaultFactory = await ethers.deployContract("VaultFactory", [locator, beacon, delegation], {
=======
    dashboard = await ethers.deployContract("Dashboard", [steth, wsteth, vaultHub], { from: deployer });
    vaultFactory = await ethers.deployContract("VaultFactory", [locator, beacon, dashboard], {
>>>>>>> a3bd9928
      from: deployer,
    });

    //add VAULT_MASTER_ROLE role to allow admin to connect the Vaults to the vault Hub
    await vaultHub.connect(admin).grantRole(await vaultHub.VAULT_MASTER_ROLE(), admin);
    //add VAULT_REGISTRY_ROLE role to allow admin to add factory and vault implementation to the hub
    await vaultHub.connect(admin).grantRole(await vaultHub.VAULT_REGISTRY_ROLE(), admin);

    //the initialize() function cannot be called on a contract
    await expect(implOld.initialize(stranger, operator, predepositGuarantee, "0x")).to.revertedWithCustomError(
      implOld,
      "InvalidInitialization",
    );
  });

  beforeEach(async () => (originalState = await Snapshot.take()));

  afterEach(async () => await Snapshot.restore(originalState));

  context("constructor", () => {
    it("reverts if `_owner` is zero address", async () => {
      await expect(ethers.deployContract("UpgradeableBeacon", [ZeroAddress, admin], { from: deployer }))
        .to.be.revertedWithCustomError(beacon, "BeaconInvalidImplementation")
        .withArgs(ZeroAddress);
    });
    it("reverts if `_owner` is zero address", async () => {
      await expect(ethers.deployContract("UpgradeableBeacon", [implOld, ZeroAddress], { from: deployer }))
        .to.be.revertedWithCustomError(beacon, "OwnableInvalidOwner")
        .withArgs(ZeroAddress);
    });

    it("reverts if `_lidoLocator` is zero address", async () => {
      await expect(ethers.deployContract("VaultFactory", [ZeroAddress, beacon, dashboard], { from: deployer }))
        .to.be.revertedWithCustomError(vaultFactory, "ZeroArgument")
        .withArgs("_lidoLocator");
    });

    it("reverts if `_implementation` is zero address", async () => {
      await expect(
        ethers.deployContract("VaultFactory", [locator, ZeroAddress, dashboard], {
          from: deployer,
        }),
      )
        .to.be.revertedWithCustomError(vaultFactory, "ZeroArgument")
        .withArgs("_beacon");
    });

    it("reverts if `_dashboard` is zero address", async () => {
      await expect(ethers.deployContract("VaultFactory", [locator, beacon, ZeroAddress], { from: deployer }))
        .to.be.revertedWithCustomError(vaultFactory, "ZeroArgument")
        .withArgs("_dashboardImpl");
    });

    it("works and emit `OwnershipTransferred`, `Upgraded` events", async () => {
      const tx = beacon.deploymentTransaction();

      await expect(tx)
        .to.emit(beacon, "OwnershipTransferred")
        .withArgs(ZeroAddress, await admin.getAddress());
      await expect(tx)
        .to.emit(beacon, "Upgraded")
        .withArgs(await implOld.getAddress());
    });
  });

  context("createVaultWithDashboard", () => {
    it("works with empty `params`", async () => {
      const {
        tx,
        vault,
        dashboard: dashboard_,
      } = await createVaultProxy(vaultOwner1, vaultFactory, vaultOwner1, operator, operator, 200n, days(7n), [], "0x");

      await expect(tx)
        .to.emit(vaultFactory, "VaultCreated")
        .withArgs(await vault.getAddress(), await dashboard_.getAddress());

      await expect(tx)
        .to.emit(vaultFactory, "DashboardCreated")
        .withArgs(await dashboard_.getAddress(), vaultOwner1);

      expect(await dashboard_.getAddress()).to.eq(await vault.owner());
    });

    it("check `version()`", async () => {
      const { vault } = await createVaultProxy(
        vaultOwner1,
        vaultFactory,
        vaultOwner1,
        operator,
        operator,
        200n,
        days(7n),
        [],
        "0x",
      );
      expect(await vault.version()).to.eq(1);
    });
  });

  context("connect", () => {
    it("connect ", async () => {
      const vaultsBefore = await vaultHub.vaultsCount();
      expect(vaultsBefore).to.eq(0);

      const config1 = {
        shareLimit: 10n,
        minReserveRatioBP: 500n,
        rebalanceThresholdBP: 20n,
        treasuryFeeBP: 500n,
      };
      const config2 = {
        shareLimit: 20n,
        minReserveRatioBP: 200n,
        rebalanceThresholdBP: 20n,
        treasuryFeeBP: 600n,
      };

      //create vaults
      const { vault: vault1, dashboard: dashboard1 } = await createVaultProxy(
        vaultOwner1,
        vaultFactory,
        vaultOwner1,
        operator,
        operator,
        200n,
        days(7n),
        [],
        "0x",
      );
      const { vault: vault2, dashboard: dashboard2 } = await createVaultProxy(
        vaultOwner2,
        vaultFactory,
        vaultOwner2,
        operator,
        operator,
        200n,
        days(7n),
        [],
        "0x",
      );

      //owner of vault is delegator
      expect(await dashboard1.getAddress()).to.eq(await vault1.owner());
      expect(await dashboard2.getAddress()).to.eq(await vault2.owner());

      //attempting to add a vault without adding a proxy bytecode to the allowed list
      await expect(
        vaultHub
          .connect(admin)
          .connectVault(
            await vault1.getAddress(),
            config1.shareLimit,
            config1.minReserveRatioBP,
            config1.rebalanceThresholdBP,
            config1.treasuryFeeBP,
          ),
      ).to.revertedWithCustomError(vaultHub, "VaultProxyNotAllowed");

      const vaultProxyCodeHash = keccak256(vaultBeaconProxyCode);

      //add proxy code hash to whitelist
      await vaultHub.connect(admin).addVaultProxyCodehash(vaultProxyCodeHash);

      //connect vault 1 to VaultHub
      await vaultHub
        .connect(admin)
        .connectVault(
          await vault1.getAddress(),
          config1.shareLimit,
          config1.minReserveRatioBP,
          config1.rebalanceThresholdBP,
          config1.treasuryFeeBP,
        );

      const vaultsAfter = await vaultHub.vaultsCount();
      expect(vaultsAfter).to.eq(1);

      const version1Before = await vault1.version();
      const version2Before = await vault2.version();

      const implBefore = await beacon.implementation();
      expect(implBefore).to.eq(await implOld.getAddress());

      //upgrade beacon to new implementation
      await beacon.connect(admin).upgradeTo(implNew);

      const implAfter = await beacon.implementation();
      expect(implAfter).to.eq(await implNew.getAddress());

      //create new vault with new implementation
      const { vault: vault3 } = await createVaultProxy(
        vaultOwner1,
        vaultFactory,
        vaultOwner1,
        operator,
        operator,
        200n,
        days(7n),
        [],
        "0x",
      );

      //we upgrade implementation - we do not check implementation, just proxy bytecode
      await expect(
        vaultHub
          .connect(admin)
          .connectVault(
            await vault2.getAddress(),
            config2.shareLimit,
            config2.minReserveRatioBP,
            config2.rebalanceThresholdBP,
            config2.treasuryFeeBP,
          ),
      ).to.not.revertedWithCustomError(vaultHub, "VaultProxyNotAllowed");

      const vault1WithNewImpl = await ethers.getContractAt("StakingVault__HarnessForTestUpgrade", vault1, deployer);
      const vault2WithNewImpl = await ethers.getContractAt("StakingVault__HarnessForTestUpgrade", vault2, deployer);
      const vault3WithNewImpl = await ethers.getContractAt("StakingVault__HarnessForTestUpgrade", vault3, deployer);

      //finalize first vault
      await vault1WithNewImpl.finalizeUpgrade_v2();

      //try to initialize the second vault
      await expect(vault2WithNewImpl.initialize(admin, operator, predepositGuarantee, "0x")).to.revertedWithCustomError(
        vault2WithNewImpl,
        "VaultAlreadyInitialized",
      );

      const version1After = await vault1WithNewImpl.version();
      const version2After = await vault2WithNewImpl.version();
      const version3After = await vault3WithNewImpl.version();

      const version1AfterV2 = await vault1WithNewImpl.getInitializedVersion();
      const version2AfterV2 = await vault2WithNewImpl.getInitializedVersion();
      const version3AfterV2 = await vault3WithNewImpl.getInitializedVersion();

      expect(version1Before).to.eq(1);
      expect(version1After).to.eq(2);
      expect(version1AfterV2).to.eq(2);

      expect(version2Before).to.eq(1);
      expect(version2After).to.eq(2);
      expect(version2AfterV2).to.eq(1);

      expect(version3After).to.eq(2);
      expect(version3AfterV2).to.eq(2);
    });
  });

  context("After upgrade", () => {
    it("exists vaults - init not works, finalize works ", async () => {
      const { vault: vault1 } = await createVaultProxy(
        vaultOwner1,
        vaultFactory,
        vaultOwner1,
        operator,
        operator,
        200n,
        days(7n),
        [],
        "0x",
      );

      await beacon.connect(admin).upgradeTo(implNew);

      const vault1WithNewImpl = await ethers.getContractAt("StakingVault__HarnessForTestUpgrade", vault1, deployer);

      await expect(vault1.initialize(ZeroAddress, ZeroAddress, ZeroAddress, "0x")).to.revertedWithCustomError(
        vault1WithNewImpl,
        "VaultAlreadyInitialized",
      );
      await expect(vault1WithNewImpl.finalizeUpgrade_v2()).to.emit(vault1WithNewImpl, "InitializedV2");
    });

    it("new vaults - init works, finalize not works ", async () => {
      await beacon.connect(admin).upgradeTo(implNew);

      const { vault: vault2 } = await createVaultProxy(
        vaultOwner1,
        vaultFactory,
        vaultOwner1,
        operator,
        operator,
        200n,
        days(7n),
        [],
        "0x",
      );

      const vault2WithNewImpl = await ethers.getContractAt("StakingVault__HarnessForTestUpgrade", vault2, deployer);

      await expect(vault2.initialize(ZeroAddress, ZeroAddress, ZeroAddress, "0x")).to.revertedWithCustomError(
        vault2WithNewImpl,
        "InvalidInitialization",
      );
      await expect(vault2WithNewImpl.finalizeUpgrade_v2()).to.revertedWithCustomError(
        vault2WithNewImpl,
        "InvalidInitialization",
      );
    });
  });
});<|MERGE_RESOLUTION|>--- conflicted
+++ resolved
@@ -99,13 +99,8 @@
     vaultBeaconProxy = await ethers.deployContract("PinnedBeaconProxy", [beacon, "0x"]);
     vaultBeaconProxyCode = await ethers.provider.getCode(await vaultBeaconProxy.getAddress());
 
-<<<<<<< HEAD
-    delegation = await ethers.deployContract("Delegation", [weth, wsteth, locator], { from: deployer });
-    vaultFactory = await ethers.deployContract("VaultFactory", [locator, beacon, delegation], {
-=======
     dashboard = await ethers.deployContract("Dashboard", [steth, wsteth, vaultHub], { from: deployer });
     vaultFactory = await ethers.deployContract("VaultFactory", [locator, beacon, dashboard], {
->>>>>>> a3bd9928
       from: deployer,
     });
 
