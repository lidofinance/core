--- conflicted
+++ resolved
@@ -453,11 +453,7 @@
 
     it("mints the tokens", async () => {
       const amount = 100n;
-<<<<<<< HEAD
-      await expect(delegation.connect(tokenMaster).mintShares(recipient, amount))
-=======
-      await expect(delegation.connect(minterBurner).mint(recipient, amount))
->>>>>>> 8cf34840
+      await expect(delegation.connect(minterBurner).mintShares(recipient, amount))
         .to.emit(steth, "Transfer")
         .withArgs(ethers.ZeroAddress, recipient, amount);
     });
@@ -473,15 +469,9 @@
 
     it("burns the tokens", async () => {
       const amount = 100n;
-<<<<<<< HEAD
-      await delegation.connect(tokenMaster).mintShares(tokenMaster, amount);
-
-      await expect(delegation.connect(tokenMaster).burnShares(amount))
-=======
-      await delegation.connect(minterBurner).mint(minterBurner, amount);
-
-      await expect(delegation.connect(minterBurner).burn(amount))
->>>>>>> 8cf34840
+      await delegation.connect(minterBurner).mintShares(minterBurner, amount);
+
+      await expect(delegation.connect(minterBurner).burnShares(amount))
         .to.emit(steth, "Transfer")
         .withArgs(minterBurner, hub, amount)
         .and.to.emit(steth, "Transfer")
