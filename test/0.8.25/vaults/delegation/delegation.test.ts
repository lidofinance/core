--- conflicted
+++ resolved
@@ -23,15 +23,10 @@
   days,
   ether,
   findEvents,
-<<<<<<< HEAD
-  getNextBlockTimestamp,
-  getRandomSigners,
-=======
   generatePostDeposit,
   generateValidator,
   getCurrentBlockTimestamp,
   getNextBlockTimestamp,
->>>>>>> 1688db05
   impersonate,
 } from "lib";
 
@@ -51,25 +46,21 @@
   let rebalancer: HardhatEthersSigner;
   let depositPauser: HardhatEthersSigner;
   let depositResumer: HardhatEthersSigner;
+  let pdgCompensator: HardhatEthersSigner;
+  let unknownValidatorProver: HardhatEthersSigner;
+  let unguaranteedBeaconChainDepositor: HardhatEthersSigner;
   let validatorExitRequester: HardhatEthersSigner;
   let validatorWithdrawalTriggerer: HardhatEthersSigner;
   let disconnecter: HardhatEthersSigner;
-<<<<<<< HEAD
-  let pdgWithdrawer: HardhatEthersSigner;
   let lidoVaultHubAuthorizer: HardhatEthersSigner;
+  let lidoVaultHubDeauthorizer: HardhatEthersSigner;
   let ossifier: HardhatEthersSigner;
   let depositorSetter: HardhatEthersSigner;
   let lockedResetter: HardhatEthersSigner;
-=======
-  let lidoVaultHubDeauthorizer: HardhatEthersSigner;
->>>>>>> 1688db05
   let nodeOperatorManager: HardhatEthersSigner;
   let nodeOperatorFeeClaimer: HardhatEthersSigner;
   let nodeOperatorRewardAdjuster: HardhatEthersSigner;
   let vaultDepositor: HardhatEthersSigner;
-  let unguaranteedBeaconChainDepositor: HardhatEthersSigner;
-  let unknownValidatorProver: HardhatEthersSigner;
-  let pdgCompensator: HardhatEthersSigner;
 
   let stranger: HardhatEthersSigner;
   let beaconOwner: HardhatEthersSigner;
@@ -103,10 +94,17 @@
       rebalancer,
       depositPauser,
       depositResumer,
+      pdgCompensator,
+      unknownValidatorProver,
+      unguaranteedBeaconChainDepositor,
       validatorExitRequester,
       validatorWithdrawalTriggerer,
       disconnecter,
+      lidoVaultHubAuthorizer,
       lidoVaultHubDeauthorizer,
+      ossifier,
+      depositorSetter,
+      lockedResetter,
       nodeOperatorManager,
       nodeOperatorFeeClaimer,
       nodeOperatorRewardAdjuster,
@@ -114,19 +112,7 @@
       beaconOwner,
       rewarder,
       vaultDepositor,
-<<<<<<< HEAD
-      pdgWithdrawer,
-      lidoVaultHubAuthorizer,
-      ossifier,
-      depositorSetter,
-      lockedResetter,
-    ] = await getRandomSigners(30);
-=======
-      unguaranteedBeaconChainDepositor,
-      unknownValidatorProver,
-      pdgCompensator,
     ] = await ethers.getSigners();
->>>>>>> 1688db05
 
     steth = await ethers.deployContract("StETH__MockForDelegation");
     weth = await ethers.deployContract("WETH9__MockForVault");
@@ -157,7 +143,6 @@
         nodeOperatorManager,
         confirmExpiry: days(7n),
         nodeOperatorFeeBP: 0n,
-        assetRecoverer: vaultOwner,
         funders: [funder],
         withdrawers: [withdrawer],
         lockers: [locker],
@@ -166,23 +151,20 @@
         rebalancers: [rebalancer],
         depositPausers: [depositPauser],
         depositResumers: [depositResumer],
+        pdgCompensators: [pdgCompensator],
+        unknownValidatorProvers: [unknownValidatorProver],
+        unguaranteedBeaconChainDepositors: [unguaranteedBeaconChainDepositor],
         validatorExitRequesters: [validatorExitRequester],
         validatorWithdrawalTriggerers: [validatorWithdrawalTriggerer],
         disconnecters: [disconnecter],
-<<<<<<< HEAD
-        pdgWithdrawers: [pdgWithdrawer],
         lidoVaultHubAuthorizers: [lidoVaultHubAuthorizer],
+        lidoVaultHubDeauthorizers: [lidoVaultHubDeauthorizer],
         ossifiers: [ossifier],
         depositorSetters: [depositorSetter],
         lockedResetters: [lockedResetter],
-=======
-        lidoVaultHubDeauthorizers: [lidoVaultHubDeauthorizer],
->>>>>>> 1688db05
         nodeOperatorFeeClaimers: [nodeOperatorFeeClaimer],
         nodeOperatorRewardAdjusters: [nodeOperatorRewardAdjuster],
-        unguaranteedBeaconChainDepositors: [unguaranteedBeaconChainDepositor],
-        unknownValidatorProvers: [unknownValidatorProver],
-        pdgCompensators: [pdgCompensator],
+        assetRecoverer: vaultOwner,
       },
       "0x",
     );
