--- conflicted
+++ resolved
@@ -1546,7 +1546,6 @@
     });
   });
 
-<<<<<<< HEAD
   context("recover", async () => {
     const amount = ether("1");
 
@@ -1645,7 +1644,8 @@
       const preBalance = await weth.balanceOf(dashboardAddress);
       await vaultOwner.sendTransaction({ to: dashboardAddress, value: amount });
       expect(await ethers.provider.getBalance(dashboardAddress)).to.equal(amount + preBalance);
-=======
+    });
+  });
   context("pauseBeaconChainDeposits", () => {
     it("reverts if the caller is not a curator", async () => {
       await expect(dashboard.connect(stranger).pauseBeaconChainDeposits()).to.be.revertedWithCustomError(
@@ -1689,7 +1689,6 @@
 
       await expect(dashboard.resumeBeaconChainDeposits()).to.emit(vault, "BeaconChainDepositsResumed");
       expect(await vault.beaconChainDepositsPaused()).to.be.false;
->>>>>>> dce00fbd
     });
   });
 });