import { expect } from "chai";
import { randomBytes } from "crypto";
import { ZeroAddress } from "ethers";
import { ethers } from "hardhat";

import { HardhatEthersSigner } from "@nomicfoundation/hardhat-ethers/signers";
import { time } from "@nomicfoundation/hardhat-network-helpers";
import { setBalance } from "@nomicfoundation/hardhat-network-helpers";

import {
  Dashboard,
  DepositContract__MockForStakingVault,
  StakingVault,
  StETHPermit__HarnessForDashboard,
  VaultFactory__MockForDashboard,
  VaultHub__MockForDashboard,
  WETH9__MockForVault,
  WstETH__HarnessForVault,
} from "typechain-types";

import { certainAddress, days, ether, findEvents, signPermit, stethDomain, wstethDomain } from "lib";

import { Snapshot } from "test/suite";

describe("Dashboard.sol", () => {
  let factoryOwner: HardhatEthersSigner;
  let vaultOwner: HardhatEthersSigner;
  let nodeOperator: HardhatEthersSigner;
  let stranger: HardhatEthersSigner;

  let steth: StETHPermit__HarnessForDashboard;
  let weth: WETH9__MockForVault;
  let wsteth: WstETH__HarnessForVault;
  let hub: VaultHub__MockForDashboard;
  let depositContract: DepositContract__MockForStakingVault;
  let vaultImpl: StakingVault;
  let dashboardImpl: Dashboard;
  let factory: VaultFactory__MockForDashboard;

  let vault: StakingVault;
  let dashboard: Dashboard;

  let originalState: string;

  const BP_BASE = 10_000n;

  before(async () => {
    [factoryOwner, vaultOwner, nodeOperator, stranger] = await ethers.getSigners();

    steth = await ethers.deployContract("StETHPermit__HarnessForDashboard");
    await steth.mock__setTotalShares(ether("1000000"));
    await steth.mock__setTotalPooledEther(ether("1000000"));

    weth = await ethers.deployContract("WETH9__MockForVault");
    wsteth = await ethers.deployContract("WstETH__HarnessForVault", [steth]);
    hub = await ethers.deployContract("VaultHub__MockForDashboard", [steth]);
    depositContract = await ethers.deployContract("DepositContract__MockForStakingVault");
    vaultImpl = await ethers.deployContract("StakingVault", [hub, depositContract]);
    expect(await vaultImpl.vaultHub()).to.equal(hub);
    dashboardImpl = await ethers.deployContract("Dashboard", [steth, weth, wsteth]);
    expect(await dashboardImpl.STETH()).to.equal(steth);
    expect(await dashboardImpl.WETH()).to.equal(weth);
    expect(await dashboardImpl.WSTETH()).to.equal(wsteth);

    factory = await ethers.deployContract("VaultFactory__MockForDashboard", [factoryOwner, vaultImpl, dashboardImpl]);
    expect(await factory.owner()).to.equal(factoryOwner);
    expect(await factory.implementation()).to.equal(vaultImpl);
    expect(await factory.dashboardImpl()).to.equal(dashboardImpl);

    const createVaultTx = await factory.connect(vaultOwner).createVault(nodeOperator);
    const createVaultReceipt = await createVaultTx.wait();
    if (!createVaultReceipt) throw new Error("Vault creation receipt not found");

    const vaultCreatedEvents = findEvents(createVaultReceipt, "VaultCreated");
    expect(vaultCreatedEvents.length).to.equal(1);
    const vaultAddress = vaultCreatedEvents[0].args.vault;
    vault = await ethers.getContractAt("StakingVault", vaultAddress, vaultOwner);

    const dashboardCreatedEvents = findEvents(createVaultReceipt, "DashboardCreated");
    expect(dashboardCreatedEvents.length).to.equal(1);
    const dashboardAddress = dashboardCreatedEvents[0].args.dashboard;
    dashboard = await ethers.getContractAt("Dashboard", dashboardAddress, vaultOwner);
    expect(await dashboard.stakingVault()).to.equal(vault);
  });

  beforeEach(async () => {
    originalState = await Snapshot.take();
  });

  afterEach(async () => {
    await Snapshot.restore(originalState);
  });

  context("constructor", () => {
    it("reverts if stETH is zero address", async () => {
      await expect(ethers.deployContract("Dashboard", [ethers.ZeroAddress, weth, wsteth]))
        .to.be.revertedWithCustomError(dashboard, "ZeroArgument")
        .withArgs("_stETH");
    });

    it("reverts if WETH is zero address", async () => {
      await expect(ethers.deployContract("Dashboard", [steth, ethers.ZeroAddress, wsteth]))
        .to.be.revertedWithCustomError(dashboard, "ZeroArgument")
        .withArgs("_WETH");
    });

    it("reverts if wstETH is zero address", async () => {
      await expect(ethers.deployContract("Dashboard", [steth, weth, ethers.ZeroAddress]))
        .to.be.revertedWithCustomError(dashboard, "ZeroArgument")
        .withArgs("_wstETH");
    });

    it("sets the stETH, wETH, and wstETH addresses", async () => {
      const dashboard_ = await ethers.deployContract("Dashboard", [steth, weth, wsteth]);
      expect(await dashboard_.STETH()).to.equal(steth);
      expect(await dashboard_.WETH()).to.equal(weth);
      expect(await dashboard_.WSTETH()).to.equal(wsteth);
    });
  });

  context("initialize", () => {
    it("reverts if staking vault is zero address", async () => {
      await expect(dashboard.initialize(ethers.ZeroAddress))
        .to.be.revertedWithCustomError(dashboard, "ZeroArgument")
        .withArgs("_stakingVault");
    });

    it("reverts if already initialized", async () => {
      await expect(dashboard.initialize(vault)).to.be.revertedWithCustomError(dashboard, "AlreadyInitialized");
    });

    it("reverts if called on the implementation", async () => {
      const dashboard_ = await ethers.deployContract("Dashboard", [steth, weth, wsteth]);

      await expect(dashboard_.initialize(vault)).to.be.revertedWithCustomError(dashboard_, "NonProxyCallsForbidden");
    });
  });

  context("initialized state", () => {
    it("post-initialization state is correct", async () => {
      expect(await vault.owner()).to.equal(dashboard);
<<<<<<< HEAD
      expect(await vault.operator()).to.equal(operator);
      expect(await dashboard.initialized()).to.equal(true);
=======
      expect(await vault.nodeOperator()).to.equal(nodeOperator);
      expect(await dashboard.isInitialized()).to.equal(true);
>>>>>>> 8cf34840
      expect(await dashboard.stakingVault()).to.equal(vault);
      expect(await dashboard.vaultHub()).to.equal(hub);
      expect(await dashboard.STETH()).to.equal(steth);
      expect(await dashboard.WETH()).to.equal(weth);
      expect(await dashboard.WSTETH()).to.equal(wsteth);
      expect(await dashboard.hasRole(await dashboard.DEFAULT_ADMIN_ROLE(), vaultOwner)).to.be.true;
      expect(await dashboard.getRoleMemberCount(await dashboard.DEFAULT_ADMIN_ROLE())).to.equal(1);
      expect(await dashboard.getRoleMember(await dashboard.DEFAULT_ADMIN_ROLE(), 0)).to.equal(vaultOwner);
    });
  });

  context("socket view", () => {
    it("returns the correct vault socket data", async () => {
      const sockets = {
        vault: await vault.getAddress(),
        sharesMinted: 555n,
        shareLimit: 1000n,
        reserveRatioBP: 1000n,
        reserveRatioThresholdBP: 800n,
        treasuryFeeBP: 500n,
        isDisconnected: false,
      };

      await hub.mock__setVaultSocket(vault, sockets);

      expect(await dashboard.vaultSocket()).to.deep.equal(Object.values(sockets));
      expect(await dashboard.shareLimit()).to.equal(sockets.shareLimit);
      expect(await dashboard.sharesMinted()).to.equal(sockets.sharesMinted);
      expect(await dashboard.reserveRatio()).to.equal(sockets.reserveRatioBP);
      expect(await dashboard.thresholdReserveRatio()).to.equal(sockets.reserveRatioThresholdBP);
      expect(await dashboard.treasuryFee()).to.equal(sockets.treasuryFeeBP);
    });
  });

  context("totalMintableShares", () => {
    it("returns the trivial max mintable shares", async () => {
      const maxShares = await dashboard.totalMintableShares();

      expect(maxShares).to.equal(0n);
    });

    it("returns correct max mintable shares when not bound by shareLimit", async () => {
      const sockets = {
        vault: await vault.getAddress(),
        shareLimit: 1000000000n,
        sharesMinted: 555n,
        reserveRatioBP: 1000n,
        reserveRatioThresholdBP: 800n,
        treasuryFeeBP: 500n,
        isDisconnected: false,
      };
      await hub.mock__setVaultSocket(vault, sockets);

      await dashboard.fund({ value: 1000n });

      const maxMintableShares = await dashboard.totalMintableShares();
      const maxStETHMinted = ((await vault.valuation()) * (BP_BASE - sockets.reserveRatioBP)) / BP_BASE;
      const maxSharesMinted = await steth.getSharesByPooledEth(maxStETHMinted);

      expect(maxMintableShares).to.equal(maxSharesMinted);
    });

    it("returns correct max mintable shares when bound by shareLimit", async () => {
      const sockets = {
        vault: await vault.getAddress(),
        shareLimit: 100n,
        sharesMinted: 0n,
        reserveRatioBP: 1000n,
        reserveRatioThresholdBP: 800n,
        treasuryFeeBP: 500n,
        isDisconnected: false,
      };
      await hub.mock__setVaultSocket(vault, sockets);

      await dashboard.fund({ value: 1000n });

      const availableMintableShares = await dashboard.totalMintableShares();

      expect(availableMintableShares).to.equal(sockets.shareLimit);
    });

    it("returns zero when reserve ratio is does not allow mint", async () => {
      const sockets = {
        vault: await vault.getAddress(),
        shareLimit: 1000000000n,
        sharesMinted: 555n,
        reserveRatioBP: 10_000n,
        reserveRatioThresholdBP: 800n,
        treasuryFeeBP: 500n,
        isDisconnected: false,
      };
      await hub.mock__setVaultSocket(vault, sockets);

      await dashboard.fund({ value: 1000n });

      const availableMintableShares = await dashboard.totalMintableShares();

      expect(availableMintableShares).to.equal(0n);
    });

    it("returns funded amount when reserve ratio is zero", async () => {
      const sockets = {
        vault: await vault.getAddress(),
        shareLimit: 10000000n,
        sharesMinted: 555n,
        reserveRatioBP: 0n,
        reserveRatioThresholdBP: 0n,
        treasuryFeeBP: 500n,
        isDisconnected: false,
      };
      await hub.mock__setVaultSocket(vault, sockets);
      const funding = 1000n;
      await dashboard.fund({ value: funding });

      const availableMintableShares = await dashboard.totalMintableShares();

      const toShares = await steth.getSharesByPooledEth(funding);
      expect(availableMintableShares).to.equal(toShares);
    });
  });

  context("getMintableShares", () => {
    it("returns trivial can mint shares", async () => {
      const canMint = await dashboard.getMintableShares(0n);
      expect(canMint).to.equal(0n);
    });

    it("can mint all available shares", async () => {
      const sockets = {
        vault: await vault.getAddress(),
        shareLimit: 10000000n,
        sharesMinted: 0n,
        reserveRatioBP: 1000n,
        reserveRatioThresholdBP: 800n,
        treasuryFeeBP: 500n,
        isDisconnected: false,
      };
      await hub.mock__setVaultSocket(vault, sockets);

      const funding = 1000n;

      const preFundCanMint = await dashboard.getMintableShares(funding);

      await dashboard.fund({ value: funding });

      const availableMintableShares = await dashboard.totalMintableShares();

      const canMint = await dashboard.getMintableShares(0n);
      expect(canMint).to.equal(availableMintableShares);
      expect(canMint).to.equal(preFundCanMint);
    });

    it("cannot mint shares", async () => {
      const sockets = {
        vault: await vault.getAddress(),
        shareLimit: 10000000n,
        sharesMinted: 900n,
        reserveRatioBP: 1000n,
        reserveRatioThresholdBP: 800n,
        treasuryFeeBP: 500n,
        isDisconnected: false,
      };
      await hub.mock__setVaultSocket(vault, sockets);
      const funding = 1000n;

      const preFundCanMint = await dashboard.getMintableShares(funding);

      await dashboard.fund({ value: funding });

      const canMint = await dashboard.getMintableShares(0n);
      expect(canMint).to.equal(0n); // 1000 - 10% - 900 = 0
      expect(canMint).to.equal(preFundCanMint);
    });

    it("cannot mint shares when over limit", async () => {
      const sockets = {
        vault: await vault.getAddress(),
        shareLimit: 10000000n,
        sharesMinted: 10000n,
        reserveRatioBP: 1000n,
        reserveRatioThresholdBP: 800n,
        treasuryFeeBP: 500n,
        isDisconnected: false,
      };
      await hub.mock__setVaultSocket(vault, sockets);
      const funding = 1000n;
      const preFundCanMint = await dashboard.getMintableShares(funding);
      await dashboard.fund({ value: funding });

      const canMint = await dashboard.getMintableShares(0n);
      expect(canMint).to.equal(0n);
      expect(canMint).to.equal(preFundCanMint);
    });

    it("can mint to full ratio", async () => {
      const sockets = {
        vault: await vault.getAddress(),
        shareLimit: 10000000n,
        sharesMinted: 500n,
        reserveRatioBP: 1000n,
        reserveRatioThresholdBP: 800n,
        treasuryFeeBP: 500n,
        isDisconnected: false,
      };
      await hub.mock__setVaultSocket(vault, sockets);
      const funding = 2000n;

      const preFundCanMint = await dashboard.getMintableShares(funding);
      await dashboard.fund({ value: funding });

      const sharesFunded = await steth.getSharesByPooledEth((funding * (BP_BASE - sockets.reserveRatioBP)) / BP_BASE);

      const canMint = await dashboard.getMintableShares(0n);
      expect(canMint).to.equal(sharesFunded - sockets.sharesMinted);
      expect(canMint).to.equal(preFundCanMint);
    });

    it("can not mint when bound by share limit", async () => {
      const sockets = {
        vault: await vault.getAddress(),
        shareLimit: 500n,
        sharesMinted: 500n,
        reserveRatioBP: 1000n,
        reserveRatioThresholdBP: 800n,
        treasuryFeeBP: 500n,
        isDisconnected: false,
      };

      await hub.mock__setVaultSocket(vault, sockets);
      const funding = 2000n;
      const preFundCanMint = await dashboard.getMintableShares(funding);
      await dashboard.fund({ value: funding });

      const canMint = await dashboard.getMintableShares(0n);
      expect(canMint).to.equal(0n);
      expect(canMint).to.equal(preFundCanMint);
    });
  });

  context("getWithdrawableEther", () => {
    it("returns the trivial amount can withdraw ether", async () => {
      const getWithdrawableEther = await dashboard.getWithdrawableEther();
      expect(getWithdrawableEther).to.equal(0n);
    });

    it("funds and returns the correct can withdraw ether", async () => {
      const amount = ether("1");

      await dashboard.fund({ value: amount });

      const getWithdrawableEther = await dashboard.getWithdrawableEther();
      expect(getWithdrawableEther).to.equal(amount);
    });

    it("funds and recieves external but and can only withdraw unlocked", async () => {
      const amount = ether("1");
      await dashboard.fund({ value: amount });
      await vaultOwner.sendTransaction({ to: vault.getAddress(), value: amount });
      expect(await dashboard.getWithdrawableEther()).to.equal(amount);
    });

    it("funds and get all ether locked and can not withdraw", async () => {
      const amount = ether("1");
      await dashboard.fund({ value: amount });

      await hub.mock_vaultLock(vault.getAddress(), amount);

      expect(await dashboard.getWithdrawableEther()).to.equal(0n);
    });

    it("funds and get all ether locked and can not withdraw", async () => {
      const amount = ether("1");
      await dashboard.fund({ value: amount });

      await hub.mock_vaultLock(vault.getAddress(), amount);

      expect(await dashboard.getWithdrawableEther()).to.equal(0n);
    });

    it("funds and get all half locked and can only half withdraw", async () => {
      const amount = ether("1");
      await dashboard.fund({ value: amount });

      await hub.mock_vaultLock(vault.getAddress(), amount / 2n);

      expect(await dashboard.getWithdrawableEther()).to.equal(amount / 2n);
    });

    it("funds and get all half locked, but no balance and can not withdraw", async () => {
      const amount = ether("1");
      await dashboard.fund({ value: amount });

      await hub.mock_vaultLock(vault.getAddress(), amount / 2n);

      await setBalance(await vault.getAddress(), 0n);

      expect(await dashboard.getWithdrawableEther()).to.equal(0n);
    });

    // TODO: add more tests when the vault params are change
  });

  context("transferStVaultOwnership", () => {
    it("reverts if called by a non-admin", async () => {
      await expect(dashboard.connect(stranger).transferStVaultOwnership(vaultOwner))
        .to.be.revertedWithCustomError(dashboard, "AccessControlUnauthorizedAccount")
        .withArgs(stranger, await dashboard.DEFAULT_ADMIN_ROLE());
    });

    it("assigns a new owner to the staking vault", async () => {
      const newOwner = certainAddress("dashboard:test:new-owner");
      await expect(dashboard.transferStVaultOwnership(newOwner))
        .to.emit(vault, "OwnershipTransferred")
        .withArgs(dashboard, newOwner);
      expect(await vault.owner()).to.equal(newOwner);
    });
  });

  context("disconnectFromVaultHub", () => {
    it("reverts if called by a non-admin", async () => {
      await expect(dashboard.connect(stranger).voluntaryDisconnect())
        .to.be.revertedWithCustomError(dashboard, "AccessControlUnauthorizedAccount")
        .withArgs(stranger, await dashboard.DEFAULT_ADMIN_ROLE());
    });

    it("disconnects the staking vault from the vault hub", async () => {
      await expect(dashboard.voluntaryDisconnect()).to.emit(hub, "Mock__VaultDisconnected").withArgs(vault);
    });
  });

  context("fund", () => {
    it("reverts if called by a non-admin", async () => {
      await expect(dashboard.connect(stranger).fund()).to.be.revertedWithCustomError(
        dashboard,
        "AccessControlUnauthorizedAccount",
      );
    });

    it("funds the staking vault", async () => {
      const previousBalance = await ethers.provider.getBalance(vault);
      const amount = ether("1");
      await expect(dashboard.fund({ value: amount }))
        .to.emit(vault, "Funded")
        .withArgs(dashboard, amount);
      expect(await ethers.provider.getBalance(vault)).to.equal(previousBalance + amount);
    });
  });

  context("fundByWeth", () => {
    const amount = ether("1");

    beforeEach(async () => {
      await weth.connect(vaultOwner).deposit({ value: amount });
    });

    it("reverts if called by a non-admin", async () => {
      await expect(dashboard.connect(stranger).fundByWeth(ether("1"))).to.be.revertedWithCustomError(
        dashboard,
        "AccessControlUnauthorizedAccount",
      );
    });

    it("funds by weth", async () => {
      await weth.connect(vaultOwner).approve(dashboard, amount);

      await expect(dashboard.fundByWeth(amount, { from: vaultOwner }))
        .to.emit(vault, "Funded")
        .withArgs(dashboard, amount);
      expect(await ethers.provider.getBalance(vault)).to.equal(amount);
    });

    it("reverts without approval", async () => {
      await expect(dashboard.fundByWeth(amount, { from: vaultOwner })).to.be.revertedWith(
        "ERC20: transfer amount exceeds allowance",
      );
    });
  });

  context("withdraw", () => {
    it("reverts if called by a non-admin", async () => {
      await expect(dashboard.connect(stranger).withdraw(vaultOwner, ether("1"))).to.be.revertedWithCustomError(
        dashboard,
        "AccessControlUnauthorizedAccount",
      );
    });

    it("withdraws ether from the staking vault", async () => {
      const amount = ether("1");
      await dashboard.fund({ value: amount });
      const recipient = certainAddress("dashboard:test:recipient");
      const previousBalance = await ethers.provider.getBalance(recipient);

      await expect(dashboard.withdraw(recipient, amount))
        .to.emit(vault, "Withdrawn")
        .withArgs(dashboard, recipient, amount);
      expect(await ethers.provider.getBalance(recipient)).to.equal(previousBalance + amount);
    });
  });

  context("withdrawToWeth", () => {
    const amount = ether("1");

    it("reverts if called by a non-admin", async () => {
      await expect(dashboard.connect(stranger).withdrawToWeth(vaultOwner, ether("1"))).to.be.revertedWithCustomError(
        dashboard,
        "AccessControlUnauthorizedAccount",
      );
    });

    it("withdraws ether from the staking vault to weth", async () => {
      await dashboard.fund({ value: amount });
      const previousBalance = await ethers.provider.getBalance(stranger);

      await expect(dashboard.withdrawToWeth(stranger, amount))
        .to.emit(vault, "Withdrawn")
        .withArgs(dashboard, dashboard, amount);

      expect(await ethers.provider.getBalance(stranger)).to.equal(previousBalance);
      expect(await weth.balanceOf(stranger)).to.equal(amount);
    });
  });

  context("requestValidatorExit", () => {
    it("reverts if called by a non-admin", async () => {
      const validatorPublicKey = "0x" + randomBytes(48).toString("hex");
      await expect(dashboard.connect(stranger).requestValidatorExit(validatorPublicKey)).to.be.revertedWithCustomError(
        dashboard,
        "AccessControlUnauthorizedAccount",
      );
    });

    it("requests the exit of a validator", async () => {
      const validatorPublicKey = "0x" + randomBytes(48).toString("hex");
      await expect(dashboard.requestValidatorExit(validatorPublicKey))
        .to.emit(vault, "ValidatorsExitRequest")
        .withArgs(dashboard, validatorPublicKey);
    });
  });

  context("mint", () => {
    it("reverts if called by a non-admin", async () => {
      await expect(dashboard.connect(stranger).mint(vaultOwner, ether("1"))).to.be.revertedWithCustomError(
        dashboard,
        "AccessControlUnauthorizedAccount",
      );
    });

    it("mints stETH backed by the vault through the vault hub", async () => {
      const amount = ether("1");
      await expect(dashboard.mint(vaultOwner, amount))
        .to.emit(steth, "Transfer")
        .withArgs(ZeroAddress, vaultOwner, amount)
        .and.to.emit(steth, "TransferShares")
        .withArgs(ZeroAddress, vaultOwner, amount);

      expect(await steth.balanceOf(vaultOwner)).to.equal(amount);
    });

    it("funds and mints stETH backed by the vault", async () => {
      const amount = ether("1");
      await expect(dashboard.mint(vaultOwner, amount, { value: amount }))
        .to.emit(vault, "Funded")
        .withArgs(dashboard, amount)
        .to.emit(steth, "Transfer")
        .withArgs(ZeroAddress, vaultOwner, amount)
        .and.to.emit(steth, "TransferShares")
        .withArgs(ZeroAddress, vaultOwner, amount);
    });
  });

  context("mintWstETH", () => {
    const amount = ether("1");

    before(async () => {
      await steth.mock__setTotalPooledEther(ether("1000"));
      await steth.mock__setTotalShares(ether("1000"));
    });

    it("reverts if called by a non-admin", async () => {
      await expect(dashboard.connect(stranger).mintWstETH(vaultOwner, amount)).to.be.revertedWithCustomError(
        dashboard,
        "AccessControlUnauthorizedAccount",
      );
    });

    it("mints wstETH backed by the vault", async () => {
      const wstethBalanceBefore = await wsteth.balanceOf(vaultOwner);

      const result = await dashboard.mintWstETH(vaultOwner, amount);

      await expect(result).to.emit(steth, "Transfer").withArgs(dashboard, wsteth, amount);
      await expect(result).to.emit(wsteth, "Transfer").withArgs(ZeroAddress, dashboard, amount);
      await expect(result).to.emit(steth, "Approval").withArgs(dashboard, wsteth, amount);

      expect(await wsteth.balanceOf(vaultOwner)).to.equal(wstethBalanceBefore + amount);
    });
  });

  context("burn", () => {
    it("reverts if called by a non-admin", async () => {
      await expect(dashboard.connect(stranger).burn(ether("1"))).to.be.revertedWithCustomError(
        dashboard,
        "AccessControlUnauthorizedAccount",
      );
    });

    it("burns stETH backed by the vault", async () => {
      const amount = ether("1");
      await dashboard.mint(vaultOwner, amount);
      expect(await steth.balanceOf(vaultOwner)).to.equal(amount);

      await expect(steth.connect(vaultOwner).approve(dashboard, amount))
        .to.emit(steth, "Approval")
        .withArgs(vaultOwner, dashboard, amount);
      expect(await steth.allowance(vaultOwner, dashboard)).to.equal(amount);

      await expect(dashboard.burn(amount))
        .to.emit(steth, "Transfer") // transfer from owner to hub
        .withArgs(vaultOwner, hub, amount)
        .and.to.emit(steth, "TransferShares") // transfer shares to hub
        .withArgs(vaultOwner, hub, amount)
        .and.to.emit(steth, "SharesBurnt") // burn
        .withArgs(hub, amount, amount, amount);
      expect(await steth.balanceOf(vaultOwner)).to.equal(0);
    });
  });

  context("burnWstETH", () => {
    const amount = ether("1");

    before(async () => {
      // mint steth to the vault owner for the burn
      await dashboard.mint(vaultOwner, amount + amount);
    });

    it("reverts if called by a non-admin", async () => {
      await expect(dashboard.connect(stranger).burnWstETH(amount)).to.be.revertedWithCustomError(
        dashboard,
        "AccessControlUnauthorizedAccount",
      );
    });

    it("burns wstETH backed by the vault", async () => {
      // approve for wsteth wrap
      await steth.connect(vaultOwner).approve(wsteth, amount);
      // wrap steth to wsteth to get the amount of wsteth for the burn
      await wsteth.connect(vaultOwner).wrap(amount);

      // user flow

      const wstethBalanceBefore = await wsteth.balanceOf(vaultOwner);
      const stethBalanceBefore = await steth.balanceOf(vaultOwner);
      // approve wsteth to dashboard contract
      await wsteth.connect(vaultOwner).approve(dashboard, amount);

      const result = await dashboard.burnWstETH(amount);

      await expect(result).to.emit(wsteth, "Transfer").withArgs(vaultOwner, dashboard, amount); // transfer wsteth to dashboard
      await expect(result).to.emit(steth, "Transfer").withArgs(wsteth, dashboard, amount); // unwrap wsteth to steth
      await expect(result).to.emit(wsteth, "Transfer").withArgs(dashboard, ZeroAddress, amount); // burn wsteth

      await expect(result).to.emit(steth, "Transfer").withArgs(dashboard, hub, amount); // transfer steth to hub
      await expect(result).to.emit(steth, "TransferShares").withArgs(dashboard, hub, amount); // transfer shares to hub
      await expect(result).to.emit(steth, "SharesBurnt").withArgs(hub, amount, amount, amount); // burn steth (mocked event data)

      expect(await steth.balanceOf(vaultOwner)).to.equal(stethBalanceBefore);
      expect(await wsteth.balanceOf(vaultOwner)).to.equal(wstethBalanceBefore - amount);
    });
  });

  context("burnWithPermit", () => {
    const amount = ether("1");

    before(async () => {
      // mint steth to the vault owner for the burn
      await dashboard.mint(vaultOwner, amount);
    });

    beforeEach(async () => {
      const eip712helper = await ethers.deployContract("EIP712StETH", [steth]);
      await steth.initializeEIP712StETH(eip712helper);
    });

    it("reverts if called by a non-admin", async () => {
      const permit = {
        owner: await vaultOwner.address,
        spender: String(dashboard.target),
        value: amount,
        nonce: await steth.nonces(vaultOwner),
        deadline: BigInt(await time.latest()) + days(1n),
      };

      const signature = await signPermit(await stethDomain(steth), permit, vaultOwner);
      const { deadline, value } = permit;
      const { v, r, s } = signature;

      await expect(
        dashboard.connect(stranger).burnWithPermit(amount, {
          value,
          deadline,
          v,
          r,
          s,
        }),
      ).to.be.revertedWithCustomError(dashboard, "AccessControlUnauthorizedAccount");
    });

    it("reverts if the permit is invalid", async () => {
      const permit = {
        owner: await vaultOwner.address,
        spender: stranger.address, // invalid spender
        value: amount,
        nonce: await steth.nonces(vaultOwner),
        deadline: BigInt(await time.latest()) + days(1n),
      };

      const signature = await signPermit(await stethDomain(steth), permit, vaultOwner);
      const { deadline, value } = permit;
      const { v, r, s } = signature;

      await expect(
        dashboard.connect(vaultOwner).burnWithPermit(amount, {
          value,
          deadline,
          v,
          r,
          s,
        }),
      ).to.be.revertedWith("Permit failure");
    });

    it("burns stETH with permit", async () => {
      const permit = {
        owner: await vaultOwner.address,
        spender: String(dashboard.target),
        value: amount,
        nonce: await steth.nonces(vaultOwner),
        deadline: BigInt(await time.latest()) + days(1n),
      };

      const signature = await signPermit(await stethDomain(steth), permit, vaultOwner);
      const { deadline, value } = permit;
      const { v, r, s } = signature;

      const balanceBefore = await steth.balanceOf(vaultOwner);
      const result = await dashboard.connect(vaultOwner).burnWithPermit(amount, {
        value,
        deadline,
        v,
        r,
        s,
      });

      await expect(result).to.emit(steth, "Approval").withArgs(vaultOwner, dashboard, amount); // approve steth from vault owner to dashboard
      await expect(result).to.emit(steth, "Transfer").withArgs(vaultOwner, hub, amount); // transfer steth to hub
      await expect(result).to.emit(steth, "SharesBurnt").withArgs(hub, amount, amount, amount); // burn steth

      expect(await steth.balanceOf(vaultOwner)).to.equal(balanceBefore - amount);
    });

    it("succeeds if has allowance", async () => {
      const permit = {
        owner: await vaultOwner.address,
        spender: String(dashboard.target), // invalid spender
        value: amount,
        nonce: (await steth.nonces(vaultOwner)) + 1n, // invalid nonce
        deadline: BigInt(await time.latest()) + days(1n),
      };

      const signature = await signPermit(await stethDomain(steth), permit, vaultOwner);
      const { deadline, value } = permit;
      const { v, r, s } = signature;
      const permitData = {
        value,
        deadline,
        v,
        r,
        s,
      };

      await expect(dashboard.connect(vaultOwner).burnWithPermit(amount, permitData)).to.be.revertedWith(
        "Permit failure",
      );

      await steth.connect(vaultOwner).approve(dashboard, amount);

      const balanceBefore = await steth.balanceOf(vaultOwner);
      const result = await dashboard.connect(vaultOwner).burnWithPermit(amount, permitData);

      await expect(result).to.emit(steth, "Transfer").withArgs(vaultOwner, hub, amount); // transfer steth to hub
      await expect(result).to.emit(steth, "SharesBurnt").withArgs(hub, amount, amount, amount); // burn steth

      expect(await steth.balanceOf(vaultOwner)).to.equal(balanceBefore - amount);
    });
  });

  context("burnWstETHWithPermit", () => {
    const amount = ether("1");

    beforeEach(async () => {
      // mint steth to the vault owner for the burn
      await dashboard.mint(vaultOwner, amount);
      // approve for wsteth wrap
      await steth.connect(vaultOwner).approve(wsteth, amount);
      // wrap steth to wsteth to get the amount of wsteth for the burn
      await wsteth.connect(vaultOwner).wrap(amount);
    });

    it("reverts if called by a non-admin", async () => {
      const permit = {
        owner: await vaultOwner.address,
        spender: String(dashboard.target),
        value: amount,
        nonce: await wsteth.nonces(vaultOwner),
        deadline: BigInt(await time.latest()) + days(1n),
      };

      const signature = await signPermit(await wstethDomain(wsteth), permit, vaultOwner);
      const { deadline, value } = permit;
      const { v, r, s } = signature;

      await expect(
        dashboard.connect(stranger).burnWithPermit(amount, {
          value,
          deadline,
          v,
          r,
          s,
        }),
      ).to.be.revertedWithCustomError(dashboard, "AccessControlUnauthorizedAccount");
    });

    it("reverts if the permit is invalid", async () => {
      const permit = {
        owner: await vaultOwner.address,
        spender: stranger.address, // invalid spender
        value: amount,
        nonce: await wsteth.nonces(vaultOwner),
        deadline: BigInt(await time.latest()) + days(1n),
      };

      const signature = await signPermit(await wstethDomain(wsteth), permit, vaultOwner);
      const { deadline, value } = permit;
      const { v, r, s } = signature;

      await expect(
        dashboard.connect(vaultOwner).burnWstETHWithPermit(amount, {
          value,
          deadline,
          v,
          r,
          s,
        }),
      ).to.be.revertedWith("Permit failure");
    });

    it("burns wstETH with permit", async () => {
      const permit = {
        owner: await vaultOwner.address,
        spender: String(dashboard.target),
        value: amount,
        nonce: await wsteth.nonces(vaultOwner),
        deadline: BigInt(await time.latest()) + days(1n),
      };

      const signature = await signPermit(await wstethDomain(wsteth), permit, vaultOwner);
      const { deadline, value } = permit;
      const { v, r, s } = signature;

      const wstethBalanceBefore = await wsteth.balanceOf(vaultOwner);
      const stethBalanceBefore = await steth.balanceOf(vaultOwner);
      const result = await dashboard.connect(vaultOwner).burnWstETHWithPermit(amount, {
        value,
        deadline,
        v,
        r,
        s,
      });

      await expect(result).to.emit(wsteth, "Approval").withArgs(vaultOwner, dashboard, amount); // approve steth from vault owner to dashboard
      await expect(result).to.emit(wsteth, "Transfer").withArgs(vaultOwner, dashboard, amount); // transfer steth to dashboard
      await expect(result).to.emit(steth, "Transfer").withArgs(wsteth, dashboard, amount); // uwrap wsteth to steth
      await expect(result).to.emit(steth, "SharesBurnt").withArgs(hub, amount, amount, amount); // burn steth

      expect(await steth.balanceOf(vaultOwner)).to.equal(stethBalanceBefore);
      expect(await wsteth.balanceOf(vaultOwner)).to.equal(wstethBalanceBefore - amount);
    });

    it("succeeds if has allowance", async () => {
      const permit = {
        owner: await vaultOwner.address,
        spender: String(dashboard.target), // invalid spender
        value: amount,
        nonce: (await wsteth.nonces(vaultOwner)) + 1n, // invalid nonce
        deadline: BigInt(await time.latest()) + days(1n),
      };

      const signature = await signPermit(await wstethDomain(wsteth), permit, vaultOwner);
      const { deadline, value } = permit;
      const { v, r, s } = signature;
      const permitData = {
        value,
        deadline,
        v,
        r,
        s,
      };

      await expect(dashboard.connect(vaultOwner).burnWstETHWithPermit(amount, permitData)).to.be.revertedWith(
        "Permit failure",
      );

      await wsteth.connect(vaultOwner).approve(dashboard, amount);

      const wstethBalanceBefore = await wsteth.balanceOf(vaultOwner);
      const stethBalanceBefore = await steth.balanceOf(vaultOwner);
      const result = await dashboard.connect(vaultOwner).burnWstETHWithPermit(amount, permitData);

      await expect(result).to.emit(wsteth, "Transfer").withArgs(vaultOwner, dashboard, amount); // transfer steth to dashboard
      await expect(result).to.emit(steth, "Transfer").withArgs(wsteth, dashboard, amount); // uwrap wsteth to steth
      await expect(result).to.emit(steth, "SharesBurnt").withArgs(hub, amount, amount, amount); // burn steth

      expect(await steth.balanceOf(vaultOwner)).to.equal(stethBalanceBefore);
      expect(await wsteth.balanceOf(vaultOwner)).to.equal(wstethBalanceBefore - amount);
    });
  });

  context("rebalanceVault", () => {
    it("reverts if called by a non-admin", async () => {
      await expect(dashboard.connect(stranger).rebalanceVault(ether("1"))).to.be.revertedWithCustomError(
        dashboard,
        "AccessControlUnauthorizedAccount",
      );
    });

    it("rebalances the vault by transferring ether", async () => {
      const amount = ether("1");
      await dashboard.fund({ value: amount });

      await expect(dashboard.rebalanceVault(amount)).to.emit(hub, "Mock__Rebalanced").withArgs(amount);
    });

    it("funds and rebalances the vault", async () => {
      const amount = ether("1");
      await expect(dashboard.rebalanceVault(amount, { value: amount }))
        .to.emit(vault, "Funded")
        .withArgs(dashboard, amount)
        .to.emit(hub, "Mock__Rebalanced")
        .withArgs(amount);
    });
  });
});<|MERGE_RESOLUTION|>--- conflicted
+++ resolved
@@ -139,13 +139,8 @@
   context("initialized state", () => {
     it("post-initialization state is correct", async () => {
       expect(await vault.owner()).to.equal(dashboard);
-<<<<<<< HEAD
-      expect(await vault.operator()).to.equal(operator);
+      expect(await vault.nodeOperator()).to.equal(nodeOperator);
       expect(await dashboard.initialized()).to.equal(true);
-=======
-      expect(await vault.nodeOperator()).to.equal(nodeOperator);
-      expect(await dashboard.isInitialized()).to.equal(true);
->>>>>>> 8cf34840
       expect(await dashboard.stakingVault()).to.equal(vault);
       expect(await dashboard.vaultHub()).to.equal(hub);
       expect(await dashboard.STETH()).to.equal(steth);
