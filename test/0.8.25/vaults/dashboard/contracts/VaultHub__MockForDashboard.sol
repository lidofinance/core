--- conflicted
+++ resolved
@@ -41,23 +41,12 @@
         emit Mock__VaultDisconnected(vault);
     }
 
-<<<<<<< HEAD
     function mintStethBackedByVault(address /* vault */, address recipient, uint256 amount) external {
         steth.mintExternalShares(recipient, amount);
     }
 
     function burnStethBackedByVault(address /* vault */, uint256 amount) external {
         steth.burnExternalShares(amount);
-=======
-    // solhint-disable-next-line no-unused-vars
-    function mintSharesBackedByVault(address vault, address recipient, uint256 amount) external {
-        steth.mint(recipient, amount);
-    }
-
-    // solhint-disable-next-line no-unused-vars
-    function burnSharesBackedByVault(address vault, uint256 amount) external {
-        steth.burn(amount);
->>>>>>> d9888f06
     }
 
     function voluntaryDisconnect(address _vault) external {
