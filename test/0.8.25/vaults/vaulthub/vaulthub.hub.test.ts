import { expect } from "chai";
import { ContractTransactionReceipt, keccak256, ZeroAddress } from "ethers";
import { ethers } from "hardhat";

import { HardhatEthersSigner } from "@nomicfoundation/hardhat-ethers/signers";

import {
  ACL,
  DepositContract__MockForVaultHub,
  Lido,
  LidoLocator,
  OperatorGrid,
  OssifiableProxy,
  PredepositGuarantee_HarnessForFactory,
  StakingVault__MockForVaultHub,
  VaultFactory__MockForVaultHub,
  VaultHub,
} from "typechain-types";
import { TierParamsStruct } from "typechain-types/contracts/0.8.25/vaults/OperatorGrid";

import { BigIntMath, ether, findEvents, getCurrentBlockTimestamp, impersonate, MAX_UINT256, randomAddress } from "lib";

import { deployLidoDao, updateLidoLocatorImplementation } from "test/deploy";
import { Snapshot, VAULTS_RELATIVE_SHARE_LIMIT_BP, ZERO_HASH } from "test/suite";

const ZERO_BYTES32 = "0x" + Buffer.from(ZERO_HASH).toString("hex");

const SHARE_LIMIT = ether("1");
const RESERVE_RATIO_BP = 10_00n;
const RESERVE_RATIO_THRESHOLD_BP = 8_00n;
const TREASURY_FEE_BP = 5_00n;

const TOTAL_BASIS_POINTS = 100_00n; // 100%
const CONNECT_DEPOSIT = ether("1");

describe("VaultHub.sol:hub", () => {
  let deployer: HardhatEthersSigner;
  let user: HardhatEthersSigner;
  let stranger: HardhatEthersSigner;
  let whale: HardhatEthersSigner;

  let predepositGuarantee: PredepositGuarantee_HarnessForFactory;
  let locator: LidoLocator;
  let vaultHub: VaultHub;
  let depositContract: DepositContract__MockForVaultHub;
  let vaultFactory: VaultFactory__MockForVaultHub;
  let lido: Lido;
  let acl: ACL;
  let operatorGrid: OperatorGrid;
  let operatorGridImpl: OperatorGrid;
  let proxy: OssifiableProxy;

  let codehash: string;

  let originalState: string;

  async function createVault(factory: VaultFactory__MockForVaultHub) {
    const vaultCreationTx = (await factory
      .createVault(user, user, predepositGuarantee)
      .then((tx) => tx.wait())) as ContractTransactionReceipt;

    const events = findEvents(vaultCreationTx, "VaultCreated");
    const vaultCreatedEvent = events[0];

    return await ethers.getContractAt("StakingVault__MockForVaultHub", vaultCreatedEvent.args.vault, user);
  }

  async function createAndConnectVault(
    factory: VaultFactory__MockForVaultHub,
    options?: {
      shareLimit?: bigint;
      reserveRatioBP?: bigint;
      rebalanceThresholdBP?: bigint;
      treasuryFeeBP?: bigint;
    },
  ) {
    const vault = await createVault(factory);
    await vault.connect(user).fund({ value: CONNECT_DEPOSIT });
    await vault.connect(user).lock(CONNECT_DEPOSIT);
    await registerVaultWithTier(vault, options);
    const tx = await vaultHub.connect(user).connectVault(vault);

    return { vault, tx };
  }

<<<<<<< HEAD
  async function registerVaultWithTier(
    vault: StakingVault__MockForVaultHub,
    options?: {
      shareLimit?: bigint;
      reserveRatioBP?: bigint;
      rebalanceThresholdBP?: bigint;
      treasuryFeeBP?: bigint;
    },
  ) {
    const tiers: TierParamsStruct[] = [
      {
        shareLimit: options?.shareLimit ?? SHARE_LIMIT,
        reserveRatioBP: options?.reserveRatioBP ?? RESERVE_RATIO_BP,
        rebalanceThresholdBP: options?.rebalanceThresholdBP ?? RESERVE_RATIO_THRESHOLD_BP,
        treasuryFeeBP: options?.treasuryFeeBP ?? TREASURY_FEE_BP,
      },
    ];
    await operatorGrid.connect(user).registerTiers(user, tiers);
    await operatorGrid.connect(user).registerVault(vault);
=======
    const count = await vaultHub.vaultsCount();
    const valuations = [];
    const inOutDeltas = [];
    const locked = [];
    const treasuryFees = [];

    for (let i = 0; i < count; i++) {
      const vaultAddr = await vaultHub.vault(i);
      const vaultContract = await ethers.getContractAt("StakingVault__MockForVaultHub", vaultAddr);
      valuations.push(await vaultContract.valuation());
      inOutDeltas.push(await vaultContract.inOutDelta());
      locked.push(await vaultContract.locked());
      treasuryFees.push(0n);
    }

    // const accountingSigner = await impersonate(await locator.accounting(), ether("100"));
    // await vaultHub.connect(accountingSigner).updateVaults(valuations, inOutDeltas, locked, treasuryFees);

    return vault;
>>>>>>> a9c7b2ae
  }

  before(async () => {
    [deployer, user, stranger, whale] = await ethers.getSigners();

    predepositGuarantee = await ethers.deployContract("PredepositGuarantee_HarnessForFactory", [
      "0x0000000000000000000000000000000000000000000000000000000000000000",
      "0x0000000000000000000000000000000000000000000000000000000000000000",
      0,
    ]);

    ({ lido, acl } = await deployLidoDao({
      rootAccount: deployer,
      initialized: true,
      locatorConfig: { predepositGuarantee },
    }));

    locator = await ethers.getContractAt("LidoLocator", await lido.getLidoLocator(), deployer);

    await acl.createPermission(user, lido, await lido.RESUME_ROLE(), deployer);
    await acl.createPermission(user, lido, await lido.STAKING_CONTROL_ROLE(), deployer);

    await lido.connect(user).resume();
    await lido.connect(user).setMaxExternalRatioBP(TOTAL_BASIS_POINTS);

    await lido.connect(whale).submit(deployer, { value: ether("1000.0") });

    depositContract = await ethers.deployContract("DepositContract__MockForVaultHub");

    // OperatorGrid
    operatorGridImpl = await ethers.deployContract("OperatorGrid", [locator], { from: deployer });
    proxy = await ethers.deployContract("OssifiableProxy", [operatorGridImpl, deployer, new Uint8Array()], deployer);
    operatorGrid = await ethers.getContractAt("OperatorGrid", proxy, deployer);

    await operatorGrid.initialize(user);

    const vaultHubImpl = await ethers.deployContract("VaultHub", [
      locator,
      await locator.lido(),
<<<<<<< HEAD
      operatorGrid,
      VAULTS_CONNECTED_VAULTS_LIMIT,
=======
>>>>>>> a9c7b2ae
      VAULTS_RELATIVE_SHARE_LIMIT_BP,
    ]);

    proxy = await ethers.deployContract("OssifiableProxy", [vaultHubImpl, deployer, new Uint8Array()]);

    const vaultHubAdmin = await ethers.getContractAt("VaultHub", proxy);
    await vaultHubAdmin.initialize(deployer);

    vaultHub = await ethers.getContractAt("VaultHub", proxy, user);
    await vaultHubAdmin.grantRole(await vaultHub.PAUSE_ROLE(), user);
    await vaultHubAdmin.grantRole(await vaultHub.RESUME_ROLE(), user);
    await vaultHubAdmin.grantRole(await vaultHub.VAULT_MASTER_ROLE(), user);
    await vaultHubAdmin.grantRole(await vaultHub.VAULT_REGISTRY_ROLE(), user);

    await updateLidoLocatorImplementation(await locator.getAddress(), { vaultHub, predepositGuarantee });

<<<<<<< HEAD
    const stakingVaultImpl = await ethers.deployContract("StakingVault__MockForVaultHub", [
      vaultHub,
      predepositGuarantee,
      depositContract,
    ]);
=======
    const stakingVaultImpl = await ethers.deployContract("StakingVault__MockForVaultHub", [vaultHub, depositContract]);
>>>>>>> a9c7b2ae

    vaultFactory = await ethers.deployContract("VaultFactory__MockForVaultHub", [await stakingVaultImpl.getAddress()]);
    const vault = await createVault(vaultFactory);

    codehash = keccak256(await ethers.provider.getCode(await vault.getAddress()));
    await vaultHub.connect(user).addVaultProxyCodehash(codehash);

    await operatorGrid.connect(user).grantRole(await operatorGrid.REGISTRY_ROLE(), user);
    await operatorGrid.connect(user).registerGroup(user, ether("100"));
  });

  beforeEach(async () => (originalState = await Snapshot.take()));

  afterEach(async () => await Snapshot.restore(originalState));

  context("Constants", () => {
    it("returns the STETH address", async () => {
      expect(await vaultHub.LIDO()).to.equal(await lido.getAddress());
    });
  });

  context("initialState", () => {
    it("returns the initial state", async () => {
      expect(await vaultHub.vaultsCount()).to.equal(0);
    });
  });

  context("addVaultProxyCodehash", () => {
    it("reverts if called by non-VAULT_REGISTRY_ROLE", async () => {
      await expect(vaultHub.connect(stranger).addVaultProxyCodehash(ZERO_BYTES32))
        .to.be.revertedWithCustomError(vaultHub, "AccessControlUnauthorizedAccount")
        .withArgs(stranger, await vaultHub.VAULT_REGISTRY_ROLE());
    });

    it("reverts if codehash is zero", async () => {
      await expect(vaultHub.connect(user).addVaultProxyCodehash(ZERO_BYTES32)).to.be.revertedWithCustomError(
        vaultHub,
        "ZeroArgument",
      );
    });

    it("reverts if codehash is already added", async () => {
      await expect(vaultHub.connect(user).addVaultProxyCodehash(codehash))
        .to.be.revertedWithCustomError(vaultHub, "AlreadyExists")
        .withArgs(codehash);
    });

    it("adds the codehash", async () => {
      const newCodehash = codehash.slice(0, -10) + "0000000000";
      await expect(vaultHub.addVaultProxyCodehash(newCodehash))
        .to.emit(vaultHub, "VaultProxyCodehashAdded")
        .withArgs(newCodehash);
    });
  });

  context("vaultsCount", () => {
    it("returns the number of connected vaults", async () => {
      expect(await vaultHub.vaultsCount()).to.equal(0);

      await createAndConnectVault(vaultFactory);

      expect(await vaultHub.vaultsCount()).to.equal(1);
    });
  });

  context("vault", () => {
    it("reverts if index is out of bounds", async () => {
      await expect(vaultHub.vault(100n)).to.be.reverted;
    });

    it("returns the vault", async () => {
      const { vault } = await createAndConnectVault(vaultFactory);
      const lastVaultId = (await vaultHub.vaultsCount()) - 1n;
      const lastVaultAddress = await vaultHub.vault(lastVaultId);

      expect(lastVaultAddress).to.equal(await vault.getAddress());
    });
  });

  context("vaultSocket(uint256)", () => {
    it("reverts if index is out of bounds", async () => {
      await expect(vaultHub["vaultSocket(uint256)"](100n)).to.be.reverted;
    });

    it("returns the vault socket by index", async () => {
      const { vault } = await createAndConnectVault(vaultFactory);
      const lastVaultId = (await vaultHub.vaultsCount()) - 1n;
      expect(lastVaultId).to.equal(0n);

      const lastVaultSocket = await vaultHub["vaultSocket(uint256)"](lastVaultId);

      expect(lastVaultSocket.vault).to.equal(await vault.getAddress());
      expect(lastVaultSocket.sharesMinted).to.equal(0n);
      expect(lastVaultSocket.shareLimit).to.equal(SHARE_LIMIT);
      expect(lastVaultSocket.reserveRatioBP).to.equal(RESERVE_RATIO_BP);
      expect(lastVaultSocket.rebalanceThresholdBP).to.equal(RESERVE_RATIO_THRESHOLD_BP);
      expect(lastVaultSocket.treasuryFeeBP).to.equal(TREASURY_FEE_BP);
      expect(lastVaultSocket.pendingDisconnect).to.equal(false);
    });
  });

  context("vaultSocket(address)", () => {
    it("returns empty vault socket data if vault was never connected", async () => {
      const address = await randomAddress();
      const vaultSocket = await vaultHub["vaultSocket(address)"](address);

      expect(vaultSocket.vault).to.equal(ZeroAddress);
      expect(vaultSocket.sharesMinted).to.equal(0n);
      expect(vaultSocket.shareLimit).to.equal(0n);
      expect(vaultSocket.reserveRatioBP).to.equal(0n);
      expect(vaultSocket.rebalanceThresholdBP).to.equal(0n);
      expect(vaultSocket.treasuryFeeBP).to.equal(0n);
      expect(vaultSocket.pendingDisconnect).to.equal(false);
    });

    it("returns the vault socket for a vault that was connected", async () => {
      const { vault } = await createAndConnectVault(vaultFactory);
      const vaultAddress = await vault.getAddress();
      const vaultSocket = await vaultHub["vaultSocket(address)"](vaultAddress);

      expect(vaultSocket.vault).to.equal(vaultAddress);
      expect(vaultSocket.sharesMinted).to.equal(0n);
      expect(vaultSocket.shareLimit).to.equal(SHARE_LIMIT);
      expect(vaultSocket.reserveRatioBP).to.equal(RESERVE_RATIO_BP);
      expect(vaultSocket.rebalanceThresholdBP).to.equal(RESERVE_RATIO_THRESHOLD_BP);
      expect(vaultSocket.treasuryFeeBP).to.equal(TREASURY_FEE_BP);
      expect(vaultSocket.pendingDisconnect).to.equal(false);
    });
  });

  context("batchVaultsInfo", () => {
    it("returns the vault info", async () => {
      const { vault: vault1 } = await createAndConnectVault(vaultFactory);
      const { vault: vault2 } = await createAndConnectVault(vaultFactory);
      const vaultAddress1 = await vault1.getAddress();
      const vaultAddress2 = await vault2.getAddress();
      const vaults = await vaultHub.batchVaultsInfo(0n, 2n);

      expect(vaults.length).to.equal(2);

      const vaultInfo = vaults[0];
      expect(vaultInfo.vault).to.equal(vaultAddress1);
      expect(vaultInfo.balance).to.equal(CONNECT_DEPOSIT);
      expect(vaultInfo.inOutDelta).to.equal(CONNECT_DEPOSIT);
      expect(vaultInfo.withdrawalCredentials).to.equal(ZERO_BYTES32);

      const vaultInfo2 = vaults[1];
      expect(vaultInfo2.vault).to.equal(vaultAddress2);
      expect(vaultInfo2.balance).to.equal(CONNECT_DEPOSIT);
      expect(vaultInfo2.inOutDelta).to.equal(CONNECT_DEPOSIT);
      expect(vaultInfo2.withdrawalCredentials).to.equal(ZERO_BYTES32);
    });

    it("returns the vault info with pagination", async () => {
      const { vault: vault1 } = await createAndConnectVault(vaultFactory);
      const { vault: vault2 } = await createAndConnectVault(vaultFactory);
      const { vault: vault3 } = await createAndConnectVault(vaultFactory);
      const vaultAddress1 = await vault1.getAddress();
      const vaultAddress2 = await vault2.getAddress();
      const vaultAddress3 = await vault3.getAddress();

      const vaults1 = await vaultHub.batchVaultsInfo(0n, 1n);
      expect(vaults1.length).to.equal(1);
      expect(vaults1[0].vault).to.equal(vaultAddress1);

      const vaults2 = await vaultHub.batchVaultsInfo(1n, 1n);
      expect(vaults2.length).to.equal(1);
      expect(vaults2[0].vault).to.equal(vaultAddress2);

      const vaults3 = await vaultHub.batchVaultsInfo(0n, 4n);
      expect(vaults3.length).to.equal(3);
      expect(vaults3[0].vault).to.equal(vaultAddress1);
      expect(vaults3[1].vault).to.equal(vaultAddress2);
      expect(vaults3[2].vault).to.equal(vaultAddress3);

      const vaults4 = await vaultHub.batchVaultsInfo(1n, 3n);
      expect(vaults4.length).to.equal(2);
      expect(vaults4[0].vault).to.equal(vaultAddress2);
      expect(vaults4[1].vault).to.equal(vaultAddress3);

      const vaults5 = await vaultHub.batchVaultsInfo(0n, 0n);
      expect(vaults5.length).to.equal(0);

      const vaults6 = await vaultHub.batchVaultsInfo(3n, 1n);
      expect(vaults6.length).to.equal(0);
    });
  });

  context("isVaultHealthyAsOfLatestReport", () => {
    it("reverts if vault is not connected", async () => {
      await expect(vaultHub.isVaultHealthyAsOfLatestReport(randomAddress())).to.be.revertedWithCustomError(
        vaultHub,
        "NotConnectedToHub",
      );
    });

    it("returns true if the vault has no shares minted", async () => {
      const { vault } = await createAndConnectVault(vaultFactory);
      const vaultAddress = await vault.getAddress();

      await vault.fund({ value: ether("1") });

      expect(await vaultHub.isVaultHealthyAsOfLatestReport(vaultAddress)).to.equal(true);
    });

    // Looks like fuzzing but it's not [:}
    it("returns correct value for various parameters", async () => {
      const tbi = (n: number | bigint, min: number = 1) => BigInt(Math.floor(Math.random() * Number(n)) + min);

      for (let i = 0; i < 50; i++) {
        const snapshot = await Snapshot.take();
        const rebalanceThresholdBP = tbi(10000);
        const reserveRatioBP = BigIntMath.min(rebalanceThresholdBP + tbi(1000), TOTAL_BASIS_POINTS);

        const valuationEth = tbi(100);
        const valuation = ether(valuationEth.toString());

        const mintable = (valuation * (TOTAL_BASIS_POINTS - reserveRatioBP)) / TOTAL_BASIS_POINTS;

        const isSlashing = Math.random() < 0.5;
        const slashed = isSlashing ? ether(tbi(valuationEth).toString()) : 0n;
        const threshold = ((valuation - slashed) * (TOTAL_BASIS_POINTS - rebalanceThresholdBP)) / TOTAL_BASIS_POINTS;
        const expectedHealthy = threshold >= mintable;

        const { vault } = await createAndConnectVault(vaultFactory, {
          shareLimit: ether("100"), // just to bypass the share limit check
          reserveRatioBP: reserveRatioBP,
          rebalanceThresholdBP: rebalanceThresholdBP,
        });

        const vaultAddress = await vault.getAddress();

        await vault.fund({ value: valuation });

        if (mintable > 0n) {
          const sharesToMint = await lido.getSharesByPooledEth(mintable);
          await vault.lock(valuation);
          await vaultHub.connect(user).mintShares(vaultAddress, user, sharesToMint);
        }

        await vault.report(0n, valuation - slashed, valuation, BigIntMath.max(mintable, ether("1")));

        const actualHealthy = await vaultHub.isVaultHealthyAsOfLatestReport(vaultAddress);
        try {
          expect(actualHealthy).to.equal(expectedHealthy);
        } catch (error) {
          console.log(`Test failed with parameters:
            Rebalance Threshold: ${rebalanceThresholdBP}
            Reserve Ratio: ${reserveRatioBP}
            Valuation: ${valuation} ETH
            Minted: ${mintable} stETH
            Slashed: ${slashed} ETH
            Threshold: ${threshold} stETH
            Expected Healthy: ${expectedHealthy}
          `);
          throw error;
        }

        await Snapshot.restore(snapshot);
      }
    });

    it("returns correct value close to the threshold border cases", async () => {
      const { vault } = await createAndConnectVault(vaultFactory, {
        shareLimit: ether("100"), // just to bypass the share limit check
        reserveRatioBP: 50_00n, // 50%
        rebalanceThresholdBP: 50_00n, // 50%
      });

      const vaultAddress = await vault.getAddress();

      await vault.fund({ value: ether("1") });
      await vaultHub.connect(user).mintShares(vaultAddress, user, ether("0.25"));

      await vault.report(0n, ether("1"), ether("1"), ether("1")); // normal report
      expect(await vaultHub.isVaultHealthyAsOfLatestReport(vaultAddress)).to.equal(true);

      await vault.report(0n, ether("0.5") + 1n, ether("1"), ether("1")); // above the threshold
      expect(await vaultHub.isVaultHealthyAsOfLatestReport(vaultAddress)).to.equal(true);

      await vault.report(0n, ether("0.5"), ether("1"), ether("1")); // at the threshold
      expect(await vaultHub.isVaultHealthyAsOfLatestReport(vaultAddress)).to.equal(true);

      await vault.report(0n, ether("0.5") - 1n, ether("1"), ether("1")); // below the threshold
      expect(await vaultHub.isVaultHealthyAsOfLatestReport(vaultAddress)).to.equal(false);
    });

    it("returns correct value for different share rates", async () => {
      const { vault } = await createAndConnectVault(vaultFactory, {
        shareLimit: ether("100"), // just to bypass the share limit check
        reserveRatioBP: 50_00n, // 50%
        rebalanceThresholdBP: 50_00n, // 50%
      });

      const vaultAddress = await vault.getAddress();

      await vault.fund({ value: ether("1") });
      const mintingEth = ether("0.5");
      const sharesToMint = await lido.getSharesByPooledEth(mintingEth);
      await vaultHub.connect(user).mintShares(vaultAddress, user, sharesToMint);

      await vault.report(0n, ether("1"), ether("1"), ether("1")); // normal report
      expect(await vaultHub.isVaultHealthyAsOfLatestReport(vaultAddress)).to.equal(true); // valuation is enough

      // Burn some shares to make share rate fractional
      const burner = await impersonate(await locator.burner(), ether("1"));
      await lido.connect(whale).transfer(burner, ether("100"));
      await lido.connect(burner).burnShares(ether("100"));

      await vault.report(0n, ether("1"), ether("1"), ether("1")); // normal report
      expect(await vaultHub.isVaultHealthyAsOfLatestReport(vaultAddress)).to.equal(false); // old valuation is not enough

      const lockedEth = await lido.getPooledEthBySharesRoundUp(sharesToMint);
      // For 50% reserve ratio, we need valuation to be 2x of locked ETH to be healthy
      const report = lockedEth * 2n;

      await vault.report(0n, report - 1n, ether("1"), ether("1")); // below the threshold
      expect(await vaultHub.isVaultHealthyAsOfLatestReport(vaultAddress)).to.equal(false);

      await vault.report(0n, report, ether("1"), ether("1")); // at the threshold
      expect(await vaultHub.isVaultHealthyAsOfLatestReport(vaultAddress)).to.equal(true);

      await vault.report(0n, report + 1n, ether("1"), ether("1")); // above the threshold
      expect(await vaultHub.isVaultHealthyAsOfLatestReport(vaultAddress)).to.equal(true);
    });

    it("returns correct value for smallest possible reserve ratio", async () => {
      const { vault } = await createAndConnectVault(vaultFactory, {
        shareLimit: ether("100"), // just to bypass the share limit check
        reserveRatioBP: 1n, // 0.01%
        rebalanceThresholdBP: 1n, // 0.01%
      });

      const vaultAddress = await vault.getAddress();

      await vault.fund({ value: ether("1") });

      const mintingEth = ether("0.9999"); // 99.99% of the valuation
      const sharesToMint = await lido.getSharesByPooledEth(mintingEth);
      await vaultHub.connect(user).mintShares(vaultAddress, user, sharesToMint);

      await vault.report(0n, ether("1"), ether("1"), ether("1")); // normal report
      expect(await vaultHub.isVaultHealthyAsOfLatestReport(vaultAddress)).to.equal(true); // valuation is enough

      // Burn some shares to make share rate fractional
      const burner = await impersonate(await locator.burner(), ether("1"));
      await lido.connect(whale).transfer(burner, ether("100"));
      await lido.connect(burner).burnShares(ether("100"));

      const lockedEth = await lido.getPooledEthBySharesRoundUp(sharesToMint);
      // if lockedEth is 99.99% of the valuation we need to report 100.00% of the valuation to be healthy
      const report = (lockedEth * 10000n) / 9999n;

      await vault.report(0n, report - 1n, ether("1"), ether("1")); // below the threshold
      expect(await vaultHub.isVaultHealthyAsOfLatestReport(vaultAddress)).to.equal(false);

      await vault.report(0n, report, ether("1"), ether("1")); // at the threshold
      expect(await vaultHub.isVaultHealthyAsOfLatestReport(vaultAddress)).to.equal(false); // XXX: rounding issue, should be true

      await vault.report(0n, report + 1n, ether("1"), ether("1")); // above the threshold
      expect(await vaultHub.isVaultHealthyAsOfLatestReport(vaultAddress)).to.equal(true);
    });

    it("returns correct value for minimal shares amounts", async () => {
      const { vault } = await createAndConnectVault(vaultFactory, {
        shareLimit: ether("100"),
        reserveRatioBP: 50_00n, // 50%
        rebalanceThresholdBP: 50_00n, // 50%
      });

      const vaultAddress = await vault.getAddress();

      await vault.fund({ value: ether("1") });
      await vaultHub.connect(user).mintShares(vaultAddress, user, 1n);

      await vault.report(0n, ether("1"), ether("1"), ether("1"));
      expect(await vaultHub.isVaultHealthyAsOfLatestReport(vaultAddress)).to.equal(true);

      await vault.report(0n, 2n, ether("1"), ether("1")); // Minimal valuation to be healthy with 1 share (50% reserve ratio)
      expect(await vaultHub.isVaultHealthyAsOfLatestReport(vaultAddress)).to.equal(true);

      await vault.report(0n, 1n, ether("1"), ether("1")); // Below minimal required valuation
      expect(await vaultHub.isVaultHealthyAsOfLatestReport(vaultAddress)).to.equal(false);

      await lido.connect(user).transferShares(await locator.vaultHub(), 1n);
      await vaultHub.connect(user).burnShares(vaultAddress, 1n);

      expect(await vaultHub.isVaultHealthyAsOfLatestReport(vaultAddress)).to.equal(true); // Should be healthy with no shares
    });
  });

  context("rebalanceShortfall", () => {
    it("does not revert when vault address is correct", async () => {
      const { vault } = await createAndConnectVault(vaultFactory, {
        shareLimit: ether("100"), // just to bypass the share limit check
        reserveRatioBP: 10_00n, // 10%
        rebalanceThresholdBP: 10_00n, // 10%
      });

      const vaultAddress = await vault.getAddress();
      await expect(vaultHub.rebalanceShortfall(vaultAddress)).not.to.be.reverted;
    });

    it("reverts when vault address is ZeroAddress", async () => {
      const zeroAddress = ethers.ZeroAddress;
      await expect(vaultHub.rebalanceShortfall(zeroAddress))
        .to.be.revertedWithCustomError(vaultHub, "ZeroArgument")
        .withArgs("_vault");
    });

    it("returns correct value for rebalance vault", async () => {
      const { vault } = await createAndConnectVault(vaultFactory, {
        shareLimit: ether("100"), // just to bypass the share limit check
        reserveRatioBP: 50_00n, // 50%
        rebalanceThresholdBP: 50_00n, // 50%
      });

      const vaultAddress = await vault.getAddress();

      await vault.fund({ value: ether("50") });
      const mintingEth = ether("25");
      const sharesToMint = await lido.getSharesByPooledEth(mintingEth);
      await vault.lock(ether("50"));
      await vaultHub.connect(user).mintShares(vaultAddress, user, sharesToMint);

      const timestamp = await getCurrentBlockTimestamp();
      await vault.report(timestamp, ether("50"), ether("50"), ether("5"));

      const burner = await impersonate(await locator.burner(), ether("1"));
      await lido.connect(whale).transfer(burner, ether("1"));
      await lido.connect(burner).burnShares(ether("1"));

      expect(await vaultHub.rebalanceShortfall(vaultAddress)).to.equal(ether("50") / 1000n);
    });

    it("returns same value as calculated at another way", async () => {
      const { vault } = await createAndConnectVault(vaultFactory, {
        shareLimit: ether("100"), // just to bypass the share limit check
        reserveRatioBP: 50_00n, // 50%
        rebalanceThresholdBP: 50_00n, // 50%
      });

      const vaultAddress = await vault;
      expect(await vaultHub.rebalanceShortfall(vaultAddress)).to.equal(MAX_UINT256);

      await vault.fund({ value: ether("50") });
      await vault.lock(ether("50"));
      const mintingEth = ether("25");
      const sharesToMint = await lido.getSharesByPooledEth(mintingEth);
      await vaultHub.connect(user).mintShares(vaultAddress, user, sharesToMint);

      const timestamp = await getCurrentBlockTimestamp();
      await vault.report(timestamp, ether("50"), ether("50"), ether("5"));

      const burner = await impersonate(await locator.burner(), ether("1"));
      await lido.connect(whale).transfer(burner, ether("1"));
      await lido.connect(burner).burnShares(ether("1"));

      const vaultSocket_2 = await vaultHub["vaultSocket(address)"](vaultAddress);
      const mintedStETH_2 = await lido.getPooledEthByShares(vaultSocket_2.sharesMinted);
      const maxMintableRatio_2 = TOTAL_BASIS_POINTS - vaultSocket_2.reserveRatioBP;
      const vaultValuation_2 = await vault.valuation();
      const localGap_2 =
        (mintedStETH_2 * TOTAL_BASIS_POINTS - vaultValuation_2 * maxMintableRatio_2) / vaultSocket_2.reserveRatioBP;

      expect(await vaultHub.rebalanceShortfall(vaultAddress)).to.equal(localGap_2);
    });
  });

  context("connectVault", () => {
    let vault: StakingVault__MockForVaultHub;
    let vaultAddress: string;

    before(async () => {
      vault = await createVault(vaultFactory);
      vaultAddress = await vault.getAddress();
    });

    it("reverts if reserve ratio BP is zero", async () => {
      await registerVaultWithTier(vault, {
        shareLimit: 0n,
        reserveRatioBP: 0n,
        rebalanceThresholdBP: RESERVE_RATIO_THRESHOLD_BP,
        treasuryFeeBP: TREASURY_FEE_BP,
      });

      await expect(vaultHub.connect(user).connectVault(vaultAddress)).to.be.revertedWithCustomError(
        vaultHub,
        "ZeroArgument",
      );
    });

    it("reverts if reserve ratio is too high", async () => {
      const tooHighReserveRatioBP = TOTAL_BASIS_POINTS + 1n;

      await registerVaultWithTier(vault, {
        shareLimit: SHARE_LIMIT,
        reserveRatioBP: tooHighReserveRatioBP,
        rebalanceThresholdBP: RESERVE_RATIO_THRESHOLD_BP,
        treasuryFeeBP: TREASURY_FEE_BP,
      });

      await expect(vaultHub.connect(user).connectVault(vaultAddress))
        .to.be.revertedWithCustomError(vaultHub, "ReserveRatioTooHigh")
        .withArgs(vaultAddress, tooHighReserveRatioBP, TOTAL_BASIS_POINTS);
    });

    it("reverts if rebalance threshold BP is zero", async () => {
      await registerVaultWithTier(vault, {
        shareLimit: SHARE_LIMIT,
        reserveRatioBP: RESERVE_RATIO_BP,
        rebalanceThresholdBP: 0n,
        treasuryFeeBP: TREASURY_FEE_BP,
      });

      await expect(vaultHub.connect(user).connectVault(vaultAddress)).to.be.revertedWithCustomError(
        vaultHub,
        "ZeroArgument",
      );
    });

    it("reverts if rebalance threshold BP is higher than reserve ratio BP", async () => {
      await registerVaultWithTier(vault, {
        shareLimit: SHARE_LIMIT,
        reserveRatioBP: RESERVE_RATIO_BP,
        rebalanceThresholdBP: RESERVE_RATIO_BP + 1n,
        treasuryFeeBP: TREASURY_FEE_BP,
      });

      await expect(vaultHub.connect(user).connectVault(vaultAddress))
        .to.be.revertedWithCustomError(vaultHub, "RebalanceThresholdTooHigh")
        .withArgs(vaultAddress, RESERVE_RATIO_BP + 1n, RESERVE_RATIO_BP);
    });

    it("reverts if treasury fee is too high", async () => {
      const tooHighTreasuryFeeBP = TOTAL_BASIS_POINTS + 1n;

      await registerVaultWithTier(vault, {
        shareLimit: SHARE_LIMIT,
        reserveRatioBP: RESERVE_RATIO_BP,
        rebalanceThresholdBP: RESERVE_RATIO_THRESHOLD_BP,
        treasuryFeeBP: tooHighTreasuryFeeBP,
      });

      await expect(vaultHub.connect(user).connectVault(vaultAddress)).to.be.revertedWithCustomError(
        vaultHub,
        "TreasuryFeeTooHigh",
      );
    });

<<<<<<< HEAD
    it("reverts if max vault size is exceeded", async () => {
      const vaultsCount = await vaultHub.vaultsCount();
      for (let i = vaultsCount; i < VAULTS_CONNECTED_VAULTS_LIMIT; i++) {
        await createAndConnectVault(vaultFactory);
      }

      await registerVaultWithTier(vault);

      await expect(vaultHub.connect(user).connectVault(vaultAddress)).to.be.revertedWithCustomError(
        vaultHub,
        "TooManyVaults",
      );
    });

=======
>>>>>>> a9c7b2ae
    it("reverts if vault is already connected", async () => {
      const { vault: connectedVault } = await createAndConnectVault(vaultFactory);
      const connectedVaultAddress = await connectedVault.getAddress();

      await expect(vaultHub.connect(user).connectVault(connectedVaultAddress)).to.be.revertedWithCustomError(
        vaultHub,
        "AlreadyConnected",
      );
    });

    it("reverts if proxy codehash is not added", async () => {
      const stakingVault2Impl = await ethers.deployContract("StakingVault__MockForVaultHub", [
        vaultHub,
        await depositContract.getAddress(),
      ]);
      const vault2Factory = await ethers.deployContract("VaultFactory__MockForVaultHub", [
        await stakingVault2Impl.getAddress(),
      ]);

      const vault2 = await createVault(vault2Factory);

      await registerVaultWithTier(vault2);

      await expect(vaultHub.connect(user).connectVault(vault2)).to.be.revertedWithCustomError(
        vaultHub,
        "VaultProxyNotAllowed",
      );
    });

    it("connects the vault", async () => {
      const vaultCountBefore = await vaultHub.vaultsCount();

      const vaultSocketBefore = await vaultHub["vaultSocket(address)"](vaultAddress);
      expect(vaultSocketBefore.vault).to.equal(ZeroAddress);
      expect(vaultSocketBefore.pendingDisconnect).to.be.false;

      await vault.connect(user).fund({ value: ether("1") });
      await vault.connect(user).lock(ether("1"));

      const { vault: _vault, tx } = await createAndConnectVault(vaultFactory, {
        shareLimit: SHARE_LIMIT, // just to bypass the share limit check
        reserveRatioBP: RESERVE_RATIO_BP,
        rebalanceThresholdBP: RESERVE_RATIO_THRESHOLD_BP,
        treasuryFeeBP: TREASURY_FEE_BP,
      });

      await expect(tx)
        .to.emit(vaultHub, "VaultConnected")
        .withArgs(_vault, SHARE_LIMIT, RESERVE_RATIO_BP, RESERVE_RATIO_THRESHOLD_BP, TREASURY_FEE_BP);

      expect(await vaultHub.vaultsCount()).to.equal(vaultCountBefore + 1n);

      const vaultSocketAfter = await vaultHub["vaultSocket(address)"](_vault);
      expect(vaultSocketAfter.vault).to.equal(_vault);
      expect(vaultSocketAfter.pendingDisconnect).to.be.false;

      expect(await _vault.locked()).to.equal(CONNECT_DEPOSIT);
    });

    it("allows to connect the vault with 0 share limit", async () => {
      await vault.connect(user).fund({ value: ether("1") });
      await vault.connect(user).lock(ether("1"));

      await expect(
        vaultHub
          .connect(user)
          .connectVault(vaultAddress, 0n, RESERVE_RATIO_BP, RESERVE_RATIO_THRESHOLD_BP, TREASURY_FEE_BP),
      );
      const { vault: _vault, tx } = await createAndConnectVault(vaultFactory, {
        shareLimit: 0n, // just to bypass the share limit check
        reserveRatioBP: RESERVE_RATIO_BP,
        rebalanceThresholdBP: RESERVE_RATIO_THRESHOLD_BP,
        treasuryFeeBP: TREASURY_FEE_BP,
      });

      await expect(tx)
        .to.emit(vaultHub, "VaultConnected")
        .withArgs(_vault, 0n, RESERVE_RATIO_BP, RESERVE_RATIO_THRESHOLD_BP, TREASURY_FEE_BP);
    });

    it("allows to connect the vault with 0 treasury fee", async () => {
      await vault.connect(user).fund({ value: ether("1") });
      await vault.connect(user).lock(ether("1"));

      await expect(
        vaultHub
          .connect(user)
          .connectVault(vaultAddress, SHARE_LIMIT, RESERVE_RATIO_BP, RESERVE_RATIO_THRESHOLD_BP, 0n),
      );
      const { vault: _vault, tx } = await createAndConnectVault(vaultFactory, {
        shareLimit: SHARE_LIMIT, // just to bypass the share limit check
        reserveRatioBP: RESERVE_RATIO_BP,
        rebalanceThresholdBP: RESERVE_RATIO_THRESHOLD_BP,
        treasuryFeeBP: 0n,
      });

      await expect(tx)
        .to.emit(vaultHub, "VaultConnected")
        .withArgs(_vault, SHARE_LIMIT, RESERVE_RATIO_BP, RESERVE_RATIO_THRESHOLD_BP, 0n);
    });
  });

  context("updateShareLimit", () => {
    let vault: StakingVault__MockForVaultHub;
    let vaultAddress: string;

    before(async () => {
      const { vault: _vault } = await createAndConnectVault(vaultFactory);
      vault = _vault;
      vaultAddress = await vault.getAddress();
    });

    it("reverts if called by non-VAULT_MASTER_ROLE", async () => {
      await expect(
        vaultHub.connect(stranger).updateShareLimit(vaultAddress, SHARE_LIMIT),
      ).to.be.revertedWithCustomError(vaultHub, "AccessControlUnauthorizedAccount");
    });

    it("reverts if vault address is zero", async () => {
      await expect(vaultHub.connect(user).updateShareLimit(ZeroAddress, SHARE_LIMIT)).to.be.revertedWithCustomError(
        vaultHub,
        "ZeroArgument",
      );
    });

    it("reverts if share limit exceeds the maximum vault limit", async () => {
      const insaneLimit = ether("1000000000000000000000000");
      const totalShares = await lido.getTotalShares();
      const relativeShareLimitBP = VAULTS_RELATIVE_SHARE_LIMIT_BP;
      const relativeShareLimitPerVault = (totalShares * relativeShareLimitBP) / TOTAL_BASIS_POINTS;

      await expect(vaultHub.connect(user).updateShareLimit(vaultAddress, insaneLimit))
        .to.be.revertedWithCustomError(vaultHub, "ShareLimitTooHigh")
        .withArgs(vaultAddress, insaneLimit, relativeShareLimitPerVault);
    });

    it("updates the share limit", async () => {
      const newShareLimit = SHARE_LIMIT * 2n;

      await expect(vaultHub.connect(user).updateShareLimit(vaultAddress, newShareLimit))
        .to.emit(vaultHub, "ShareLimitUpdated")
        .withArgs(vaultAddress, newShareLimit);

      const vaultSocket = await vaultHub["vaultSocket(address)"](vaultAddress);
      expect(vaultSocket.shareLimit).to.equal(newShareLimit);
    });
  });

  context("disconnect", () => {
    let vault: StakingVault__MockForVaultHub;
    let vaultAddress: string;

    before(async () => {
      const { vault: _vault } = await createAndConnectVault(vaultFactory);
      vault = _vault;
      vaultAddress = await vault.getAddress();
    });

    it("reverts if called by non-VAULT_MASTER_ROLE", async () => {
      await expect(vaultHub.connect(stranger).disconnect(vaultAddress)).to.be.revertedWithCustomError(
        vaultHub,
        "AccessControlUnauthorizedAccount",
      );
    });

    it("reverts if vault address is zero", async () => {
      await expect(vaultHub.connect(user).disconnect(ZeroAddress)).to.be.revertedWithCustomError(
        vaultHub,
        "ZeroArgument",
      );
    });

    it("reverts if vault is not connected", async () => {
      await expect(vaultHub.connect(user).disconnect(randomAddress())).to.be.revertedWithCustomError(
        vaultHub,
        "NotConnectedToHub",
      );
    });

    it("reverts if vault has shares minted", async () => {
      await vault.fund({ value: ether("1") });
      await vaultHub.connect(user).mintShares(vaultAddress, user.address, 1n);

      await expect(vaultHub.connect(user).disconnect(vaultAddress)).to.be.revertedWithCustomError(
        vaultHub,
        "NoMintedSharesShouldBeLeft",
      );
    });

    it("disconnects the vault", async () => {
      await expect(vaultHub.connect(user).disconnect(vaultAddress))
        .to.emit(vaultHub, "VaultDisconnected")
        .withArgs(vaultAddress);

      const vaultSocket = await vaultHub["vaultSocket(address)"](vaultAddress);
      expect(vaultSocket.pendingDisconnect).to.be.true;
    });
  });

  context("voluntaryDisconnect", () => {
    let vault: StakingVault__MockForVaultHub;
    let vaultAddress: string;

    before(async () => {
      const { vault: _vault } = await createAndConnectVault(vaultFactory);
      vault = _vault;
      vaultAddress = await vault.getAddress();
    });

    it("reverts if minting paused", async () => {
      await vaultHub.connect(user).pauseFor(1000n);

      await expect(vaultHub.connect(user).voluntaryDisconnect(vaultAddress)).to.be.revertedWithCustomError(
        vaultHub,
        "ResumedExpected",
      );
    });

    it("reverts if vault is zero address", async () => {
      await expect(vaultHub.connect(user).voluntaryDisconnect(ZeroAddress)).to.be.revertedWithCustomError(
        vaultHub,
        "ZeroArgument",
      );
    });

    it("reverts if called as non-vault owner", async () => {
      await expect(vaultHub.connect(stranger).voluntaryDisconnect(vaultAddress))
        .to.be.revertedWithCustomError(vaultHub, "NotAuthorized")
        .withArgs("disconnect", stranger);
    });

    it("reverts if vault is not connected", async () => {
      await vaultHub.connect(user).disconnect(vaultAddress);

      await expect(vaultHub.connect(user).voluntaryDisconnect(vaultAddress))
        .to.be.revertedWithCustomError(vaultHub, "NotConnectedToHub")
        .withArgs(vaultAddress);
    });

    it("reverts if vault has shares minted", async () => {
      await vault.fund({ value: ether("1") });
      await vaultHub.connect(user).mintShares(vaultAddress, user.address, 1n);

      await expect(vaultHub.connect(user).disconnect(vaultAddress)).to.be.revertedWithCustomError(
        vaultHub,
        "NoMintedSharesShouldBeLeft",
      );
    });

    it("disconnects the vault", async () => {
      await expect(vaultHub.connect(user).disconnect(vaultAddress))
        .to.emit(vaultHub, "VaultDisconnected")
        .withArgs(vaultAddress);

      const vaultSocket = await vaultHub["vaultSocket(address)"](vaultAddress);
      expect(vaultSocket.pendingDisconnect).to.be.true;
    });
  });
});<|MERGE_RESOLUTION|>--- conflicted
+++ resolved
@@ -10,13 +10,13 @@
   Lido,
   LidoLocator,
   OperatorGrid,
+  OperatorGrid__MockForVaultHub,
   OssifiableProxy,
   PredepositGuarantee_HarnessForFactory,
   StakingVault__MockForVaultHub,
   VaultFactory__MockForVaultHub,
   VaultHub,
 } from "typechain-types";
-import { TierParamsStruct } from "typechain-types/contracts/0.8.25/vaults/OperatorGrid";
 
 import { BigIntMath, ether, findEvents, getCurrentBlockTimestamp, impersonate, MAX_UINT256, randomAddress } from "lib";
 
@@ -47,7 +47,7 @@
   let lido: Lido;
   let acl: ACL;
   let operatorGrid: OperatorGrid;
-  let operatorGridImpl: OperatorGrid;
+  let operatorGridMock: OperatorGrid__MockForVaultHub;
   let proxy: OssifiableProxy;
 
   let codehash: string;
@@ -77,53 +77,30 @@
     const vault = await createVault(factory);
     await vault.connect(user).fund({ value: CONNECT_DEPOSIT });
     await vault.connect(user).lock(CONNECT_DEPOSIT);
-    await registerVaultWithTier(vault, options);
+    await operatorGridMock["registerVault(address,(uint256,uint256,uint256,uint256))"](await vault.getAddress(), {
+      shareLimit: options?.shareLimit ?? SHARE_LIMIT,
+      reserveRatioBP: options?.reserveRatioBP ?? RESERVE_RATIO_BP,
+      rebalanceThresholdBP: options?.rebalanceThresholdBP ?? RESERVE_RATIO_THRESHOLD_BP,
+      treasuryFeeBP: options?.treasuryFeeBP ?? TREASURY_FEE_BP,
+    });
     const tx = await vaultHub.connect(user).connectVault(vault);
 
+    // const count = await vaultHub.vaultsCount();
+    // const valuations = [];
+    // const inOutDeltas = [];
+    // const locked = [];
+    // const treasuryFees = [];
+
+    // for (let i = 0; i < count; i++) {
+    //   const vaultAddr = await vaultHub.vault(i);
+    //   const vaultContract = await ethers.getContractAt("StakingVault__MockForVaultHub", vaultAddr);
+    //   valuations.push(await vaultContract.valuation());
+    //   inOutDeltas.push(await vaultContract.inOutDelta());
+    //   locked.push(await vaultContract.locked());
+    //   treasuryFees.push(0n);
+    // }
+
     return { vault, tx };
-  }
-
-<<<<<<< HEAD
-  async function registerVaultWithTier(
-    vault: StakingVault__MockForVaultHub,
-    options?: {
-      shareLimit?: bigint;
-      reserveRatioBP?: bigint;
-      rebalanceThresholdBP?: bigint;
-      treasuryFeeBP?: bigint;
-    },
-  ) {
-    const tiers: TierParamsStruct[] = [
-      {
-        shareLimit: options?.shareLimit ?? SHARE_LIMIT,
-        reserveRatioBP: options?.reserveRatioBP ?? RESERVE_RATIO_BP,
-        rebalanceThresholdBP: options?.rebalanceThresholdBP ?? RESERVE_RATIO_THRESHOLD_BP,
-        treasuryFeeBP: options?.treasuryFeeBP ?? TREASURY_FEE_BP,
-      },
-    ];
-    await operatorGrid.connect(user).registerTiers(user, tiers);
-    await operatorGrid.connect(user).registerVault(vault);
-=======
-    const count = await vaultHub.vaultsCount();
-    const valuations = [];
-    const inOutDeltas = [];
-    const locked = [];
-    const treasuryFees = [];
-
-    for (let i = 0; i < count; i++) {
-      const vaultAddr = await vaultHub.vault(i);
-      const vaultContract = await ethers.getContractAt("StakingVault__MockForVaultHub", vaultAddr);
-      valuations.push(await vaultContract.valuation());
-      inOutDeltas.push(await vaultContract.inOutDelta());
-      locked.push(await vaultContract.locked());
-      treasuryFees.push(0n);
-    }
-
-    // const accountingSigner = await impersonate(await locator.accounting(), ether("100"));
-    // await vaultHub.connect(accountingSigner).updateVaults(valuations, inOutDeltas, locked, treasuryFees);
-
-    return vault;
->>>>>>> a9c7b2ae
   }
 
   before(async () => {
@@ -154,20 +131,13 @@
     depositContract = await ethers.deployContract("DepositContract__MockForVaultHub");
 
     // OperatorGrid
-    operatorGridImpl = await ethers.deployContract("OperatorGrid", [locator], { from: deployer });
-    proxy = await ethers.deployContract("OssifiableProxy", [operatorGridImpl, deployer, new Uint8Array()], deployer);
-    operatorGrid = await ethers.getContractAt("OperatorGrid", proxy, deployer);
-
-    await operatorGrid.initialize(user);
+    operatorGridMock = await ethers.deployContract("OperatorGrid__MockForVaultHub", [], { from: deployer });
+    operatorGrid = await ethers.getContractAt("OperatorGrid", operatorGridMock, deployer);
 
     const vaultHubImpl = await ethers.deployContract("VaultHub", [
       locator,
       await locator.lido(),
-<<<<<<< HEAD
       operatorGrid,
-      VAULTS_CONNECTED_VAULTS_LIMIT,
-=======
->>>>>>> a9c7b2ae
       VAULTS_RELATIVE_SHARE_LIMIT_BP,
     ]);
 
@@ -184,24 +154,13 @@
 
     await updateLidoLocatorImplementation(await locator.getAddress(), { vaultHub, predepositGuarantee });
 
-<<<<<<< HEAD
-    const stakingVaultImpl = await ethers.deployContract("StakingVault__MockForVaultHub", [
-      vaultHub,
-      predepositGuarantee,
-      depositContract,
-    ]);
-=======
     const stakingVaultImpl = await ethers.deployContract("StakingVault__MockForVaultHub", [vaultHub, depositContract]);
->>>>>>> a9c7b2ae
 
     vaultFactory = await ethers.deployContract("VaultFactory__MockForVaultHub", [await stakingVaultImpl.getAddress()]);
     const vault = await createVault(vaultFactory);
 
     codehash = keccak256(await ethers.provider.getCode(await vault.getAddress()));
     await vaultHub.connect(user).addVaultProxyCodehash(codehash);
-
-    await operatorGrid.connect(user).grantRole(await operatorGrid.REGISTRY_ROLE(), user);
-    await operatorGrid.connect(user).registerGroup(user, ether("100"));
   });
 
   beforeEach(async () => (originalState = await Snapshot.take()));
@@ -672,7 +631,7 @@
     });
 
     it("reverts if reserve ratio BP is zero", async () => {
-      await registerVaultWithTier(vault, {
+      await operatorGridMock["registerVault(address,(uint256,uint256,uint256,uint256))"](await vault.getAddress(), {
         shareLimit: 0n,
         reserveRatioBP: 0n,
         rebalanceThresholdBP: RESERVE_RATIO_THRESHOLD_BP,
@@ -688,7 +647,7 @@
     it("reverts if reserve ratio is too high", async () => {
       const tooHighReserveRatioBP = TOTAL_BASIS_POINTS + 1n;
 
-      await registerVaultWithTier(vault, {
+      await operatorGridMock["registerVault(address,(uint256,uint256,uint256,uint256))"](await vault.getAddress(), {
         shareLimit: SHARE_LIMIT,
         reserveRatioBP: tooHighReserveRatioBP,
         rebalanceThresholdBP: RESERVE_RATIO_THRESHOLD_BP,
@@ -701,7 +660,7 @@
     });
 
     it("reverts if rebalance threshold BP is zero", async () => {
-      await registerVaultWithTier(vault, {
+      await operatorGridMock["registerVault(address,(uint256,uint256,uint256,uint256))"](await vault.getAddress(), {
         shareLimit: SHARE_LIMIT,
         reserveRatioBP: RESERVE_RATIO_BP,
         rebalanceThresholdBP: 0n,
@@ -715,7 +674,7 @@
     });
 
     it("reverts if rebalance threshold BP is higher than reserve ratio BP", async () => {
-      await registerVaultWithTier(vault, {
+      await operatorGridMock["registerVault(address,(uint256,uint256,uint256,uint256))"](await vault.getAddress(), {
         shareLimit: SHARE_LIMIT,
         reserveRatioBP: RESERVE_RATIO_BP,
         rebalanceThresholdBP: RESERVE_RATIO_BP + 1n,
@@ -730,7 +689,7 @@
     it("reverts if treasury fee is too high", async () => {
       const tooHighTreasuryFeeBP = TOTAL_BASIS_POINTS + 1n;
 
-      await registerVaultWithTier(vault, {
+      await operatorGridMock["registerVault(address,(uint256,uint256,uint256,uint256))"](await vault.getAddress(), {
         shareLimit: SHARE_LIMIT,
         reserveRatioBP: RESERVE_RATIO_BP,
         rebalanceThresholdBP: RESERVE_RATIO_THRESHOLD_BP,
@@ -743,23 +702,6 @@
       );
     });
 
-<<<<<<< HEAD
-    it("reverts if max vault size is exceeded", async () => {
-      const vaultsCount = await vaultHub.vaultsCount();
-      for (let i = vaultsCount; i < VAULTS_CONNECTED_VAULTS_LIMIT; i++) {
-        await createAndConnectVault(vaultFactory);
-      }
-
-      await registerVaultWithTier(vault);
-
-      await expect(vaultHub.connect(user).connectVault(vaultAddress)).to.be.revertedWithCustomError(
-        vaultHub,
-        "TooManyVaults",
-      );
-    });
-
-=======
->>>>>>> a9c7b2ae
     it("reverts if vault is already connected", async () => {
       const { vault: connectedVault } = await createAndConnectVault(vaultFactory);
       const connectedVaultAddress = await connectedVault.getAddress();
@@ -780,8 +722,12 @@
       ]);
 
       const vault2 = await createVault(vault2Factory);
-
-      await registerVaultWithTier(vault2);
+      await operatorGridMock["registerVault(address,(uint256,uint256,uint256,uint256))"](await vault2.getAddress(), {
+        shareLimit: SHARE_LIMIT,
+        reserveRatioBP: RESERVE_RATIO_BP,
+        rebalanceThresholdBP: RESERVE_RATIO_THRESHOLD_BP,
+        treasuryFeeBP: TREASURY_FEE_BP,
+      });
 
       await expect(vaultHub.connect(user).connectVault(vault2)).to.be.revertedWithCustomError(
         vaultHub,
@@ -823,11 +769,14 @@
       await vault.connect(user).fund({ value: ether("1") });
       await vault.connect(user).lock(ether("1"));
 
-      await expect(
-        vaultHub
-          .connect(user)
-          .connectVault(vaultAddress, 0n, RESERVE_RATIO_BP, RESERVE_RATIO_THRESHOLD_BP, TREASURY_FEE_BP),
-      );
+      await operatorGridMock["registerVault(address,(uint256,uint256,uint256,uint256))"](vaultAddress, {
+        shareLimit: 0n,
+        reserveRatioBP: RESERVE_RATIO_BP,
+        rebalanceThresholdBP: RESERVE_RATIO_THRESHOLD_BP,
+        treasuryFeeBP: TREASURY_FEE_BP,
+      });
+
+      await expect(vaultHub.connect(user).connectVault(vaultAddress));
       const { vault: _vault, tx } = await createAndConnectVault(vaultFactory, {
         shareLimit: 0n, // just to bypass the share limit check
         reserveRatioBP: RESERVE_RATIO_BP,
@@ -844,11 +793,14 @@
       await vault.connect(user).fund({ value: ether("1") });
       await vault.connect(user).lock(ether("1"));
 
-      await expect(
-        vaultHub
-          .connect(user)
-          .connectVault(vaultAddress, SHARE_LIMIT, RESERVE_RATIO_BP, RESERVE_RATIO_THRESHOLD_BP, 0n),
-      );
+      await operatorGridMock["registerVault(address,(uint256,uint256,uint256,uint256))"](vaultAddress, {
+        shareLimit: SHARE_LIMIT,
+        reserveRatioBP: RESERVE_RATIO_BP,
+        rebalanceThresholdBP: RESERVE_RATIO_THRESHOLD_BP,
+        treasuryFeeBP: 0n,
+      });
+
+      await expect(vaultHub.connect(user).connectVault(vaultAddress));
       const { vault: _vault, tx } = await createAndConnectVault(vaultFactory, {
         shareLimit: SHARE_LIMIT, // just to bypass the share limit check
         reserveRatioBP: RESERVE_RATIO_BP,
