--- conflicted
+++ resolved
@@ -183,7 +183,6 @@
       timestamp = await getCurrentBlockTimestamp();
       const [refSlot] = await hashConsensus.getCurrentFrame();
       const accountingOracleSigner = await impersonate(await locator.accountingOracle(), ether("100"));
-<<<<<<< HEAD
       const reportTree = createVaultsReportTree([
         {
           vault: vaultAddress,
@@ -193,11 +192,7 @@
           slashingReserve: 0n,
         },
       ]);
-      await lazyOracle.connect(accountingOracleSigner).updateReportData(timestamp, reportTree.root, "");
-=======
-      const reportTree = createVaultsReportTree([[vaultAddress, ether("1"), ether("1"), 0n, 0n]]);
       await lazyOracle.connect(accountingOracleSigner).updateReportData(timestamp, refSlot, reportTree.root, "");
->>>>>>> 706290c0
 
       await vaultHub
         .connect(lazyOracleSigner)
