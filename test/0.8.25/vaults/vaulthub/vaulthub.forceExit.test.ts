--- conflicted
+++ resolved
@@ -244,30 +244,7 @@
       const penalty = ether("1");
       await demoVault.mock__decreaseValuation(penalty);
 
-<<<<<<< HEAD
-      const preTotalPooledEther = await steth.getTotalPooledEther();
-      const preTotalShares = await steth.getTotalShares();
-
-      const rebase = await vaultHub.calculateVaultsRebase(
-        [0n, valuation - penalty],
-        { eth: preTotalPooledEther, shares: preTotalShares },
-        { eth: preTotalPooledEther - (cap * preTotalPooledEther) / preTotalShares, shares: preTotalShares - cap },
-        0n,
-      );
-
-      const totalMintedShares =
-        (await vaultHub["vaultSocket(address)"](demoVaultAddress)).sharesMinted + rebase.treasuryFeeShares[1];
-      const withReserve = (totalMintedShares * TOTAL_BASIS_POINTS) / (TOTAL_BASIS_POINTS - 20_00n);
-      const predictedLockedEther = await steth.getPooledEthByShares(withReserve);
-
-      expect(predictedLockedEther).to.equal(rebase.lockedEther[1]);
-
-      await demoVault.report(valuation - penalty, valuation, rebase.lockedEther[1]);
-
-      expect(await vaultHub.isVaultHealthy(demoVaultAddress)).to.be.false;
-=======
       expect(await vaultHub.isVaultHealthyAsOfLatestReport(demoVaultAddress)).to.be.false;
->>>>>>> a9c7b2ae
 
       await expect(vaultHub.forceValidatorExit(demoVaultAddress, SAMPLE_PUBKEY, feeRecipient, { value: FEE }))
         .to.emit(vaultHub, "ForceValidatorExitTriggered")
