--- conflicted
+++ resolved
@@ -83,13 +83,8 @@
     await vaultHubAdmin.grantRole(await vaultHub.VAULT_REGISTRY_ROLE(), user);
 
     const stakingVaultImpl = await ethers.deployContract("StakingVault__MockForVaultHub", [
-<<<<<<< HEAD
-      await depositContract.getAddress(),
-=======
-      await vaultHub.getAddress(),
       await locator.predepositGuarantee(),
       depositContract,
->>>>>>> e7034f44
     ]);
 
     vaultFactory = await ethers.deployContract("VaultFactory__MockForVaultHub", [await stakingVaultImpl.getAddress()]);
