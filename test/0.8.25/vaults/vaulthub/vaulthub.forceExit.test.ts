--- conflicted
+++ resolved
@@ -113,22 +113,16 @@
     await vault.connect(user).fund({ value: connectDeposit });
     await vault.connect(user).lock(connectDeposit);
 
-<<<<<<< HEAD
-    await vaultHub
-      .connect(user)
-      .connectVault(vaultAddress, SHARE_LIMIT, RESERVE_RATIO_BP, FORCED_REBALANCE_THRESHOLD_BP, TREASURY_FEE_BP);
-=======
     await operatorGridMock.changeVaultTierParams(vault, {
       shareLimit: SHARE_LIMIT,
       reserveRatioBP: RESERVE_RATIO_BP,
-      rebalanceThresholdBP: RESERVE_RATIO_THRESHOLD_BP,
+      forcedRebalanceThresholdBP: FORCED_REBALANCE_THRESHOLD_BP,
       treasuryFeeBP: TREASURY_FEE_BP,
     });
 
     await vault.fund({ value: ether("1") });
     await vault.lock(ether("1"));
     await vaultHub.connect(user).connectVault(vaultAddress);
->>>>>>> 5d5a0d54
 
     vaultHubSigner = await impersonate(vaultHubAddress, ether("100"));
   });
@@ -236,26 +230,17 @@
 
       const demoVault = await ethers.getContractAt("StakingVault__MockForVaultHub", demoVaultAddress, user);
 
-<<<<<<< HEAD
       const totalValue = ether("100");
       await demoVault.fund({ value: totalValue });
+      await demoVault.connect(user).lock(totalValue);
       const cap = await steth.getSharesByPooledEth((totalValue * (TOTAL_BASIS_POINTS - 20_00n)) / TOTAL_BASIS_POINTS);
 
-      await demoVault.connect(user).lock(totalValue);
-      await vaultHub.connectVault(demoVaultAddress, cap, 20_00n, 20_00n, 5_00n);
-=======
-      const valuation = ether("100");
-      await demoVault.fund({ value: valuation });
-      await demoVault.connect(user).lock(valuation);
-      const cap = await steth.getSharesByPooledEth((valuation * (TOTAL_BASIS_POINTS - 20_00n)) / TOTAL_BASIS_POINTS);
-
-      await operatorGridMock.changeVaultTierParams(demoVaultAddress, {
+      await operatorGridMock.changeVaultTierParams(demoVault, {
         shareLimit: cap,
         reserveRatioBP: 20_00n,
-        rebalanceThresholdBP: 20_00n,
+        forcedRebalanceThresholdBP: 20_00n,
         treasuryFeeBP: 5_00n,
       });
->>>>>>> 5d5a0d54
 
       await vaultHub.connectVault(demoVaultAddress);
       await vaultHub.mintShares(demoVaultAddress, user, cap);
