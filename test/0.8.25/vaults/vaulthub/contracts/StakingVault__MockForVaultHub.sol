// SPDX-License-Identifier: UNLICENSED
// for testing purposes only

pragma solidity ^0.8.0;

import {IStakingVault, StakingVaultDeposit} from "contracts/0.8.25/vaults/interfaces/IStakingVault.sol";
import {VaultHub} from "contracts/0.8.25/vaults/VaultHub.sol";

contract StakingVault__MockForVaultHub {
    address public immutable VAULT_HUB;
    address public depositContract;

    address public owner;
    address public nodeOperator;
    address public depositor_;
    bool public vaultHubAuthorized;

    uint256 public $locked;
    uint256 public $totalValue;
    int256 public $inOutDelta;
    uint64 public $timestamp;

    bytes32 public withdrawalCredentials;

    constructor(address _vaultHub, address _depositContract) {
        VAULT_HUB = _vaultHub;
        depositContract = _depositContract;
        withdrawalCredentials = bytes32((0x02 << 248) | uint160(address(this)));
    }

    function initialize(address _owner, address _nodeOperator, address _depositor, bytes calldata) external {
        owner = _owner;
        nodeOperator = _nodeOperator;
        depositor_ = _depositor;
    }

    function vaultHub() external view returns (address) {
        return VAULT_HUB;
    }

    function lock(uint256 amount) external {
        $locked += amount;
    }

    function locked() external view returns (uint256) {
        return $locked;
    }

    function totalValue() external view returns (uint256) {
        return $totalValue;
    }

    function mock__setWithdrawalCredentials(bytes32 _wc) external {
        withdrawalCredentials = _wc;
    }

    function mock__setNo(address _no) external {
        nodeOperator = _no;
    }

    function inOutDelta() external view returns (int256) {
        return $inOutDelta;
    }

    function fund() external payable {
        $totalValue += msg.value;
        $inOutDelta += int256(msg.value);
    }

    function withdraw(address, uint256 amount) external {
        $totalValue -= amount;
        $inOutDelta -= int256(amount);
    }

<<<<<<< HEAD
    function report(uint64 _timestamp, uint256 _totalValue, int256 _inOutDelta, uint256 _locked) external {
=======
    function rebalance(uint256 amount) external {
        VaultHub(VAULT_HUB).rebalance{value: amount}();
    }

    function report(uint64 _timestamp, uint256 _valuation, int256 _inOutDelta, uint256 _locked) external {
>>>>>>> a3bd9928
        $timestamp = _timestamp;
        $totalValue = _totalValue;
        $inOutDelta = _inOutDelta;
        $locked = _locked;
    }

    function depositor() external view returns (address) {
        return depositor_;
    }

    function triggerValidatorWithdrawal(
        bytes calldata _pubkeys,
        uint64[] calldata _amounts,
        address _refundRecipient
    ) external payable {
        if ($totalValue > $locked) {
            revert Mock__HealthyVault();
        }

        emit ValidatorWithdrawalTriggered(_pubkeys, _amounts, _refundRecipient);
    }

    function mock__decreaseTotalValue(uint256 amount) external {
        $totalValue -= amount;
    }

    function mock__increaseTotalValue(uint256 amount) external {
        $totalValue += amount;
    }

    function depositToBeaconChain(StakingVaultDeposit[] calldata _deposits) external {}

    function ossified() external pure returns (bool) {
        return false;
    }

    function authorizeLidoVaultHub() external {
        vaultHubAuthorized = true;
    }

    function deauthorizeLidoVaultHub() external {
        vaultHubAuthorized = false;
    }

    function isReportFresh() external pure returns (bool) {
        return true;
    }

    event ValidatorWithdrawalTriggered(bytes pubkeys, uint64[] amounts, address refundRecipient);

    error Mock__HealthyVault();
}<|MERGE_RESOLUTION|>--- conflicted
+++ resolved
@@ -72,15 +72,11 @@
         $inOutDelta -= int256(amount);
     }
 
-<<<<<<< HEAD
-    function report(uint64 _timestamp, uint256 _totalValue, int256 _inOutDelta, uint256 _locked) external {
-=======
     function rebalance(uint256 amount) external {
         VaultHub(VAULT_HUB).rebalance{value: amount}();
     }
 
-    function report(uint64 _timestamp, uint256 _valuation, int256 _inOutDelta, uint256 _locked) external {
->>>>>>> a3bd9928
+    function report(uint64 _timestamp, uint256 _totalValue, int256 _inOutDelta, uint256 _locked) external {
         $timestamp = _timestamp;
         $totalValue = _totalValue;
         $inOutDelta = _inOutDelta;
