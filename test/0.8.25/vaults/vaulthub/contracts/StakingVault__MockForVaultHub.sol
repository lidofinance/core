// SPDX-License-Identifier: UNLICENSED
// for testing purposes only

pragma solidity >=0.8.0;

import {IStakingVault} from "contracts/0.8.25/vaults/interfaces/IStakingVault.sol";
import {OwnableUpgradeable} from "contracts/openzeppelin/5.2/upgradeable/access/OwnableUpgradeable.sol";
import {Ownable2StepUpgradeable} from "contracts/openzeppelin/5.2/upgradeable/access/Ownable2StepUpgradeable.sol";

contract StakingVault__MockForVaultHub is Ownable2StepUpgradeable {
    address public depositContract;

    address public nodeOperator;
    address public depositor;
    bool public beaconChainDepositsPaused;

    bytes32 public withdrawalCredentials;

    constructor(address _depositContract) {
        depositContract = _depositContract;
        withdrawalCredentials = bytes32((0x02 << 248) | uint160(address(this)));
    }

    function initialize(address _owner, address _nodeOperator, address _depositor) external initializer {
        __Ownable_init(_owner);
        __Ownable2Step_init();
        nodeOperator = _nodeOperator;
        depositor = _depositor;
    }

    function mock__setWithdrawalCredentials(bytes32 _wc) external {
        withdrawalCredentials = _wc;
    }

    function mock__setNo(address _no) external {
        nodeOperator = _no;
    }

    function fund() external payable {
        emit Mock__Funded();
    }

<<<<<<< HEAD
    function withdraw(address _recipient, uint256 _ether) external {
        (bool success, ) = _recipient.call{value: _ether}("");
        if (!success) revert TransferFailed(_recipient, _ether);

        emit EtherWithdrawn(_recipient, _ether);
=======
    function withdraw(address recipient, uint256 amount) external {
        payable(recipient).transfer(amount);
        emit Mock__Withdrawn(recipient, amount);
>>>>>>> e9aa4235
    }

    function isOssified() external pure returns (bool) {
        return false;
    }

    function triggerValidatorWithdrawals(
        bytes calldata _pubkeys,
        uint64[] calldata _amounts,
        address _refundRecipient
    ) external payable {
        emit ValidatorWithdrawalsTriggered(_pubkeys, _amounts, _refundRecipient);
    }

    function depositToBeaconChain(IStakingVault.Deposit[] calldata _deposits) external {}

    function requestValidatorExit(bytes calldata _pubkeys) external {
        emit Mock__ValidatorExitRequested(_pubkeys);
    }

    function ossified() external pure returns (bool) {
        return false;
    }

    function pauseBeaconChainDeposits() external {
        beaconChainDepositsPaused = true;
<<<<<<< HEAD
        emit BeaconChainDepositsPaused();
=======
        emit Mock__BeaconChainDepositsPaused();
>>>>>>> e9aa4235
    }

    function resumeBeaconChainDeposits() external {
        beaconChainDepositsPaused = false;
<<<<<<< HEAD
        emit BeaconChainDepositsResumed();
=======
        emit Mock__BeaconChainDepositsResumed();
>>>>>>> e9aa4235
    }

    event ValidatorWithdrawalsTriggered(bytes pubkeys, uint64[] amounts, address refundRecipient);
    event BeaconChainDepositsPaused();
    event BeaconChainDepositsResumed();
    event EtherWithdrawn(address recipient, uint256 amount);

    // Mock events for VaultHub forwarding operations
    event Mock__Funded();
    event Mock__Withdrawn(address recipient, uint256 amount);
    event Mock__BeaconChainDepositsPaused();
    event Mock__BeaconChainDepositsResumed();
    event Mock__ValidatorExitRequested(bytes pubkeys);

    error Mock__HealthyVault();

    error TransferFailed(address recipient, uint256 amount);
}<|MERGE_RESOLUTION|>--- conflicted
+++ resolved
@@ -40,17 +40,9 @@
         emit Mock__Funded();
     }
 
-<<<<<<< HEAD
-    function withdraw(address _recipient, uint256 _ether) external {
-        (bool success, ) = _recipient.call{value: _ether}("");
-        if (!success) revert TransferFailed(_recipient, _ether);
-
-        emit EtherWithdrawn(_recipient, _ether);
-=======
     function withdraw(address recipient, uint256 amount) external {
         payable(recipient).transfer(amount);
         emit Mock__Withdrawn(recipient, amount);
->>>>>>> e9aa4235
     }
 
     function isOssified() external pure returns (bool) {
@@ -77,26 +69,15 @@
 
     function pauseBeaconChainDeposits() external {
         beaconChainDepositsPaused = true;
-<<<<<<< HEAD
-        emit BeaconChainDepositsPaused();
-=======
         emit Mock__BeaconChainDepositsPaused();
->>>>>>> e9aa4235
     }
 
     function resumeBeaconChainDeposits() external {
         beaconChainDepositsPaused = false;
-<<<<<<< HEAD
-        emit BeaconChainDepositsResumed();
-=======
         emit Mock__BeaconChainDepositsResumed();
->>>>>>> e9aa4235
     }
 
     event ValidatorWithdrawalsTriggered(bytes pubkeys, uint64[] amounts, address refundRecipient);
-    event BeaconChainDepositsPaused();
-    event BeaconChainDepositsResumed();
-    event EtherWithdrawn(address recipient, uint256 amount);
 
     // Mock events for VaultHub forwarding operations
     event Mock__Funded();
@@ -106,6 +87,4 @@
     event Mock__ValidatorExitRequested(bytes pubkeys);
 
     error Mock__HealthyVault();
-
-    error TransferFailed(address recipient, uint256 amount);
 }