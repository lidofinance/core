// SPDX-License-Identifier: UNLICENSED
// for testing purposes only

pragma solidity >=0.8.0;

import {TierParams} from "contracts/0.8.25/vaults/OperatorGrid.sol";

contract OperatorGrid__MockForVaultHub {
    uint256 public constant DEFAULT_TIER_ID = 0;

    struct Tier {
        address operator;
        uint96 shareLimit;
        uint96 liabilityShares;
        uint16 reserveRatioBP;
        uint16 forcedRebalanceThresholdBP;
        uint16 infraFeeBP;
        uint16 liquidityFeeBP;
        uint16 reservationFeeBP;
    }

    Tier[] public tiers;
    mapping(address vault => uint256 tierId) public vaultTier;

    function initialize(uint256 _defaultShareLimit) external {
        tiers.push(Tier(address(1), uint96(_defaultShareLimit), 0, 2000, 1800, 500, 100, 100));
    }

    function changeVaultTierParams(address _vault, TierParams calldata _tierParams) external {
        Tier storage tierParams = tiers[vaultTier[_vault]];
        tierParams.shareLimit = uint96(_tierParams.shareLimit);
        tierParams.reserveRatioBP = uint16(_tierParams.reserveRatioBP);
        tierParams.forcedRebalanceThresholdBP = uint16(_tierParams.forcedRebalanceThresholdBP);
        tierParams.infraFeeBP = uint16(_tierParams.infraFeeBP);
        tierParams.liquidityFeeBP = uint16(_tierParams.liquidityFeeBP);
        tierParams.reservationFeeBP = uint16(_tierParams.reservationFeeBP);
    }

    function vaultInfo(
        address _vault
    )
        external
        view
        returns (
            uint256 groupId,
            uint256 tierId,
            uint256 shareLimit,
            uint256 reserveRatioBP,
            uint256 forcedRebalanceThresholdBP,
            uint256 infraFeeBP,
            uint256 liquidityFeeBP,
            uint256 reservationFeeBP
        )
    {
        Tier memory tierParams = tiers[vaultTier[_vault]];

        groupId = 0;
        tierId = 0;
        shareLimit = tierParams.shareLimit;
        reserveRatioBP = tierParams.reserveRatioBP;
        forcedRebalanceThresholdBP = tierParams.forcedRebalanceThresholdBP;
        infraFeeBP = tierParams.infraFeeBP;
        liquidityFeeBP = tierParams.liquidityFeeBP;
        reservationFeeBP = tierParams.reservationFeeBP;
    }

    function resetVaultTier(address _vault) external {
        emit TierChanged(_vault, DEFAULT_TIER_ID);
    }

<<<<<<< HEAD
    function onMintedShares(address vault, uint256 amount, bool bypassLimits) external {}
=======
    function onMintedShares(address, uint256, bool) external {}
>>>>>>> 66dd7537

    function onBurnedShares(address, uint256) external {}

    event TierChanged(address vault, uint256 indexed tierId);
}<|MERGE_RESOLUTION|>--- conflicted
+++ resolved
@@ -68,11 +68,7 @@
         emit TierChanged(_vault, DEFAULT_TIER_ID);
     }
 
-<<<<<<< HEAD
-    function onMintedShares(address vault, uint256 amount, bool bypassLimits) external {}
-=======
     function onMintedShares(address, uint256, bool) external {}
->>>>>>> 66dd7537
 
     function onBurnedShares(address, uint256) external {}
 
