// SPDX-License-Identifier: UNLICENSED
// for testing purposes only

pragma solidity ^0.8.0;

import {VaultHub} from "contracts/0.8.25/vaults/VaultHub.sol";
import {ILidoLocator} from "contracts/common/interfaces/ILidoLocator.sol";
import {ILido} from "contracts/0.8.25/interfaces/ILido.sol";

contract VaultHub__HarnessForReporting is VaultHub {
    // keccak256(abi.encode(uint256(keccak256("VaultHub")) - 1)) & ~bytes32(uint256(0xff))
    bytes32 private constant VAULT_HUB_STORAGE_LOCATION =
        0xb158a1a9015c52036ff69e7937a7bb424e82a8c4cbec5c5309994af06d825300;

    constructor(
        ILidoLocator _locator,
        ILido _lido,
        uint256 _relativeShareLimitBP
    ) VaultHub(_locator, _lido, _relativeShareLimitBP) {}

    function harness_getVaultHubStorage() private pure returns (VaultHubStorage storage $) {
        assembly {
            $.slot := VAULT_HUB_STORAGE_LOCATION
        }
    }

    /// @notice connects a vault to the hub
    /// @param _vault vault address
    /// @param _shareLimit maximum number of stETH shares that can be minted by the vault
    /// @param _reserveRatioBP minimum reserve ratio in basis points
    /// @param _forcedRebalanceThresholdBP threshold to force rebalance on the vault in basis points
    /// @param _treasuryFeeBP treasury fee in basis points
    /// @dev msg.sender must have VAULT_MASTER_ROLE
    function harness__connectVault(
        address _vault,
        uint256 _shareLimit,
        uint256 _reserveRatioBP,
        uint256 _forcedRebalanceThresholdBP,
        uint256 _treasuryFeeBP
    ) external {
        VaultHubStorage storage $ = harness_getVaultHubStorage();

        VaultSocket memory vsocket = VaultSocket(
            _vault,
            0, // liabilityShares
            uint96(_shareLimit),
            uint16(_reserveRatioBP),
            uint16(_forcedRebalanceThresholdBP),
            uint16(_treasuryFeeBP),
            false, // pendingDisconnect
            0
        );
        $.vaultIndex[_vault] = $.sockets.length;
        $.sockets.push(vsocket);

<<<<<<< HEAD
        emit VaultConnected(_vault, _shareLimit, _reserveRatioBP, _forcedRebalanceThresholdBP, _treasuryFeeBP);
=======
        emit VaultConnectionSet(_vault, _shareLimit, _reserveRatioBP, _rebalanceThresholdBP, _treasuryFeeBP);
>>>>>>> 5d5a0d54
    }
}<|MERGE_RESOLUTION|>--- conflicted
+++ resolved
@@ -53,10 +53,6 @@
         $.vaultIndex[_vault] = $.sockets.length;
         $.sockets.push(vsocket);
 
-<<<<<<< HEAD
-        emit VaultConnected(_vault, _shareLimit, _reserveRatioBP, _forcedRebalanceThresholdBP, _treasuryFeeBP);
-=======
-        emit VaultConnectionSet(_vault, _shareLimit, _reserveRatioBP, _rebalanceThresholdBP, _treasuryFeeBP);
->>>>>>> 5d5a0d54
+        emit VaultConnectionSet(_vault, _shareLimit, _reserveRatioBP, _forcedRebalanceThresholdBP, _treasuryFeeBP);
     }
 }