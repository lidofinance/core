// SPDX-License-Identifier: UNLICENSED
// for testing purposes only

pragma solidity ^0.8.0;

import {VaultHub} from "contracts/0.8.25/vaults/VaultHub.sol";
import {ILidoLocator} from "contracts/common/interfaces/ILidoLocator.sol";
import {ILido} from "contracts/0.8.25/interfaces/ILido.sol";
import {IHashConsensus} from "contracts/0.8.25/vaults/interfaces/IHashConsensus.sol";

contract VaultHub__HarnessForReporting is VaultHub {
    // keccak256(abi.encode(uint256(keccak256("VaultHub")) - 1)) & ~bytes32(uint256(0xff))
    bytes32 private constant VAULT_HUB_STORAGE_LOCATION =
        0xb158a1a9015c52036ff69e7937a7bb424e82a8c4cbec5c5309994af06d825300;

    constructor(
        ILidoLocator _locator,
        ILido _lido,
        IHashConsensus _consensusContract,
        uint256 _maxRelativeShareLimitBP
    ) VaultHub(_locator, _lido, _consensusContract, _maxRelativeShareLimitBP) {}

    function harness_getVaultHubStorage() private pure returns (VaultHub.Storage storage $) {
        assembly {
            $.slot := VAULT_HUB_STORAGE_LOCATION
        }
    }

    /// @notice connects a vault to the hub
    /// @param _vault vault address
    /// @param _shareLimit maximum number of stETH shares that can be minted by the vault
    /// @param _reserveRatioBP minimum reserve ratio in basis points
    /// @param _forcedRebalanceThresholdBP threshold to force rebalance on the vault in basis points
    /// @param _infraFeeBP infra fee in basis points
    /// @param _liquidityFeeBP liquidity fee in basis points
    /// @param _reservationFeeBP reservation fee in basis points
    /// @dev msg.sender must have VAULT_MASTER_ROLE
    function harness__connectVault(
        address _vault,
        uint256 _shareLimit,
        uint256 _reserveRatioBP,
        uint256 _forcedRebalanceThresholdBP,
        uint256 _infraFeeBP,
        uint256 _liquidityFeeBP,
        uint256 _reservationFeeBP
    ) external {
        VaultHub.Storage storage $ = harness_getVaultHubStorage();

        VaultHub.VaultConnection memory connection = VaultHub.VaultConnection(
            address(0), // owner
            uint96(_shareLimit),
            uint96($.vaults.length),
            false, // pendingDisconnect
            uint16(_reserveRatioBP),
            uint16(_forcedRebalanceThresholdBP),
            uint16(_infraFeeBP),
            uint16(_liquidityFeeBP),
            uint16(_reservationFeeBP),
            false // manuallyPausedBeaconChainDeposits
        );
        $.connections[_vault] = connection;

<<<<<<< HEAD
        VaultHub.VaultRecord memory record = VaultHub.VaultRecord(
            VaultHub.Report(0, 0), // report
            0, // locked
            uint96(_shareLimit), // liabilityShares
            uint64(block.timestamp), // reportTimestamp
            0 // inOutDelta
        );
=======
        VaultHub.VaultRecord memory record = VaultHub.VaultRecord({
            report: VaultHub.Report(0, 0),
            locked: 0,
            liabilityShares: uint96(_shareLimit),
            inOutDelta: Int112WithRefSlotCache({
                value: 0,
                refSlotValue: 0,
                refSlot: 0
            }),
            reportTimestamp: uint64(block.timestamp),
            feeSharesCharged: 0
        });
>>>>>>> 6c3a9b48

        $.records[_vault] = record;
        $.vaults.push(_vault);

        emit VaultConnected(
            _vault,
            _shareLimit,
            _reserveRatioBP,
            _forcedRebalanceThresholdBP,
            _infraFeeBP,
            _liquidityFeeBP,
            _reservationFeeBP
        );
    }
}<|MERGE_RESOLUTION|>--- conflicted
+++ resolved
@@ -60,28 +60,13 @@
         );
         $.connections[_vault] = connection;
 
-<<<<<<< HEAD
-        VaultHub.VaultRecord memory record = VaultHub.VaultRecord(
-            VaultHub.Report(0, 0), // report
-            0, // locked
-            uint96(_shareLimit), // liabilityShares
-            uint64(block.timestamp), // reportTimestamp
-            0 // inOutDelta
-        );
-=======
         VaultHub.VaultRecord memory record = VaultHub.VaultRecord({
             report: VaultHub.Report(0, 0),
             locked: 0,
             liabilityShares: uint96(_shareLimit),
-            inOutDelta: Int112WithRefSlotCache({
-                value: 0,
-                refSlotValue: 0,
-                refSlot: 0
-            }),
-            reportTimestamp: uint64(block.timestamp),
-            feeSharesCharged: 0
+            inOutDelta: Int112WithRefSlotCache({value: 0, refSlotValue: 0, refSlot: 0}),
+            reportTimestamp: uint64(block.timestamp)
         });
->>>>>>> 6c3a9b48
 
         $.records[_vault] = record;
         $.vaults.push(_vault);
