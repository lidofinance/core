--- conflicted
+++ resolved
@@ -80,26 +80,14 @@
     await vault.connect(user).fund({ value: CONNECT_DEPOSIT });
     await vault.connect(user).lock(CONNECT_DEPOSIT);
 
-<<<<<<< HEAD
-    await vaultHub
-      .connect(user)
-      .connectVault(
-        await vault.getAddress(),
-        options?.shareLimit ?? SHARE_LIMIT,
-        options?.reserveRatioBP ?? RESERVE_RATIO_BP,
-        options?.forcedRebalanceThresholdBP ?? FORCED_REBALANCE_THRESHOLD_BP,
-        options?.treasuryFeeBP ?? TREASURY_FEE_BP,
-      );
-=======
     const defaultTierId = await operatorGrid.DEFAULT_TIER_ID();
     await operatorGrid.connect(user).alterTier(defaultTierId, {
       shareLimit: options?.shareLimit ?? SHARE_LIMIT,
       reserveRatioBP: options?.reserveRatioBP ?? RESERVE_RATIO_BP,
-      rebalanceThresholdBP: options?.rebalanceThresholdBP ?? RESERVE_RATIO_THRESHOLD_BP,
+      forcedRebalanceThresholdBP: options?.forcedRebalanceThresholdBP ?? FORCED_REBALANCE_THRESHOLD_BP,
       treasuryFeeBP: options?.treasuryFeeBP ?? TREASURY_FEE_BP,
     });
     await vaultHub.connect(user).connectVault(vault);
->>>>>>> 5d5a0d54
 
     return vault;
   }
@@ -138,7 +126,7 @@
     const defaultTierParams = {
       shareLimit: DEFAULT_TIER_SHARE_LIMIT,
       reserveRatioBP: 2000n,
-      rebalanceThresholdBP: 1800n,
+      forcedRebalanceThresholdBP: 1800n,
       treasuryFeeBP: 500n,
     };
     await operatorGrid.initialize(user, defaultTierParams);
