--- conflicted
+++ resolved
@@ -4,9 +4,9 @@
 import { HardhatEthersSigner } from "@nomicfoundation/hardhat-ethers/signers";
 import { time } from "@nomicfoundation/hardhat-network-helpers";
 
-import { StETH__HarnessForVaultHub, VaultHub } from "typechain-types";
+import { OperatorGrid, StETH__HarnessForVaultHub, VaultHub } from "typechain-types";
 
-import { certainAddress, ether, MAX_UINT256 } from "lib";
+import { ether, MAX_UINT256 } from "lib";
 
 import { deployLidoLocator } from "test/deploy";
 import { Snapshot, VAULTS_CONNECTED_VAULTS_LIMIT, VAULTS_RELATIVE_SHARE_LIMIT_BP } from "test/suite";
@@ -19,6 +19,7 @@
   let vaultHubAdmin: VaultHub;
   let vaultHub: VaultHub;
   let steth: StETH__HarnessForVaultHub;
+  let operatorGrid: OperatorGrid;
 
   let originalState: string;
 
@@ -28,18 +29,16 @@
     const locator = await deployLidoLocator();
     steth = await ethers.deployContract("StETH__HarnessForVaultHub", [user], { value: ether("1.0") });
 
-<<<<<<< HEAD
-    const operatorGrid = certainAddress("accounting:operatorGrid");
+    operatorGrid = await ethers.deployContract("OperatorGrid", [locator, user]);
+    await operatorGrid.connect(user).grantRole(await operatorGrid.REGISTRY_ROLE(), user);
 
-    const vaultHubImpl = await ethers.deployContract("Accounting", [locator, steth, operatorGrid]);
-=======
     const vaultHubImpl = await ethers.deployContract("VaultHub", [
       locator,
       steth,
+      operatorGrid,
       VAULTS_CONNECTED_VAULTS_LIMIT,
       VAULTS_RELATIVE_SHARE_LIMIT_BP,
     ]);
->>>>>>> 71667361
     const proxy = await ethers.deployContract("OssifiableProxy", [vaultHubImpl, deployer, new Uint8Array()]);
 
     vaultHubAdmin = await ethers.getContractAt("VaultHub", proxy);
