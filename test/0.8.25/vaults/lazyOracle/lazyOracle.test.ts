--- conflicted
+++ resolved
@@ -18,7 +18,10 @@
 import { deployLidoLocator } from "test/deploy";
 import { Snapshot, ZERO_BYTES32 } from "test/suite";
 
-<<<<<<< HEAD
+const QUARANTINE_PERIOD = days(3n);
+const MAX_REWARD_RATIO_BP = 350n;
+const MAX_SANE_LIDO_FEES_PER_SECOND = 400000000000000n;
+
 const VAULT_TOTAL_VALUE = ether("100");
 
 const record: Readonly<VaultHub.VaultRecordStruct> = {
@@ -46,11 +49,6 @@
   cumulativeLidoFees: 0n,
   settledLidoFees: 0n,
 };
-=======
-const QUARANTINE_PERIOD = days(3n);
-const MAX_REWARD_RATIO_BP = 350n;
-const MAX_SANE_LIDO_FEES_PER_SECOND = 400000000000000n;
->>>>>>> f3c1eec7
 
 describe("LazyOracle.sol", () => {
   let deployer: SignerWithAddress;
@@ -754,7 +752,7 @@
       const vaultReport: VaultReportItem = {
         vault,
         totalValue: ether("250"),
-        accruedLidoFees: ether("100"),
+        cumulativeLidoFees: ether("100"),
         liabilityShares: 0n,
         slashingReserve: 0n,
       };
@@ -767,13 +765,12 @@
 
       await vaultHub.mock__addVault(vault);
       await vaultHub.mock__setVaultRecord(vault, {
+        ...record,
         report: {
           totalValue: ether("100"),
           inOutDelta: ether("100"),
           timestamp: timestamp - 1n,
         },
-        locked: 0n,
-        liabilityShares: 0n,
         inOutDelta: [
           {
             value: ether("100"),
@@ -786,14 +783,13 @@
             refSlot: 0n,
           },
         ],
-        minimalReserve: 0n,
       });
 
       await expect(
         lazyOracle.updateVaultData(
           vaultReport.vault,
           vaultReport.totalValue,
-          vaultReport.accruedLidoFees,
+          vaultReport.cumulativeLidoFees,
           vaultReport.liabilityShares,
           vaultReport.slashingReserve,
           tree.getProof(0),
@@ -802,17 +798,16 @@
         .to.be.revertedWithCustomError(lazyOracle, "CumulativeLidoFeesTooLarge")
         .withArgs(ether("100"), MAX_SANE_LIDO_FEES_PER_SECOND);
 
-      await vaultHub.mock__setVaultObligations(vault, {
-        settledLidoFees: ether("101"),
-        unsettledLidoFees: 0n,
-        redemptions: 0n,
+      await vaultHub.mock__setVaultRecord(vault, {
+        ...record,
+        cumulativeLidoFees: ether("101"),
       });
 
       await expect(
         lazyOracle.updateVaultData(
           vaultReport.vault,
           vaultReport.totalValue,
-          vaultReport.accruedLidoFees,
+          vaultReport.cumulativeLidoFees,
           vaultReport.liabilityShares,
           vaultReport.slashingReserve,
           tree.getProof(0),
