import { expect } from "chai";
import { ZeroHash } from "ethers";
import { ethers } from "hardhat";

import { HardhatEthersSigner } from "@nomicfoundation/hardhat-ethers/signers";
import { time } from "@nomicfoundation/hardhat-network-helpers";

import { DepositSecurityModule } from "typechain-types";

import {
  BigIntMath,
  certainAddress,
  DSMUnvetMessage,
  ether,
  findEventsWithInterfaces,
  impersonate,
} from "lib";
import { getProtocolContext, ProtocolContext } from "lib/protocol";
import { setSingleGuardian } from "lib/protocol/helpers/dsm";
import {
  norSdvtAddNodeOperator,
  norSdvtAddOperatorKeys,
  norSdvtSetOperatorStakingLimit,
} from "lib/protocol/helpers/nor-sdvt";

import { Snapshot } from "test/suite";

// Just an arbitrary account for using in tests
const GUARDIAN_PRIVATE_KEY = "0x516b8a7d9290502f5661da81f0cf43893e3d19cb9aea3c426cfb36e8186e9c09";

describe("Integration: DSM keys unvetting", () => {
  let ctx: ProtocolContext;
  let stranger: HardhatEthersSigner;
  let dsm: DepositSecurityModule;

  let snapshot: string;
  let originalState: string;

  before(async () => {
    ctx = await getProtocolContext();
    dsm = ctx.contracts.depositSecurityModule;

    snapshot = await Snapshot.take();

    [stranger] = await ethers.getSigners();

    DSMUnvetMessage.setMessagePrefix(await dsm.UNVET_MESSAGE_PREFIX());
  });

  beforeEach(async () => (originalState = await Snapshot.take()));

  afterEach(async () => await Snapshot.restore(originalState));

  after(async () => await Snapshot.restore(snapshot));

  it("Should allow owner to set max operators per unvetting", async () => {
    const owner = await dsm.getOwner();
    const ownerSigner = await impersonate(owner, ether("1"));

    // Check initial value
    const initialMaxOperators = await dsm.getMaxOperatorsPerUnvetting();

    // Should revert when stranger tries to set value
    await expect(dsm.connect(stranger).setMaxOperatorsPerUnvetting(1)).to.be.revertedWithCustomError(dsm, "NotAnOwner");

    // Owner should be able to set new value
    await dsm.connect(ownerSigner).setMaxOperatorsPerUnvetting(1);
    expect(await dsm.getMaxOperatorsPerUnvetting()).to.equal(1);

    // Reset to initial value
    await dsm.connect(ownerSigner).setMaxOperatorsPerUnvetting(initialMaxOperators);
  });

  it("Should revert when stranger tries to unvet keys without valid guardian signature", async () => {
    const stakingModuleId = 1;
    const operatorId = 0n;
    const blockNumber = await time.latestBlock();
    const blockHash = (await ethers.provider.getBlock(blockNumber))!.hash!;
    const nonce = await ctx.contracts.stakingRouter.getStakingModuleNonce(stakingModuleId);

    // Pack operator IDs into bytes (8 bytes per ID)
    const nodeOperatorIds = ethers.solidityPacked(["uint64"], [operatorId]);

    // Pack vetted signing keys counts into bytes (16 bytes per count)
    const vettedSigningKeysCounts = ethers.solidityPacked(["uint128"], [1]);

    // Create signature with non-guardian private key
    const nonGuardianPrivateKey = "0x" + "1".repeat(64);
    const unvetMessage = new DSMUnvetMessage(
      blockNumber,
      blockHash,
      stakingModuleId,
      Number(nonce),
      nodeOperatorIds,
      vettedSigningKeysCounts,
    );
    const sig = await unvetMessage.sign(nonGuardianPrivateKey);

    await expect(
      dsm
        .connect(stranger)
        .unvetSigningKeys(
          blockNumber,
          blockHash,
          stakingModuleId,
          nonce,
          nodeOperatorIds,
          vettedSigningKeysCounts,
          sig,
        ),
    ).to.be.revertedWithCustomError(dsm, "InvalidSignature");
  });

  it("Should allow stranger to unvet keys with valid guardian signature", async () => {
    const { nor } = ctx.contracts;

    // Create new guardian with known (arbitrary) private key
    const guardian = new ethers.Wallet(GUARDIAN_PRIVATE_KEY).address;

    // Set single guardian
    await setSingleGuardian(ctx, guardian);

    // Prepare unvet parameters
    const stakingModuleId = 1;
    const operatorId = 0n;
    const blockNumber = await time.latestBlock();
    const blockHash = (await ethers.provider.getBlock(blockNumber))!.hash!;
    const nonce = await ctx.contracts.stakingRouter.getStakingModuleNonce(stakingModuleId);

    // Get node operator state before unvetting
    const nodeOperatorBefore = await nor.getNodeOperator(operatorId, true);
    const totalVettedValidatorsBefore = nodeOperatorBefore.totalVettedValidators;
    const vettedSigningKeysCount = totalVettedValidatorsBefore - 2n;

    // Pack operator IDs into bytes (8 bytes per ID)
    const nodeOperatorIds = ethers.solidityPacked(["uint64"], [operatorId]);

    // Pack vetted signing keys counts into bytes (16 bytes per count)
    const vettedSigningKeysCounts = ethers.solidityPacked(["uint128"], [vettedSigningKeysCount]);

    // Generate valid guardian signature
    const unvetMessage = new DSMUnvetMessage(
      blockNumber,
      blockHash,
      stakingModuleId,
      Number(nonce),
      nodeOperatorIds,
      vettedSigningKeysCounts,
    );
    const sig = await unvetMessage.sign(GUARDIAN_PRIVATE_KEY);

    // Stranger should be able to unvet with valid guardian signature
<<<<<<< HEAD
=======
    // Get node operator state before unvetting
    const nodeOperatorBefore = await nor.getNodeOperator(operatorId, true);
    const totalVettedValidatorsBefore = nodeOperatorBefore.totalVettedValidators;
    expect(totalVettedValidatorsBefore).to.be.not.equal(vettedSigningKeysCount);
    const totalVettedValidatorsAfter = BigIntMath.max(
      vettedSigningKeysCount,
      nodeOperatorBefore.totalDepositedValidators,
    );

    // Unvet signing keys
>>>>>>> 4c964e22
    const tx = await dsm
      .connect(stranger)
      .unvetSigningKeys(blockNumber, blockHash, stakingModuleId, nonce, nodeOperatorIds, vettedSigningKeysCounts, sig);

    // Check events
    const receipt = await tx.wait();
    const unvetEvents = findEventsWithInterfaces(receipt!, "VettedSigningKeysCountChanged", [nor.interface]);
    expect(unvetEvents.length).to.equal(1);
    expect(unvetEvents[0].args.nodeOperatorId).to.equal(operatorId);
    expect(unvetEvents[0].args.approvedValidatorsCount).to.equal(totalVettedValidatorsAfter);

    // Verify node operator state after unvetting
    const nodeOperatorAfter = await nor.getNodeOperator(operatorId, true);
    expect(nodeOperatorAfter.totalVettedValidators).to.equal(totalVettedValidatorsAfter);
  });

  it("Should allow guardian to unvet signing keys directly", async () => {
    const { nor } = ctx.contracts;

    // Create new guardian with known (arbitrary)private key
    const guardian = new ethers.Wallet(GUARDIAN_PRIVATE_KEY).address;
    const guardianSigner = await impersonate(guardian, ether("1"));

    // Set single guardian
    await setSingleGuardian(ctx, guardian);
    const operatorId = 0n;

    // Get node operator state before unvetting
    const nodeOperatorBefore = await nor.getNodeOperator(operatorId, true);
    const totalDepositedValidatorsBefore = nodeOperatorBefore.totalDepositedValidators;
    expect(totalDepositedValidatorsBefore).to.be.gte(1n);
    const totalVettedValidatorsBefore = nodeOperatorBefore.totalVettedValidators;

    // Prepare unvet parameters
    const stakingModuleId = 1;
    const vettedSigningKeysCount = totalVettedValidatorsBefore - 3n;
    const blockNumber = await time.latestBlock();
    const blockHash = (await ethers.provider.getBlock(blockNumber))!.hash!;
    const nonce = await ctx.contracts.stakingRouter.getStakingModuleNonce(stakingModuleId);

<<<<<<< HEAD
=======
    // Get node operator state before unvetting
    const nodeOperatorBefore = await nor.getNodeOperator(operatorId, true);
    const totalDepositedValidatorsBefore = nodeOperatorBefore.totalDepositedValidators;
    const totalVettedValidatorsAfter = Math.max(
      Number(vettedSigningKeysCount),
      Number(nodeOperatorBefore.totalDepositedValidators),
    );
    expect(totalDepositedValidatorsBefore).to.be.gte(1n);

>>>>>>> 4c964e22
    // Pack operator IDs into bytes (8 bytes per ID)
    const nodeOperatorIds = ethers.solidityPacked(["uint64"], [operatorId]);

    // Pack vetted signing keys counts into bytes (16 bytes per count)
    const vettedSigningKeysCounts = ethers.solidityPacked(["uint128"], [vettedSigningKeysCount]);

    // Guardian should be able to unvet directly without signature
    const tx = await dsm
      .connect(guardianSigner)
      .unvetSigningKeys(blockNumber, blockHash, stakingModuleId, nonce, nodeOperatorIds, vettedSigningKeysCounts, {
        r: ZeroHash,
        vs: ZeroHash,
      });

    // Check events
    const receipt = await tx.wait();
    const unvetEvents = findEventsWithInterfaces(receipt!, "VettedSigningKeysCountChanged", [nor.interface]);
    expect(unvetEvents.length).to.equal(1);
    expect(unvetEvents[0].args.nodeOperatorId).to.equal(operatorId);
    expect(unvetEvents[0].args.approvedValidatorsCount).to.equal(totalVettedValidatorsAfter);

    // Verify node operator state after unvetting
    const nodeOperatorAfter = await nor.getNodeOperator(operatorId, true);
    expect(nodeOperatorAfter.totalDepositedValidators).to.equal(totalDepositedValidatorsBefore);
    expect(nodeOperatorAfter.totalVettedValidators).to.equal(totalVettedValidatorsAfter);
  });

  it("Should allow guardian to decrease vetted signing keys count", async () => {
    const { nor } = ctx.contracts;

    // Add node operator and signing keys
    const stakingModuleId = 1;
    const rewardAddress = certainAddress("rewardAddress");
    const operatorId = await norSdvtAddNodeOperator(ctx, ctx.contracts.nor, {
      name: "test",
      rewardAddress,
    });

    // Add signing keys
    await norSdvtAddOperatorKeys(ctx, ctx.contracts.nor, {
      operatorId,
      keysToAdd: 10n,
    });

    // Set staking limit to 8
    await norSdvtSetOperatorStakingLimit(ctx, ctx.contracts.nor, {
      operatorId,
      limit: 8n,
    });

    // Prepare unvet parameters
    const blockNumber = await time.latestBlock();
    const blockHash = (await ethers.provider.getBlock(blockNumber))!.hash!;
    const nonce = await ctx.contracts.stakingRouter.getStakingModuleNonce(stakingModuleId);

    // Pack operator IDs into bytes (8 bytes per ID)
    const nodeOperatorIds = ethers.solidityPacked(["uint64"], [operatorId]);

    // Pack vetted signing keys counts into bytes (16 bytes per count)
    const vettedSigningKeysCountsAfterUnvet = 3n;
    const vettedSigningKeysCounts = ethers.solidityPacked(["uint128"], [vettedSigningKeysCountsAfterUnvet]);

    // Set single guardian
    await setSingleGuardian(ctx, stranger.address);

    // Guardian should be able to unvet directly without signature
    const tx = await dsm
      .connect(stranger)
      .unvetSigningKeys(blockNumber, blockHash, stakingModuleId, nonce, nodeOperatorIds, vettedSigningKeysCounts, {
        r: ZeroHash,
        vs: ZeroHash,
      });

    // Check events
    const receipt = await tx.wait();
    const unvetEvents = findEventsWithInterfaces(receipt!, "VettedSigningKeysCountChanged", [nor.interface]);
    expect(unvetEvents.length).to.equal(1);
    expect(unvetEvents[0].args.nodeOperatorId).to.equal(operatorId);
    expect(unvetEvents[0].args.approvedValidatorsCount).to.equal(vettedSigningKeysCountsAfterUnvet);

    // Verify node operator state after unvetting
    const nodeOperatorAfterUnvetting = await nor.getNodeOperator(operatorId, true);
    expect(nodeOperatorAfterUnvetting.totalVettedValidators).to.equal(vettedSigningKeysCountsAfterUnvet);
  });
});<|MERGE_RESOLUTION|>--- conflicted
+++ resolved
@@ -7,14 +7,7 @@
 
 import { DepositSecurityModule } from "typechain-types";
 
-import {
-  BigIntMath,
-  certainAddress,
-  DSMUnvetMessage,
-  ether,
-  findEventsWithInterfaces,
-  impersonate,
-} from "lib";
+import { BigIntMath, certainAddress, DSMUnvetMessage, ether, findEventsWithInterfaces, impersonate } from "lib";
 import { getProtocolContext, ProtocolContext } from "lib/protocol";
 import { setSingleGuardian } from "lib/protocol/helpers/dsm";
 import {
@@ -147,14 +140,10 @@
       nodeOperatorIds,
       vettedSigningKeysCounts,
     );
+    // Stranger should be able to unvet with valid guardian signature
     const sig = await unvetMessage.sign(GUARDIAN_PRIVATE_KEY);
 
-    // Stranger should be able to unvet with valid guardian signature
-<<<<<<< HEAD
-=======
-    // Get node operator state before unvetting
-    const nodeOperatorBefore = await nor.getNodeOperator(operatorId, true);
-    const totalVettedValidatorsBefore = nodeOperatorBefore.totalVettedValidators;
+    // Get node operator state before unvetting
     expect(totalVettedValidatorsBefore).to.be.not.equal(vettedSigningKeysCount);
     const totalVettedValidatorsAfter = BigIntMath.max(
       vettedSigningKeysCount,
@@ -162,7 +151,6 @@
     );
 
     // Unvet signing keys
->>>>>>> 4c964e22
     const tx = await dsm
       .connect(stranger)
       .unvetSigningKeys(blockNumber, blockHash, stakingModuleId, nonce, nodeOperatorIds, vettedSigningKeysCounts, sig);
@@ -203,18 +191,13 @@
     const blockHash = (await ethers.provider.getBlock(blockNumber))!.hash!;
     const nonce = await ctx.contracts.stakingRouter.getStakingModuleNonce(stakingModuleId);
 
-<<<<<<< HEAD
-=======
-    // Get node operator state before unvetting
-    const nodeOperatorBefore = await nor.getNodeOperator(operatorId, true);
-    const totalDepositedValidatorsBefore = nodeOperatorBefore.totalDepositedValidators;
+    // Get node operator state before unvetting
     const totalVettedValidatorsAfter = Math.max(
       Number(vettedSigningKeysCount),
       Number(nodeOperatorBefore.totalDepositedValidators),
     );
     expect(totalDepositedValidatorsBefore).to.be.gte(1n);
 
->>>>>>> 4c964e22
     // Pack operator IDs into bytes (8 bytes per ID)
     const nodeOperatorIds = ethers.solidityPacked(["uint64"], [operatorId]);
 
