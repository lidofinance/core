import { expect } from "chai";
import { ethers } from "hardhat";

import { HardhatEthersSigner } from "@nomicfoundation/hardhat-ethers/signers";
import { setBalance, time } from "@nomicfoundation/hardhat-network-helpers";

import { Lido, WithdrawalQueueERC721 } from "typechain-types";

import { ether, findEventsWithInterfaces } from "lib";
import { finalizeWQViaSubmit, getProtocolContext, ProtocolContext, report } from "lib/protocol";
import { finalizeWQViaElVault } from "lib/protocol/helpers";

import { Snapshot } from "test/suite";

describe("Integration: Withdrawal edge cases", () => {
  let ctx: ProtocolContext;
  let snapshot: string;
  let originalState: string;

  let holder: HardhatEthersSigner;
  let lido: Lido;
  let wq: WithdrawalQueueERC721;

  before(async () => {
    ctx = await getProtocolContext();
    lido = ctx.contracts.lido;
    wq = ctx.contracts.withdrawalQueue;

    snapshot = await Snapshot.take();

    [, holder] = await ethers.getSigners();
    await setBalance(holder.address, ether("1000000"));

<<<<<<< HEAD
    await finalizeWQViaSubmit(ctx);
  });

  beforeEach(async () => (originalState = await Snapshot.take()));
  afterEach(async () => await Snapshot.restore(originalState));
=======
    await finalizeWQViaElVault(ctx);
  });

>>>>>>> cca04b42
  after(async () => await Snapshot.restore(snapshot));

  context("Bunker mode", () => {
    beforeEach(async () => (originalState = await Snapshot.take()));

    afterEach(async () => await Snapshot.restore(originalState));

    it("Should handle bunker mode with multiple batches", async () => {
      const amount = ether("100");
      const withdrawalAmount = ether("10");

      expect(await lido.balanceOf(holder.address)).to.equal(0);

      await lido.connect(holder).approve(wq.target, amount);
      await lido.connect(holder).submit(ethers.ZeroAddress, { value: amount });

      const stethInitialBalance = await lido.balanceOf(holder.address);

      await report(ctx, { clDiff: ether("-1"), excludeVaultsBalances: true });

      const stethFirstNegativeReportBalance = await lido.balanceOf(holder.address);

      expect(stethInitialBalance).to.be.gt(stethFirstNegativeReportBalance);
      expect(await wq.isBunkerModeActive()).to.be.true;

      // First withdrawal request
      const firstRequestTx = await wq.connect(holder).requestWithdrawals([withdrawalAmount], holder.address);
      const firstRequestReceipt = await firstRequestTx.wait();
      const [firstRequestEvent] = findEventsWithInterfaces(firstRequestReceipt!, "WithdrawalRequested", [wq.interface]);
      const firstRequestId = firstRequestEvent!.args.requestId;

      await report(ctx, { clDiff: ether("-0.1"), excludeVaultsBalances: true });

      const stethSecondNegativeReportBalance = await lido.balanceOf(holder.address);

      expect(stethFirstNegativeReportBalance).to.be.gt(stethSecondNegativeReportBalance);
      expect(await wq.isBunkerModeActive()).to.be.true;

      // Second withdrawal request
      const secondRequestTx = await wq.connect(holder).requestWithdrawals([withdrawalAmount], holder.address);
      const secondRequestReceipt = await secondRequestTx.wait();
      const [secondRequestEvent] = findEventsWithInterfaces(secondRequestReceipt!, "WithdrawalRequested", [
        wq.interface,
      ]);
      const secondRequestId = secondRequestEvent!.args.requestId;

      const requestIds = [firstRequestId, secondRequestId];
      const [firstStatus, secondStatus] = await wq.getWithdrawalStatus([...requestIds]);

      // Amount of requested ETH should be equal, but shares are different
      // because second request was affected by negative rebase twice
      expect(firstStatus.amountOfStETH).to.equal(secondStatus.amountOfStETH);
      expect(firstStatus.amountOfShares).to.be.lt(secondStatus.amountOfShares);

      await report(ctx, { clDiff: ether("0.0001"), excludeVaultsBalances: true });

      expect(await wq.isBunkerModeActive()).to.be.false;

      const statuses = await wq.getWithdrawalStatus([...requestIds]);
      statuses.forEach((status) => {
        expect(status.isFinalized).to.be.true;
      });

      const lastCheckpointIndex = await wq.getLastCheckpointIndex();
      const hints = await wq.findCheckpointHints([...requestIds], 1, lastCheckpointIndex);

      const claimTx = await wq.connect(holder).claimWithdrawals([...requestIds], [...hints]);
      const claimReceipt = await claimTx.wait();

      // First claimed request should be less than requested amount because it caught negative rebase
      const claimEvents = findEventsWithInterfaces(claimReceipt!, "WithdrawalClaimed", [wq.interface]);
      expect(claimEvents![0].args.amountOfETH).to.be.lt(withdrawalAmount);
      expect(claimEvents![1].args.amountOfETH).to.equal(withdrawalAmount);
    });
  });

  context("Missed oracle report", () => {
    beforeEach(async () => (originalState = await Snapshot.take()));

    afterEach(async () => await Snapshot.restore(originalState));

    it("should handle missed oracle report", async () => {
      const amount = ether("100");

      expect(await lido.balanceOf(holder.address)).to.equal(0);

      // Submit initial stETH deposit
      await lido.connect(holder).submit(ethers.ZeroAddress, { value: amount });

      await report(ctx, { clDiff: ether("0.001"), excludeVaultsBalances: true });

      // Create withdrawal request
      await lido.connect(holder).approve(wq.target, amount);
      const requestTx = await wq.connect(holder).requestWithdrawals([amount], holder.address);
      const requestReceipt = await requestTx.wait();
      const [requestEvent] = findEventsWithInterfaces(requestReceipt!, "WithdrawalRequested", [wq.interface]);
      const requestId = requestEvent!.args.requestId;
      const requestIds = [requestId];

      // Skip next report by waiting extra time
      const timeBeforeMissedReport = await time.latest();
      await time.increase(24 * 60 * 60); // 24 hours
      const timeAfterMissedReport = await time.latest();

      // Check request not finalized after missed report
      const [status] = await wq.getWithdrawalStatus([...requestIds]);
      expect(timeBeforeMissedReport).to.be.lt(timeAfterMissedReport);
      expect(status.isFinalized).to.be.false;

      // Submit next report to finalize request
      await report(ctx, { clDiff: ether("0.001"), excludeVaultsBalances: true });

      // Verify request finalized
      const [finalizedStatus] = await wq.getWithdrawalStatus([...requestIds]);
      expect(finalizedStatus.isFinalized).to.be.true;

      // Claim withdrawal
      const lastCheckpointIndex = await wq.getLastCheckpointIndex();
      const hints = await wq.findCheckpointHints([...requestIds], 1, lastCheckpointIndex);
      const claimTx = await wq.connect(holder).claimWithdrawals([...requestIds], [...hints]);
      const claimReceipt = await claimTx.wait();

      // Verify claimed amount matches requested amount
      const claimEvents = findEventsWithInterfaces(claimReceipt!, "WithdrawalClaimed", [wq.interface]);
      expect(claimEvents![0].args.amountOfETH).to.equal(amount);
    });
  });

  context("Several rebases", () => {
    const requestIds: bigint[] = [];
    const withdrawalAmount = ether("10");

    before(async () => (originalState = await Snapshot.take()));

    after(async () => await Snapshot.restore(originalState));

    it("should handle first rebase correctly", async () => {
      const amount = ether("100");

      expect(await lido.balanceOf(holder.address)).to.equal(0);

      await lido.connect(holder).approve(wq.target, amount);
      await lido.connect(holder).submit(ethers.ZeroAddress, { value: amount });

      // First rebase - positive
      await report(ctx, { clDiff: ether("0.001"), excludeVaultsBalances: true });
      expect(await wq.isBunkerModeActive()).to.be.false;

      // Create first withdrawal request
      const firstRequestTx = await wq.connect(holder).requestWithdrawals([withdrawalAmount], holder.address);
      const firstRequestReceipt = await firstRequestTx.wait();
      const [firstRequestEvent] = findEventsWithInterfaces(firstRequestReceipt!, "WithdrawalRequested", [wq.interface]);
      requestIds.push(firstRequestEvent!.args.requestId);
    });

    it("should handle second (negative) rebase correctly", async () => {
      // Second rebase - negative
      await report(ctx, { clDiff: ether("-0.1"), excludeVaultsBalances: true });
      expect(await wq.isBunkerModeActive()).to.be.true;

      // Verify first request finalized
      const [firstStatus] = await wq.getWithdrawalStatus([requestIds[0]]);
      expect(firstStatus.isFinalized).to.be.true;

      // Create second withdrawal request
      const secondRequestTx = await wq.connect(holder).requestWithdrawals([withdrawalAmount], holder.address);
      const secondRequestReceipt = await secondRequestTx.wait();
      const [secondRequestEvent] = findEventsWithInterfaces(secondRequestReceipt!, "WithdrawalRequested", [
        wq.interface,
      ]);
      requestIds.push(secondRequestEvent!.args.requestId);
    });

    it("should handle third (negative) rebase correctly", async () => {
      // Third rebase - negative
      await report(ctx, { clDiff: ether("-0.1"), excludeVaultsBalances: true });
      expect(await wq.isBunkerModeActive()).to.be.true;

      // Create third withdrawal request
      const thirdRequestTx = await wq.connect(holder).requestWithdrawals([withdrawalAmount], holder.address);
      const thirdRequestReceipt = await thirdRequestTx.wait();
      const [thirdRequestEvent] = findEventsWithInterfaces(thirdRequestReceipt!, "WithdrawalRequested", [wq.interface]);
      requestIds.push(thirdRequestEvent!.args.requestId);
    });

    it("should handle fourth (positive) rebase correctly", async () => {
      // Fourth rebase - positive
      await report(ctx, { clDiff: ether("0.0000001"), excludeVaultsBalances: true });
      expect(await wq.isBunkerModeActive()).to.be.false;

      // Verify all requests finalized
      const statuses = await wq.getWithdrawalStatus(requestIds);
      for (const status of statuses) {
        expect(status.isFinalized).to.be.true;
      }
    });

    it("should handle claim correctly", async () => {
      // Claim withdrawals
      const lastCheckpointIndex = await wq.getLastCheckpointIndex();
      const hints = await wq.findCheckpointHints([...requestIds], 1, lastCheckpointIndex);
      const claimTx = await wq.connect(holder).claimWithdrawals([...requestIds], [...hints]);
      const claimReceipt = await claimTx.wait();

      // Verify claimed amounts
      const claimEvents = findEventsWithInterfaces(claimReceipt!, "WithdrawalClaimed", [wq.interface]);
      expect(claimEvents![0].args.amountOfETH).to.be.lt(withdrawalAmount);
      expect(claimEvents![1].args.amountOfETH).to.be.lt(withdrawalAmount);
      expect(claimEvents![2].args.amountOfETH).to.equal(withdrawalAmount);
    });
  });
});<|MERGE_RESOLUTION|>--- conflicted
+++ resolved
@@ -8,7 +8,6 @@
 
 import { ether, findEventsWithInterfaces } from "lib";
 import { finalizeWQViaSubmit, getProtocolContext, ProtocolContext, report } from "lib/protocol";
-import { finalizeWQViaElVault } from "lib/protocol/helpers";
 
 import { Snapshot } from "test/suite";
 
@@ -31,24 +30,14 @@
     [, holder] = await ethers.getSigners();
     await setBalance(holder.address, ether("1000000"));
 
-<<<<<<< HEAD
     await finalizeWQViaSubmit(ctx);
   });
 
-  beforeEach(async () => (originalState = await Snapshot.take()));
-  afterEach(async () => await Snapshot.restore(originalState));
-=======
-    await finalizeWQViaElVault(ctx);
-  });
-
->>>>>>> cca04b42
   after(async () => await Snapshot.restore(snapshot));
 
   context("Bunker mode", () => {
     beforeEach(async () => (originalState = await Snapshot.take()));
-
     afterEach(async () => await Snapshot.restore(originalState));
-
     it("Should handle bunker mode with multiple batches", async () => {
       const amount = ether("100");
       const withdrawalAmount = ether("10");
