--- conflicted
+++ resolved
@@ -6,18 +6,7 @@
 
 import { ether, impersonate, ONE_GWEI, updateBalance } from "lib";
 import { LIMITER_PRECISION_BASE } from "lib/constants";
-<<<<<<< HEAD
-import {
-  getProtocolContext,
-  getReportTimeElapsed,
-  OracleReportParams,
-  ProtocolContext,
-  removeStakingLimit,
-  report,
-} from "lib/protocol";
-=======
 import { getProtocolContext, getReportTimeElapsed, ProtocolContext, removeStakingLimit, report } from "lib/protocol";
->>>>>>> 2fdfdc86
 
 import { Snapshot } from "test/suite";
 import { MAX_BASIS_POINTS, ONE_DAY, SHARE_RATE_PRECISION } from "test/suite/constants";
@@ -230,7 +219,6 @@
     const { oracleReportSanityChecker } = ctx.contracts;
 
     const maxCLRebaseViaLimiter = (await rebaseLimitWei()) + 1n;
-<<<<<<< HEAD
 
     await expect(
       report(ctx, {
@@ -242,50 +230,15 @@
     ).to.be.revertedWithCustomError(oracleReportSanityChecker, "IncorrectCLBalanceIncrease(uint256)");
   });
 
-  it("reverts if the withdrawal vault balance is greater than reported", async () => {
-    const { oracleReportSanityChecker, withdrawalVault } = ctx.contracts;
-
-    const balance = await ethers.provider.getBalance(withdrawalVault);
-
-    const params: Partial<OracleReportParams> = {
-      excludeVaultsBalances: false,
-      withdrawalVaultBalance: balance + 1n,
-      reportWithdrawalsVault: true,
-    };
-
-    await expect(report(ctx, params)).to.be.revertedWithCustomError(
-      oracleReportSanityChecker,
-      "IncorrectWithdrawalsVaultBalance(uint256)",
-    );
-=======
-
-    await expect(
-      report(ctx, {
-        clDiff: maxCLRebaseViaLimiter,
-        excludeVaultsBalances: true,
-        reportBurner: false,
-        skipWithdrawals: true,
-      }),
-    ).to.be.revertedWithCustomError(oracleReportSanityChecker, "IncorrectCLBalanceIncrease(uint256)");
->>>>>>> 2fdfdc86
-  });
-
   it("Should account correctly with no CL rebase", async () => {
     const beforeState = await readState();
 
     // Report
     const { reportTx } = await report(ctx, { clDiff: 0n, excludeVaultsBalances: true });
-<<<<<<< HEAD
 
     const reportTxReceipt = (await reportTx!.wait())!;
     const { amountOfETHLocked, sharesBurntAmount } = getWithdrawalParamsFromEvent(reportTxReceipt);
 
-=======
-
-    const reportTxReceipt = (await reportTx!.wait())!;
-    const { amountOfETHLocked, sharesBurntAmount } = getWithdrawalParamsFromEvent(reportTxReceipt);
-
->>>>>>> 2fdfdc86
     await expectStateChanges(beforeState, {
       totalELRewardsCollected: 0n,
       internalEther: amountOfETHLocked * -1n,
