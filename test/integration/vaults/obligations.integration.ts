import { expect } from "chai";
import { ethers } from "hardhat";

import { HardhatEthersSigner } from "@nomicfoundation/hardhat-ethers/signers";
import { setBalance } from "@nomicfoundation/hardhat-network-helpers";

<<<<<<< HEAD
import { Dashboard, Lido, StakingVault, VaultHub } from "typechain-types";

import { ether } from "lib";
=======
import { Dashboard, LazyOracle, StakingVault, VaultHub } from "typechain-types";

import { days, ether, impersonate } from "lib";
>>>>>>> f3c1eec7
import {
  createVaultWithDashboard,
  getProtocolContext,
  ProtocolContext,
  reportVaultDataWithProof,
  setupLidoForVaults,
} from "lib/protocol";

import { Snapshot } from "test/suite";

describe("Integration: Vault redemptions and fees obligations", () => {
  let ctx: ProtocolContext;
  let originalSnapshot: string;
  let snapshot: string;

  let lido: Lido;
  let vaultHub: VaultHub;
  let lazyOracle: LazyOracle;
  let stakingVault: StakingVault;
  let dashboard: Dashboard;

  let stakingVaultAddress: string;
  let treasuryAddress: string;

  let owner: HardhatEthersSigner;
  let nodeOperator: HardhatEthersSigner;
  let redemptionMaster: HardhatEthersSigner;
  let validatorExit: HardhatEthersSigner;
  let agentSigner: HardhatEthersSigner;
  let stranger: HardhatEthersSigner;

  before(async () => {
    ctx = await getProtocolContext();

    originalSnapshot = await Snapshot.take();

    await setupLidoForVaults(ctx);

<<<<<<< HEAD
    ({ vaultHub, lido } = ctx.contracts);
=======
    ({ vaultHub, lazyOracle } = ctx.contracts);
>>>>>>> f3c1eec7

    [owner, nodeOperator, redemptionMaster, validatorExit, stranger] = await ethers.getSigners();

    // Owner can create a vault with operator as a node operator
    ({ stakingVault, dashboard } = await createVaultWithDashboard(
      ctx,
      ctx.contracts.stakingVaultFactory,
      owner,
      nodeOperator,
      nodeOperator,
      [],
    ));

    stakingVaultAddress = await stakingVault.getAddress();
    treasuryAddress = await ctx.contracts.locator.treasury();

    agentSigner = await ctx.getSigner("agent");

    // set maximum fee rate per second to 1 ether to allow rapid fee increases
    await lazyOracle.connect(agentSigner).updateSanityParams(days(30n), 1000n, 1000000000000000000n);

    await vaultHub.connect(agentSigner).grantRole(await vaultHub.REDEMPTION_MASTER_ROLE(), redemptionMaster);
    await vaultHub.connect(agentSigner).grantRole(await vaultHub.VALIDATOR_EXIT_ROLE(), validatorExit);

    await reportVaultDataWithProof(ctx, stakingVault);
  });

  after(async () => await Snapshot.restore(originalSnapshot));
  beforeEach(async () => (snapshot = await Snapshot.take()));
  afterEach(async () => await Snapshot.restore(snapshot));

<<<<<<< HEAD
  context("Redemptions", () => {
    it("Does not accrue when vault has no liabilities", async () => {
      const recordBefore = await vaultHub.vaultRecord(stakingVaultAddress);
      expect(recordBefore.redemptionShares).to.equal(0n);
      expect(recordBefore.liabilityShares).to.equal(0n);
=======
  async function addRedemptionsObligation(value: bigint) {
    await vaultHub.connect(agentSigner).setVaultRedemptions(stakingVaultAddress, value);
  }

  context("Lido fees obligations", () => {
    it("Will revert if accrued fees are less than the cumulative fees", async () => {
      const accruedLidoFees = ether("1.1");

      const obligationsBefore = await vaultHub.vaultObligations(stakingVaultAddress);
      expect(obligationsBefore.unsettledLidoFees).to.equal(0n);
      expect(obligationsBefore.settledLidoFees).to.equal(0n);

      // Report the vault data with accrued lido fees
      await reportVaultDataWithProof(ctx, stakingVault, { accruedLidoFees });

      const obligationsAfter = await vaultHub.vaultObligations(stakingVaultAddress);
      expect(obligationsAfter.unsettledLidoFees).to.equal(accruedLidoFees);
      expect(obligationsAfter.settledLidoFees).to.equal(0n);

      // Try to lower the fees
      await expect(reportVaultDataWithProof(ctx, stakingVault, { accruedLidoFees: accruedLidoFees - 1n }))
        .to.be.revertedWithCustomError(lazyOracle, "CumulativeLidoFeesTooLow")
        .withArgs(accruedLidoFees - 1n, accruedLidoFees);
    });

    it("Updated on the vault report for vault with no balance", async () => {
      const accruedLidoFees = ether("1");

      await setBalance(stakingVaultAddress, 0); // dirty hack to make the vault balance 0

      const obligationsBefore = await vaultHub.vaultObligations(stakingVaultAddress);
      expect(obligationsBefore.unsettledLidoFees).to.equal(0n);
      expect(obligationsBefore.settledLidoFees).to.equal(0n);

      // Report the vault data with accrued Lido fees
      await expect(await reportVaultDataWithProof(ctx, stakingVault, { accruedLidoFees }))
        .to.emit(vaultHub, "LidoFeesUpdated")
        .withArgs(stakingVaultAddress, accruedLidoFees, 0n);

      const obligationsAfter = await vaultHub.vaultObligations(stakingVaultAddress);
      expect(obligationsAfter.unsettledLidoFees).to.equal(accruedLidoFees);
      expect(obligationsAfter.settledLidoFees).to.equal(0n);
    });

    it("Settled on the vault report for vault with enough balance", async () => {
      const accruedLidoFees = ether("1");

      await dashboard.connect(roles.funder).fund({ value: ether("2") });
>>>>>>> f3c1eec7

      const redemptionShares = ether("1");

      await expect(vaultHub.connect(agentSigner).updateRedemptionShares(stakingVaultAddress, redemptionShares))
        .to.emit(vaultHub, "VaultRedemptionSharesUpdated")
        .withArgs(stakingVaultAddress, 0);

      const recordAfter = await vaultHub.vaultRecord(stakingVaultAddress);
      expect(recordAfter.redemptionShares).to.equal(0n);
      expect(recordAfter.liabilityShares).to.equal(0n);
    });

    it("Accrues on the vault with liabilities", async () => {
      await dashboard.fund({ value: ether("1") });
      await dashboard.mintShares(stranger, 2n);

      const recordBefore = await vaultHub.vaultRecord(stakingVaultAddress);
      expect(recordBefore.redemptionShares).to.equal(0n);
      expect(recordBefore.liabilityShares).to.equal(2n);

      // Over the max possible withdrawals (3 shares => 2 shares because of the liabilities)
      await expect(vaultHub.connect(agentSigner).updateRedemptionShares(stakingVaultAddress, 3n))
        .to.emit(vaultHub, "VaultRedemptionSharesUpdated")
        .withArgs(stakingVaultAddress, 2n);

      const recordAfter = await vaultHub.vaultRecord(stakingVaultAddress);
      expect(recordAfter.redemptionShares).to.equal(2n);
      expect(recordAfter.liabilityShares).to.equal(2n);

      // Decrease the obligation
      await expect(vaultHub.connect(agentSigner).updateRedemptionShares(stakingVaultAddress, 1n))
        .to.emit(vaultHub, "VaultRedemptionSharesUpdated")
        .withArgs(stakingVaultAddress, 1n);

      const recordAfterDecreased = await vaultHub.vaultRecord(stakingVaultAddress);
      expect(recordAfterDecreased.redemptionShares).to.equal(1n);
      expect(recordAfterDecreased.liabilityShares).to.equal(2n);

      // Remove the obligation
      await expect(vaultHub.connect(agentSigner).updateRedemptionShares(stakingVaultAddress, 0))
        .to.emit(vaultHub, "VaultRedemptionSharesUpdated")
        .withArgs(stakingVaultAddress, 0n);

      const recordAfterRemoved = await vaultHub.vaultRecord(stakingVaultAddress);
      expect(recordAfterRemoved.redemptionShares).to.equal(0n);
      expect(recordAfterRemoved.liabilityShares).to.equal(2n);
    });

    it("Pauses beacon chain deposits when redemptions >= 1 ether", async () => {
      let redemptionShares = (await lido.getSharesByPooledEth(ether("1"))) + 1n;

      const redemptionValue = await lido.getPooledEthBySharesRoundUp(redemptionShares);
      if (redemptionValue < ether("1")) redemptionShares += 1n;

      await dashboard.fund({ value: redemptionValue });
      await dashboard.mintShares(stranger, redemptionShares);

      const recordBefore = await vaultHub.vaultRecord(stakingVaultAddress);
      expect(recordBefore.redemptionShares).to.equal(0n);
      expect(recordBefore.liabilityShares).to.equal(redemptionShares);

      await setBalance(await stakingVault.getAddress(), 0n); // simulate all balance on CL

      await expect(vaultHub.connect(agentSigner).updateRedemptionShares(stakingVaultAddress, redemptionShares))
        .to.emit(vaultHub, "VaultRedemptionSharesUpdated")
        .withArgs(stakingVaultAddress, redemptionShares)
        .to.emit(stakingVault, "BeaconChainDepositsPaused");

      const recordAfter = await vaultHub.vaultRecord(stakingVaultAddress);
      expect(recordAfter.redemptionShares).to.equal(redemptionShares);
      expect(recordAfter.liabilityShares).to.equal(redemptionShares);
    });

    it("Not pauses beacon chain deposits when redemptions > 1 ether and vault has enough balance", async () => {
      let redemptionShares = (await lido.getSharesByPooledEth(ether("1"))) + 1n;

      const redemptionValue = await lido.getPooledEthBySharesRoundUp(redemptionShares);
      if (redemptionValue < ether("1")) redemptionShares += 1n;

      await dashboard.fund({ value: redemptionValue });
      await dashboard.mintShares(stranger, redemptionShares);

      const recordBefore = await vaultHub.vaultRecord(stakingVaultAddress);
      expect(recordBefore.redemptionShares).to.equal(0n);
      expect(recordBefore.liabilityShares).to.equal(redemptionShares);

      await expect(vaultHub.connect(agentSigner).updateRedemptionShares(stakingVaultAddress, redemptionShares))
        .to.emit(vaultHub, "VaultRedemptionSharesUpdated")
        .withArgs(stakingVaultAddress, redemptionShares)
        .and.not.to.emit(stakingVault, "BeaconChainDepositsPaused");

      const recordAfter = await vaultHub.vaultRecord(stakingVaultAddress);
      expect(recordAfter.redemptionShares).to.equal(redemptionShares);
      expect(recordAfter.liabilityShares).to.equal(redemptionShares);
    });

    context("Decreases on liability shares change", () => {
      let redemptionShares: bigint;

      beforeEach(async () => {
        redemptionShares = ether("1");

        await dashboard.fund({ value: ether("2") });
        await dashboard.mintShares(owner, redemptionShares);

        await vaultHub.connect(agentSigner).updateRedemptionShares(stakingVaultAddress, redemptionShares);
      });

      it("On shares burned", async () => {
        const recordBefore = await vaultHub.vaultRecord(stakingVaultAddress);
        expect(recordBefore.redemptionShares).to.equal(redemptionShares);

        expect(await lido.sharesOf(owner)).to.equal(redemptionShares);
        await lido.connect(owner).approve(dashboard, redemptionShares);

        const parts = 2n;
        const sharesToBurn = redemptionShares / parts;
        const expectedRedemptions = redemptionShares / parts;

        await expect(dashboard.burnShares(sharesToBurn))
          .to.emit(vaultHub, "VaultRedemptionSharesUpdated")
          .withArgs(stakingVaultAddress, expectedRedemptions);

        const recordAfter = await vaultHub.vaultRecord(stakingVaultAddress);
        expect(recordAfter.redemptionShares).to.equal(expectedRedemptions);
      });

      it("On vault rebalanced", async () => {
        const recordBefore = await vaultHub.vaultRecord(stakingVaultAddress);
        expect(recordBefore.redemptionShares).to.equal(redemptionShares);

        const rebalanceShares = redemptionShares / 2n;
        await expect(dashboard.rebalanceVaultWithShares(rebalanceShares))
          .to.emit(vaultHub, "VaultRebalanced")
          .withArgs(stakingVaultAddress, rebalanceShares, await lido.getPooledEthBySharesRoundUp(rebalanceShares))
          .to.emit(vaultHub, "VaultRedemptionSharesUpdated")
          .withArgs(stakingVaultAddress, rebalanceShares);

        const recordAfter = await vaultHub.vaultRecord(stakingVaultAddress);
        expect(recordAfter.redemptionShares).to.equal(rebalanceShares);
      });

      it("On force rebalance", async () => {
        const recordBefore = await vaultHub.vaultRecord(stakingVaultAddress);
        expect(recordBefore.redemptionShares).to.equal(redemptionShares);

        await expect(vaultHub.forceRebalance(stakingVaultAddress))
          .to.emit(vaultHub, "VaultRebalanced")
          .withArgs(stakingVaultAddress, redemptionShares, await lido.getPooledEthBySharesRoundUp(redemptionShares))
          .to.emit(vaultHub, "VaultRedemptionSharesUpdated")
          .withArgs(stakingVaultAddress, 0n);

        const recordAfter = await vaultHub.vaultRecord(stakingVaultAddress);
        expect(recordAfter.redemptionShares).to.equal(0n);
      });

      it("Does not increase on new minting", async () => {
        await dashboard.fund({ value: ether("2") });
        await dashboard.mintShares(stranger, ether("1"));

        const recordAfter = await vaultHub.vaultRecord(stakingVaultAddress);
        expect(recordAfter.redemptionShares).to.equal(redemptionShares);
      });
    });

    context("Settlement", () => {
      let redemptionShares: bigint;

      beforeEach(async () => {
        redemptionShares = ether("1");

        await dashboard.fund({ value: ether("2") });
        await dashboard.mintShares(stranger, redemptionShares);
        await vaultHub.connect(agentSigner).updateRedemptionShares(stakingVaultAddress, redemptionShares);
      });

      it("Allows to partially settle redemptions with force rebalance", async () => {
        const vaultBalance = ether("0.7");
        await setBalance(stakingVaultAddress, vaultBalance);

        const sharesToRebalance = await lido.getSharesByPooledEth(vaultBalance);

        const recordBefore = await vaultHub.vaultRecord(stakingVaultAddress);
        expect(recordBefore.redemptionShares).to.equal(redemptionShares);

        const expectedRedemptions = redemptionShares - sharesToRebalance;

        await expect(vaultHub.forceRebalance(stakingVaultAddress))
          .to.emit(vaultHub, "VaultRebalanced")
          .withArgs(stakingVaultAddress, sharesToRebalance, await lido.getPooledEthBySharesRoundUp(sharesToRebalance))
          .to.emit(vaultHub, "VaultRedemptionSharesUpdated")
          .withArgs(stakingVaultAddress, expectedRedemptions);

        const recordAfter = await vaultHub.vaultRecord(stakingVaultAddress);
        expect(recordAfter.redemptionShares).to.equal(expectedRedemptions);
      });

      it("Allows to fully settle redemptions with force rebalance", async () => {
        const recordBefore = await vaultHub.vaultRecord(stakingVaultAddress);
        expect(recordBefore.redemptionShares).to.equal(redemptionShares);

        await expect(vaultHub.forceRebalance(stakingVaultAddress))
          .to.emit(vaultHub, "VaultRebalanced")
          .withArgs(stakingVaultAddress, redemptionShares, await lido.getPooledEthBySharesRoundUp(redemptionShares))
          .to.emit(vaultHub, "VaultRedemptionSharesUpdated")
          .withArgs(stakingVaultAddress, 0n);

        const recordAfter = await vaultHub.vaultRecord(stakingVaultAddress);
        expect(recordAfter.redemptionShares).to.equal(0n);
      });
    });
  });

  context("Lido Fees", () => {
    // TODO: must be added as a part of LazyOracle sanity checks
    it.skip("Reverts if accrued fees are less than the cumulative fees", async () => {
      const cumulativeLidoFees = ether("1.1");

      const recordBefore = await vaultHub.vaultRecord(stakingVaultAddress);
      expect(recordBefore.cumulativeLidoFees).to.equal(0n);
      expect(recordBefore.settledLidoFees).to.equal(0n);

      // Report the vault data with accrued lido fees
      await reportVaultDataWithProof(ctx, stakingVault, { cumulativeLidoFees });

      const recordAfter = await vaultHub.vaultRecord(stakingVaultAddress);
      expect(recordAfter.cumulativeLidoFees).to.equal(cumulativeLidoFees);
      expect(recordAfter.settledLidoFees).to.equal(0n);

      // Try to lower the fees in the report
      await expect(reportVaultDataWithProof(ctx, stakingVault, { cumulativeLidoFees: cumulativeLidoFees - 1n }))
        .to.be.revertedWithCustomError(vaultHub, "InvalidLidoFees")
        .withArgs(stakingVaultAddress, cumulativeLidoFees - 1n, cumulativeLidoFees);
    });

    it("Updates on the vault report for vault with no balance", async () => {
      const cumulativeLidoFees = ether("1");

      await setBalance(stakingVaultAddress, 0); // dirty hack to make the vault balance 0

      const recordBefore = await vaultHub.vaultRecord(stakingVaultAddress);
      expect(recordBefore.cumulativeLidoFees).to.equal(0n);
      expect(recordBefore.settledLidoFees).to.equal(0n);

      // Report the vault data with accrued Lido fees
      await expect(await reportVaultDataWithProof(ctx, stakingVault, { cumulativeLidoFees })).to.emit(
        vaultHub,
        "VaultReportApplied",
      );

      const recordAfter = await vaultHub.vaultRecord(stakingVaultAddress);
      expect(recordAfter.cumulativeLidoFees).to.equal(cumulativeLidoFees);
      expect(recordAfter.settledLidoFees).to.equal(0n);
    });

    it("Withdraws fees to the treasury when the vault has enough balance", async () => {
      const cumulativeLidoFees = ether("1");

      await dashboard.fund({ value: ether("2") });

      const recordBefore = await vaultHub.vaultRecord(stakingVaultAddress);
      expect(recordBefore.cumulativeLidoFees).to.equal(0n);
      expect(recordBefore.settledLidoFees).to.equal(0n);

      // Report the vault data with accrued Lido fees
      await expect(reportVaultDataWithProof(ctx, stakingVault, { cumulativeLidoFees }))
        .to.emit(vaultHub, "VaultReportApplied")
        .and.not.to.emit(stakingVault, "BeaconChainDepositsPaused");

      // Pay the fees to the treasury
      await expect(vaultHub.settleLidoFees(stakingVaultAddress))
        .to.emit(vaultHub, "LidoFeesSettled")
        .withArgs(stakingVaultAddress, cumulativeLidoFees, cumulativeLidoFees, cumulativeLidoFees)
        .to.emit(stakingVault, "EtherWithdrawn")
        .withArgs(treasuryAddress, cumulativeLidoFees)
        .and.not.to.emit(stakingVault, "BeaconChainDepositsResumed");

      const recordAfter = await vaultHub.vaultRecord(stakingVaultAddress);
      expect(recordAfter.cumulativeLidoFees).to.equal(cumulativeLidoFees);
      expect(recordAfter.settledLidoFees).to.equal(cumulativeLidoFees);
    });

    it("Withdraws fees partially to the treasury when the vault has not enough balance", async () => {
      // Make sure the vault has enough balance
      const cumulativeLidoFees = ether("1");
      const funding = ether("0.5");

      await dashboard.fund({ value: funding });

      const recordBefore = await vaultHub.vaultRecord(stakingVaultAddress);
      expect(recordBefore.cumulativeLidoFees).to.equal(0n);
      expect(recordBefore.settledLidoFees).to.equal(0n);

      // Report the vault data with accrued Lido fees
      await expect(reportVaultDataWithProof(ctx, stakingVault, { cumulativeLidoFees }))
        .to.emit(vaultHub, "VaultReportApplied")
        .and.not.to.emit(stakingVault, "BeaconChainDepositsPaused");

      const recordAfterReport = await vaultHub.vaultRecord(stakingVaultAddress);
      expect(recordAfterReport.cumulativeLidoFees).to.equal(cumulativeLidoFees);
      expect(recordAfterReport.settledLidoFees).to.equal(0n);

      // Pay the fees to the treasury
      await expect(vaultHub.settleLidoFees(stakingVaultAddress))
        .to.emit(vaultHub, "LidoFeesSettled")
        .withArgs(stakingVaultAddress, funding, cumulativeLidoFees, funding)
        .to.emit(stakingVault, "EtherWithdrawn")
        .withArgs(treasuryAddress, funding)
        .and.not.to.emit(stakingVault, "BeaconChainDepositsResumed");

      const recordAfterSettlement = await vaultHub.vaultRecord(stakingVaultAddress);
      expect(recordAfterSettlement.cumulativeLidoFees).to.equal(cumulativeLidoFees);
      expect(recordAfterSettlement.settledLidoFees).to.equal(funding);
    });

    it("Withdraws fees in several consecutive payments", async () => {
      let cumulativeLidoFees = ether("1");
      const initialFunding = ether("0.5");

      await dashboard.fund({ value: initialFunding });

      // Report the vault data with accrued Lido fees
      await expect(reportVaultDataWithProof(ctx, stakingVault, { cumulativeLidoFees }))
        .to.emit(vaultHub, "VaultReportApplied")
        .and.not.to.emit(stakingVault, "BeaconChainDepositsPaused");

      const recordAfterFirstReport = await vaultHub.vaultRecord(stakingVaultAddress);
      expect(recordAfterFirstReport.cumulativeLidoFees).to.equal(cumulativeLidoFees);
      expect(recordAfterFirstReport.settledLidoFees).to.equal(0n);

      // Pay the fees to the treasury partially
      await expect(vaultHub.settleLidoFees(stakingVaultAddress))
        .to.emit(vaultHub, "LidoFeesSettled")
        .withArgs(stakingVaultAddress, initialFunding, cumulativeLidoFees, initialFunding)
        .to.emit(stakingVault, "EtherWithdrawn")
        .withArgs(treasuryAddress, initialFunding)
        .and.not.to.emit(stakingVault, "BeaconChainDepositsResumed");

      // Increase the fees
      const delta = ether("0.1");
      cumulativeLidoFees += delta;

      // 2rd report with some fees updated
      await expect(await reportVaultDataWithProof(ctx, stakingVault, { cumulativeLidoFees })).to.emit(
        vaultHub,
        "VaultReportApplied",
      );

      const recordAfterSecondReport = await vaultHub.vaultRecord(stakingVaultAddress);
      expect(recordAfterSecondReport.cumulativeLidoFees).to.equal(cumulativeLidoFees);
      expect(recordAfterSecondReport.settledLidoFees).to.equal(initialFunding);

      const fundingToSettle = cumulativeLidoFees - initialFunding;
      await dashboard.fund({ value: fundingToSettle });

      // Pay the fees to the treasury
      await expect(vaultHub.settleLidoFees(stakingVaultAddress))
        .to.emit(vaultHub, "LidoFeesSettled")
        .withArgs(stakingVaultAddress, fundingToSettle, cumulativeLidoFees, cumulativeLidoFees)
        .to.emit(stakingVault, "EtherWithdrawn")
        .withArgs(treasuryAddress, fundingToSettle);

      const recordAfter = await vaultHub.vaultRecord(stakingVaultAddress);
      expect(recordAfter.cumulativeLidoFees).to.equal(cumulativeLidoFees);
      expect(recordAfter.settledLidoFees).to.equal(cumulativeLidoFees);
    });

    context("Settlement", () => {
      let redemptionShares: bigint;
      let cumulativeLidoFees: bigint;

      beforeEach(async () => {
        redemptionShares = ether("1");
        cumulativeLidoFees = ether("2.1");

        await dashboard.fund({ value: ether("2") });
        await dashboard.mintShares(stranger, redemptionShares);

        await reportVaultDataWithProof(ctx, stakingVault, { cumulativeLidoFees });
        ({ cumulativeLidoFees } = await vaultHub.vaultRecord(stakingVaultAddress));
      });

      it("Reduces the unsettled fees when redemptions are set", async () => {
        await vaultHub.connect(agentSigner).updateRedemptionShares(stakingVaultAddress, redemptionShares);

        const redemptionValue = await lido.getPooledEthBySharesRoundUp(redemptionShares);

        const totalValue = await vaultHub.totalValue(stakingVaultAddress);
        const locked = await vaultHub.locked(stakingVaultAddress);
        const free = totalValue - locked; // some free balance on the vault
        const obligations = redemptionValue + cumulativeLidoFees; // total obligations for the vault

        // some overlapping with the redemption value to make visible that redemptions will be reserved
        const overlapping = ether("0.25");
        await dashboard.fund({ value: obligations - free - overlapping });

        const feesToSettle = cumulativeLidoFees - overlapping;
        await expect(vaultHub.settleLidoFees(stakingVaultAddress))
          .to.emit(vaultHub, "LidoFeesSettled")
          .withArgs(stakingVaultAddress, feesToSettle, cumulativeLidoFees, feesToSettle);

        const recordAfter = await vaultHub.vaultRecord(stakingVaultAddress);
        expect(recordAfter.redemptionShares).to.equal(redemptionShares);
        expect(recordAfter.cumulativeLidoFees).to.equal(cumulativeLidoFees);
        expect(recordAfter.settledLidoFees).to.equal(feesToSettle);
      });

      it("Does not make the vault unhealthy", async () => {
        const feesToSettle = await vaultHub.transferableLidoFeesValue(stakingVaultAddress);

        // make sure the vault has enough balance to pay all the fees
        const vaultBalance = await ethers.provider.getBalance(stakingVaultAddress);
        expect(vaultBalance).to.be.greaterThan(cumulativeLidoFees);

        expect(await vaultHub.isVaultHealthy(stakingVaultAddress)).to.be.true;

        await expect(vaultHub.settleLidoFees(stakingVaultAddress))
          .to.emit(vaultHub, "LidoFeesSettled")
          .withArgs(stakingVaultAddress, feesToSettle, cumulativeLidoFees, feesToSettle);

        expect(await vaultHub.isVaultHealthy(stakingVaultAddress)).to.be.true;

        const recordAfter = await vaultHub.vaultRecord(stakingVaultAddress);
        expect(recordAfter.cumulativeLidoFees).to.equal(cumulativeLidoFees);
        expect(recordAfter.settledLidoFees).to.equal(feesToSettle);
      });
    });
  });

  context("Minting", () => {
    const cumulativeLidoFees = ether("0.1");

    beforeEach(async () => {
      await dashboard.fund({ value: ether("1") });

      const balanceBefore = await ethers.provider.getBalance(stakingVaultAddress);
      await setBalance(stakingVaultAddress, 0);
      await reportVaultDataWithProof(ctx, stakingVault, { cumulativeLidoFees });
      await setBalance(stakingVaultAddress, balanceBefore);
    });

    it("Reverts when trying to mint more than total value minus unsettled Lido fees", async () => {
      const mintableShares = await dashboard.totalMintingCapacityShares();

      await expect(dashboard.mintShares(stranger, mintableShares + 1n)).to.be.revertedWithCustomError(
        dashboard,
        "ExceedsMintingCapacity",
      );

      await expect(dashboard.mintShares(stranger, mintableShares)).to.emit(vaultHub, "MintedSharesOnVault");

      expect(await vaultHub.liabilityShares(stakingVaultAddress)).to.equal(mintableShares);
    });

    it("Does not take redemptions obligation into account", async () => {
      const mintableShares = await dashboard.totalMintingCapacityShares();
      const sharesToMint = mintableShares / 2n;

      // Add 1/2 of the mintable ether to the vault as withdrawals obligation, so if withdrawals obligation is taken into account,
      // the user will not be able to mint anything from this moment
      await dashboard.mintShares(stranger, sharesToMint);
      await vaultHub.connect(agentSigner).updateRedemptionShares(stakingVaultAddress, sharesToMint);

      await await expect(dashboard.mintShares(stranger, sharesToMint)).to.emit(vaultHub, "MintedSharesOnVault");
    });
  });

  context("Withdrawals", () => {
    let redemptionShares: bigint;

    beforeEach(async () => {
      redemptionShares = ether("1");
      const value = await lido.getPooledEthBySharesRoundUp(redemptionShares);

      await dashboard.fund({ value });
      await dashboard.mintShares(stranger, redemptionShares);

      await vaultHub.connect(agentSigner).updateRedemptionShares(stakingVaultAddress, redemptionShares);
    });

    it("Reverts when trying to withdraw more than available balance", async () => {
      // simulate deposit to Beacon chain -1 ether
      const withdrawableValue = await vaultHub.withdrawableValue(stakingVaultAddress);
      expect(withdrawableValue).to.equal(0n);

      await expect(dashboard.withdraw(stranger, withdrawableValue + 1n))
        .to.be.revertedWithCustomError(dashboard, "ExceedsWithdrawable")
        .withArgs(withdrawableValue + 1n, withdrawableValue);
    });

    it("Works when trying to withdraw all the withdrawable balance", async () => {
      const totalValue = await vaultHub.totalValue(stakingVaultAddress);
      const locked = await vaultHub.locked(stakingVaultAddress);
      expect(totalValue).to.equal(locked);

      let withdrawableValue = await vaultHub.withdrawableValue(stakingVaultAddress);
      expect(withdrawableValue).to.equal(0n);

      const overfunding = ether("0.1");
      const redemptionsCoverage = await lido.getPooledEthBySharesRoundUp(redemptionShares);
      await dashboard.fund({ value: redemptionsCoverage + overfunding });
      expect(await vaultHub.withdrawableValue(stakingVaultAddress)).to.equal(overfunding);

      await expect(dashboard.withdraw(stranger, overfunding))
        .to.emit(stakingVault, "EtherWithdrawn")
        .withArgs(stranger, overfunding);

      withdrawableValue = await vaultHub.withdrawableValue(stakingVaultAddress);
      expect(withdrawableValue).to.equal(0n);

      await expect(dashboard.rebalanceVaultWithShares(redemptionShares))
        .to.emit(vaultHub, "VaultRebalanced")
        .withArgs(stakingVaultAddress, redemptionShares, await lido.getPooledEthBySharesRoundUp(redemptionShares))
        .to.emit(vaultHub, "VaultRedemptionSharesUpdated")
        .withArgs(stakingVaultAddress, 0n);

      expect(await vaultHub.liabilityShares(stakingVaultAddress)).to.equal(0n);

      // report the vault data to unlock the locked value
      await reportVaultDataWithProof(ctx, stakingVault);

      expect(await vaultHub.locked(stakingVaultAddress)).to.equal(ether("1")); // connection deposit
      expect(await vaultHub.totalValue(stakingVaultAddress)).to.equal(ether("1") + redemptionsCoverage);
    });
  });

  // TODO: Need to fix the disconnect flow first
  context.skip("Disconnect flow", () => {
    it("Reverts when trying to disconnect with unsettled obligations", async () => {
      await reportVaultDataWithProof(ctx, stakingVault, { cumulativeLidoFees: ether("1.1") });

      const obligations = await vaultHub.vaultRecord(stakingVaultAddress);

      // 1 ether of the connection deposit will be settled to the treasury
      expect(obligations.cumulativeLidoFees).to.equal(ether("1.1"));
      expect(await ethers.provider.getBalance(stakingVaultAddress)).to.equal(ether("1"));

      // will revert because of the unsettled obligations event trying to settle using the connection deposit
      await expect(dashboard.voluntaryDisconnect())
        .to.be.revertedWithCustomError(vaultHub, "UnsettledObligationsExceedsAllowance")
        .withArgs(stakingVaultAddress, ether("1"), 0);

      expect(obligations.cumulativeLidoFees).to.equal(ether("1.1"));
      expect(await ethers.provider.getBalance(stakingVaultAddress)).to.equal(ether("1"));
    });

    it("Allows to disconnect when all obligations are settled", async () => {
      await reportVaultDataWithProof(ctx, stakingVault, { cumulativeLidoFees: ether("1.1") });
      await dashboard.fund({ value: ether("0.1") });

      await expect(dashboard.voluntaryDisconnect())
        .to.emit(vaultHub, "VaultObligationsSettled")
        .withArgs(stakingVaultAddress, 0n, ether("1.1"), 0n, 0n, ether("1.1"))
        .to.emit(vaultHub, "VaultDisconnectInitiated")
        .withArgs(stakingVaultAddress);
    });

    it("Allows to fund after disconnect initiated", async () => {
      await reportVaultDataWithProof(ctx, stakingVault, { cumulativeLidoFees: ether("1.1") });
      await dashboard.fund({ value: ether("0.1") }); // cover all the fees

      await expect(dashboard.voluntaryDisconnect())
        .to.emit(vaultHub, "VaultDisconnectInitiated")
        .withArgs(stakingVaultAddress);

      expect(await ethers.provider.getBalance(stakingVaultAddress)).to.equal(0n);
      expect(await vaultHub.totalValue(stakingVaultAddress)).to.equal(0n);

      await dashboard.fund({ value: ether("0.1") });

      expect(await ethers.provider.getBalance(stakingVaultAddress)).to.equal(ether("0.1"));
      expect(await vaultHub.totalValue(stakingVaultAddress)).to.equal(ether("0.1"));
    });

    it("Reverts disconnect process when balance is not enough to cover the exit fees", async () => {
      expect(await vaultHub.totalValue(stakingVaultAddress)).to.equal(ether("1"));
      await reportVaultDataWithProof(ctx, stakingVault, { cumulativeLidoFees: ether("1") });

      const totalValue = await vaultHub.totalValue(stakingVaultAddress);
      await dashboard.voluntaryDisconnect();

      // take the last fees from the post disconnect report (1.1 ether because fees are cumulative)
      await expect(reportVaultDataWithProof(ctx, stakingVault, { totalValue, cumulativeLidoFees: ether("1.1") }))
        .to.be.revertedWithCustomError(vaultHub, "UnsettledObligationsExceedsAllowance")
        .withArgs(stakingVaultAddress, ether("0.1"), 0);
    });

    it("Should take last fees from the post disconnect report with direct transfer", async () => {
      // 1 ether of the connection deposit will be settled to the treasury
      await reportVaultDataWithProof(ctx, stakingVault, { cumulativeLidoFees: ether("1") });

      const totalValueOnRefSlot = await vaultHub.totalValue(stakingVaultAddress);

      // successfully disconnect
      await dashboard.voluntaryDisconnect();

      // adding 1 ether to cover the exit fees
      await owner.sendTransaction({ to: stakingVaultAddress, value: ether("1") });

      // take the last fees from the post disconnect report (1.1 ether because fees are cumulative)
      await expect(
        await reportVaultDataWithProof(ctx, stakingVault, {
          totalValue: totalValueOnRefSlot,
          cumulativeLidoFees: ether("1.1"),
        }),
      )
        .to.emit(vaultHub, "VaultObligationsSettled")
        .withArgs(stakingVaultAddress, 0n, ether("0.1"), 0n, 0n, ether("1.1"))
        .to.emit(vaultHub, "VaultDisconnectCompleted")
        .withArgs(stakingVaultAddress);

      // 0.9 ether should be left in the vault
      expect(await ethers.provider.getBalance(stakingVaultAddress)).to.equal(ether("0.9"));
    });

    it("Should take last fees from the post disconnect report with fund", async () => {
      // 1 ether of the connection deposit will be settled to the treasury
      await reportVaultDataWithProof(ctx, stakingVault, { cumulativeLidoFees: ether("1") });

      const totalValueOnRefSlot = await vaultHub.totalValue(stakingVaultAddress);

      // successfully disconnect
      await dashboard.voluntaryDisconnect();

      // adding 1 ether to cover the exit fees
      await dashboard.fund({ value: ether("1") });

      // take the last fees from the post disconnect report (1.1 ether because fees are cumulative)
      await expect(
        await reportVaultDataWithProof(ctx, stakingVault, {
          totalValue: totalValueOnRefSlot,
          cumulativeLidoFees: ether("1.1"),
        }),
      )
        .to.emit(vaultHub, "VaultObligationsSettled")
        .withArgs(stakingVaultAddress, 0n, ether("0.1"), 0n, 0n, ether("1.1"))
        .to.emit(vaultHub, "VaultDisconnectCompleted")
        .withArgs(stakingVaultAddress);

      // 0.9 ether should be left in the vault
      expect(await ethers.provider.getBalance(stakingVaultAddress)).to.equal(ether("0.9"));
    });
  });
});<|MERGE_RESOLUTION|>--- conflicted
+++ resolved
@@ -4,15 +4,9 @@
 import { HardhatEthersSigner } from "@nomicfoundation/hardhat-ethers/signers";
 import { setBalance } from "@nomicfoundation/hardhat-network-helpers";
 
-<<<<<<< HEAD
-import { Dashboard, Lido, StakingVault, VaultHub } from "typechain-types";
-
-import { ether } from "lib";
-=======
-import { Dashboard, LazyOracle, StakingVault, VaultHub } from "typechain-types";
-
-import { days, ether, impersonate } from "lib";
->>>>>>> f3c1eec7
+import { Dashboard, LazyOracle, Lido, StakingVault, VaultHub } from "typechain-types";
+
+import { days, ether } from "lib";
 import {
   createVaultWithDashboard,
   getProtocolContext,
@@ -51,11 +45,7 @@
 
     await setupLidoForVaults(ctx);
 
-<<<<<<< HEAD
-    ({ vaultHub, lido } = ctx.contracts);
-=======
-    ({ vaultHub, lazyOracle } = ctx.contracts);
->>>>>>> f3c1eec7
+    ({ vaultHub, lazyOracle, lido } = ctx.contracts);
 
     [owner, nodeOperator, redemptionMaster, validatorExit, stranger] = await ethers.getSigners();
 
@@ -87,62 +77,11 @@
   beforeEach(async () => (snapshot = await Snapshot.take()));
   afterEach(async () => await Snapshot.restore(snapshot));
 
-<<<<<<< HEAD
   context("Redemptions", () => {
     it("Does not accrue when vault has no liabilities", async () => {
       const recordBefore = await vaultHub.vaultRecord(stakingVaultAddress);
       expect(recordBefore.redemptionShares).to.equal(0n);
       expect(recordBefore.liabilityShares).to.equal(0n);
-=======
-  async function addRedemptionsObligation(value: bigint) {
-    await vaultHub.connect(agentSigner).setVaultRedemptions(stakingVaultAddress, value);
-  }
-
-  context("Lido fees obligations", () => {
-    it("Will revert if accrued fees are less than the cumulative fees", async () => {
-      const accruedLidoFees = ether("1.1");
-
-      const obligationsBefore = await vaultHub.vaultObligations(stakingVaultAddress);
-      expect(obligationsBefore.unsettledLidoFees).to.equal(0n);
-      expect(obligationsBefore.settledLidoFees).to.equal(0n);
-
-      // Report the vault data with accrued lido fees
-      await reportVaultDataWithProof(ctx, stakingVault, { accruedLidoFees });
-
-      const obligationsAfter = await vaultHub.vaultObligations(stakingVaultAddress);
-      expect(obligationsAfter.unsettledLidoFees).to.equal(accruedLidoFees);
-      expect(obligationsAfter.settledLidoFees).to.equal(0n);
-
-      // Try to lower the fees
-      await expect(reportVaultDataWithProof(ctx, stakingVault, { accruedLidoFees: accruedLidoFees - 1n }))
-        .to.be.revertedWithCustomError(lazyOracle, "CumulativeLidoFeesTooLow")
-        .withArgs(accruedLidoFees - 1n, accruedLidoFees);
-    });
-
-    it("Updated on the vault report for vault with no balance", async () => {
-      const accruedLidoFees = ether("1");
-
-      await setBalance(stakingVaultAddress, 0); // dirty hack to make the vault balance 0
-
-      const obligationsBefore = await vaultHub.vaultObligations(stakingVaultAddress);
-      expect(obligationsBefore.unsettledLidoFees).to.equal(0n);
-      expect(obligationsBefore.settledLidoFees).to.equal(0n);
-
-      // Report the vault data with accrued Lido fees
-      await expect(await reportVaultDataWithProof(ctx, stakingVault, { accruedLidoFees }))
-        .to.emit(vaultHub, "LidoFeesUpdated")
-        .withArgs(stakingVaultAddress, accruedLidoFees, 0n);
-
-      const obligationsAfter = await vaultHub.vaultObligations(stakingVaultAddress);
-      expect(obligationsAfter.unsettledLidoFees).to.equal(accruedLidoFees);
-      expect(obligationsAfter.settledLidoFees).to.equal(0n);
-    });
-
-    it("Settled on the vault report for vault with enough balance", async () => {
-      const accruedLidoFees = ether("1");
-
-      await dashboard.connect(roles.funder).fund({ value: ether("2") });
->>>>>>> f3c1eec7
 
       const redemptionShares = ether("1");
 
