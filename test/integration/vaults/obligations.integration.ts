--- conflicted
+++ resolved
@@ -56,31 +56,8 @@
       nodeOperator,
     ));
 
-<<<<<<< HEAD
-=======
     // Register node operator group with sufficient share limit
-    const operatorGrid = ctx.contracts.operatorGrid;
     agentSigner = await ctx.getSigner("agent");
-    await operatorGrid.connect(agentSigner).registerGroup(nodeOperator, ether("5000"));
-    await operatorGrid.connect(agentSigner).registerTiers(nodeOperator, [
-      {
-        shareLimit: ether("1000"),
-        reserveRatioBP: 2000,
-        forcedRebalanceThresholdBP: 1800,
-        infraFeeBP: 100,
-        liquidityFeeBP: 650,
-        reservationFeeBP: 0,
-      },
-    ]);
-
-    // Move vault to tier 1 with share limit
-    const requestedTierId = 1n;
-    const requestedShareLimit = ether("1000");
-    await dashboard.connect(owner).changeTier(requestedTierId, requestedShareLimit);
-    await operatorGrid.connect(nodeOperator).changeTier(stakingVault, requestedTierId, requestedShareLimit);
-
-    stakingVaultAddress = await stakingVault.getAddress();
->>>>>>> f9a9f807
     treasuryAddress = await ctx.contracts.locator.treasury();
 
     // set maximum fee rate per second to 1 ether to allow rapid fee increases
