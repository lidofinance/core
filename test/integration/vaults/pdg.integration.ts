import { expect } from "chai";
import { ethers } from "hardhat";

import { HardhatEthersSigner } from "@nomicfoundation/hardhat-ethers/signers";

import { Dashboard, PinnedBeaconProxy, StakingVault } from "typechain-types";

<<<<<<< HEAD
import { generateValidator } from "lib";
import { createVaultWithDashboard, getProtocolContext, ProtocolContext, setupLidoForVaults } from "lib/protocol";
import { getProofAndDepositData } from "lib/protocol/helpers/vaults";
=======
import { ether, generatePredeposit, generateValidator } from "lib";
import {
  createVaultWithDashboard,
  getProtocolContext,
  ProtocolContext,
  reportVaultDataWithProof,
  setupLido,
  VaultRoles,
} from "lib/protocol";
import { generatePredepositData, getProofAndDepositData } from "lib/protocol/helpers/vaults";
>>>>>>> 0259ad3e

import { Snapshot } from "test/suite";

describe("Integration: Predeposit Guarantee core functionality", () => {
  let ctx: ProtocolContext;

  let stakingVault: StakingVault;
  let dashboard: Dashboard;
  let roles: VaultRoles;
  let proxy: PinnedBeaconProxy;
  let owner: HardhatEthersSigner;
  let nodeOperator: HardhatEthersSigner;
  let stranger: HardhatEthersSigner;
  let guarantor: HardhatEthersSigner;
  let agent: HardhatEthersSigner;

  let snapshot: string;
  let originalSnapshot: string;

  before(async () => {
    ctx = await getProtocolContext();

    originalSnapshot = await Snapshot.take();

    await setupLidoForVaults(ctx);

    [owner, nodeOperator, stranger, guarantor] = await ethers.getSigners();

    // Owner can create a vault with operator as a node operator
    ({ stakingVault, dashboard, roles, proxy } = await createVaultWithDashboard(
      ctx,
      ctx.contracts.stakingVaultFactory,
      owner,
      nodeOperator,
      nodeOperator,
      [],
    ));

    agent = await ctx.getSigner("agent");
  });

  beforeEach(async () => (snapshot = await Snapshot.take()));

  afterEach(async () => await Snapshot.restore(snapshot));

  after(async () => await Snapshot.restore(originalSnapshot));

  beforeEach(async () => {
    expect(await ctx.contracts.vaultHub.isVaultHealthy(stakingVault)).to.equal(true);
  });

  it("PredepositGuarantee is pausable and resumable", async () => {
    const { predepositGuarantee } = ctx.contracts;

    const pdg = predepositGuarantee.connect(agent);

    await pdg.grantRole(await pdg.PAUSE_ROLE(), stranger);
    await pdg.grantRole(await pdg.RESUME_ROLE(), stranger);

    expect(await pdg.isPaused()).to.equal(false);

    await expect(pdg.connect(stranger).pauseFor(1000n)).to.emit(pdg, "Paused");
    expect(await pdg.isPaused()).to.equal(true);

    // Check that the pause is effective e.g. on proveAndDeposit
    const withdrawalCredentials = await stakingVault.withdrawalCredentials();
    const validator = generateValidator(withdrawalCredentials);

    const { witnesses, postdeposit } = await getProofAndDepositData(ctx, validator, withdrawalCredentials);

    await expect(
      predepositGuarantee.connect(nodeOperator).proveAndDeposit(witnesses, [postdeposit], stakingVault),
    ).to.be.revertedWithCustomError(pdg, "ResumedExpected");

    await expect(pdg.connect(stranger).resume()).to.emit(pdg, "Resumed");
    expect(await pdg.isPaused()).to.equal(false);
  });

  describe("Full cycle trustless path through PDG", () => {
    async function commonSteps() {
      const { predepositGuarantee } = ctx.contracts;

      // 1. The stVault's owner supplies 100 ETH to the vault
      await expect(dashboard.connect(roles.funder).fund({ value: ether("100") }))
        .to.emit(stakingVault, "EtherFunded")
        .withArgs(ether("100"));

      // 2. Setting stranger as a guarantor
      await expect(predepositGuarantee.connect(nodeOperator).setNodeOperatorGuarantor(guarantor))
        .to.emit(predepositGuarantee, "GuarantorSet")
        .withArgs(nodeOperator, await guarantor.getAddress(), nodeOperator);

      expect(await predepositGuarantee.nodeOperatorGuarantor(nodeOperator)).to.equal(guarantor);

      // 3. The Node Operator's guarantor tops up 1 ETH to the PDG contract, specifying the Node Operator's address. This serves as the predeposit guarantee collateral.
      //  Method called: PredepositGuarantee.topUpNodeOperatorBalance(nodeOperator) with ETH transfer.
      await expect(predepositGuarantee.connect(guarantor).topUpNodeOperatorBalance(nodeOperator, { value: ether("1") }))
        .to.emit(predepositGuarantee, "BalanceToppedUp")
        .withArgs(nodeOperator, guarantor, ether("1"));

      // 4. The Node Operator generates validator keys and predeposit data
      const withdrawalCredentials = await stakingVault.withdrawalCredentials();
      const validator = generateValidator(withdrawalCredentials);

      // Pre-requisite: fund the vault to have enough balance to start a validator
      await dashboard.connect(roles.funder).fund({ value: ether("32") });

      const predepositData = await generatePredeposit(validator, {
        depositDomain: await predepositGuarantee.DEPOSIT_DOMAIN(),
      });

      // 5. The Node Operator predeposits 1 ETH from the vault balance to the validator via the PDG contract.
      //    same time the PDG locks 1 ETH from the Node Operator's guarantee collateral in the PDG.
      await expect(
        predepositGuarantee
          .connect(nodeOperator)
          .predeposit(stakingVault, [predepositData.deposit], [predepositData.depositY]),
      )
        .to.emit(stakingVault, "DepositedToBeaconChain")
        .withArgs(1, ether("1"))
        .to.emit(predepositGuarantee, "BalanceLocked")
        .withArgs(nodeOperator, ether("1"), ether("1"));

      const { witnesses, postdeposit } = await getProofAndDepositData(
        predepositGuarantee,
        validator,
        withdrawalCredentials,
        ether("99"),
      );

      // 6. Anyone (permissionless) submits a Merkle proof of the validator's appearing on the Consensus Layer to the PDG contract with the withdrawal credentials corresponding to the stVault's address.
      //    6.1. Upon successful verification, 1 ETH of the Node Operator's guarantee collateral is unlocked from the PDG balance
      //    — making it available for withdrawal or reuse for the next validator predeposit.
      await expect(predepositGuarantee.connect(stranger).proveValidatorWC(witnesses[0]))
        .to.emit(predepositGuarantee, "ValidatorProven")
        .withArgs(witnesses[0].pubkey, nodeOperator, await stakingVault.getAddress(), withdrawalCredentials)
        .to.emit(predepositGuarantee, "BalanceUnlocked")
        .withArgs(nodeOperator, ether("1"), ether("0"));

      // 7. The Node Operator's guarantor withdraws the 1 ETH from the PDG contract or retains it for reuse with future validators.
      const balanceBefore = await ethers.provider.getBalance(guarantor);
      await expect(
        predepositGuarantee.connect(guarantor).withdrawNodeOperatorBalance(nodeOperator, ether("1"), guarantor),
      )
        .to.emit(predepositGuarantee, "BalanceWithdrawn")
        .withArgs(nodeOperator, guarantor, ether("1"));

      const balanceAfter = await ethers.provider.getBalance(guarantor);
      expect(balanceAfter).to.be.gt(balanceBefore); // Account for gas costs

      return { postdeposit };
    }

    // https://docs.lido.fi/guides/stvaults/pdg#full-cycle-trustless-path-through-pdg
    it("Happy path", async () => {
      const { postdeposit } = await commonSteps();
      const { predepositGuarantee } = ctx.contracts;

      // 8. The Node Operator makes a top-up deposit of the remaining 99 ETH from the vault balance to the validator through the PDG.
      //    Method called: PredepositGuarantee.depositToBeaconChain(stakingVault, deposits).
      await expect(predepositGuarantee.connect(nodeOperator).depositToBeaconChain(stakingVault, [postdeposit]))
        .to.emit(stakingVault, "DepositedToBeaconChain")
        .withArgs(1, ether("99"));
    });

    it("Works with vaults deposit pauses", async () => {
      const { postdeposit } = await commonSteps();
      const { predepositGuarantee } = ctx.contracts;

      // 8. The stVault's owner pauses the vault's deposits.
      await expect(dashboard.connect(roles.depositPauser).pauseBeaconChainDeposits()).to.emit(
        stakingVault,
        "BeaconChainDepositsPaused",
      );

      // 9. The Node Operator tries to deposit the remaining 99 ETH from the vault balance to the validator through the PDG.
      //    This reverts with the "BeaconChainDepositsOnPause" error.
      await expect(
        predepositGuarantee.connect(nodeOperator).depositToBeaconChain(stakingVault, [postdeposit]),
      ).to.be.revertedWithCustomError(stakingVault, "BeaconChainDepositsOnPause");

      // 10. The stVault's owner resumes the vault's deposits.
      await expect(dashboard.connect(roles.depositResumer).resumeBeaconChainDeposits()).to.emit(
        stakingVault,
        "BeaconChainDepositsResumed",
      );

      // 11. The Node Operator deposits the remaining 99 ETH from the vault balance to the validator through the PDG.
      await expect(predepositGuarantee.connect(nodeOperator).depositToBeaconChain(stakingVault, [postdeposit]))
        .to.emit(stakingVault, "DepositedToBeaconChain")
        .withArgs(1, ether("99"));
    });
  });

  // https://docs.lido.fi/guides/stvaults/pdg#pdg-shortcut
  it("PDG shortcut", async () => {
    const { predepositGuarantee } = ctx.contracts;

    // 1. The stVault's owner supplies 100 ETH to the vault.
    await expect(dashboard.connect(roles.funder).fund({ value: ether("100") }))
      .to.emit(stakingVault, "EtherFunded")
      .withArgs(ether("100"));

    // 2. The Node Operator generates validator keys and deposit data.
    const withdrawalCredentials = await stakingVault.withdrawalCredentials();
    const validator = generateValidator(withdrawalCredentials);

    // 3. The Node Operator shares the deposit data with the stVault's owner.
    // (This is a conceptual step, no actual code needed)

    const predepositData = await generatePredepositData(predepositGuarantee, dashboard, roles, nodeOperator, validator);

    await dashboard.connect(owner).grantRole(await dashboard.FUND_ROLE(), proxy);

    await reportVaultDataWithProof(ctx, stakingVault);

    // 4. The stVault's owner deposits 1 ETH from the vault balance directly to the validator, bypassing the PDG.
    //    Method called: Dashboard.unguaranteedDepositToBeaconChain(deposits).
    //    4.1. As a result, the stVault's total value is temporarily reduced by 1 ETH until the next oracle report delivered containing the appeared validator's balance.
    // todo: this step fails, BUT this is the point of the test!
    await expect(
      dashboard
        .connect(roles.unguaranteedBeaconChainDepositor)
        .unguaranteedDepositToBeaconChain([predepositData.deposit]),
    )
      .to.emit(dashboard, "UnguaranteedDeposit")
      .withArgs(await stakingVault.getAddress(), predepositData.deposit.pubkey, predepositData.deposit.amount)
      .not.to.emit(stakingVault, "DepositedToBeaconChain");

    const { witnesses, postdeposit } = await getProofAndDepositData(
      predepositGuarantee,
      validator,
      withdrawalCredentials,
      ether("99"),
    );

    // 5. The stVault's owner submits a Merkle proof of the validator's appearing on the Consensus Layer to the Dashboard contract.
    await expect(dashboard.connect(roles.unknownValidatorProver).proveUnknownValidatorsToPDG([witnesses[0]]))
      .to.emit(predepositGuarantee, "ValidatorProven")
      .withArgs(witnesses[0].pubkey, nodeOperator, await stakingVault.getAddress(), withdrawalCredentials);

    // 6. The Oracle report confirms the validator's balance (1 ETH). The stVault's total value is then increased by 1 ETH accordingly.
    // (This is handled by the protocol, no actual code needed)

    // 7. The Node Operator deposits the remaining 99 ETH from the vault balance to the validator through the PDG.
    await expect(predepositGuarantee.connect(nodeOperator).depositToBeaconChain(stakingVault, [postdeposit]))
      .to.emit(stakingVault, "DepositedToBeaconChain")
      .withArgs(1, ether("99"));
  });
});<|MERGE_RESOLUTION|>--- conflicted
+++ resolved
@@ -5,22 +5,16 @@
 
 import { Dashboard, PinnedBeaconProxy, StakingVault } from "typechain-types";
 
-<<<<<<< HEAD
-import { generateValidator } from "lib";
-import { createVaultWithDashboard, getProtocolContext, ProtocolContext, setupLidoForVaults } from "lib/protocol";
-import { getProofAndDepositData } from "lib/protocol/helpers/vaults";
-=======
 import { ether, generatePredeposit, generateValidator } from "lib";
 import {
   createVaultWithDashboard,
   getProtocolContext,
   ProtocolContext,
   reportVaultDataWithProof,
-  setupLido,
+  setupLidoForVaults,
   VaultRoles,
 } from "lib/protocol";
 import { generatePredepositData, getProofAndDepositData } from "lib/protocol/helpers/vaults";
->>>>>>> 0259ad3e
 
 import { Snapshot } from "test/suite";
 
