--- conflicted
+++ resolved
@@ -3,7 +3,7 @@
 
 import { HardhatEthersSigner } from "@nomicfoundation/hardhat-ethers/signers";
 
-import { Dashboard, LazyOracle,StakingVault, VaultHub } from "typechain-types";
+import { Dashboard, LazyOracle, StakingVault, VaultHub } from "typechain-types";
 
 import { advanceChainTime, days, ether, impersonate, randomAddress } from "lib";
 import {
@@ -299,7 +299,7 @@
     it("Should allow CL/EL rewards totalValue increase without quarantine", async () => {
       const maxElClRewardsBP = await lazyOracle.maxElClRewardsBP();
 
-      const smallValue = ether("1") * maxElClRewardsBP / 10000n; // small % of the total value
+      const smallValue = (ether("1") * maxElClRewardsBP) / 10000n; // small % of the total value
 
       await reportVaultDataWithProof(ctx, stakingVault, ether("1") + smallValue);
       expect(await vaultHub.isReportFresh(stakingVault)).to.equal(true);
@@ -486,14 +486,14 @@
 
       await reportVaultDataWithProof(ctx, stakingVault, ether("2") + value);
 
-      const [refSlot, ] = await ctx.contracts.hashConsensus.getCurrentFrame();
+      const [refSlot] = await ctx.contracts.hashConsensus.getCurrentFrame();
 
       // end of quarantine period ------------------------------
       await advanceChainTime(60n * 60n * 2n);
       expect(await vaultHub.isReportFresh(stakingVault)).to.equal(true);
 
       //check that refslot is increased
-      const [refSlot2, ] = await ctx.contracts.hashConsensus.getCurrentFrame();
+      const [refSlot2] = await ctx.contracts.hashConsensus.getCurrentFrame();
       expect(refSlot2).to.be.greaterThan(refSlot);
 
       await dashboard.connect(roles.withdrawer).withdraw(stranger, ether("0.3"));
@@ -529,7 +529,7 @@
       expect(await vaultHub.isReportFresh(stakingVault)).to.equal(false);
 
       const maxElClRewardsBP = await lazyOracle.maxElClRewardsBP();
-      const rewardsValue = ether("1") * maxElClRewardsBP / 10000n;
+      const rewardsValue = (ether("1") * maxElClRewardsBP) / 10000n;
 
       await reportVaultDataWithProof(ctx, stakingVault, ether("1") + value + rewardsValue);
       expect(await vaultHub.isReportFresh(stakingVault)).to.equal(true);
@@ -606,17 +606,9 @@
     it("Can't mint until goes healthy", async () => {
       console.log(await vaultHub.vaultRecord(stakingVault));
 
-<<<<<<< HEAD
-      await expect(dashboard.connect(roles.minter).mintStETH(stranger, 1n))
-        .to.be.revertedWithCustomError(vaultHub, "InsufficientTotalValueToMint")
-        .withArgs(await stakingVault.getAddress(), ether("1") + 1n); // inOutDelta diff + 1n is from the report
-=======
-      await dashboard.connect(roles.funder).fund({ value: ether("1") });
-
       await expect(dashboard.connect(roles.minter).mintStETH(stranger, TEST_STETH_AMOUNT_WEI))
         .to.be.revertedWithCustomError(vaultHub, "InsufficientTotalValueToMint")
-        .withArgs(await stakingVault.getAddress(), ether("1") + TEST_STETH_AMOUNT_WEI); // here + testSharesAmountWei is from the report
->>>>>>> 8d79446f
+        .withArgs(await stakingVault.getAddress(), ether("1") + TEST_STETH_AMOUNT_WEI); // inOutDelta diff + testSharesAmountWei is from the report
 
       await dashboard.connect(roles.funder).fund({ value: ether("2") });
       expect(await vaultHub.isVaultHealthy(stakingVault)).to.equal(true);
