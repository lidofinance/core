import { expect } from "chai";
import { ethers } from "hardhat";

import { HardhatEthersSigner } from "@nomicfoundation/hardhat-ethers/signers";

import { Dashboard, StakingVault, VaultHub } from "typechain-types";

import { advanceChainTime, days, ether, impersonate, randomAddress } from "lib";
import {
  createVaultWithDashboard,
  getProtocolContext,
  getPubkeys,
  ProtocolContext,
  reportVaultDataWithProof,
  setupLidoForVaults,
  VaultRoles,
} from "lib/protocol";

import { Snapshot } from "test/suite";

const SAMPLE_PUBKEY = "0x" + "ab".repeat(48);
const TEST_STETH_AMOUNT_WEI = 100n;

describe("Integration: Actions with vault connected to VaultHub", () => {
  let ctx: ProtocolContext;

  let dashboard: Dashboard;
  let stakingVault: StakingVault;
  let vaultHub: VaultHub;

  let roles: VaultRoles;

  let owner: HardhatEthersSigner;
  let nodeOperator: HardhatEthersSigner;
  let stranger: HardhatEthersSigner;
  let pauser: HardhatEthersSigner;
  let agent: HardhatEthersSigner;

  let testSharesAmountWei: bigint;

  let snapshot: string;
  let originalSnapshot: string;

  before(async () => {
    ctx = await getProtocolContext();

    originalSnapshot = await Snapshot.take();

    await setupLidoForVaults(ctx);

    ({ vaultHub } = ctx.contracts);

    [owner, nodeOperator, stranger, pauser] = await ethers.getSigners();

    // Owner can create a vault with an operator as a node operator
    ({ stakingVault, dashboard, roles } = await createVaultWithDashboard(
      ctx,
      ctx.contracts.stakingVaultFactory,
      owner,
      nodeOperator,
      nodeOperator,
      [],
    ));

    agent = await ctx.getSigner("agent");

    testSharesAmountWei = await ctx.contracts.lido.getSharesByPooledEth(TEST_STETH_AMOUNT_WEI);

    await reportVaultDataWithProof(ctx, stakingVault);
  });

  beforeEach(async () => (snapshot = await Snapshot.take()));

  afterEach(async () => await Snapshot.restore(snapshot));

  after(async () => await Snapshot.restore(originalSnapshot));

  beforeEach(async () => {
    expect(await vaultHub.isReportFresh(stakingVault)).to.equal(true, "Report is fresh after setup");
    expect(await vaultHub.isVaultHealthy(stakingVault)).to.equal(true, "Vault is healthy after setup");
  });

  it("VaultHub is pausable and resumable", async () => {
    await vaultHub.connect(agent).grantRole(await vaultHub.PAUSE_ROLE(), pauser);
    await vaultHub.connect(agent).grantRole(await vaultHub.RESUME_ROLE(), pauser);

    expect(await vaultHub.isPaused()).to.equal(false);

    await expect(vaultHub.connect(pauser).pauseFor(100000n)).to.emit(vaultHub, "Paused");
    expect(await vaultHub.isPaused()).to.equal(true);

    // check that minting is paused
    await expect(
      dashboard.connect(roles.minter).mintStETH(stranger, TEST_STETH_AMOUNT_WEI),
    ).to.be.revertedWithCustomError(vaultHub, "ResumedExpected");

    await expect(vaultHub.connect(pauser).resume()).to.emit(vaultHub, "Resumed");
    expect(await vaultHub.isPaused()).to.equal(false);

    // check that minting is resumed
    await expect(dashboard.connect(roles.minter).mintStETH(stranger, TEST_STETH_AMOUNT_WEI))
      .to.emit(vaultHub, "MintedSharesOnVault")
      .withArgs(stakingVault, testSharesAmountWei, ether("1"));
  });

  context("stETH minting", () => {
    it("Allows minting stETH", async () => {
      // add some stETH to the vault to have totalValue
      await dashboard.connect(roles.funder).fund({ value: ether("1") });

      await expect(dashboard.connect(roles.minter).mintStETH(stranger, TEST_STETH_AMOUNT_WEI))
        .to.emit(vaultHub, "MintedSharesOnVault")
        .withArgs(stakingVault, testSharesAmountWei, ether("1"));
    });

    // TODO: can mint within share limits of the vault
    // Need to check VaultHub.shareLimit for the vault and try to mint more than that

    // can mint over Lido Core share limit
    it("Can mint stETH over v2 limit", async () => {
      const { lido } = ctx.contracts;
      const maxStakeLimit = await lido.getCurrentStakeLimit();
      const sender = await impersonate(randomAddress(), maxStakeLimit + ether("1"));

      await lido.connect(sender).submit(sender, { value: maxStakeLimit });

      expect(await lido.getCurrentStakeLimit()).to.equal(0); // <-- no more limit

      await dashboard.connect(roles.funder).fund({ value: ether("2") }); // try to fund to go healthy
      await expect(dashboard.connect(roles.minter).mintStETH(stranger, TEST_STETH_AMOUNT_WEI))
        .to.emit(vaultHub, "MintedSharesOnVault")
        .withArgs(stakingVault, testSharesAmountWei, ether("1"));
    });
  });

  context("stETH burning", () => {
    it("Allows burning stETH", async () => {
      const { lido } = ctx.contracts;

      // add some stETH to the vault to have totalValue, mint shares and approve stETH
      await dashboard.connect(roles.funder).fund({ value: ether("1") });
      await dashboard.connect(roles.minter).mintStETH(roles.burner, TEST_STETH_AMOUNT_WEI);
      await lido.connect(roles.burner).approve(dashboard, TEST_STETH_AMOUNT_WEI);

      await expect(dashboard.connect(roles.burner).burnStETH(TEST_STETH_AMOUNT_WEI))
        .to.emit(vaultHub, "BurnedSharesOnVault")
        .withArgs(stakingVault, testSharesAmountWei);
    });

    // Can burn steth from the lido v2 core protocol
    // 1. Mint some stETH
    // 2. transfer stETH to some other address
    // 3. try to burn stETH, get reject that nothing to burn
    // 4. submit some ether to lido (v2 core protocol) lido.submit(sender, { value: amount })
    // 5. try to burn stETH again, now it should work
  });

  context("Validator ejection", () => {
    it("Vault owner can request validator(s) exit", async () => {
      const keys = getPubkeys(2);

      await expect(dashboard.connect(roles.validatorExitRequester).requestValidatorExit(keys.stringified))
        .to.emit(stakingVault, "ValidatorExitRequested")
        .withArgs(keys.pubkeys[0], keys.pubkeys[0])
        .to.emit(stakingVault, "ValidatorExitRequested")
        .withArgs(keys.pubkeys[1], keys.pubkeys[1]);
    });

    it("Allows trigger validator withdrawal for vault owner", async () => {
      await expect(
        dashboard
          .connect(roles.validatorWithdrawalTriggerer)
          .triggerValidatorWithdrawals(SAMPLE_PUBKEY, [ether("1")], roles.validatorWithdrawalTriggerer, { value: 1n }),
      )
        .to.emit(stakingVault, "ValidatorWithdrawalsTriggered")
        .withArgs(SAMPLE_PUBKEY, [ether("1")], 0, roles.validatorWithdrawalTriggerer);
    });

    it("Does not allow trigger validator withdrawal for node operator", async () => {
      await expect(
        stakingVault
          .connect(nodeOperator)
          .triggerValidatorWithdrawals(SAMPLE_PUBKEY, [ether("1")], roles.validatorWithdrawalTriggerer, { value: 1n }),
      )
        .to.be.revertedWithCustomError(stakingVault, "OwnableUnauthorizedAccount")
        .withArgs(nodeOperator.address);
    });

    it("Allows trigger validator ejection for node operator", async () => {
      await expect(stakingVault.connect(nodeOperator).ejectValidators(SAMPLE_PUBKEY, nodeOperator, { value: 1n }))
        .to.emit(stakingVault, "ValidatorEjectionsTriggered")
        .withArgs(SAMPLE_PUBKEY, 0n, nodeOperator);
    });
  });

  context("Rebalancing", () => {
    it("Owner can rebalance debt to the protocol", async () => {
      await dashboard.connect(roles.funder).fund({ value: ether("1") }); // total value is 2 ether
      await dashboard.connect(roles.minter).mintStETH(stranger, ether("1"));
      const etherToRebalance = ether(".5");
      const sharesBurnt = await ctx.contracts.lido.getSharesByPooledEth(etherToRebalance);

      await expect(dashboard.connect(roles.rebalancer).rebalanceVault(etherToRebalance))
        .to.emit(stakingVault, "EtherWithdrawn")
        .withArgs(vaultHub, etherToRebalance)
        .to.emit(vaultHub, "VaultInOutDeltaUpdated")
        .withArgs(stakingVault, ether("2") - etherToRebalance)
        .to.emit(ctx.contracts.lido, "ExternalEtherTransferredToBuffer")
        .withArgs(etherToRebalance)
        .to.emit(vaultHub, "VaultRebalanced")
        .withArgs(stakingVault, sharesBurnt, etherToRebalance);

      expect(await vaultHub.totalValue(stakingVault)).to.equal(ether("2") - etherToRebalance);
    });
  });

  describe("Reporting", () => {
    it("updates report data and keep in fresh state for 1 day", async () => {
      await advanceChainTime(days(1n));
      expect(await vaultHub.isReportFresh(stakingVault)).to.equal(true);
    });
  });

  describe("Outdated report", () => {
    beforeEach(async () => {
      // Spoil the report freshness
      await advanceChainTime((await vaultHub.REPORT_FRESHNESS_DELTA()) + 100n);
      await dashboard.connect(roles.funder).fund({ value: ether("1") });

      const maxStakeLimit = ether("0.5");
      const sender = await impersonate(randomAddress(), maxStakeLimit + ether("1"));
      await sender.sendTransaction({
        to: await stakingVault.getAddress(),
        value: maxStakeLimit,
      });

      expect(await vaultHub.isReportFresh(stakingVault)).to.equal(false);
      expect(await vaultHub.totalValue(stakingVault)).to.equal(ether("2"));
    });

    it("Can't mint until brings the fresh report", async () => {
      await expect(dashboard.connect(roles.minter).mintStETH(stranger, ether("1"))).to.be.revertedWithCustomError(
        vaultHub,
        "VaultReportStale",
      );

      await reportVaultDataWithProof(ctx, stakingVault);
      expect(await vaultHub.isReportFresh(stakingVault)).to.equal(true);

      await expect(dashboard.connect(roles.minter).mintStETH(stranger, ether("2.1"))).to.be.revertedWithCustomError(
        vaultHub,
        "InsufficientTotalValueToMint",
      );

      const etherToMint = ether("0.1");
      const sharesToMint = await ctx.contracts.lido.getSharesByPooledEth(etherToMint);
      await expect(dashboard.connect(roles.minter).mintStETH(stranger, etherToMint))
        .to.emit(vaultHub, "MintedSharesOnVault")
        .withArgs(stakingVault, sharesToMint, ether("1"));
    });

    it("Can't withdraw until brings the fresh report", async () => {
      await expect(dashboard.connect(roles.withdrawer).withdraw(stranger, ether("0.3"))).to.be.revertedWithCustomError(
        vaultHub,
        "VaultReportStale",
      );

      await reportVaultDataWithProof(ctx, stakingVault);

      await expect(dashboard.connect(roles.withdrawer).withdraw(stranger, ether("0.3")))
        .to.emit(stakingVault, "EtherWithdrawn")
        .withArgs(stranger, ether("0.3"));
    });

    // TODO: add later
    it.skip("Can't triggerValidatorWithdrawal", () => {});
  });

  // skipping for now, going to update these tests later
  describe("If vault is unhealthy", () => {
    beforeEach(async () => {
      await dashboard.connect(roles.funder).fund({ value: ether("1") });
      await dashboard.connect(roles.minter).mintStETH(stranger, ether("1"));

<<<<<<< HEAD
      await reportVaultDataWithProof(ctx, stakingVault, { totalValue: 1n }); // slashing to 1 wei
=======
      await reportVaultDataWithProof(ctx, stakingVault, TEST_STETH_AMOUNT_WEI);
>>>>>>> 8d79446f

      expect(await vaultHub.isVaultHealthy(stakingVault)).to.equal(false);
    });

    it("Can't mint until goes healthy", async () => {
      await dashboard.connect(roles.funder).fund({ value: ether("1") });

      await expect(dashboard.connect(roles.minter).mintStETH(stranger, TEST_STETH_AMOUNT_WEI))
        .to.be.revertedWithCustomError(vaultHub, "InsufficientTotalValueToMint")
<<<<<<< HEAD
        .withArgs(await stakingVault.getAddress(), ether("1") + 1n, 0n); // here + 1n is from the report
=======
        .withArgs(await stakingVault.getAddress(), ether("1") + TEST_STETH_AMOUNT_WEI); // here + testSharesAmountWei is from the report
>>>>>>> 8d79446f

      await dashboard.connect(roles.funder).fund({ value: ether("2") });
      expect(await vaultHub.isVaultHealthy(stakingVault)).to.equal(true);

      // = (1 ether locked * 100%) / 80% = 1.25 ether
      const reserve = ether("0.25");
      const testAmountWithRatio = (TEST_STETH_AMOUNT_WEI * 100n) / 80n;

      await expect(dashboard.connect(roles.minter).mintStETH(stranger, TEST_STETH_AMOUNT_WEI))
        .to.emit(vaultHub, "MintedSharesOnVault")
        .withArgs(stakingVault, testSharesAmountWei, ether("1") + reserve + testAmountWithRatio);
    });
  });
});<|MERGE_RESOLUTION|>--- conflicted
+++ resolved
@@ -282,11 +282,7 @@
       await dashboard.connect(roles.funder).fund({ value: ether("1") });
       await dashboard.connect(roles.minter).mintStETH(stranger, ether("1"));
 
-<<<<<<< HEAD
-      await reportVaultDataWithProof(ctx, stakingVault, { totalValue: 1n }); // slashing to 1 wei
-=======
-      await reportVaultDataWithProof(ctx, stakingVault, TEST_STETH_AMOUNT_WEI);
->>>>>>> 8d79446f
+      await reportVaultDataWithProof(ctx, stakingVault, { totalValue: TEST_STETH_AMOUNT_WEI }); // slashing
 
       expect(await vaultHub.isVaultHealthy(stakingVault)).to.equal(false);
     });
@@ -296,11 +292,7 @@
 
       await expect(dashboard.connect(roles.minter).mintStETH(stranger, TEST_STETH_AMOUNT_WEI))
         .to.be.revertedWithCustomError(vaultHub, "InsufficientTotalValueToMint")
-<<<<<<< HEAD
-        .withArgs(await stakingVault.getAddress(), ether("1") + 1n, 0n); // here + 1n is from the report
-=======
-        .withArgs(await stakingVault.getAddress(), ether("1") + TEST_STETH_AMOUNT_WEI); // here + testSharesAmountWei is from the report
->>>>>>> 8d79446f
+        .withArgs(await stakingVault.getAddress(), ether("1") + TEST_STETH_AMOUNT_WEI, 0n);
 
       await dashboard.connect(roles.funder).fund({ value: ether("2") });
       expect(await vaultHub.isVaultHealthy(stakingVault)).to.equal(true);
