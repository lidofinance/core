import { expect } from "chai";
import { ethers } from "hardhat";

import { HardhatEthersSigner } from "@nomicfoundation/hardhat-ethers/signers";

import { Dashboard, LazyOracle, StakingVault, VaultHub } from "typechain-types";

import { advanceChainTime, days, ether, impersonate, randomAddress } from "lib";
import {
  createVaultWithDashboard,
  getProtocolContext,
  getPubkeys,
  ProtocolContext,
  reportVaultDataWithProof,
  setupLido,
  VaultRoles,
} from "lib/protocol";

import { Snapshot } from "test/suite";

const SAMPLE_PUBKEY = "0x" + "ab".repeat(48);
const TEST_STETH_AMOUNT_WEI = 100n;

describe("Integration: Actions with vault connected to VaultHub", () => {
  let ctx: ProtocolContext;

  let dashboard: Dashboard;
  let stakingVault: StakingVault;
  let vaultHub: VaultHub;
  let lazyOracle: LazyOracle;

  let roles: VaultRoles;

  let owner: HardhatEthersSigner;
  let nodeOperator: HardhatEthersSigner;
  let stranger: HardhatEthersSigner;
  let pauser: HardhatEthersSigner;
  let agent: HardhatEthersSigner;

  let testSharesAmountWei: bigint;

  let snapshot: string;
  let originalSnapshot: string;

  before(async () => {
    ctx = await getProtocolContext();

    originalSnapshot = await Snapshot.take();

    await setupLido(ctx);

    ({ vaultHub, lazyOracle } = ctx.contracts);

    [owner, nodeOperator, stranger, pauser] = await ethers.getSigners();

    // Owner can create a vault with an operator as a node operator
    ({ stakingVault, dashboard, roles } = await createVaultWithDashboard(
      ctx,
      ctx.contracts.stakingVaultFactory,
      owner,
      nodeOperator,
      nodeOperator,
      [],
    ));

    agent = await ctx.getSigner("agent");

    testSharesAmountWei = await ctx.contracts.lido.getSharesByPooledEth(TEST_STETH_AMOUNT_WEI);

    await reportVaultDataWithProof(ctx, stakingVault);
  });

  beforeEach(async () => (snapshot = await Snapshot.take()));

  afterEach(async () => await Snapshot.restore(snapshot));

  after(async () => await Snapshot.restore(originalSnapshot));

  beforeEach(async () => {
    expect(await vaultHub.isReportFresh(stakingVault)).to.equal(true, "Report is fresh after setup");
    expect(await vaultHub.isVaultHealthy(stakingVault)).to.equal(true, "Vault is healthy after setup");
  });

  it("VaultHub is pausable and resumable", async () => {
    await vaultHub.connect(agent).grantRole(await vaultHub.PAUSE_ROLE(), pauser);
    await vaultHub.connect(agent).grantRole(await vaultHub.RESUME_ROLE(), pauser);

    expect(await vaultHub.isPaused()).to.equal(false);

    await expect(vaultHub.connect(pauser).pauseFor(100000n)).to.emit(vaultHub, "Paused");
    expect(await vaultHub.isPaused()).to.equal(true);

    // check that minting is paused
    await expect(
      dashboard.connect(roles.minter).mintStETH(stranger, TEST_STETH_AMOUNT_WEI),
    ).to.be.revertedWithCustomError(vaultHub, "ResumedExpected");

    await expect(vaultHub.connect(pauser).resume()).to.emit(vaultHub, "Resumed");
    expect(await vaultHub.isPaused()).to.equal(false);

    // check that minting is resumed
    await expect(dashboard.connect(roles.minter).mintStETH(stranger, TEST_STETH_AMOUNT_WEI))
      .to.emit(vaultHub, "MintedSharesOnVault")
      .withArgs(stakingVault, testSharesAmountWei, ether("1"));
  });

  context("stETH minting", () => {
    it("Allows minting stETH", async () => {
      // add some stETH to the vault to have totalValue
      await dashboard.connect(roles.funder).fund({ value: ether("1") });

      await expect(dashboard.connect(roles.minter).mintStETH(stranger, TEST_STETH_AMOUNT_WEI))
        .to.emit(vaultHub, "MintedSharesOnVault")
        .withArgs(stakingVault, testSharesAmountWei, ether("1"));
    });

    // TODO: can mint within share limits of the vault
    // Need to check VaultHub.shareLimit for the vault and try to mint more than that

    // can mint over Lido Core share limit
    it("Can mint stETH over v2 limit", async () => {
      const { lido } = ctx.contracts;
      const maxStakeLimit = await lido.getCurrentStakeLimit();
      const sender = await impersonate(randomAddress(), maxStakeLimit + ether("1"));

      await lido.connect(sender).submit(sender, { value: maxStakeLimit });

      expect(await lido.getCurrentStakeLimit()).to.equal(0); // <-- no more limit

      await dashboard.connect(roles.funder).fund({ value: ether("2") }); // try to fund to go healthy
      await expect(dashboard.connect(roles.minter).mintStETH(stranger, TEST_STETH_AMOUNT_WEI))
        .to.emit(vaultHub, "MintedSharesOnVault")
        .withArgs(stakingVault, testSharesAmountWei, ether("1"));
    });
  });

  context("stETH burning", () => {
    it("Allows burning stETH", async () => {
      const { lido } = ctx.contracts;

      // add some stETH to the vault to have totalValue, mint shares and approve stETH
      await dashboard.connect(roles.funder).fund({ value: ether("1") });
      await dashboard.connect(roles.minter).mintStETH(roles.burner, TEST_STETH_AMOUNT_WEI);
      await lido.connect(roles.burner).approve(dashboard, TEST_STETH_AMOUNT_WEI);

      await expect(dashboard.connect(roles.burner).burnStETH(TEST_STETH_AMOUNT_WEI))
        .to.emit(vaultHub, "BurnedSharesOnVault")
        .withArgs(stakingVault, testSharesAmountWei);
    });

    // Can burn steth from the lido v2 core protocol
    // 1. Mint some stETH
    // 2. transfer stETH to some other address
    // 3. try to burn stETH, get reject that nothing to burn
    // 4. submit some ether to lido (v2 core protocol) lido.submit(sender, { value: amount })
    // 5. try to burn stETH again, now it should work
  });

  context("Validator ejection", () => {
    it("Vault owner can request validator(s) exit", async () => {
      const keys = getPubkeys(2);

      await expect(dashboard.connect(roles.validatorExitRequester).requestValidatorExit(keys.stringified))
        .to.emit(stakingVault, "ValidatorExitRequested")
        .withArgs(keys.pubkeys[0], keys.pubkeys[0])
        .to.emit(stakingVault, "ValidatorExitRequested")
        .withArgs(keys.pubkeys[1], keys.pubkeys[1]);
    });

    it("Allows trigger validator withdrawal for vault owner", async () => {
      await expect(
        dashboard
          .connect(roles.validatorWithdrawalTriggerer)
          .triggerValidatorWithdrawals(SAMPLE_PUBKEY, [ether("1")], roles.validatorWithdrawalTriggerer, { value: 1n }),
      )
        .to.emit(stakingVault, "ValidatorWithdrawalsTriggered")
        .withArgs(SAMPLE_PUBKEY, [ether("1")], 0, roles.validatorWithdrawalTriggerer);
    });

    it("Does not allow trigger validator withdrawal for node operator", async () => {
      await expect(
        stakingVault
          .connect(nodeOperator)
          .triggerValidatorWithdrawals(SAMPLE_PUBKEY, [ether("1")], roles.validatorWithdrawalTriggerer, { value: 1n }),
      )
        .to.be.revertedWithCustomError(stakingVault, "OwnableUnauthorizedAccount")
        .withArgs(nodeOperator.address);
    });

    it("Allows trigger validator ejection for node operator", async () => {
      await expect(stakingVault.connect(nodeOperator).ejectValidators(SAMPLE_PUBKEY, nodeOperator, { value: 1n }))
        .to.emit(stakingVault, "ValidatorEjectionsTriggered")
        .withArgs(SAMPLE_PUBKEY, 0n, nodeOperator);
    });
  });

  context("Rebalancing", () => {
    it("Owner can rebalance debt to the protocol", async () => {
      await dashboard.connect(roles.funder).fund({ value: ether("1") }); // total value is 2 ether
      await dashboard.connect(roles.minter).mintStETH(stranger, ether("1"));
      const etherToRebalance = ether(".5");
      const sharesBurnt = await ctx.contracts.lido.getSharesByPooledEth(etherToRebalance);

      await expect(dashboard.connect(roles.rebalancer).rebalanceVault(etherToRebalance))
        .to.emit(stakingVault, "EtherWithdrawn")
        .withArgs(vaultHub, etherToRebalance)
        .to.emit(vaultHub, "VaultInOutDeltaUpdated")
        .withArgs(stakingVault, ether("2") - etherToRebalance)
        .to.emit(ctx.contracts.lido, "ExternalEtherTransferredToBuffer")
        .withArgs(etherToRebalance)
        .to.emit(vaultHub, "VaultRebalanced")
        .withArgs(stakingVault, sharesBurnt, etherToRebalance);

      expect(await vaultHub.totalValue(stakingVault)).to.equal(ether("2") - etherToRebalance);
    });
  });

  describe("Reporting", () => {
    it("updates report data and keep in fresh state for 1 day", async () => {
      await advanceChainTime(days(1n));
      expect(await vaultHub.isReportFresh(stakingVault)).to.equal(true);
    });
  });

  describe("Outdated report", () => {
    beforeEach(async () => {
      // Spoil the report freshness
      await advanceChainTime((await vaultHub.REPORT_FRESHNESS_DELTA()) + 100n);
      await dashboard.connect(roles.funder).fund({ value: ether("1") });

      const maxStakeLimit = ether("0.5");
      const sender = await impersonate(randomAddress(), maxStakeLimit + ether("1"));
      await sender.sendTransaction({
        to: await stakingVault.getAddress(),
        value: maxStakeLimit,
      });

      expect(await vaultHub.isReportFresh(stakingVault)).to.equal(false);
      expect(await vaultHub.totalValue(stakingVault)).to.equal(ether("2"));
    });

    it("Can't mint until brings the fresh report", async () => {
      await expect(dashboard.connect(roles.minter).mintStETH(stranger, ether("1"))).to.be.revertedWithCustomError(
        vaultHub,
        "VaultReportStale",
      );

      await reportVaultDataWithProof(ctx, stakingVault);
      expect(await vaultHub.isReportFresh(stakingVault)).to.equal(true);

      await expect(dashboard.connect(roles.minter).mintStETH(stranger, ether("2.1"))).to.be.revertedWithCustomError(
        vaultHub,
        "InsufficientTotalValueToMint",
      );

      const etherToMint = ether("0.1");
      const sharesToMint = await ctx.contracts.lido.getSharesByPooledEth(etherToMint);
      await expect(dashboard.connect(roles.minter).mintStETH(stranger, etherToMint))
        .to.emit(vaultHub, "MintedSharesOnVault")
        .withArgs(stakingVault, sharesToMint, ether("1"));
    });

    it("Can't withdraw until brings the fresh report", async () => {
      await expect(dashboard.connect(roles.withdrawer).withdraw(stranger, ether("0.3"))).to.be.revertedWithCustomError(
        vaultHub,
        "VaultReportStale",
      );

      await reportVaultDataWithProof(ctx, stakingVault);

      await expect(dashboard.connect(roles.withdrawer).withdraw(stranger, ether("0.3")))
        .to.emit(stakingVault, "EtherWithdrawn")
        .withArgs(stranger, ether("0.3"));
    });

    // TODO: add later
    it.skip("Can't triggerValidatorWithdrawal", () => {});
  });

  describe("Lazy reporting sanity checker", () => {
    beforeEach(async () => {
      // Spoil the report freshness
      await advanceChainTime((await vaultHub.REPORT_FRESHNESS_DELTA()) + 100n);
      expect(await vaultHub.isReportFresh(stakingVault)).to.equal(false);
      expect(await vaultHub.totalValue(stakingVault)).to.equal(ether("1"));
    });

    it("Should allow huge totalValue increase using SAFE funding", async () => {
      const hugeValue = ether("1000");

      await dashboard.connect(roles.funder).fund({ value: hugeValue });

      await reportVaultDataWithProof(ctx, stakingVault);
      expect(await vaultHub.isReportFresh(stakingVault)).to.equal(true);

      expect(await vaultHub.totalValue(stakingVault)).to.equal(hugeValue + ether("1")); // 1 ether is locked in the vault
    });

    it("Should allow CL/EL rewards totalValue increase without quarantine", async () => {
      const maxRewardRatioBP = await lazyOracle.maxRewardRatioBP();

      const smallValue = (ether("1") * maxRewardRatioBP) / 10000n; // small % of the total value

      await reportVaultDataWithProof(ctx, stakingVault, ether("1") + smallValue);
      expect(await vaultHub.isReportFresh(stakingVault)).to.equal(true);

      expect(await vaultHub.totalValue(stakingVault)).to.equal(smallValue + ether("1")); // 1 ether is locked in the vault
    });

    it("Should not allow huge CL/EL rewards totalValue increase without quarantine", async () => {
      const value = ether("1000");

      await reportVaultDataWithProof(ctx, stakingVault, ether("1") + value);
      expect(await vaultHub.isReportFresh(stakingVault)).to.equal(true);

      expect(await vaultHub.totalValue(stakingVault)).to.equal(ether("1")); // 1 ether is locked in the vault
    });

    it("Quarantine happy path", async () => {
      const value = ether("1000");

      // start of quarantine period ----------------------------
      await reportVaultDataWithProof(ctx, stakingVault, ether("1") + value);
      expect(await vaultHub.isReportFresh(stakingVault)).to.equal(true);
      const [lastReportTimestamp, ,] = await lazyOracle.latestReportData();

      expect(await vaultHub.totalValue(stakingVault)).to.equal(ether("1")); // 1 ether is locked in the vault

      let quarantine = await lazyOracle.vaultQuarantine(stakingVault);
      const quarantinePeriod = await lazyOracle.quarantinePeriod();
      expect(quarantine.pendingTotalValueIncrease).to.equal(value);
      expect(quarantine.startTimestamp).to.equal(lastReportTimestamp);
      expect(quarantine.endTimestamp).to.equal(lastReportTimestamp + quarantinePeriod);
      expect(quarantine.isActive).to.equal(true);

      // middle of quarantine period ---------------------------
      await advanceChainTime(quarantinePeriod / 2n);

      await reportVaultDataWithProof(ctx, stakingVault, ether("1") + value);
      expect(await vaultHub.isReportFresh(stakingVault)).to.equal(true);

      expect(await vaultHub.totalValue(stakingVault)).to.equal(ether("1"));

      quarantine = await lazyOracle.vaultQuarantine(stakingVault);
      expect(quarantine.pendingTotalValueIncrease).to.equal(value);
      expect(quarantine.startTimestamp).to.equal(lastReportTimestamp);

      // end of quarantine period ------------------------------
      await advanceChainTime(quarantinePeriod / 2n + 60n * 60n);

      await reportVaultDataWithProof(ctx, stakingVault, ether("1") + value);
      expect(await vaultHub.isReportFresh(stakingVault)).to.equal(true);

      expect(await vaultHub.totalValue(stakingVault)).to.equal(ether("1") + value);

      quarantine = await lazyOracle.vaultQuarantine(stakingVault);
      expect(quarantine.pendingTotalValueIncrease).to.equal(0);
      expect(quarantine.startTimestamp).to.equal(0);
      expect(quarantine.isActive).to.equal(false);
    });

    it("Safe deposit in quarantine period - before last refslot", async () => {
      const value = ether("1000");

      // start of quarantine period ----------------------------
      await reportVaultDataWithProof(ctx, stakingVault, ether("1") + value);
      expect(await vaultHub.isReportFresh(stakingVault)).to.equal(true);
      const [lastReportTimestamp, ,] = await lazyOracle.latestReportData();

      expect(await vaultHub.totalValue(stakingVault)).to.equal(ether("1")); // 1 ether is locked in the vault

      let quarantine = await lazyOracle.vaultQuarantine(stakingVault);
      const quarantinePeriod = await lazyOracle.quarantinePeriod();
      expect(quarantine.pendingTotalValueIncrease).to.equal(value);
      expect(quarantine.startTimestamp).to.equal(lastReportTimestamp);
      expect(quarantine.endTimestamp).to.equal(lastReportTimestamp + quarantinePeriod);
      expect(quarantine.isActive).to.equal(true);

      // safe deposit in the middle of quarantine period
      await advanceChainTime(quarantinePeriod / 2n);

      await dashboard.connect(roles.funder).fund({ value: ether("1") });

      expect(await vaultHub.totalValue(stakingVault)).to.equal(ether("2"));

      quarantine = await lazyOracle.vaultQuarantine(stakingVault);
      expect(quarantine.pendingTotalValueIncrease).to.equal(value);
      expect(quarantine.startTimestamp).to.equal(lastReportTimestamp);

      // end of quarantine period ------------------------------
      await advanceChainTime(quarantinePeriod / 2n + 60n * 60n);
      expect(await vaultHub.isReportFresh(stakingVault)).to.equal(false);

      await reportVaultDataWithProof(ctx, stakingVault, ether("2") + value);
      expect(await vaultHub.isReportFresh(stakingVault)).to.equal(true);

      expect(await vaultHub.totalValue(stakingVault)).to.equal(ether("2") + value);

      quarantine = await lazyOracle.vaultQuarantine(stakingVault);
      expect(quarantine.pendingTotalValueIncrease).to.equal(0);
      expect(quarantine.startTimestamp).to.equal(0);
      expect(quarantine.isActive).to.equal(false);
    });

    it("Safe deposit in quarantine period - after last refslot", async () => {
      const value = ether("1000");

      // start of quarantine period ----------------------------
      await reportVaultDataWithProof(ctx, stakingVault, ether("1") + value);
      expect(await vaultHub.isReportFresh(stakingVault)).to.equal(true);
      const [lastReportTimestamp, ,] = await lazyOracle.latestReportData();

      expect(await vaultHub.totalValue(stakingVault)).to.equal(ether("1")); // 1 ether is locked in the vault

      let quarantine = await lazyOracle.vaultQuarantine(stakingVault);
      const quarantinePeriod = await lazyOracle.quarantinePeriod();
      expect(quarantine.pendingTotalValueIncrease).to.equal(value);
      expect(quarantine.startTimestamp).to.equal(lastReportTimestamp);
      expect(quarantine.endTimestamp).to.equal(lastReportTimestamp + quarantinePeriod);
      expect(quarantine.isActive).to.equal(true);

      // end of quarantine period ------------------------------
      await advanceChainTime(quarantinePeriod + 60n * 60n);
      expect(await vaultHub.isReportFresh(stakingVault)).to.equal(false);

      // safe deposit after last refslot
      await dashboard.connect(roles.funder).fund({ value: ether("1") });
      expect(await vaultHub.totalValue(stakingVault)).to.equal(ether("2"));

      await reportVaultDataWithProof(ctx, stakingVault, ether("1") + value);
      expect(await vaultHub.isReportFresh(stakingVault)).to.equal(true);

      expect(await vaultHub.totalValue(stakingVault)).to.equal(ether("2") + value);

      quarantine = await lazyOracle.vaultQuarantine(stakingVault);
      expect(quarantine.pendingTotalValueIncrease).to.equal(0);
      expect(quarantine.startTimestamp).to.equal(0);
      expect(quarantine.isActive).to.equal(false);
    });

    it("Withdrawal in quarantine period - before last refslot", async () => {
      const value = ether("1000");

      // start of quarantine period ----------------------------
      await reportVaultDataWithProof(ctx, stakingVault, ether("1") + value);
      const [lastReportTimestamp, ,] = await lazyOracle.latestReportData();
      expect(await vaultHub.totalValue(stakingVault)).to.equal(ether("1")); // 1 ether is locked in the vault

      let quarantine = await lazyOracle.vaultQuarantine(stakingVault);
      const quarantinePeriod = await lazyOracle.quarantinePeriod();
      expect(quarantine.pendingTotalValueIncrease).to.equal(value);
      expect(quarantine.startTimestamp).to.equal(lastReportTimestamp);
      expect(quarantine.endTimestamp).to.equal(lastReportTimestamp + quarantinePeriod);
      expect(quarantine.isActive).to.equal(true);

      // safe deposit and withdrawal in the middle of quarantine period
      await dashboard.connect(roles.funder).fund({ value: ether("1") });
      expect(await vaultHub.totalValue(stakingVault)).to.equal(ether("2"));

      await dashboard.connect(roles.withdrawer).withdraw(stranger, ether("0.3"));
      expect(await vaultHub.totalValue(stakingVault)).to.equal(ether("1.7"));

      // end of quarantine period ------------------------------
      await advanceChainTime(quarantinePeriod + 60n * 60n);
      expect(await vaultHub.isReportFresh(stakingVault)).to.equal(false);

      await reportVaultDataWithProof(ctx, stakingVault, ether("1.7") + value);
      expect(await vaultHub.isReportFresh(stakingVault)).to.equal(true);

      expect(await vaultHub.totalValue(stakingVault)).to.equal(ether("1.7") + value);

      quarantine = await lazyOracle.vaultQuarantine(stakingVault);
      expect(quarantine.pendingTotalValueIncrease).to.equal(0);
      expect(quarantine.startTimestamp).to.equal(0);
      expect(quarantine.isActive).to.equal(false);
    });

    it("Withdrawal in quarantine period - after last refslot", async () => {
      const value = ether("1000");

      // start of quarantine period ----------------------------
      await reportVaultDataWithProof(ctx, stakingVault, ether("1") + value);
      const [lastReportTimestamp, ,] = await lazyOracle.latestReportData();
      expect(await vaultHub.totalValue(stakingVault)).to.equal(ether("1")); // 1 ether is locked in the vault

      let quarantine = await lazyOracle.vaultQuarantine(stakingVault);
      const quarantinePeriod = await lazyOracle.quarantinePeriod();
      expect(quarantine.pendingTotalValueIncrease).to.equal(value);
      expect(quarantine.startTimestamp).to.equal(lastReportTimestamp);
      expect(quarantine.endTimestamp).to.equal(lastReportTimestamp + quarantinePeriod);
      expect(quarantine.isActive).to.equal(true);

      // safe deposit in the middle of quarantine period
      await advanceChainTime(quarantinePeriod / 2n);
      await dashboard.connect(roles.funder).fund({ value: ether("1") });
      expect(await vaultHub.totalValue(stakingVault)).to.equal(ether("2"));

      await advanceChainTime(quarantinePeriod / 2n - 60n * 60n);
      expect(await vaultHub.isReportFresh(stakingVault)).to.equal(false);

      await reportVaultDataWithProof(ctx, stakingVault, ether("2") + value);

      const [refSlot] = await ctx.contracts.hashConsensus.getCurrentFrame();

      // end of quarantine period ------------------------------
      //check that refslot is increased
      let refSlot2 = refSlot;
      while (refSlot2 === refSlot) {
        await advanceChainTime(60n * 60n * 2n);
        [refSlot2] = await ctx.contracts.hashConsensus.getCurrentFrame();
      }
      expect(refSlot2).to.be.greaterThan(refSlot);

      expect(await vaultHub.isReportFresh(stakingVault)).to.equal(true);

      await dashboard.connect(roles.withdrawer).withdraw(stranger, ether("0.3"));
      expect(await vaultHub.totalValue(stakingVault)).to.equal(ether("1.7"));

      await reportVaultDataWithProof(ctx, stakingVault, ether("2") + value);
      expect(await vaultHub.isReportFresh(stakingVault)).to.equal(true);

      expect(await vaultHub.totalValue(stakingVault)).to.equal(ether("1.7") + value);

      quarantine = await lazyOracle.vaultQuarantine(stakingVault);
      expect(quarantine.pendingTotalValueIncrease).to.equal(0);
      expect(quarantine.startTimestamp).to.equal(0);
      expect(quarantine.isActive).to.equal(false);
    });

    it("EL/CL rewards during quarantine period", async () => {
      const value = ether("1000");

      // start of quarantine period ----------------------------
      await reportVaultDataWithProof(ctx, stakingVault, ether("1") + value);
      expect(await vaultHub.isReportFresh(stakingVault)).to.equal(true);
      const [lastReportTimestamp, ,] = await lazyOracle.latestReportData();

      expect(await vaultHub.totalValue(stakingVault)).to.equal(ether("1")); // 1 ether is locked in the vault

      let quarantine = await lazyOracle.vaultQuarantine(stakingVault);
      const quarantinePeriod = await lazyOracle.quarantinePeriod();
      expect(quarantine.pendingTotalValueIncrease).to.equal(value);
      expect(quarantine.startTimestamp).to.equal(lastReportTimestamp);
      expect(quarantine.endTimestamp).to.equal(lastReportTimestamp + quarantinePeriod);
      expect(quarantine.isActive).to.equal(true);

      // rewards in the middle of quarantine period
      await advanceChainTime(quarantinePeriod / 2n);

      const maxRewardRatioBP = await lazyOracle.maxRewardRatioBP();
      const rewardsValue = (ether("1") * maxRewardRatioBP) / 10000n;

      await reportVaultDataWithProof(ctx, stakingVault, ether("1") + value + rewardsValue);
      expect(await vaultHub.totalValue(stakingVault)).to.equal(ether("1"));

      quarantine = await lazyOracle.vaultQuarantine(stakingVault);
      expect(quarantine.pendingTotalValueIncrease).to.equal(value);
      expect(quarantine.startTimestamp).to.equal(lastReportTimestamp);

      // end of quarantine period ------------------------------
      await advanceChainTime(quarantinePeriod / 2n + 60n * 60n);

      await reportVaultDataWithProof(ctx, stakingVault, ether("1") + value + rewardsValue);
      expect(await vaultHub.isReportFresh(stakingVault)).to.equal(true);

      expect(await vaultHub.totalValue(stakingVault)).to.equal(ether("1") + value + rewardsValue);

      quarantine = await lazyOracle.vaultQuarantine(stakingVault);
      expect(quarantine.pendingTotalValueIncrease).to.equal(0);
      expect(quarantine.startTimestamp).to.equal(0);
      expect(quarantine.isActive).to.equal(false);
    });

    it("Sequential quarantine with unsafe fund", async () => {
      const value = ether("1000");

      // start of quarantine period ----------------------------
      await reportVaultDataWithProof(ctx, stakingVault, value);
      const [firstReportTimestamp, ,] = await lazyOracle.latestReportData();
      expect(await vaultHub.totalValue(stakingVault)).to.equal(ether("1")); // 1 ether is locked in the vault

      let quarantine = await lazyOracle.vaultQuarantine(stakingVault);
      const quarantinePeriod = await lazyOracle.quarantinePeriod();
      expect(quarantine.pendingTotalValueIncrease).to.equal(value - ether("1"));
      expect(quarantine.startTimestamp).to.equal(firstReportTimestamp);
      expect(quarantine.endTimestamp).to.equal(firstReportTimestamp + quarantinePeriod);
      expect(quarantine.isActive).to.equal(true);

      // total value UNSAFE increase in the middle of quarantine period
      await advanceChainTime(quarantinePeriod / 2n);

      await reportVaultDataWithProof(ctx, stakingVault, value * 2n);
      expect(await vaultHub.totalValue(stakingVault)).to.equal(ether("1"));

      quarantine = await lazyOracle.vaultQuarantine(stakingVault);
      expect(quarantine.pendingTotalValueIncrease).to.equal(value - ether("1"));
      expect(quarantine.startTimestamp).to.equal(firstReportTimestamp);

      // end of first quarantine = start of second quarantine
      await advanceChainTime(quarantinePeriod / 2n + 60n * 60n);

      await reportVaultDataWithProof(ctx, stakingVault, value * 2n);
      const [secondQuarantineTimestamp, ,] = await lazyOracle.latestReportData();

      expect(await vaultHub.totalValue(stakingVault)).to.equal(value);

      quarantine = await lazyOracle.vaultQuarantine(stakingVault);
      expect(quarantine.pendingTotalValueIncrease).to.equal(value);
      expect(quarantine.startTimestamp).to.equal(secondQuarantineTimestamp);

      // end of second quarantine
      await advanceChainTime(quarantinePeriod);

      await reportVaultDataWithProof(ctx, stakingVault, value * 2n);

      expect(await vaultHub.totalValue(stakingVault)).to.equal(value * 2n);

      quarantine = await lazyOracle.vaultQuarantine(stakingVault);
      expect(quarantine.pendingTotalValueIncrease).to.equal(0);
      expect(quarantine.startTimestamp).to.equal(0);
      expect(quarantine.isActive).to.equal(false);
    });

    it("Sequential quarantine with EL/CL rewards", async () => {
      const value = ether("1000");

      // start of quarantine period ----------------------------
      await reportVaultDataWithProof(ctx, stakingVault, value);
      const [firstReportTimestamp, ,] = await lazyOracle.latestReportData();
      expect(await vaultHub.totalValue(stakingVault)).to.equal(ether("1")); // 1 ether is locked in the vault

      let quarantine = await lazyOracle.vaultQuarantine(stakingVault);
      const quarantinePeriod = await lazyOracle.quarantinePeriod();
      expect(quarantine.pendingTotalValueIncrease).to.equal(value - ether("1"));
      expect(quarantine.startTimestamp).to.equal(firstReportTimestamp);
      expect(quarantine.endTimestamp).to.equal(firstReportTimestamp + quarantinePeriod);
      expect(quarantine.isActive).to.equal(true);

      // rewards in the middle of quarantine period
      await advanceChainTime(quarantinePeriod / 2n);

      const maxRewardRatioBP = await lazyOracle.maxRewardRatioBP();
      const rewardsValue = (ether("1") * maxRewardRatioBP) / 10000n;

      await reportVaultDataWithProof(ctx, stakingVault, value + rewardsValue);
      expect(await vaultHub.totalValue(stakingVault)).to.equal(ether("1"));

      quarantine = await lazyOracle.vaultQuarantine(stakingVault);
      expect(quarantine.pendingTotalValueIncrease).to.equal(value - ether("1"));
      expect(quarantine.startTimestamp).to.equal(firstReportTimestamp);

      // end of first quarantine = start of second quarantine
      await advanceChainTime(quarantinePeriod / 2n + 60n * 60n);

      await reportVaultDataWithProof(ctx, stakingVault, value * 2n);

      expect(await vaultHub.totalValue(stakingVault)).to.equal(value);
      const [secondQuarantineTimestamp, ,] = await lazyOracle.latestReportData();

      quarantine = await lazyOracle.vaultQuarantine(stakingVault);
      expect(quarantine.pendingTotalValueIncrease).to.equal(value);
      expect(quarantine.startTimestamp).to.equal(secondQuarantineTimestamp);

      // end of second quarantine
      await advanceChainTime(quarantinePeriod);

      await reportVaultDataWithProof(ctx, stakingVault, value * 2n);

      expect(await vaultHub.totalValue(stakingVault)).to.equal(value * 2n);

      quarantine = await lazyOracle.vaultQuarantine(stakingVault);
      expect(quarantine.pendingTotalValueIncrease).to.equal(0);
      expect(quarantine.startTimestamp).to.equal(0);
      expect(quarantine.isActive).to.equal(false);
    });

    it("Sanity check for dynamic total value underflow", async () => {
      await dashboard.connect(roles.funder).fund({ value: ether("1") });
      await reportVaultDataWithProof(ctx, stakingVault);

      await advanceChainTime(days(1n));

      await dashboard.connect(roles.withdrawer).withdraw(stranger, ether("0.1"));

      // int256(_totalValue) + curInOutDelta - _inOutDelta < 0
      await expect(reportVaultDataWithProof(ctx, stakingVault, 0n))
        .to.be.revertedWithCustomError(lazyOracle, "UnderflowInTotalValueCalculation");
    });

    it("InOutDelta cache in fund", async () => {
      const value = ether("1.234");
      
      await advanceChainTime(days(2n));

      // first deposit in frame
      let record = await vaultHub.vaultRecord(stakingVault);
      expect(record.inOutDelta.refSlotValue).to.equal(0);
      expect(record.inOutDelta.refSlot).to.equal(0);

      await dashboard.connect(roles.funder).fund({ value: value });

      record = await vaultHub.vaultRecord(stakingVault);
      expect(record.inOutDelta.refSlotValue).to.equal(ether("1"));
      const [refSlot] = await ctx.contracts.hashConsensus.getCurrentFrame();
      expect(record.inOutDelta.refSlot).to.equal(refSlot);

      // second deposit in frame
      await dashboard.connect(roles.funder).fund({ value: value });

      record = await vaultHub.vaultRecord(stakingVault);
      expect(record.inOutDelta.refSlotValue).to.equal(ether("1"));
      expect(record.inOutDelta.refSlot).to.equal(refSlot);
    });

    it("InOutDelta cache in withdraw", async () => {
      const value = ether("1.234");

      await dashboard.connect(roles.funder).fund({ value: value });

      let [refSlot] = await ctx.contracts.hashConsensus.getCurrentFrame();
      let record = await vaultHub.vaultRecord(stakingVault);
      expect(record.inOutDelta.refSlotValue).to.equal(ether("1"));
      expect(record.inOutDelta.refSlot).to.equal(refSlot);

      await advanceChainTime(days(2n));
      await reportVaultDataWithProof(ctx, stakingVault);

      // first withdraw in frame
      await dashboard.connect(roles.withdrawer).withdraw(stranger, ether("0.1"));

      record = await vaultHub.vaultRecord(stakingVault);
      expect(record.inOutDelta.refSlotValue).to.equal(value + ether("1"));
      [refSlot] = await ctx.contracts.hashConsensus.getCurrentFrame();
      expect(record.inOutDelta.refSlot).to.equal(refSlot);

      // second withdraw in frame
      await dashboard.connect(roles.withdrawer).withdraw(stranger, ether("0.1"));

      record = await vaultHub.vaultRecord(stakingVault);
      expect(record.inOutDelta.refSlotValue).to.equal(value + ether("1"));
      expect(record.inOutDelta.refSlot).to.equal(refSlot);
    });
  });

  // skipping for now, going to update these tests later
  describe("If vault is unhealthy", () => {
    beforeEach(async () => {
      await dashboard.connect(roles.funder).fund({ value: ether("1") });
      await dashboard.connect(roles.minter).mintStETH(stranger, ether("1"));

      await reportVaultDataWithProof(ctx, stakingVault, TEST_STETH_AMOUNT_WEI);

      expect(await vaultHub.isVaultHealthy(stakingVault)).to.equal(false);
    });

    it("Can't mint until goes healthy", async () => {
<<<<<<< HEAD
      await dashboard.connect(roles.funder).fund({ value: ether("1") });
=======
>>>>>>> 6c3a9b48

      await expect(dashboard.connect(roles.minter).mintStETH(stranger, TEST_STETH_AMOUNT_WEI))
        .to.be.revertedWithCustomError(vaultHub, "InsufficientTotalValueToMint")
        .withArgs(await stakingVault.getAddress(), ether("1") + TEST_STETH_AMOUNT_WEI); // inOutDelta diff + testSharesAmountWei is from the report

      await dashboard.connect(roles.funder).fund({ value: ether("2") });
      expect(await vaultHub.isVaultHealthy(stakingVault)).to.equal(true);

      // = (1 ether locked * 100%) / 80% = 1.25 ether
      const reserve = ether("0.25");
      const testAmountWithRatio = (TEST_STETH_AMOUNT_WEI * 100n) / 80n;

      await expect(dashboard.connect(roles.minter).mintStETH(stranger, TEST_STETH_AMOUNT_WEI))
        .to.emit(vaultHub, "MintedSharesOnVault")
        .withArgs(stakingVault, testSharesAmountWei, ether("1") + reserve + testAmountWithRatio);
    });
  });
});<|MERGE_RESOLUTION|>--- conflicted
+++ resolved
@@ -683,13 +683,15 @@
       await dashboard.connect(roles.withdrawer).withdraw(stranger, ether("0.1"));
 
       // int256(_totalValue) + curInOutDelta - _inOutDelta < 0
-      await expect(reportVaultDataWithProof(ctx, stakingVault, 0n))
-        .to.be.revertedWithCustomError(lazyOracle, "UnderflowInTotalValueCalculation");
+      await expect(reportVaultDataWithProof(ctx, stakingVault, 0n)).to.be.revertedWithCustomError(
+        lazyOracle,
+        "UnderflowInTotalValueCalculation",
+      );
     });
 
     it("InOutDelta cache in fund", async () => {
       const value = ether("1.234");
-      
+
       await advanceChainTime(days(2n));
 
       // first deposit in frame
@@ -754,11 +756,6 @@
     });
 
     it("Can't mint until goes healthy", async () => {
-<<<<<<< HEAD
-      await dashboard.connect(roles.funder).fund({ value: ether("1") });
-=======
->>>>>>> 6c3a9b48
-
       await expect(dashboard.connect(roles.minter).mintStETH(stranger, TEST_STETH_AMOUNT_WEI))
         .to.be.revertedWithCustomError(vaultHub, "InsufficientTotalValueToMint")
         .withArgs(await stakingVault.getAddress(), ether("1") + TEST_STETH_AMOUNT_WEI); // inOutDelta diff + testSharesAmountWei is from the report
