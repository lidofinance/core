--- conflicted
+++ resolved
@@ -218,675 +218,6 @@
     });
   });
 
-<<<<<<< HEAD
-  describe("Reporting", () => {
-    it("updates report data and keep in fresh state for 1 day", async () => {
-      await advanceChainTime(days(1n));
-      expect(await vaultHub.isReportFresh(stakingVault)).to.equal(true);
-    });
-  });
-
-  describe("Outdated report", () => {
-    beforeEach(async () => {
-      // Spoil the report freshness
-      await advanceChainTime((await vaultHub.REPORT_FRESHNESS_DELTA()) + 100n);
-      await dashboard.connect(roles.funder).fund({ value: ether("1") });
-
-      const maxStakeLimit = ether("0.5");
-      const sender = await impersonate(randomAddress(), maxStakeLimit + ether("1"));
-      await sender.sendTransaction({
-        to: await stakingVault.getAddress(),
-        value: maxStakeLimit,
-      });
-
-      expect(await vaultHub.isReportFresh(stakingVault)).to.equal(false);
-      expect(await vaultHub.totalValue(stakingVault)).to.equal(ether("2"));
-    });
-
-    it("Can't mint until brings the fresh report", async () => {
-      await expect(dashboard.connect(roles.minter).mintStETH(stranger, ether("1"))).to.be.revertedWithCustomError(
-        vaultHub,
-        "VaultReportStale",
-      );
-
-      await reportVaultDataWithProof(ctx, stakingVault);
-      expect(await vaultHub.isReportFresh(stakingVault)).to.equal(true);
-
-      await expect(dashboard.connect(roles.minter).mintStETH(stranger, ether("2.1"))).to.be.revertedWithCustomError(
-        dashboard,
-        "ExceedsMintingCapacity",
-      );
-
-      const etherToMint = ether("0.1");
-      const sharesToMint = await ctx.contracts.lido.getSharesByPooledEth(etherToMint);
-      await expect(dashboard.connect(roles.minter).mintStETH(stranger, etherToMint))
-        .to.emit(vaultHub, "MintedSharesOnVault")
-        .withArgs(stakingVault, sharesToMint, ether("1"));
-    });
-
-    it("Can't withdraw until brings the fresh report", async () => {
-      await expect(dashboard.connect(roles.withdrawer).withdraw(stranger, ether("0.3"))).to.be.revertedWithCustomError(
-        vaultHub,
-        "VaultReportStale",
-      );
-
-      await reportVaultDataWithProof(ctx, stakingVault);
-
-      await expect(dashboard.connect(roles.withdrawer).withdraw(stranger, ether("0.3")))
-        .to.emit(stakingVault, "EtherWithdrawn")
-        .withArgs(stranger, ether("0.3"));
-    });
-
-    // TODO: add later
-    it.skip("Can't triggerValidatorWithdrawal", () => {});
-  });
-
-  describe("Lazy reporting sanity checker", () => {
-    beforeEach(async () => {
-      // Spoil the report freshness
-      await advanceChainTime((await vaultHub.REPORT_FRESHNESS_DELTA()) + 100n);
-      expect(await vaultHub.isReportFresh(stakingVault)).to.equal(false);
-      expect(await vaultHub.totalValue(stakingVault)).to.equal(ether("1"));
-    });
-
-    it("Should allow huge totalValue increase using SAFE funding", async () => {
-      const hugeValue = ether("1000");
-
-      await dashboard.connect(roles.funder).fund({ value: hugeValue });
-
-      await reportVaultDataWithProof(ctx, stakingVault);
-      expect(await vaultHub.isReportFresh(stakingVault)).to.equal(true);
-
-      expect(await vaultHub.totalValue(stakingVault)).to.equal(hugeValue + ether("1")); // 1 ether is locked in the vault
-    });
-
-    it("Should allow CL/EL rewards totalValue increase without quarantine", async () => {
-      const maxRewardRatioBP = await lazyOracle.maxRewardRatioBP();
-
-      const smallValue = (ether("1") * maxRewardRatioBP) / 10000n; // small % of the total value
-
-      await reportVaultDataWithProof(ctx, stakingVault, { totalValue: ether("1") + smallValue });
-      expect(await vaultHub.isReportFresh(stakingVault)).to.equal(true);
-
-      expect(await vaultHub.totalValue(stakingVault)).to.equal(smallValue + ether("1")); // 1 ether is locked in the vault
-    });
-
-    it("Should not allow huge CL/EL rewards totalValue increase without quarantine", async () => {
-      const value: bigint = ether("1000");
-
-      await reportVaultDataWithProof(ctx, stakingVault, { totalValue: value + ether("1") });
-      expect(await vaultHub.isReportFresh(stakingVault)).to.equal(true);
-
-      expect(await vaultHub.totalValue(stakingVault)).to.equal(ether("1")); // 1 ether is locked in the vault
-    });
-
-    it("Quarantine happy path", async () => {
-      const value = ether("1000");
-
-      // start of quarantine period ----------------------------
-      await reportVaultDataWithProof(ctx, stakingVault, { totalValue: ether("1") + value });
-      expect(await vaultHub.isReportFresh(stakingVault)).to.equal(true);
-      const [lastReportTimestamp, ,] = await lazyOracle.latestReportData();
-
-      expect(await vaultHub.totalValue(stakingVault)).to.equal(ether("1")); // 1 ether is locked in the vault
-
-      let quarantine = await lazyOracle.vaultQuarantine(stakingVault);
-      const quarantinePeriod = await lazyOracle.quarantinePeriod();
-      expect(quarantine.pendingTotalValueIncrease).to.equal(value);
-      expect(quarantine.startTimestamp).to.equal(lastReportTimestamp);
-      expect(quarantine.endTimestamp).to.equal(lastReportTimestamp + quarantinePeriod);
-      expect(quarantine.isActive).to.equal(true);
-
-      // middle of quarantine period ---------------------------
-      await advanceChainTime(quarantinePeriod / 2n);
-
-      await reportVaultDataWithProof(ctx, stakingVault, { totalValue: ether("1") + value });
-      expect(await vaultHub.isReportFresh(stakingVault)).to.equal(true);
-
-      expect(await vaultHub.totalValue(stakingVault)).to.equal(ether("1"));
-
-      quarantine = await lazyOracle.vaultQuarantine(stakingVault);
-      expect(quarantine.pendingTotalValueIncrease).to.equal(value);
-      expect(quarantine.startTimestamp).to.equal(lastReportTimestamp);
-
-      // end of quarantine period ------------------------------
-      await advanceChainTime(quarantinePeriod / 2n + 60n * 60n);
-
-      await reportVaultDataWithProof(ctx, stakingVault, { totalValue: ether("1") + value });
-      expect(await vaultHub.isReportFresh(stakingVault)).to.equal(true);
-
-      expect(await vaultHub.totalValue(stakingVault)).to.equal(ether("1") + value);
-
-      quarantine = await lazyOracle.vaultQuarantine(stakingVault);
-      expect(quarantine.pendingTotalValueIncrease).to.equal(0);
-      expect(quarantine.startTimestamp).to.equal(0);
-      expect(quarantine.isActive).to.equal(false);
-    });
-
-    it("Safe deposit in quarantine period - before last refslot", async () => {
-      const value = ether("1000");
-
-      // start of quarantine period ----------------------------
-      await reportVaultDataWithProof(ctx, stakingVault, { totalValue: ether("1") + value });
-      expect(await vaultHub.isReportFresh(stakingVault)).to.equal(true);
-      const [lastReportTimestamp, ,] = await lazyOracle.latestReportData();
-
-      expect(await vaultHub.totalValue(stakingVault)).to.equal(ether("1")); // 1 ether is locked in the vault
-
-      let quarantine = await lazyOracle.vaultQuarantine(stakingVault);
-      const quarantinePeriod = await lazyOracle.quarantinePeriod();
-      expect(quarantine.pendingTotalValueIncrease).to.equal(value);
-      expect(quarantine.startTimestamp).to.equal(lastReportTimestamp);
-      expect(quarantine.endTimestamp).to.equal(lastReportTimestamp + quarantinePeriod);
-      expect(quarantine.isActive).to.equal(true);
-
-      // safe deposit in the middle of quarantine period
-      await advanceChainTime(quarantinePeriod / 2n);
-
-      await dashboard.connect(roles.funder).fund({ value: ether("1") });
-
-      expect(await vaultHub.totalValue(stakingVault)).to.equal(ether("2"));
-
-      quarantine = await lazyOracle.vaultQuarantine(stakingVault);
-      expect(quarantine.pendingTotalValueIncrease).to.equal(value);
-      expect(quarantine.startTimestamp).to.equal(lastReportTimestamp);
-
-      // end of quarantine period ------------------------------
-      await advanceChainTime(quarantinePeriod / 2n + 60n * 60n);
-      expect(await vaultHub.isReportFresh(stakingVault)).to.equal(false);
-
-      await reportVaultDataWithProof(ctx, stakingVault, { totalValue: ether("2") + value });
-      expect(await vaultHub.isReportFresh(stakingVault)).to.equal(true);
-
-      expect(await vaultHub.totalValue(stakingVault)).to.equal(ether("2") + value);
-
-      quarantine = await lazyOracle.vaultQuarantine(stakingVault);
-      expect(quarantine.pendingTotalValueIncrease).to.equal(0);
-      expect(quarantine.startTimestamp).to.equal(0);
-      expect(quarantine.isActive).to.equal(false);
-    });
-
-    it("Safe deposit in quarantine period - after last refslot", async () => {
-      const value = ether("1000");
-
-      // start of quarantine period ----------------------------
-      await reportVaultDataWithProof(ctx, stakingVault, { totalValue: ether("1") + value });
-      expect(await vaultHub.isReportFresh(stakingVault)).to.equal(true);
-      const [lastReportTimestamp, ,] = await lazyOracle.latestReportData();
-
-      expect(await vaultHub.totalValue(stakingVault)).to.equal(ether("1")); // 1 ether is locked in the vault
-
-      let quarantine = await lazyOracle.vaultQuarantine(stakingVault);
-      const quarantinePeriod = await lazyOracle.quarantinePeriod();
-      expect(quarantine.pendingTotalValueIncrease).to.equal(value);
-      expect(quarantine.startTimestamp).to.equal(lastReportTimestamp);
-      expect(quarantine.endTimestamp).to.equal(lastReportTimestamp + quarantinePeriod);
-      expect(quarantine.isActive).to.equal(true);
-
-      // end of quarantine period ------------------------------
-      await advanceChainTime(quarantinePeriod + 60n * 60n);
-      expect(await vaultHub.isReportFresh(stakingVault)).to.equal(false);
-
-      // safe deposit after last refslot
-      await dashboard.connect(roles.funder).fund({ value: ether("1") });
-      expect(await vaultHub.totalValue(stakingVault)).to.equal(ether("2"));
-
-      await reportVaultDataWithProof(ctx, stakingVault, { totalValue: ether("1") + value });
-      expect(await vaultHub.isReportFresh(stakingVault)).to.equal(true);
-
-      expect(await vaultHub.totalValue(stakingVault)).to.equal(ether("2") + value);
-
-      quarantine = await lazyOracle.vaultQuarantine(stakingVault);
-      expect(quarantine.pendingTotalValueIncrease).to.equal(0);
-      expect(quarantine.startTimestamp).to.equal(0);
-      expect(quarantine.isActive).to.equal(false);
-    });
-
-    it("Withdrawal in quarantine period - before last refslot", async () => {
-      const value = ether("1000");
-
-      // start of quarantine period ----------------------------
-      await reportVaultDataWithProof(ctx, stakingVault, { totalValue: ether("1") + value });
-      const [lastReportTimestamp, ,] = await lazyOracle.latestReportData();
-      expect(await vaultHub.totalValue(stakingVault)).to.equal(ether("1")); // 1 ether is locked in the vault
-
-      let quarantine = await lazyOracle.vaultQuarantine(stakingVault);
-      const quarantinePeriod = await lazyOracle.quarantinePeriod();
-      expect(quarantine.pendingTotalValueIncrease).to.equal(value);
-      expect(quarantine.startTimestamp).to.equal(lastReportTimestamp);
-      expect(quarantine.endTimestamp).to.equal(lastReportTimestamp + quarantinePeriod);
-      expect(quarantine.isActive).to.equal(true);
-
-      // safe deposit and withdrawal in the middle of quarantine period
-      await dashboard.connect(roles.funder).fund({ value: ether("1") });
-      expect(await vaultHub.totalValue(stakingVault)).to.equal(ether("2"));
-
-      await dashboard.connect(roles.withdrawer).withdraw(stranger, ether("0.3"));
-      expect(await vaultHub.totalValue(stakingVault)).to.equal(ether("1.7"));
-
-      // end of quarantine period ------------------------------
-      await advanceChainTime(quarantinePeriod + 60n * 60n);
-      expect(await vaultHub.isReportFresh(stakingVault)).to.equal(false);
-
-      await reportVaultDataWithProof(ctx, stakingVault, { totalValue: ether("1.7") + value });
-      expect(await vaultHub.isReportFresh(stakingVault)).to.equal(true);
-
-      expect(await vaultHub.totalValue(stakingVault)).to.equal(ether("1.7") + value);
-
-      quarantine = await lazyOracle.vaultQuarantine(stakingVault);
-      expect(quarantine.pendingTotalValueIncrease).to.equal(0);
-      expect(quarantine.startTimestamp).to.equal(0);
-      expect(quarantine.isActive).to.equal(false);
-    });
-
-    it("Withdrawal in quarantine period - after last refslot", async () => {
-      const value = ether("1000");
-
-      // start of quarantine period ----------------------------
-      await reportVaultDataWithProof(ctx, stakingVault, { totalValue: ether("1") + value });
-      const [lastReportTimestamp, ,] = await lazyOracle.latestReportData();
-      expect(await vaultHub.totalValue(stakingVault)).to.equal(ether("1")); // 1 ether is locked in the vault
-
-      let quarantine = await lazyOracle.vaultQuarantine(stakingVault);
-      const quarantinePeriod = await lazyOracle.quarantinePeriod();
-      expect(quarantine.pendingTotalValueIncrease).to.equal(value);
-      expect(quarantine.startTimestamp).to.equal(lastReportTimestamp);
-      expect(quarantine.endTimestamp).to.equal(lastReportTimestamp + quarantinePeriod);
-      expect(quarantine.isActive).to.equal(true);
-
-      // safe deposit in the middle of quarantine period
-      await advanceChainTime(quarantinePeriod / 2n);
-      await dashboard.connect(roles.funder).fund({ value: ether("1") });
-      expect(await vaultHub.totalValue(stakingVault)).to.equal(ether("2"));
-
-      await advanceChainTime(quarantinePeriod / 2n - 60n * 60n);
-      expect(await vaultHub.isReportFresh(stakingVault)).to.equal(false);
-
-      await reportVaultDataWithProof(ctx, stakingVault, { totalValue: ether("2") + value });
-
-      const [refSlot] = await ctx.contracts.hashConsensus.getCurrentFrame();
-
-      // end of quarantine period ------------------------------
-      //check that refslot is increased
-      let refSlot2 = refSlot;
-      while (refSlot2 === refSlot) {
-        await advanceChainTime(60n * 60n * 2n);
-        [refSlot2] = await ctx.contracts.hashConsensus.getCurrentFrame();
-      }
-      expect(refSlot2).to.be.greaterThan(refSlot);
-
-      expect(await vaultHub.isReportFresh(stakingVault)).to.equal(true);
-
-      await dashboard.connect(roles.withdrawer).withdraw(stranger, ether("0.3"));
-      expect(await vaultHub.totalValue(stakingVault)).to.equal(ether("1.7"));
-
-      await reportVaultDataWithProof(ctx, stakingVault, { totalValue: ether("2") + value });
-      expect(await vaultHub.isReportFresh(stakingVault)).to.equal(true);
-
-      expect(await vaultHub.totalValue(stakingVault)).to.equal(ether("1.7") + value);
-
-      quarantine = await lazyOracle.vaultQuarantine(stakingVault);
-      expect(quarantine.pendingTotalValueIncrease).to.equal(0);
-      expect(quarantine.startTimestamp).to.equal(0);
-      expect(quarantine.isActive).to.equal(false);
-    });
-
-    it("EL/CL rewards during quarantine period", async () => {
-      const value = ether("1000");
-
-      // start of quarantine period ----------------------------
-      await reportVaultDataWithProof(ctx, stakingVault, { totalValue: ether("1") + value });
-      expect(await vaultHub.isReportFresh(stakingVault)).to.equal(true);
-      const [lastReportTimestamp, ,] = await lazyOracle.latestReportData();
-
-      expect(await vaultHub.totalValue(stakingVault)).to.equal(ether("1")); // 1 ether is locked in the vault
-
-      let quarantine = await lazyOracle.vaultQuarantine(stakingVault);
-      const quarantinePeriod = await lazyOracle.quarantinePeriod();
-      expect(quarantine.pendingTotalValueIncrease).to.equal(value);
-      expect(quarantine.startTimestamp).to.equal(lastReportTimestamp);
-      expect(quarantine.endTimestamp).to.equal(lastReportTimestamp + quarantinePeriod);
-      expect(quarantine.isActive).to.equal(true);
-
-      // rewards in the middle of quarantine period
-      await advanceChainTime(quarantinePeriod / 2n);
-
-      const maxRewardRatioBP = await lazyOracle.maxRewardRatioBP();
-      const rewardsValue = (ether("1") * maxRewardRatioBP) / 10000n;
-
-      await reportVaultDataWithProof(ctx, stakingVault, { totalValue: ether("1") + value + rewardsValue });
-      expect(await vaultHub.totalValue(stakingVault)).to.equal(ether("1"));
-
-      quarantine = await lazyOracle.vaultQuarantine(stakingVault);
-      expect(quarantine.pendingTotalValueIncrease).to.equal(value);
-      expect(quarantine.startTimestamp).to.equal(lastReportTimestamp);
-
-      // end of quarantine period ------------------------------
-      await advanceChainTime(quarantinePeriod / 2n + 60n * 60n);
-
-      await reportVaultDataWithProof(ctx, stakingVault, { totalValue: ether("1") + value + rewardsValue });
-      expect(await vaultHub.isReportFresh(stakingVault)).to.equal(true);
-
-      expect(await vaultHub.totalValue(stakingVault)).to.equal(ether("1") + value + rewardsValue);
-
-      quarantine = await lazyOracle.vaultQuarantine(stakingVault);
-      expect(quarantine.pendingTotalValueIncrease).to.equal(0);
-      expect(quarantine.startTimestamp).to.equal(0);
-      expect(quarantine.isActive).to.equal(false);
-    });
-
-    it("Sequential quarantine with unsafe fund", async () => {
-      const value = ether("1000");
-
-      // start of quarantine period ----------------------------
-      await reportVaultDataWithProof(ctx, stakingVault, { totalValue: value });
-      const [firstReportTimestamp, ,] = await lazyOracle.latestReportData();
-      expect(await vaultHub.totalValue(stakingVault)).to.equal(ether("1")); // 1 ether is locked in the vault
-
-      let quarantine = await lazyOracle.vaultQuarantine(stakingVault);
-      const quarantinePeriod = await lazyOracle.quarantinePeriod();
-      expect(quarantine.pendingTotalValueIncrease).to.equal(value - ether("1"));
-      expect(quarantine.startTimestamp).to.equal(firstReportTimestamp);
-      expect(quarantine.endTimestamp).to.equal(firstReportTimestamp + quarantinePeriod);
-      expect(quarantine.isActive).to.equal(true);
-
-      // total value UNSAFE increase in the middle of quarantine period
-      await advanceChainTime(quarantinePeriod / 2n);
-
-      await reportVaultDataWithProof(ctx, stakingVault, { totalValue: value * 2n });
-      expect(await vaultHub.totalValue(stakingVault)).to.equal(ether("1"));
-
-      quarantine = await lazyOracle.vaultQuarantine(stakingVault);
-      expect(quarantine.pendingTotalValueIncrease).to.equal(value - ether("1"));
-      expect(quarantine.startTimestamp).to.equal(firstReportTimestamp);
-
-      // end of first quarantine = start of second quarantine
-      await advanceChainTime(quarantinePeriod / 2n + 60n * 60n);
-
-      await reportVaultDataWithProof(ctx, stakingVault, { totalValue: value * 2n });
-      const [secondQuarantineTimestamp, ,] = await lazyOracle.latestReportData();
-
-      expect(await vaultHub.totalValue(stakingVault)).to.equal(value);
-
-      quarantine = await lazyOracle.vaultQuarantine(stakingVault);
-      expect(quarantine.pendingTotalValueIncrease).to.equal(value);
-      expect(quarantine.startTimestamp).to.equal(secondQuarantineTimestamp);
-
-      // end of second quarantine
-      await advanceChainTime(quarantinePeriod);
-
-      await reportVaultDataWithProof(ctx, stakingVault, { totalValue: value * 2n });
-
-      expect(await vaultHub.totalValue(stakingVault)).to.equal(value * 2n);
-
-      quarantine = await lazyOracle.vaultQuarantine(stakingVault);
-      expect(quarantine.pendingTotalValueIncrease).to.equal(0);
-      expect(quarantine.startTimestamp).to.equal(0);
-      expect(quarantine.isActive).to.equal(false);
-    });
-
-    it("Sequential quarantine with EL/CL rewards", async () => {
-      const value = ether("1000");
-
-      // start of quarantine period ----------------------------
-      await reportVaultDataWithProof(ctx, stakingVault, { totalValue: value });
-      const [firstReportTimestamp, ,] = await lazyOracle.latestReportData();
-      expect(await vaultHub.totalValue(stakingVault)).to.equal(ether("1")); // 1 ether is locked in the vault
-
-      let quarantine = await lazyOracle.vaultQuarantine(stakingVault);
-      const quarantinePeriod = await lazyOracle.quarantinePeriod();
-      expect(quarantine.pendingTotalValueIncrease).to.equal(value - ether("1"));
-      expect(quarantine.startTimestamp).to.equal(firstReportTimestamp);
-      expect(quarantine.endTimestamp).to.equal(firstReportTimestamp + quarantinePeriod);
-      expect(quarantine.isActive).to.equal(true);
-
-      // rewards in the middle of quarantine period
-      await advanceChainTime(quarantinePeriod / 2n);
-
-      const maxRewardRatioBP = await lazyOracle.maxRewardRatioBP();
-      const rewardsValue = (ether("1") * maxRewardRatioBP) / 10000n;
-
-      await reportVaultDataWithProof(ctx, stakingVault, { totalValue: value + rewardsValue });
-      expect(await vaultHub.totalValue(stakingVault)).to.equal(ether("1"));
-
-      quarantine = await lazyOracle.vaultQuarantine(stakingVault);
-      expect(quarantine.pendingTotalValueIncrease).to.equal(value - ether("1"));
-      expect(quarantine.startTimestamp).to.equal(firstReportTimestamp);
-
-      // end of first quarantine = start of second quarantine
-      await advanceChainTime(quarantinePeriod / 2n + 60n * 60n);
-
-      await reportVaultDataWithProof(ctx, stakingVault, { totalValue: value * 2n });
-
-      expect(await vaultHub.totalValue(stakingVault)).to.equal(value);
-      const [secondQuarantineTimestamp, ,] = await lazyOracle.latestReportData();
-
-      quarantine = await lazyOracle.vaultQuarantine(stakingVault);
-      expect(quarantine.pendingTotalValueIncrease).to.equal(value);
-      expect(quarantine.startTimestamp).to.equal(secondQuarantineTimestamp);
-
-      // end of second quarantine
-      await advanceChainTime(quarantinePeriod);
-
-      await reportVaultDataWithProof(ctx, stakingVault, { totalValue: value * 2n });
-
-      expect(await vaultHub.totalValue(stakingVault)).to.equal(value * 2n);
-
-      quarantine = await lazyOracle.vaultQuarantine(stakingVault);
-      expect(quarantine.pendingTotalValueIncrease).to.equal(0);
-      expect(quarantine.startTimestamp).to.equal(0);
-      expect(quarantine.isActive).to.equal(false);
-    });
-
-    it("Sanity check for dynamic total value underflow", async () => {
-      await dashboard.connect(roles.funder).fund({ value: ether("1") });
-
-      await advanceChainTime(days(1n));
-
-      await reportVaultDataWithProof(ctx, stakingVault);
-
-      await advanceChainTime(days(1n));
-
-      await dashboard.connect(roles.withdrawer).withdraw(stranger, ether("0.1"));
-
-      // int256(_totalValue) + curInOutDelta - _inOutDelta < 0
-      await expect(reportVaultDataWithProof(ctx, stakingVault, { totalValue: 0n })).to.be.revertedWithCustomError(
-        lazyOracle,
-        "UnderflowInTotalValueCalculation",
-      );
-    });
-
-    it("InOutDelta cache in fund", async () => {
-      const value = ether("1.234");
-
-      await advanceChainTime(days(2n));
-
-      // first deposit in frame
-      let record = await vaultHub.vaultRecord(stakingVault);
-      expect(record.inOutDelta[0].valueOnRefSlot).to.equal(0);
-      expect(record.inOutDelta[0].refSlot).to.equal(0n);
-      expect(record.inOutDelta[1].valueOnRefSlot).to.equal(0);
-      expect(record.inOutDelta[1].refSlot).to.equal(0);
-
-      await dashboard.connect(roles.funder).fund({ value: value });
-
-      record = await vaultHub.vaultRecord(stakingVault);
-      expect(record.inOutDelta[0].valueOnRefSlot).to.equal(0);
-      expect(record.inOutDelta[0].refSlot).to.equal(0n);
-      expect(record.inOutDelta[1].valueOnRefSlot).to.equal(ether("1"));
-      const [refSlot] = await ctx.contracts.hashConsensus.getCurrentFrame();
-      expect(record.inOutDelta[1].refSlot).to.equal(refSlot);
-
-      // second deposit in frame
-      await dashboard.connect(roles.funder).fund({ value: value });
-
-      record = await vaultHub.vaultRecord(stakingVault);
-      expect(record.inOutDelta[1].valueOnRefSlot).to.equal(ether("1"));
-      expect(record.inOutDelta[1].refSlot).to.equal(refSlot);
-    });
-
-    it("InOutDelta cache in withdraw", async () => {
-      const value = ether("1.234");
-
-      await dashboard.connect(roles.funder).fund({ value: value });
-
-      let [refSlot] = await ctx.contracts.hashConsensus.getCurrentFrame();
-      let record = await vaultHub.vaultRecord(stakingVault);
-      expect(record.inOutDelta[1].valueOnRefSlot).to.equal(ether("1"));
-      expect(record.inOutDelta[1].refSlot).to.equal(refSlot);
-
-      await advanceChainTime(days(2n));
-      await reportVaultDataWithProof(ctx, stakingVault);
-
-      // first withdraw in frame
-      await dashboard.connect(roles.withdrawer).withdraw(stranger, ether("0.1"));
-
-      record = await vaultHub.vaultRecord(stakingVault);
-      expect(record.inOutDelta[0].valueOnRefSlot).to.equal(value + ether("1"));
-      [refSlot] = await ctx.contracts.hashConsensus.getCurrentFrame();
-      expect(record.inOutDelta[0].refSlot).to.equal(refSlot);
-
-      // second withdraw in frame
-      await dashboard.connect(roles.withdrawer).withdraw(stranger, ether("0.1"));
-
-      record = await vaultHub.vaultRecord(stakingVault);
-      expect(record.inOutDelta[0].valueOnRefSlot).to.equal(value + ether("1"));
-      expect(record.inOutDelta[0].refSlot).to.equal(refSlot);
-    });
-
-    it("Reporting for previous frame", async () => {
-      // FRAME 0 -----------------------------------------------
-      // check starting values
-      const [refSlot0] = await ctx.contracts.hashConsensus.getCurrentFrame();
-      let record = await vaultHub.vaultRecord(stakingVault);
-      expect(record.inOutDelta[0].value).to.equal(ether("1"));
-      expect(record.inOutDelta[0].valueOnRefSlot).to.equal(0);
-      expect(record.inOutDelta[0].refSlot).to.equal(0);
-      expect(record.inOutDelta[1].value).to.equal(0);
-      expect(record.inOutDelta[1].valueOnRefSlot).to.equal(0);
-      expect(record.inOutDelta[1].refSlot).to.equal(0);
-      expect(record.report.totalValue).to.equal(ether("1"));
-      expect(record.report.inOutDelta).to.equal(ether("1"));
-
-      // wait for next frame
-      let refSlot1 = refSlot0;
-      while (refSlot1 === refSlot0) {
-        await advanceChainTime(60n * 60n);
-        [refSlot1] = await ctx.contracts.hashConsensus.getCurrentFrame();
-      }
-      expect(refSlot1).to.be.greaterThan(refSlot0);
-      const reportTimestamp1 = await getCurrentBlockTimestamp();
-
-      // FRAME 1 -----------------------------------------------
-      // fund in frame 1 - init cache
-      await dashboard.connect(roles.funder).fund({ value: ether("10") });
-
-      record = await vaultHub.vaultRecord(stakingVault);
-      expect(record.inOutDelta[1].value).to.equal(ether("11"));
-      expect(record.inOutDelta[1].valueOnRefSlot).to.equal(ether("1"));
-      expect(record.inOutDelta[1].refSlot).to.equal(refSlot1);
-
-      // wait for next frame
-      let refSlot2 = refSlot1;
-      while (refSlot2 === refSlot1) {
-        await advanceChainTime(60n * 60n);
-        [refSlot2] = await ctx.contracts.hashConsensus.getCurrentFrame();
-      }
-      expect(refSlot2).to.be.greaterThan(refSlot1);
-
-      // FRAME 2 -----------------------------------------------
-      // report for refSlot 1
-      await reportVaultDataWithProof(ctx, stakingVault, {
-        totalValue: ether("1"),
-        reportTimestamp: reportTimestamp1,
-        reportRefSlot: refSlot1,
-      });
-
-      // check that report inOutDelta is correct on chain
-      record = await vaultHub.vaultRecord(stakingVault);
-      expect(record.report.totalValue).to.equal(ether("1"));
-      expect(record.report.inOutDelta).to.equal(ether("1"));
-    });
-
-    it("Should revert if reporting for previous frame with changed inOutDelta cache (fund after next refSlot)", async () => {
-      // FRAME 0 -----------------------------------------------
-      // check starting values
-      const [refSlot0] = await ctx.contracts.hashConsensus.getCurrentFrame();
-      let record = await vaultHub.vaultRecord(stakingVault);
-      expect(record.inOutDelta[0].value).to.equal(ether("1"));
-      expect(record.inOutDelta[0].valueOnRefSlot).to.equal(0);
-      expect(record.inOutDelta[0].refSlot).to.equal(0);
-      expect(record.inOutDelta[1].value).to.equal(0);
-      expect(record.inOutDelta[1].valueOnRefSlot).to.equal(0);
-      expect(record.inOutDelta[1].refSlot).to.equal(0);
-      expect(record.report.totalValue).to.equal(ether("1"));
-      expect(record.report.inOutDelta).to.equal(ether("1"));
-
-      // wait for next frame
-      let refSlot1 = refSlot0;
-      while (refSlot1 === refSlot0) {
-        await advanceChainTime(60n * 60n);
-        [refSlot1] = await ctx.contracts.hashConsensus.getCurrentFrame();
-      }
-      expect(refSlot1).to.be.greaterThan(refSlot0);
-      const reportTimestamp1 = await getCurrentBlockTimestamp();
-
-      // FRAME 1 -----------------------------------------------
-      // fund in frame 1 - init cache
-      await dashboard.connect(roles.funder).fund({ value: ether("10") });
-
-      record = await vaultHub.vaultRecord(stakingVault);
-      expect(record.inOutDelta[1].value).to.equal(ether("11"));
-      expect(record.inOutDelta[1].valueOnRefSlot).to.equal(ether("1"));
-      expect(record.inOutDelta[1].refSlot).to.equal(refSlot1);
-
-      // wait for next frame
-      let refSlot2 = refSlot1;
-      while (refSlot2 === refSlot1) {
-        await advanceChainTime(60n * 60n);
-        [refSlot2] = await ctx.contracts.hashConsensus.getCurrentFrame();
-      }
-      expect(refSlot2).to.be.greaterThan(refSlot1);
-      const reportTimestamp2 = await getCurrentBlockTimestamp();
-
-      // FRAME 2 -----------------------------------------------
-      // fund in frame 2
-      await dashboard.connect(roles.funder).fund({ value: ether("10") });
-
-      record = await vaultHub.vaultRecord(stakingVault);
-      expect(record.inOutDelta[0].value).to.equal(ether("21"));
-      expect(record.inOutDelta[0].valueOnRefSlot).to.equal(ether("11"));
-      expect(record.inOutDelta[0].refSlot).to.equal(refSlot2);
-
-      // report for refSlot 1 with changed inOutDelta cache
-      await reportVaultDataWithProof(ctx, stakingVault, {
-        totalValue: ether("1"),
-        reportTimestamp: reportTimestamp1,
-        reportRefSlot: refSlot1,
-      });
-
-      // check that report inOutDelta is correct on chain
-      record = await vaultHub.vaultRecord(stakingVault);
-      expect(record.report.totalValue).to.equal(ether("1"));
-      expect(record.report.inOutDelta).to.equal(ether("1"));
-
-      // report for refSlot 2
-      await reportVaultDataWithProof(ctx, stakingVault, {
-        totalValue: ether("11"),
-        reportTimestamp: reportTimestamp2,
-        reportRefSlot: refSlot2,
-      });
-
-      // check that report inOutDelta is correct on chain
-      record = await vaultHub.vaultRecord(stakingVault);
-      expect(record.report.totalValue).to.equal(ether("11"));
-      expect(record.report.inOutDelta).to.equal(ether("11"));
-    });
-  });
-
-  // skipping for now, going to update these tests later
-=======
->>>>>>> 9ae88a53
   describe("If vault is unhealthy", () => {
     it("Can't mint until goes healthy", async () => {
       const { lido } = ctx.contracts;
