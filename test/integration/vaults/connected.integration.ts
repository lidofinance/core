--- conflicted
+++ resolved
@@ -5,11 +5,7 @@
 
 import { Dashboard, StakingVault, VaultHub } from "typechain-types";
 
-<<<<<<< HEAD
-import { advanceChainTime, ether, getCurrentBlockTimestamp, impersonate, randomAddress } from "lib";
-=======
-import { advanceChainTime, days } from "lib";
->>>>>>> 23a6c9d0
+import { advanceChainTime, days, ether, getCurrentBlockTimestamp, impersonate, randomAddress } from "lib";
 import {
   createVaultWithDashboard,
   disconnectFromHub,
@@ -65,6 +61,9 @@
     ));
 
     agent = await ctx.getSigner("agent");
+
+    // make sure that the vault has a fresh report
+    await reportVaultDataWithProof(stakingVault);
   });
 
   beforeEach(async () => (snapshot = await Snapshot.take()));
@@ -92,14 +91,8 @@
       "ResumedExpected",
     );
 
-<<<<<<< HEAD
     await expect(vaultHub.connect(pauser).resume()).to.emit(vaultHub, "Resumed");
     expect(await vaultHub.isPaused()).to.equal(false);
-=======
-    // add some stETH to the vault to have totalValue
-    await dashboard.connect(roles.funder).fund({ value: ether("1") });
-    await reportVaultDataWithProof(stakingVault);
->>>>>>> 23a6c9d0
 
     // check that minting is resumed
     await expect(dashboard.connect(roles.minter).mintStETH(stranger, 1n))
@@ -112,18 +105,10 @@
       // add some stETH to the vault to have totalValue
       await dashboard.connect(roles.funder).fund({ value: ether("1") });
 
-<<<<<<< HEAD
       await expect(dashboard.connect(roles.minter).mintStETH(stranger, 1n))
         .to.emit(vaultHub, "MintedSharesOnVault")
         .withArgs(stakingVault, 1n);
     });
-=======
-    // add some stETH to the vault to have totalValue, mint shares and approve stETH
-    await dashboard.connect(roles.funder).fund({ value: ether("1") });
-    await reportVaultDataWithProof(stakingVault);
-    await dashboard.connect(roles.minter).mintStETH(roles.burner, 1n);
-    await lido.connect(roles.burner).approve(dashboard, 1n);
->>>>>>> 23a6c9d0
 
     // TODO: can mint within share limits of the vault
     // Need to check VaultHub.shareLimit for the vault and try to mint more than that
@@ -210,10 +195,9 @@
     });
   });
 
-<<<<<<< HEAD
   describe("Outdated report", () => {
     beforeEach(async () => {
-      await reportVaultDataWithProof(stakingVault);
+      // Spoil the report freshness
       await advanceChainTime((await vaultHub.REPORT_FRESHNESS_DELTA()) + 100n);
       await dashboard.connect(roles.funder).fund({ value: ether("1") });
 
@@ -311,24 +295,6 @@
         .to.be.revertedWithCustomError(ctx.contracts.vaultHub, "InsufficientTotalValueToMint")
         .withArgs(await stakingVault.getAddress(), 1n); // here 1n is total value from report
     });
-=======
-  it("Allows trigger validator withdrawal", async () => {
-    await reportVaultDataWithProof(stakingVault);
-
-    await expect(
-      dashboard
-        .connect(roles.validatorWithdrawalTriggerer)
-        .triggerValidatorWithdrawal(SAMPLE_PUBKEY, [ether("1")], roles.validatorWithdrawalTriggerer, { value: 1n }),
-    )
-      .to.emit(stakingVault, "ValidatorWithdrawalTriggered")
-      .withArgs(dashboard, SAMPLE_PUBKEY, [ether("1")], roles.validatorWithdrawalTriggerer, 0);
-
-    await expect(
-      stakingVault
-        .connect(nodeOperator)
-        .triggerValidatorWithdrawal(SAMPLE_PUBKEY, [ether("1")], roles.validatorWithdrawalTriggerer, { value: 1n }),
-    ).to.emit(stakingVault, "ValidatorWithdrawalTriggered");
->>>>>>> 23a6c9d0
   });
 
   describe("Authorize / Deauthorize Lido VaultHub", () => {
@@ -342,9 +308,9 @@
       ).to.be.revertedWithCustomError(stakingVault, "VaultConnected");
     });
 
-    it("Can deauthorize Lido VaultHub if dicsconnected from Hub", async () => {
+    it("Can deauthorize Lido VaultHub if disconnected from Hub", async () => {
       await disconnectFromHub(ctx, stakingVault);
-      await reportVaultDataWithProof(stakingVault);
+      await reportVaultDataWithProof(stakingVault); // required to disconnect from the hub
 
       await expect(dashboard.connect(roles.lidoVaultHubDeauthorizer).deauthorizeLidoVaultHub())
         .to.emit(stakingVault, "VaultHubAuthorizedSet")
@@ -354,7 +320,6 @@
 
   describe("Reporting", () => {
     it("updates report data and keep in fresh state for 1 day", async () => {
-      await reportVaultDataWithProof(stakingVault, ether("100"), ether("33"));
       await advanceChainTime(days(1n));
       expect(await stakingVault.isReportFresh()).to.equal(true);
     });
