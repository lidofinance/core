import { expect } from "chai";
import { ethers } from "hardhat";

import { HardhatEthersSigner } from "@nomicfoundation/hardhat-ethers/signers";

import { Dashboard, StakingVault, VaultHub } from "typechain-types";

import { advanceChainTime, days, ether, getCurrentBlockTimestamp, impersonate, randomAddress } from "lib";
import {
  createVaultWithDashboard,
  disconnectFromHub,
  getProtocolContext,
  getPubkeys,
  ProtocolContext,
  reportVaultDataWithProof,
  setupLido,
  VaultRoles,
} from "lib/protocol";

import { Snapshot } from "test/suite";

const SAMPLE_PUBKEY = "0x" + "ab".repeat(48);
const TEST_STETH_AMOUNT_WEI = 100n;

describe("Integration: Actions with vault connected to VaultHub", () => {
  let ctx: ProtocolContext;

  let dashboard: Dashboard;
  let stakingVault: StakingVault;
  let vaultHub: VaultHub;

  let roles: VaultRoles;

  let owner: HardhatEthersSigner;
  let nodeOperator: HardhatEthersSigner;
  let stranger: HardhatEthersSigner;
  let pauser: HardhatEthersSigner;
  let agent: HardhatEthersSigner;

  let snapshot: string;
  let originalSnapshot: string;

  before(async () => {
    ctx = await getProtocolContext();

    originalSnapshot = await Snapshot.take();

    await setupLido(ctx);

    ({ vaultHub } = ctx.contracts);

    [owner, nodeOperator, stranger, pauser] = await ethers.getSigners();

    // Owner can create a vault with an operator as a node operator
    ({ stakingVault, dashboard, roles } = await createVaultWithDashboard(
      ctx,
      ctx.contracts.stakingVaultFactory,
      owner,
      nodeOperator,
      nodeOperator,
      [],
    ));

    agent = await ctx.getSigner("agent");

    // make sure that the vault has a fresh report
    await reportVaultDataWithProof(stakingVault);
  });

  beforeEach(async () => (snapshot = await Snapshot.take()));

  afterEach(async () => await Snapshot.restore(snapshot));

  after(async () => await Snapshot.restore(originalSnapshot));

  beforeEach(async () => {
    expect(await vaultHub.isVaultHealthyAsOfLatestReport(stakingVault)).to.equal(true);
  });

<<<<<<< HEAD
    // add some stETH to the vault to have totalValue
    await dashboard.connect(roles.funder).fund({ value: ether("1") });
    const sharesAmount = await ctx.contracts.lido.getSharesByPooledEth(TEST_STETH_AMOUNT_WEI);
    await reportVaultDataWithProof(stakingVault);

    await expect(dashboard.connect(roles.minter).mintStETH(stranger, TEST_STETH_AMOUNT_WEI))
=======
  it("VaultHub is pausable and resumable", async () => {
    await vaultHub.connect(agent).grantRole(await vaultHub.PAUSE_ROLE(), pauser);
    await vaultHub.connect(agent).grantRole(await vaultHub.RESUME_ROLE(), pauser);

    expect(await vaultHub.isPaused()).to.equal(false);

    await expect(vaultHub.connect(pauser).pauseFor(100000n)).to.emit(vaultHub, "Paused");
    expect(await vaultHub.isPaused()).to.equal(true);

    // check that minting is paused
    await expect(dashboard.connect(roles.minter).mintStETH(stranger, 1n)).to.be.revertedWithCustomError(
      vaultHub,
      "ResumedExpected",
    );

    await expect(vaultHub.connect(pauser).resume()).to.emit(vaultHub, "Resumed");
    expect(await vaultHub.isPaused()).to.equal(false);

    // check that minting is resumed
    await expect(dashboard.connect(roles.minter).mintStETH(stranger, 1n))
>>>>>>> d1a12242
      .to.emit(vaultHub, "MintedSharesOnVault")
      .withArgs(stakingVault, sharesAmount);
  });

<<<<<<< HEAD
  it("Allows burning stETH", async () => {
    const { vaultHub, lido } = ctx.contracts;
    const sharesAmount = await ctx.contracts.lido.getSharesByPooledEth(TEST_STETH_AMOUNT_WEI);

    // add some stETH to the vault to have totalValue, mint shares and approve stETH
    await dashboard.connect(roles.funder).fund({ value: ether("1") });
    await reportVaultDataWithProof(stakingVault);
    await dashboard.connect(roles.minter).mintStETH(roles.burner, TEST_STETH_AMOUNT_WEI);
    await lido.connect(roles.burner).approve(dashboard, TEST_STETH_AMOUNT_WEI);

    await expect(dashboard.connect(roles.burner).burnStETH(TEST_STETH_AMOUNT_WEI))
      .to.emit(vaultHub, "BurnedSharesOnVault")
      .withArgs(stakingVault, sharesAmount);
=======
  context("stETH minting", () => {
    it("Allows minting stETH", async () => {
      // add some stETH to the vault to have totalValue
      await dashboard.connect(roles.funder).fund({ value: ether("1") });

      await expect(dashboard.connect(roles.minter).mintStETH(stranger, 1n))
        .to.emit(vaultHub, "MintedSharesOnVault")
        .withArgs(stakingVault, 1n);
    });

    // TODO: can mint within share limits of the vault
    // Need to check VaultHub.shareLimit for the vault and try to mint more than that

    // can mint over Lido Core share limit
    it("Can mint stETH over v2 limit", async () => {
      const { lido } = ctx.contracts;
      const maxStakeLimit = await lido.getCurrentStakeLimit();
      const sender = await impersonate(randomAddress(), maxStakeLimit + ether("1"));

      await lido.connect(sender).submit(sender, { value: maxStakeLimit });

      expect(await lido.getCurrentStakeLimit()).to.equal(0); // <-- no more limit

      await dashboard.connect(roles.funder).fund({ value: ether("2") }); // try to fund to go healthy
      await expect(dashboard.connect(roles.minter).mintStETH(stranger, 1n))
        .to.emit(vaultHub, "MintedSharesOnVault")
        .withArgs(stakingVault, 1n);
    });
>>>>>>> d1a12242
  });

  context("stETH burning", () => {
    it("Allows burning stETH", async () => {
      const { lido } = ctx.contracts;

      // add some stETH to the vault to have totalValue, mint shares and approve stETH
      await dashboard.connect(roles.funder).fund({ value: ether("1") });
      await dashboard.connect(roles.minter).mintStETH(roles.burner, 1n);
      await lido.connect(roles.burner).approve(dashboard, 1n);

      await expect(dashboard.connect(roles.burner).burnStETH(1n))
        .to.emit(vaultHub, "BurnedSharesOnVault")
        .withArgs(stakingVault, 1n);
    });

    // Can burn steth from the lido v2 core protocol
    // 1. Mint some stETH
    // 2. transfer stETH to some other address
    // 3. try to burn stETH, get reject that nothing to burn
    // 4. submit some ethe to lido (v2 core protocol) lido.submit(sender, { value: amount })
    // 5. try to burn stETH again, now it should work
  });

  context("validator withdrawal", () => {
    it("Vault owner can request validator(s) exit", async () => {
      const keys = getPubkeys(2);
      await expect(dashboard.connect(roles.validatorExitRequester).requestValidatorExit(keys.stringified))
        .to.emit(stakingVault, "ValidatorExitRequested")
        .withArgs(dashboard, keys.pubkeys[0], keys.pubkeys[0])
        .to.emit(stakingVault, "ValidatorExitRequested")
        .withArgs(dashboard, keys.pubkeys[1], keys.pubkeys[1]);
    });

    it("Allows trigger validator withdrawal", async () => {
      await expect(
        dashboard
          .connect(roles.validatorWithdrawalTriggerer)
          .triggerValidatorWithdrawal(SAMPLE_PUBKEY, [ether("1")], roles.validatorWithdrawalTriggerer, { value: 1n }),
      )
        .to.emit(stakingVault, "ValidatorWithdrawalTriggered")
        .withArgs(dashboard, SAMPLE_PUBKEY, [ether("1")], roles.validatorWithdrawalTriggerer, 0);

      await expect(
        stakingVault
          .connect(nodeOperator)
          .triggerValidatorWithdrawal(SAMPLE_PUBKEY, [ether("1")], roles.validatorWithdrawalTriggerer, { value: 1n }),
      ).to.emit(stakingVault, "ValidatorWithdrawalTriggered");
    });
  });

  context("rebalancing", () => {
    it("May rebalance debt to the protocol", async () => {
      await dashboard.connect(roles.funder).fund({ value: ether("1") }); // total value is 2 ether
      await dashboard.connect(roles.locker).lock(ether("2")); // raise cap full capacity
      await dashboard.connect(roles.minter).mintStETH(stranger, ether("1"));

      await expect(dashboard.connect(roles.rebalancer).rebalanceVault(ether(".5")))
        .to.emit(stakingVault, "Withdrawn")
        .withArgs(dashboard, vaultHub, ether(".5"))
        .to.emit(vaultHub, "VaultRebalanced")
        .withArgs(stakingVault, ether(".5"));

      expect(await stakingVault.totalValue()).to.equal(ether("1.5"));
    });
  });

  describe("Outdated report", () => {
    beforeEach(async () => {
      // Spoil the report freshness
      await advanceChainTime((await vaultHub.REPORT_FRESHNESS_DELTA()) + 100n);
      await dashboard.connect(roles.funder).fund({ value: ether("1") });

      const maxStakeLimit = ether("0.5");
      const sender = await impersonate(randomAddress(), maxStakeLimit + ether("1"));
      await sender.sendTransaction({
        to: await stakingVault.getAddress(),
        value: maxStakeLimit,
      });

      expect(await stakingVault.isReportFresh()).to.equal(false);
      expect(await stakingVault.totalValue()).to.equal(ether("2"));
      expect(await ethers.provider.getBalance(await stakingVault.getAddress())).to.equal(ether("2.5"));
    });

    it("Can't lock more than amount on vault address", async () => {
      await expect(dashboard.connect(roles.locker).lock(ether("2.6"))).to.be.revertedWithCustomError(
        stakingVault,
        "NewLockedExceedsTotalValue",
      );
      await expect(dashboard.connect(roles.locker).lock(ether("2.1")))
        .to.emit(stakingVault, "LockedIncreased")
        .withArgs(ether("2.1"));

      expect(await stakingVault.locked()).to.equal(ether("2.1"));

      // providing fresh report
      await reportVaultDataWithProof(stakingVault);
      expect(await stakingVault.isReportFresh()).to.equal(true);
      expect(await stakingVault.totalValue()).to.equal(ether("2"));
      expect(await ethers.provider.getBalance(await stakingVault.getAddress())).to.equal(ether("2.5"));

      await expect(dashboard.connect(roles.locker).lock(ether("2.1"))).to.be.revertedWithCustomError(
        stakingVault,
        "NewLockedExceedsTotalValue",
      );
    });

    // todo: add later
    it.skip("Withdraw", async () => {
      await expect(dashboard.connect(roles.locker).lock(ether("1.5")))
        .to.emit(stakingVault, "LockedIncreased")
        .withArgs(ether("2.1"));

      await expect(dashboard.connect(roles.locker).withdraw(stranger, ether("1.3"))).to.be.revertedWithCustomError(
        stakingVault,
        "TotalValueBelowLockedAmount",
      );
    });

    // todo: add later
    it.skip("Can't triggerValidatorWithdrawal", () => {});

    it("can't mintShares", async () => {
      await expect(dashboard.connect(roles.minter).mintStETH(stranger, 1n)).to.be.revertedWithCustomError(
        vaultHub,
        "VaultReportStaled",
      );
      await reportVaultDataWithProof(stakingVault);

      expect(await stakingVault.isReportFresh()).to.equal(true);
      await expect(dashboard.connect(roles.minter).mintStETH(stranger, 1n))
        .to.emit(vaultHub, "MintedSharesOnVault")
        .withArgs(stakingVault, 1n);
    });
  });

  // skipping for now, going to update these tests later
  describe.skip("If vault is unhealthy", () => {
    beforeEach(async () => {
      await dashboard.connect(roles.funder).fund({ value: ether("1") }); // total value is 2 ether
      await dashboard.connect(roles.locker).lock(ether("2")); // raise cap full capacity
      await dashboard.connect(roles.minter).mintStETH(stranger, ether("1")); // mint 1 ether

      const vaultHubSigner = await impersonate(await vaultHub.getAddress(), ether("100"));
      await stakingVault.connect(vaultHubSigner).report(await getCurrentBlockTimestamp(), 1n, ether("2"), ether("2")); // below the threshold

      expect(await vaultHub.isVaultHealthyAsOfLatestReport(stakingVault)).to.equal(false);
    });

    it("Can't mint", async () => {
      await dashboard.connect(roles.funder).fund({ value: ether("1") }); // try to fund to increase the total value (optional)
      // Here now minted 1 stETH, total vault value is 1 wei, so any minting should fail
      await expect(dashboard.connect(roles.minter).mintStETH(stranger, 1n))
        .to.be.revertedWithCustomError(ctx.contracts.vaultHub, "InsufficientTotalValueToMint")
        .withArgs(await stakingVault.getAddress(), ether("1") + 1n); // here + 1n is from the report
    });

    it("Can mint if goes to healthy", async () => {
      await dashboard.connect(roles.funder).fund({ value: ether("2") }); // try to fund to go healthy
      expect(await vaultHub.isVaultHealthyAsOfLatestReport(stakingVault)).to.equal(true); // <-- should be healthy now, but the function name is weird

      // Here now minted 1 stETH, total vault value is 1 wei, so any minting should fail
      await expect(dashboard.connect(roles.minter).mintStETH(stranger, 1n))
        .to.be.revertedWithCustomError(ctx.contracts.vaultHub, "InsufficientTotalValueToMint")
        .withArgs(await stakingVault.getAddress(), 1n); // here 1n is total value from report
    });
  });

  describe("Authorize / Deauthorize Lido VaultHub", () => {
    it("After creation via createVaultWithDelegation and connection vault is authorized", async () => {
      expect(await stakingVault.vaultHubAuthorized()).to.equal(true);
    });

    it("Can't deauthorize Lido VaultHub if connected to Hub", async () => {
      await expect(
        dashboard.connect(roles.lidoVaultHubDeauthorizer).deauthorizeLidoVaultHub(),
      ).to.be.revertedWithCustomError(stakingVault, "VaultConnected");
    });

    it("Can deauthorize Lido VaultHub if disconnected from Hub", async () => {
      await disconnectFromHub(ctx, stakingVault);
      await reportVaultDataWithProof(stakingVault); // required to disconnect from the hub

      await expect(dashboard.connect(roles.lidoVaultHubDeauthorizer).deauthorizeLidoVaultHub())
        .to.emit(stakingVault, "VaultHubAuthorizedSet")
        .withArgs(false);
    });
  });

  describe("Reporting", () => {
    it("updates report data and keep in fresh state for 1 day", async () => {
      await advanceChainTime(days(1n));
      expect(await stakingVault.isReportFresh()).to.equal(true);
    });
  });
});<|MERGE_RESOLUTION|>--- conflicted
+++ resolved
@@ -37,6 +37,8 @@
   let pauser: HardhatEthersSigner;
   let agent: HardhatEthersSigner;
 
+  let testSharesAmountWei: bigint;
+
   let snapshot: string;
   let originalSnapshot: string;
 
@@ -65,6 +67,8 @@
 
     // make sure that the vault has a fresh report
     await reportVaultDataWithProof(stakingVault);
+
+    testSharesAmountWei = await ctx.contracts.lido.getSharesByPooledEth(TEST_STETH_AMOUNT_WEI);
   });
 
   beforeEach(async () => (snapshot = await Snapshot.take()));
@@ -77,14 +81,6 @@
     expect(await vaultHub.isVaultHealthyAsOfLatestReport(stakingVault)).to.equal(true);
   });
 
-<<<<<<< HEAD
-    // add some stETH to the vault to have totalValue
-    await dashboard.connect(roles.funder).fund({ value: ether("1") });
-    const sharesAmount = await ctx.contracts.lido.getSharesByPooledEth(TEST_STETH_AMOUNT_WEI);
-    await reportVaultDataWithProof(stakingVault);
-
-    await expect(dashboard.connect(roles.minter).mintStETH(stranger, TEST_STETH_AMOUNT_WEI))
-=======
   it("VaultHub is pausable and resumable", async () => {
     await vaultHub.connect(agent).grantRole(await vaultHub.PAUSE_ROLE(), pauser);
     await vaultHub.connect(agent).grantRole(await vaultHub.RESUME_ROLE(), pauser);
@@ -95,44 +91,40 @@
     expect(await vaultHub.isPaused()).to.equal(true);
 
     // check that minting is paused
-    await expect(dashboard.connect(roles.minter).mintStETH(stranger, 1n)).to.be.revertedWithCustomError(
-      vaultHub,
-      "ResumedExpected",
-    );
+    await expect(
+      dashboard.connect(roles.minter).mintStETH(stranger, TEST_STETH_AMOUNT_WEI),
+    ).to.be.revertedWithCustomError(vaultHub, "ResumedExpected");
 
     await expect(vaultHub.connect(pauser).resume()).to.emit(vaultHub, "Resumed");
     expect(await vaultHub.isPaused()).to.equal(false);
 
     // check that minting is resumed
-    await expect(dashboard.connect(roles.minter).mintStETH(stranger, 1n))
->>>>>>> d1a12242
+    await expect(dashboard.connect(roles.minter).mintStETH(stranger, TEST_STETH_AMOUNT_WEI))
       .to.emit(vaultHub, "MintedSharesOnVault")
-      .withArgs(stakingVault, sharesAmount);
-  });
-
-<<<<<<< HEAD
-  it("Allows burning stETH", async () => {
-    const { vaultHub, lido } = ctx.contracts;
-    const sharesAmount = await ctx.contracts.lido.getSharesByPooledEth(TEST_STETH_AMOUNT_WEI);
-
-    // add some stETH to the vault to have totalValue, mint shares and approve stETH
-    await dashboard.connect(roles.funder).fund({ value: ether("1") });
-    await reportVaultDataWithProof(stakingVault);
-    await dashboard.connect(roles.minter).mintStETH(roles.burner, TEST_STETH_AMOUNT_WEI);
-    await lido.connect(roles.burner).approve(dashboard, TEST_STETH_AMOUNT_WEI);
-
-    await expect(dashboard.connect(roles.burner).burnStETH(TEST_STETH_AMOUNT_WEI))
-      .to.emit(vaultHub, "BurnedSharesOnVault")
-      .withArgs(stakingVault, sharesAmount);
-=======
+      .withArgs(stakingVault, testSharesAmountWei);
+  });
+
+  // it("Allows burning stETH", async () => {
+  //   const { vaultHub, lido } = ctx.contracts;
+  //   const sharesAmount = await ctx.contracts.lido.getSharesByPooledEth(TEST_STETH_AMOUNT_WEI);
+
+  //   // add some stETH to the vault to have totalValue, mint shares and approve stETH
+  //   await dashboard.connect(roles.funder).fund({ value: ether("1") });
+  //   await reportVaultDataWithProof(stakingVault);
+  //   await dashboard.connect(roles.minter).mintStETH(roles.burner, TEST_STETH_AMOUNT_WEI);
+  //   await lido.connect(roles.burner).approve(dashboard, TEST_STETH_AMOUNT_WEI);
+
+  //   await expect(dashboard.connect(roles.burner).burnStETH(TEST_STETH_AMOUNT_WEI))
+  //     .to.emit(vaultHub, "BurnedSharesOnVault")
+  //     .withArgs(stakingVault, sharesAmount);
   context("stETH minting", () => {
     it("Allows minting stETH", async () => {
       // add some stETH to the vault to have totalValue
       await dashboard.connect(roles.funder).fund({ value: ether("1") });
 
-      await expect(dashboard.connect(roles.minter).mintStETH(stranger, 1n))
+      await expect(dashboard.connect(roles.minter).mintStETH(stranger, TEST_STETH_AMOUNT_WEI))
         .to.emit(vaultHub, "MintedSharesOnVault")
-        .withArgs(stakingVault, 1n);
+        .withArgs(stakingVault, testSharesAmountWei);
     });
 
     // TODO: can mint within share limits of the vault
@@ -149,11 +141,10 @@
       expect(await lido.getCurrentStakeLimit()).to.equal(0); // <-- no more limit
 
       await dashboard.connect(roles.funder).fund({ value: ether("2") }); // try to fund to go healthy
-      await expect(dashboard.connect(roles.minter).mintStETH(stranger, 1n))
+      await expect(dashboard.connect(roles.minter).mintStETH(stranger, TEST_STETH_AMOUNT_WEI))
         .to.emit(vaultHub, "MintedSharesOnVault")
-        .withArgs(stakingVault, 1n);
-    });
->>>>>>> d1a12242
+        .withArgs(stakingVault, testSharesAmountWei);
+    });
   });
 
   context("stETH burning", () => {
@@ -162,19 +153,19 @@
 
       // add some stETH to the vault to have totalValue, mint shares and approve stETH
       await dashboard.connect(roles.funder).fund({ value: ether("1") });
-      await dashboard.connect(roles.minter).mintStETH(roles.burner, 1n);
-      await lido.connect(roles.burner).approve(dashboard, 1n);
-
-      await expect(dashboard.connect(roles.burner).burnStETH(1n))
+      await dashboard.connect(roles.minter).mintStETH(roles.burner, TEST_STETH_AMOUNT_WEI);
+      await lido.connect(roles.burner).approve(dashboard, TEST_STETH_AMOUNT_WEI);
+
+      await expect(dashboard.connect(roles.burner).burnStETH(TEST_STETH_AMOUNT_WEI))
         .to.emit(vaultHub, "BurnedSharesOnVault")
-        .withArgs(stakingVault, 1n);
+        .withArgs(stakingVault, testSharesAmountWei);
     });
 
     // Can burn steth from the lido v2 core protocol
     // 1. Mint some stETH
     // 2. transfer stETH to some other address
     // 3. try to burn stETH, get reject that nothing to burn
-    // 4. submit some ethe to lido (v2 core protocol) lido.submit(sender, { value: amount })
+    // 4. submit some ether to lido (v2 core protocol) lido.submit(sender, { value: amount })
     // 5. try to burn stETH again, now it should work
   });
 
@@ -210,12 +201,14 @@
       await dashboard.connect(roles.funder).fund({ value: ether("1") }); // total value is 2 ether
       await dashboard.connect(roles.locker).lock(ether("2")); // raise cap full capacity
       await dashboard.connect(roles.minter).mintStETH(stranger, ether("1"));
-
-      await expect(dashboard.connect(roles.rebalancer).rebalanceVault(ether(".5")))
+      const etherToRebalance = ether(".5");
+      const sharesBurnt = await ctx.contracts.lido.getSharesByPooledEth(etherToRebalance);
+
+      await expect(dashboard.connect(roles.rebalancer).rebalanceVault(etherToRebalance))
         .to.emit(stakingVault, "Withdrawn")
-        .withArgs(dashboard, vaultHub, ether(".5"))
+        .withArgs(dashboard, vaultHub, etherToRebalance)
         .to.emit(vaultHub, "VaultRebalanced")
-        .withArgs(stakingVault, ether(".5"));
+        .withArgs(stakingVault, sharesBurnt);
 
       expect(await stakingVault.totalValue()).to.equal(ether("1.5"));
     });
@@ -278,16 +271,15 @@
     it.skip("Can't triggerValidatorWithdrawal", () => {});
 
     it("can't mintShares", async () => {
-      await expect(dashboard.connect(roles.minter).mintStETH(stranger, 1n)).to.be.revertedWithCustomError(
-        vaultHub,
-        "VaultReportStaled",
-      );
+      await expect(
+        dashboard.connect(roles.minter).mintStETH(stranger, TEST_STETH_AMOUNT_WEI),
+      ).to.be.revertedWithCustomError(vaultHub, "VaultReportStaled");
       await reportVaultDataWithProof(stakingVault);
 
       expect(await stakingVault.isReportFresh()).to.equal(true);
-      await expect(dashboard.connect(roles.minter).mintStETH(stranger, 1n))
+      await expect(dashboard.connect(roles.minter).mintStETH(stranger, TEST_STETH_AMOUNT_WEI))
         .to.emit(vaultHub, "MintedSharesOnVault")
-        .withArgs(stakingVault, 1n);
+        .withArgs(stakingVault, testSharesAmountWei);
     });
   });
 
@@ -307,9 +299,9 @@
     it("Can't mint", async () => {
       await dashboard.connect(roles.funder).fund({ value: ether("1") }); // try to fund to increase the total value (optional)
       // Here now minted 1 stETH, total vault value is 1 wei, so any minting should fail
-      await expect(dashboard.connect(roles.minter).mintStETH(stranger, 1n))
+      await expect(dashboard.connect(roles.minter).mintStETH(stranger, TEST_STETH_AMOUNT_WEI))
         .to.be.revertedWithCustomError(ctx.contracts.vaultHub, "InsufficientTotalValueToMint")
-        .withArgs(await stakingVault.getAddress(), ether("1") + 1n); // here + 1n is from the report
+        .withArgs(await stakingVault.getAddress(), ether("1") + testSharesAmountWei); // here + 1n is from the report
     });
 
     it("Can mint if goes to healthy", async () => {
@@ -317,9 +309,9 @@
       expect(await vaultHub.isVaultHealthyAsOfLatestReport(stakingVault)).to.equal(true); // <-- should be healthy now, but the function name is weird
 
       // Here now minted 1 stETH, total vault value is 1 wei, so any minting should fail
-      await expect(dashboard.connect(roles.minter).mintStETH(stranger, 1n))
+      await expect(dashboard.connect(roles.minter).mintStETH(stranger, TEST_STETH_AMOUNT_WEI))
         .to.be.revertedWithCustomError(ctx.contracts.vaultHub, "InsufficientTotalValueToMint")
-        .withArgs(await stakingVault.getAddress(), 1n); // here 1n is total value from report
+        .withArgs(await stakingVault.getAddress(), testSharesAmountWei); // here 1n is total value from report
     });
   });
 
