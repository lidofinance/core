import { expect } from "chai";
import { ethers } from "hardhat";

import { HardhatEthersSigner } from "@nomicfoundation/hardhat-ethers/signers";

import { Dashboard, LazyOracle, StakingVault, VaultHub } from "typechain-types";

import { advanceChainTime, ether, getCurrentBlockTimestamp } from "lib";
import {
  createVaultWithDashboard,
  getProtocolContext,
  ProtocolContext,
  reportVaultDataWithProof,
  setupLidoForVaults,
  waitNextAvailableReportTime,
} from "lib/protocol";

import { ONE_HOUR, Snapshot } from "test/suite";

describe("Integration: Quarantine", () => {
  let ctx: ProtocolContext;
  let snapshot: string;
  let originalSnapshot: string;

  let dashboard: Dashboard;
  let stakingVault: StakingVault;
  let vaultHub: VaultHub;
  let lazyOracle: LazyOracle;

  let owner: HardhatEthersSigner;
  let nodeOperator: HardhatEthersSigner;
  let stranger: HardhatEthersSigner;

  // Constants
  const INITIAL_VAULT_VALUE = ether("1");
  const LARGE_UNSAFE_VALUE = ether("1000");

  before(async () => {
    ctx = await getProtocolContext();
    originalSnapshot = await Snapshot.take();

    await setupLidoForVaults(ctx);

    ({ vaultHub, lazyOracle } = ctx.contracts);

    [owner, nodeOperator, stranger] = await ethers.getSigners();

    // Owner can create a vault with an operator as a node operator
    ({ stakingVault, dashboard } = await createVaultWithDashboard(
      ctx,
      ctx.contracts.stakingVaultFactory,
      owner,
      nodeOperator,
    ));

    dashboard = dashboard.connect(owner);
  });

  beforeEach(async () => (snapshot = await Snapshot.take()));
  afterEach(async () => await Snapshot.restore(snapshot));
  after(async () => await Snapshot.restore(originalSnapshot));

  async function expectQuarantineActive(expectedAmount: bigint, startTimestamp: bigint, remainder = 0n) {
    const quarantine = await lazyOracle.vaultQuarantine(stakingVault);
    const quarantinePeriod = await lazyOracle.quarantinePeriod();
    expect(quarantine.isActive).to.equal(true);
    expect(quarantine.pendingTotalValueIncrease).to.equal(expectedAmount);
    expect(quarantine.startTimestamp).to.equal(startTimestamp);
    expect(quarantine.endTimestamp).to.equal(startTimestamp + quarantinePeriod);
    expect(quarantine.totalValueRemainder).to.equal(remainder);
    expect(await lazyOracle.quarantineValue(stakingVault)).to.equal(expectedAmount + remainder);
  }

  async function expectQuarantineCleared() {
    const quarantine = await lazyOracle.vaultQuarantine(stakingVault);
    expect(quarantine.isActive).to.equal(false);
    expect(quarantine.pendingTotalValueIncrease).to.equal(0);
    expect(quarantine.startTimestamp).to.equal(0);
    expect(quarantine.totalValueRemainder).to.equal(0n);
    expect(await lazyOracle.quarantineValue(stakingVault)).to.equal(0n);
  }

  async function reportTotalValue(reportedTotalValue: bigint, waitForNextRefSlot = false): Promise<bigint> {
    await reportVaultDataWithProof(ctx, stakingVault, { totalValue: reportedTotalValue, waitForNextRefSlot });
    expect(await vaultHub.isReportFresh(stakingVault)).to.equal(true);
    const [timestamp] = await lazyOracle.latestReportData();
    return timestamp;
  }

  async function expireQuarantine() {
    const quarantinePeriod = await lazyOracle.quarantinePeriod();
    await advanceChainTime(quarantinePeriod + 60n * 60n);
  }

  beforeEach(async () => {
    expect(await vaultHub.isReportFresh(stakingVault)).to.equal(true, "Report is fresh after setup");
    expect(await vaultHub.isVaultHealthy(stakingVault)).to.equal(true, "Vault is healthy after setup");

    await waitNextAvailableReportTime(ctx);
    expect(await vaultHub.totalValue(stakingVault)).to.equal(INITIAL_VAULT_VALUE);
  });

  it("Should not allow huge CL/EL rewards totalValue increase without quarantine", async () => {
    const reportedValue = INITIAL_VAULT_VALUE + LARGE_UNSAFE_VALUE;
    const startTimestamp = await reportTotalValue(reportedValue);
    // Value remains at initial because the increase is quarantined
    expect(await vaultHub.totalValue(stakingVault)).to.equal(INITIAL_VAULT_VALUE);
    await expectQuarantineActive(LARGE_UNSAFE_VALUE, startTimestamp);
  });

  it("Quarantine happy path (with rewards)", async () => {
    const reportedValue = INITIAL_VAULT_VALUE + LARGE_UNSAFE_VALUE;
    const rewardsValue = (INITIAL_VAULT_VALUE * (await lazyOracle.maxRewardRatioBP())) / 10000n;

    // Start quarantine
    const startTimestamp = await reportTotalValue(reportedValue);
    expect(await vaultHub.totalValue(stakingVault)).to.equal(INITIAL_VAULT_VALUE);
    await expectQuarantineActive(LARGE_UNSAFE_VALUE, startTimestamp);

    // Middle of quarantine - value still locked
    const quarantinePeriod = await lazyOracle.quarantinePeriod();
    await advanceChainTime(quarantinePeriod / 2n);
    await reportTotalValue(reportedValue + rewardsValue);
    expect(await vaultHub.totalValue(stakingVault)).to.equal(INITIAL_VAULT_VALUE);
    await expectQuarantineActive(LARGE_UNSAFE_VALUE, startTimestamp, rewardsValue);

    // End of quarantine - value released
    await advanceChainTime(quarantinePeriod / 2n + 60n * 60n);
    await reportTotalValue(reportedValue + rewardsValue);
    expect(await vaultHub.totalValue(stakingVault)).to.equal(reportedValue + rewardsValue);
    await expectQuarantineCleared();
  });

  it("Quarantine happy path (with slashing)", async () => {
    const reportedValue = INITIAL_VAULT_VALUE + LARGE_UNSAFE_VALUE;
    const slashingValue = ether("0.1");

    // Start quarantine
    const startTimestamp = await reportTotalValue(reportedValue);
    expect(await vaultHub.totalValue(stakingVault)).to.equal(INITIAL_VAULT_VALUE);
    await expectQuarantineActive(LARGE_UNSAFE_VALUE, startTimestamp);

    // Middle of quarantine - value still locked
    const quarantinePeriod = await lazyOracle.quarantinePeriod();
    await advanceChainTime(quarantinePeriod / 2n);
    await reportTotalValue(reportedValue - slashingValue);
    expect(await vaultHub.totalValue(stakingVault)).to.equal(INITIAL_VAULT_VALUE);
    await expectQuarantineActive(LARGE_UNSAFE_VALUE, startTimestamp);

    // End of quarantine - value released
    await advanceChainTime(quarantinePeriod / 2n + 60n * 60n);
    await reportTotalValue(reportedValue - slashingValue);
    expect(await vaultHub.totalValue(stakingVault)).to.equal(reportedValue - slashingValue);
    await expectQuarantineCleared();
  });

  it("Funding in quarantine period - before expiration", async () => {
    const reportedValue = INITIAL_VAULT_VALUE + LARGE_UNSAFE_VALUE;
    const depositAmount = INITIAL_VAULT_VALUE;

    // Start quarantine
    const startTimestamp = await reportTotalValue(reportedValue);
    expect(await vaultHub.totalValue(stakingVault)).to.equal(INITIAL_VAULT_VALUE);
    await expectQuarantineActive(LARGE_UNSAFE_VALUE, startTimestamp);

    // Safe deposit during quarantine (immediately reflected)
    const quarantinePeriod = await lazyOracle.quarantinePeriod();
    await advanceChainTime(quarantinePeriod / 2n);
    await dashboard.fund({ value: depositAmount });
    expect(await vaultHub.totalValue(stakingVault)).to.equal(INITIAL_VAULT_VALUE + depositAmount);
    await expectQuarantineActive(LARGE_UNSAFE_VALUE, startTimestamp);

    // End quarantine - both deposit and quarantined value are now active
    await advanceChainTime(quarantinePeriod / 2n + 60n * 60n);
    await waitNextAvailableReportTime(ctx);
    await reportTotalValue(INITIAL_VAULT_VALUE + depositAmount + LARGE_UNSAFE_VALUE);
    expect(await vaultHub.totalValue(stakingVault)).to.equal(INITIAL_VAULT_VALUE + depositAmount + LARGE_UNSAFE_VALUE);
    await expectQuarantineCleared();
  });

  it("Funding in quarantine period - after expiration", async () => {
    const reportedValue = INITIAL_VAULT_VALUE + LARGE_UNSAFE_VALUE;
    const depositAmount = INITIAL_VAULT_VALUE;

    // Start quarantine
    const startTimestamp = await reportTotalValue(reportedValue);
    expect(await vaultHub.totalValue(stakingVault)).to.equal(INITIAL_VAULT_VALUE);
    await expectQuarantineActive(LARGE_UNSAFE_VALUE, startTimestamp);

    // Quarantine expires, then safe deposit
    await expireQuarantine();
    await waitNextAvailableReportTime(ctx);
    await dashboard.fund({ value: depositAmount });
    expect(await vaultHub.totalValue(stakingVault)).to.equal(INITIAL_VAULT_VALUE + depositAmount);

    // Report includes quarantined value and new deposit
    await reportTotalValue(reportedValue);
    expect(await vaultHub.totalValue(stakingVault)).to.equal(INITIAL_VAULT_VALUE + depositAmount + LARGE_UNSAFE_VALUE);
    await expectQuarantineCleared();
  });

  it("Withdrawal in quarantine period - before last refslot", async () => {
    const reportedValue = INITIAL_VAULT_VALUE + LARGE_UNSAFE_VALUE;
    const depositAmount = ether("1");
    const withdrawalAmount = ether("0.3");

    // Start quarantine
    const startTimestamp = await reportTotalValue(reportedValue);
    expect(await vaultHub.totalValue(stakingVault)).to.equal(INITIAL_VAULT_VALUE);
    await expectQuarantineActive(LARGE_UNSAFE_VALUE, startTimestamp);

    // Deposit and withdraw during quarantine
    const accruedFee = await dashboard.accruedFee(); // we need to pay fees from quarantined amount to
    await dashboard.fund({ value: depositAmount + accruedFee });
    expect(await vaultHub.totalValue(stakingVault)).to.equal(INITIAL_VAULT_VALUE + depositAmount + accruedFee);

    await dashboard.withdraw(stranger, withdrawalAmount);
    const expectedValueAfterWithdrawal = INITIAL_VAULT_VALUE + depositAmount + accruedFee - withdrawalAmount;
    expect(await vaultHub.totalValue(stakingVault)).to.equal(expectedValueAfterWithdrawal);

    // End quarantine - quarantined value added to current total
    await expireQuarantine();
    await reportTotalValue(expectedValueAfterWithdrawal + LARGE_UNSAFE_VALUE, true);
    expect(await vaultHub.totalValue(stakingVault)).to.equal(expectedValueAfterWithdrawal + LARGE_UNSAFE_VALUE);
    await expectQuarantineCleared();
  });

  it("Withdrawal in quarantine period - after last refslot", async () => {
    const reportedValue = INITIAL_VAULT_VALUE + LARGE_UNSAFE_VALUE;
    const depositAmount = INITIAL_VAULT_VALUE;
    const withdrawalAmount = ether("0.3");

    // Start quarantine
    const startTimestamp = await reportTotalValue(reportedValue);
    expect(await vaultHub.totalValue(stakingVault)).to.equal(INITIAL_VAULT_VALUE);
    await expectQuarantineActive(LARGE_UNSAFE_VALUE, startTimestamp);

    // Deposit during quarantine, then advance to near expiry
    const quarantinePeriod = await lazyOracle.quarantinePeriod();
    await advanceChainTime(quarantinePeriod / 2n);
    const accruedFee = await dashboard.accruedFee();
    await dashboard.fund({ value: depositAmount + accruedFee });
    expect(await vaultHub.totalValue(stakingVault)).to.equal(INITIAL_VAULT_VALUE + depositAmount + accruedFee);

<<<<<<< HEAD
    // Report while quarantine is still active (leave 2 hours buffer)
    await advanceChainTime(quarantinePeriod / 2n - 2n * ONE_HOUR);
    await reportTotalValue(INITIAL_VAULT_VALUE + depositAmount + LARGE_UNSAFE_VALUE + accruedFee, true);
=======
    // Report while quarantine is still active but near expiry
    await advanceChainTime(quarantinePeriod / 2n - 60n * 60n);
    await reportTotalValue(INITIAL_VAULT_VALUE + LARGE_UNSAFE_VALUE + depositAmount + accruedFee);
>>>>>>> 77c3ed42

    // Advance time to just past quarantine expiry
    const currentTime = await getCurrentBlockTimestamp();
    const quarantineExpiry = startTimestamp + quarantinePeriod;
    const timeUntilExpiry = quarantineExpiry - currentTime;
    await advanceChainTime(timeUntilExpiry + 1n);

    // Wait for next refslot
    await advanceChainTime(60n * 60n);
    await waitNextAvailableReportTime(ctx);

    // Withdraw after quarantine expired and refslot advanced
    await dashboard.withdraw(stranger, withdrawalAmount);
    const expectedValueAfterWithdrawal = INITIAL_VAULT_VALUE + depositAmount + accruedFee - withdrawalAmount;
    expect(await vaultHub.totalValue(stakingVault)).to.equal(expectedValueAfterWithdrawal);

    // Final report includes quarantined value
    await reportTotalValue(INITIAL_VAULT_VALUE + depositAmount + LARGE_UNSAFE_VALUE + accruedFee);
    expect(await vaultHub.totalValue(stakingVault)).to.equal(expectedValueAfterWithdrawal + LARGE_UNSAFE_VALUE);
    await expectQuarantineCleared();
  });

  it("Sequential quarantine with unsafe fund (without rewards)", async () => {
    // First quarantine: report huge value increase
    const reportedValue = INITIAL_VAULT_VALUE + LARGE_UNSAFE_VALUE;
    const startTimestamp = await reportTotalValue(reportedValue);
    expect(await vaultHub.totalValue(stakingVault)).to.equal(INITIAL_VAULT_VALUE);
    await expectQuarantineActive(LARGE_UNSAFE_VALUE, startTimestamp);

    // Report even larger value during first quarantine
    const quarantinePeriod = await lazyOracle.quarantinePeriod();
    await advanceChainTime(quarantinePeriod / 2n);
    await reportTotalValue(reportedValue + LARGE_UNSAFE_VALUE);
    expect(await vaultHub.totalValue(stakingVault)).to.equal(INITIAL_VAULT_VALUE);
    await expectQuarantineActive(LARGE_UNSAFE_VALUE, startTimestamp, LARGE_UNSAFE_VALUE);

    // First quarantine expires, second one starts
    await advanceChainTime(quarantinePeriod / 2n + 60n * 60n);
    const secondStartTimestamp = await reportTotalValue(reportedValue + LARGE_UNSAFE_VALUE);
    expect(await vaultHub.totalValue(stakingVault)).to.equal(reportedValue);
    await expectQuarantineActive(LARGE_UNSAFE_VALUE, secondStartTimestamp);

    // Second quarantine expires
    await expireQuarantine();
    await reportTotalValue(reportedValue + LARGE_UNSAFE_VALUE);
    expect(await vaultHub.totalValue(stakingVault)).to.equal(reportedValue + LARGE_UNSAFE_VALUE);
    await expectQuarantineCleared();
  });

  it("Sequential quarantine with EL/CL rewards", async () => {
    // First quarantine: report huge value increase
    const reportedValue = INITIAL_VAULT_VALUE + LARGE_UNSAFE_VALUE;
    const startTimestamp = await reportTotalValue(reportedValue);
    expect(await vaultHub.totalValue(stakingVault)).to.equal(INITIAL_VAULT_VALUE);
    await expectQuarantineActive(LARGE_UNSAFE_VALUE, startTimestamp);

    // Report additional rewards during first quarantine
    const rewardsValue = (INITIAL_VAULT_VALUE * (await lazyOracle.maxRewardRatioBP())) / 10000n;
    const quarantinePeriod = await lazyOracle.quarantinePeriod();
    await advanceChainTime(quarantinePeriod / 2n);
    await reportTotalValue(reportedValue + rewardsValue);
    expect(await vaultHub.totalValue(stakingVault)).to.equal(INITIAL_VAULT_VALUE);
    await expectQuarantineActive(LARGE_UNSAFE_VALUE, startTimestamp, rewardsValue);

    // First quarantine expires, report triggers second quarantine
    await advanceChainTime(quarantinePeriod / 2n + 60n * 60n);
    const secondStartTimestamp = await reportTotalValue(reportedValue + LARGE_UNSAFE_VALUE + rewardsValue);
    expect(await vaultHub.totalValue(stakingVault)).to.equal(reportedValue);
    await expectQuarantineActive(LARGE_UNSAFE_VALUE + rewardsValue, secondStartTimestamp);

    // Second quarantine expires
    await expireQuarantine();
    await reportTotalValue(reportedValue + LARGE_UNSAFE_VALUE + rewardsValue);
    expect(await vaultHub.totalValue(stakingVault)).to.equal(reportedValue + LARGE_UNSAFE_VALUE + rewardsValue);
    await expectQuarantineCleared();
  });
});<|MERGE_RESOLUTION|>--- conflicted
+++ resolved
@@ -15,7 +15,7 @@
   waitNextAvailableReportTime,
 } from "lib/protocol";
 
-import { ONE_HOUR, Snapshot } from "test/suite";
+import { Snapshot } from "test/suite";
 
 describe("Integration: Quarantine", () => {
   let ctx: ProtocolContext;
@@ -242,15 +242,9 @@
     await dashboard.fund({ value: depositAmount + accruedFee });
     expect(await vaultHub.totalValue(stakingVault)).to.equal(INITIAL_VAULT_VALUE + depositAmount + accruedFee);
 
-<<<<<<< HEAD
-    // Report while quarantine is still active (leave 2 hours buffer)
-    await advanceChainTime(quarantinePeriod / 2n - 2n * ONE_HOUR);
-    await reportTotalValue(INITIAL_VAULT_VALUE + depositAmount + LARGE_UNSAFE_VALUE + accruedFee, true);
-=======
     // Report while quarantine is still active but near expiry
     await advanceChainTime(quarantinePeriod / 2n - 60n * 60n);
     await reportTotalValue(INITIAL_VAULT_VALUE + LARGE_UNSAFE_VALUE + depositAmount + accruedFee);
->>>>>>> 77c3ed42
 
     // Advance time to just past quarantine expiry
     const currentTime = await getCurrentBlockTimestamp();
