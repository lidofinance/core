--- conflicted
+++ resolved
@@ -86,11 +86,7 @@
 
   describe("Shortfall", () => {
     it("Works on larger numbers", async () => {
-<<<<<<< HEAD
-      const { stakingVault, dashboard, vaultHub } = await setup({ rr: 2000n, frt: 1999n });
-=======
-      ({ stakingVault, dashboard, vaultHub } = await setup({ rr: 2000n, frt: 1989n }));
->>>>>>> f9a9f807
+      const { stakingVault, dashboard, vaultHub } = await setup({ rr: 2000n, frt: 1989n });
 
       await vaultHub.fund(stakingVault, { value: ether("1") });
       expect(await vaultHub.totalValue(stakingVault)).to.equal(ether("2"));
@@ -134,14 +130,9 @@
       expect(await vaultHub.isVaultHealthy(stakingVault)).to.be.true;
     });
 
-<<<<<<< HEAD
-    it("Works on small numbers", async () => {
-      const { stakingVault, dashboard, vaultHub } = await setup({ rr: 2000n, frt: 1999n });
-=======
     it("Works on (TV=1000, LS=689, rr=2000 frt=1999) and shareRate 1.162518454795922", async () => {
       await ensureExactShareRate(ctx, (1162518454795922n * SHARE_RATE_PRECISION) / 1000000000000000n);
-      ({ stakingVault, dashboard, vaultHub } = await setup({ rr: 2000n, frt: 1989n }));
->>>>>>> f9a9f807
+      const { stakingVault, dashboard, vaultHub } = await setup({ rr: 2000n, frt: 1989n });
 
       await vaultHub.fund(stakingVault, { value: ether("1") });
       expect(await vaultHub.totalValue(stakingVault)).to.equal(ether("2"));
@@ -163,7 +154,7 @@
 
     it("Works on (TV=1000, LS=235, rr=2000 frt=1989) and shareRate 1.162518454795922", async () => {
       await ensureExactShareRate(ctx, (1162518454795922n * SHARE_RATE_PRECISION) / 1000000000000000n);
-      ({ stakingVault, dashboard, vaultHub } = await setup({ rr: 2000n, frt: 1989n }));
+      const { stakingVault, dashboard, vaultHub } = await setup({ rr: 2000n, frt: 1989n });
 
       await vaultHub.fund(stakingVault, { value: ether("1") });
       expect(await vaultHub.totalValue(stakingVault)).to.equal(ether("2"));
@@ -184,11 +175,7 @@
     });
 
     it("Works on really small numbers", async () => {
-<<<<<<< HEAD
-      const { stakingVault, dashboard, vaultHub } = await setup({ rr: 2000n, frt: 1999n });
-=======
-      ({ stakingVault, dashboard, vaultHub } = await setup({ rr: 2000n, frt: 1989n }));
->>>>>>> f9a9f807
+      const { stakingVault, dashboard, vaultHub } = await setup({ rr: 2000n, frt: 1989n });
 
       await vaultHub.fund(stakingVault, { value: ether("1") });
       expect(await vaultHub.totalValue(stakingVault)).to.equal(ether("2"));
@@ -210,11 +197,7 @@
     });
 
     it("Works on numbers less than 10", async () => {
-<<<<<<< HEAD
-      const { stakingVault, dashboard, vaultHub } = await setup({ rr: 2000n, frt: 1999n });
-=======
-      ({ stakingVault, dashboard, vaultHub } = await setup({ rr: 2000n, frt: 1989n }));
->>>>>>> f9a9f807
+      const { stakingVault, dashboard, vaultHub } = await setup({ rr: 2000n, frt: 1989n });
 
       await vaultHub.fund(stakingVault, { value: ether("1") });
       expect(await vaultHub.totalValue(stakingVault)).to.equal(ether("2"));
@@ -235,11 +218,7 @@
     });
 
     it("Works on hundreds", async () => {
-<<<<<<< HEAD
-      const { stakingVault, dashboard, vaultHub } = await setup({ rr: 2000n, frt: 1999n });
-=======
-      ({ stakingVault, dashboard, vaultHub } = await setup({ rr: 2000n, frt: 1989n }));
->>>>>>> f9a9f807
+      const { stakingVault, dashboard, vaultHub } = await setup({ rr: 2000n, frt: 1989n });
 
       await vaultHub.fund(stakingVault, { value: ether("1") });
       expect(await vaultHub.totalValue(stakingVault)).to.equal(ether("2"));
@@ -261,12 +240,8 @@
 
     it("Works on (TV=22, LS=11, rr=frt=499) and shareRate 1.90909", async () => {
       await ensureExactShareRate(ctx, (190909n * SHARE_RATE_PRECISION) / 100000n);
-<<<<<<< HEAD
-
-      const { stakingVault, dashboard, vaultHub } = await setup({ rr: 500n, frt: 499n });
-=======
-      ({ stakingVault, dashboard, vaultHub } = await setup({ rr: 500n, frt: 489n }));
->>>>>>> f9a9f807
+
+      const { stakingVault, dashboard, vaultHub } = await setup({ rr: 500n, frt: 489n });
 
       await vaultHub.fund(stakingVault, { value: ether("1") });
       expect(await vaultHub.totalValue(stakingVault)).to.equal(ether("2"));
@@ -288,7 +263,7 @@
 
     it("Works on (TV=15, LS=12, rr=772 frt=769) and shareRate 1.125", async () => {
       await ensureExactShareRate(ctx, (112500n * SHARE_RATE_PRECISION) / 100000n);
-      ({ stakingVault, dashboard, vaultHub } = await setup({ rr: 772n, frt: 761n }));
+      const { stakingVault, dashboard, vaultHub } = await setup({ rr: 772n, frt: 761n });
 
       await vaultHub.fund(stakingVault, { value: ether("1") });
       expect(await vaultHub.totalValue(stakingVault)).to.equal(ether("2"));
