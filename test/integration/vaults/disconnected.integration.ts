import { expect } from "chai";
import { ethers } from "hardhat";

import { HardhatEthersSigner } from "@nomicfoundation/hardhat-ethers/signers";

import { Dashboard, StakingVault } from "typechain-types";

<<<<<<< HEAD
import {
  certainAddress,
  days,
  ether,
  generatePostDeposit,
  generateValidator,
  getNextBlockTimestamp,
  impersonate,
} from "lib";
import {
  createVaultWithDashboard,
  disconnectFromHub,
  getProtocolContext,
  ProtocolContext,
  reportVaultDataWithProof,
  setupLido,
  VaultRoles,
} from "lib/protocol";
import {
  generatePredepositData,
  getProofAndDepositData,
  getPubkeys,
  VAULT_CONNECTION_DEPOSIT,
} from "lib/protocol/helpers/vaults";
=======
import { certainAddress, ether, generatePostDeposit, generatePredeposit, generateValidator } from "lib";
import { createVaultWithDashboard, getProtocolContext, ProtocolContext, setupLido } from "lib/protocol";
import { getProofAndDepositData, getPubkeys, reportVaultDataWithProof, VaultRoles } from "lib/protocol/helpers/vaults";
>>>>>>> 8d79446f

import { Snapshot } from "test/suite";

describe("Integration: Actions with vault disconnected from hub", () => {
  let ctx: ProtocolContext;

  let dashboard: Dashboard;
  let stakingVault: StakingVault;
  let roles: VaultRoles;

  let owner: HardhatEthersSigner;
  let nodeOperator: HardhatEthersSigner;
  let stranger: HardhatEthersSigner;

  let snapshot: string;
  let originalSnapshot: string;

  before(async () => {
    originalSnapshot = await Snapshot.take();

    ctx = await getProtocolContext();

    await setupLido(ctx);

    [owner, nodeOperator, stranger] = await ethers.getSigners();

    // Owner can create a vault with operator as a node operator
    ({ stakingVault, dashboard, roles } = await createVaultWithDashboard(
      ctx,
      ctx.contracts.stakingVaultFactory,
      owner,
      nodeOperator,
      nodeOperator,
      [],
    ));

    await dashboard.connect(roles.disconnecter).voluntaryDisconnect();
    await reportVaultDataWithProof(ctx, stakingVault);
    // disconnect is completed when the vault is reported to the hub
    dashboard = dashboard.connect(owner);
  });

  beforeEach(async () => (snapshot = await Snapshot.take()));

  afterEach(async () => await Snapshot.restore(snapshot));

  after(async () => await Snapshot.restore(originalSnapshot));

  describe("Dashboard is owner", () => {
    it("Can transfer the StakingVault ownership further", async () => {
      const { vaultHub } = ctx.contracts;

      await expect(dashboard.abandonDashboard(stranger))
        .to.emit(stakingVault, "OwnershipTransferred")
        .withArgs(vaultHub, dashboard)
        .to.emit(stakingVault, "OwnershipTransferStarted")
        .withArgs(dashboard, stranger);

      expect(await stakingVault.pendingOwner()).to.equal(stranger);

      await expect(stakingVault.connect(stranger).acceptOwnership())
        .to.emit(stakingVault, "OwnershipTransferred")
        .withArgs(dashboard, stranger);
    });

    it("Can reconnect the vault to the hub", async () => {
      const { vaultHub } = ctx.contracts;

      await dashboard.reconnectToVaultHub();

      expect((await vaultHub.vaultConnection(stakingVault)).vaultIndex).to.not.equal(0);
    });
  });

  describe("Ownership is transferred to owner EOA", () => {
    beforeEach(async () => {
      await dashboard.abandonDashboard(owner);
      await stakingVault.connect(owner).acceptOwnership();
    });

    describe("Ownership transfer", () => {
      it("Can transfer the StakingVault ownership further", async () => {
        const newOwner = certainAddress("new-owner");

        await expect(stakingVault.connect(owner).transferOwnership(newOwner))
          .to.emit(stakingVault, "OwnershipTransferStarted")
          .withArgs(owner, newOwner);

        expect(await stakingVault.pendingOwner()).to.equal(newOwner);
      });

      it("Can reconnect the vault to the hub", async () => {
        const { vaultHub } = ctx.contracts;

<<<<<<< HEAD
  it("Can change the tier", async () => {
    const { operatorGrid } = ctx.contracts;
    const agentSigner = await ctx.getSigner("agent");

    await operatorGrid.connect(agentSigner).registerGroup(nodeOperator, 1000);
    await operatorGrid.connect(agentSigner).registerTiers(nodeOperator, [
      {
        shareLimit: 1000,
        reserveRatioBP: 2000,
        forcedRebalanceThresholdBP: 1800,
        treasuryFeeBP: 500,
      },
    ]);

    const ownerMemberIndex = ethers.zeroPadValue(await dashboard.getAddress(), 32);
    const operatorMemberIndex = ethers.zeroPadValue(await nodeOperator.getAddress(), 32);
    let expiryTimestamp = (await getNextBlockTimestamp()) + (await operatorGrid.getConfirmExpiry());
    const msgData = operatorGrid.interface.encodeFunctionData("changeTier", [await stakingVault.getAddress(), 1, 1000]);

    await expect(dashboard.connect(roles.tierChanger).changeTier(1n, 1000n))
      .to.emit(operatorGrid, "RoleMemberConfirmed")
      .withArgs(dashboard, ownerMemberIndex, expiryTimestamp, msgData);

    expiryTimestamp = (await getNextBlockTimestamp()) + (await operatorGrid.getConfirmExpiry());
    await expect(operatorGrid.connect(nodeOperator).changeTier(stakingVault, 1n, 1000n))
      .to.emit(operatorGrid, "RoleMemberConfirmed")
      .withArgs(nodeOperator, operatorMemberIndex, expiryTimestamp, msgData)
      .to.emit(operatorGrid, "TierChanged")
      .withArgs(stakingVault, 1);
  });
=======
        await expect(stakingVault.connect(owner).transferOwnership(vaultHub))
          .to.emit(stakingVault, "OwnershipTransferStarted")
          .withArgs(owner, vaultHub);
>>>>>>> 8d79446f

        await expect(vaultHub.connectVault(stakingVault))
          .to.emit(stakingVault, "OwnershipTransferred")
          .withArgs(owner, vaultHub);

        expect((await vaultHub.vaultConnection(stakingVault)).vaultIndex).to.not.equal(0);
      });

      it("Can reconnect the vault to the dashboard and then to the hub", async () => {
        await expect(stakingVault.connect(owner).transferOwnership(dashboard))
          .to.emit(stakingVault, "OwnershipTransferStarted")
          .withArgs(owner, dashboard);

        const { vaultHub } = ctx.contracts;

        await expect(dashboard.reconnectToVaultHub())
          .to.emit(stakingVault, "OwnershipTransferred")
          .withArgs(owner, dashboard)
          .to.emit(stakingVault, "OwnershipTransferStarted")
          .withArgs(dashboard, vaultHub)
          .to.emit(vaultHub, "VaultConnected");

        expect((await vaultHub.vaultConnection(stakingVault)).vaultIndex).to.not.equal(0);
      });
    });

    describe("Funding", () => {
      it("Can fund the vault", async () => {
        const amount = ether("10");
        const balance = await ethers.provider.getBalance(stakingVault);

        await expect(stakingVault.connect(owner).fund({ value: amount }))
          .to.emit(stakingVault, "EtherFunded")
          .withArgs(amount);

        expect(await ethers.provider.getBalance(stakingVault)).to.equal(balance + amount);
      });

      it("Can withdraw the funds", async () => {
        const balance = await ethers.provider.getBalance(stranger);
        const amount = await ethers.provider.getBalance(stakingVault);

        await expect(stakingVault.connect(owner).withdraw(stranger, amount))
          .to.emit(stakingVault, "EtherWithdrawn")
          .withArgs(stranger, amount);

        expect(await ethers.provider.getBalance(stranger)).to.equal(balance + amount);
      });
    });

    describe("Ossification", () => {
      it("Can ossify vault", async () => {
        await expect(stakingVault.connect(owner).ossify()).to.emit(stakingVault, "PinnedImplementationUpdated");

        expect(await stakingVault.isOssified()).to.equal(true);
      });

      describe("Ossified", () => {
        beforeEach(async () => {
          await stakingVault.connect(owner).ossify();
        });

        it("Can't ossify vault again", async () => {
          await expect(stakingVault.connect(owner).ossify()).to.be.revertedWithCustomError(
            stakingVault,
            "VaultOssified",
          );
        });

        it("Can withdraw the funds", async () => {
          const balance = await ethers.provider.getBalance(stranger);
          const amount = await ethers.provider.getBalance(stakingVault);

          await expect(stakingVault.connect(owner).withdraw(stranger, amount))
            .to.emit(stakingVault, "EtherWithdrawn")
            .withArgs(stranger, amount);

          expect(await ethers.provider.getBalance(stranger)).to.equal(balance + amount);
        });

        it("Can't reconnect the vault to the hub", async () => {
          const { vaultHub } = ctx.contracts;
          await stakingVault.connect(owner).transferOwnership(vaultHub);

          await expect(vaultHub.connectVault(stakingVault))
            .to.be.revertedWithCustomError(vaultHub, "VaultOssified")
            .withArgs(stakingVault);
        });
      });
    });

    describe("Validator exiting", () => {
      it("Can request validator exit", async () => {
        const keys = getPubkeys(2);
        await expect(stakingVault.connect(owner).requestValidatorExit(keys.stringified))
          .to.emit(stakingVault, "ValidatorExitRequested")
          .withArgs(keys.pubkeys[0], keys.pubkeys[0])
          .to.emit(stakingVault, "ValidatorExitRequested")
          .withArgs(keys.pubkeys[1], keys.pubkeys[1]);
      });

      it("Can trigger validator withdrawal", async () => {
        const keys = getPubkeys(2);
        const value = await stakingVault.calculateValidatorWithdrawalFee(2);
        await expect(
          stakingVault
            .connect(owner)
            .triggerValidatorWithdrawals(keys.stringified, [ether("1"), ether("2")], owner.address, { value }),
        )
          .to.emit(stakingVault, "ValidatorWithdrawalsTriggered")
          .withArgs(keys.stringified, [ether("1"), ether("2")], 0, owner.address);
      });
    });

    describe("Deposits", () => {
      beforeEach(async () => {
        await stakingVault.connect(owner).fund({ value: ether("2048") });
      });

      it("Can set depositor and deposit validators to beacon chain", async () => {
        const { predepositGuarantee } = ctx.contracts;
        await expect(stakingVault.connect(owner).setDepositor(owner))
          .to.emit(stakingVault, "DepositorSet")
          .withArgs(predepositGuarantee, owner);

        expect(await stakingVault.depositor()).to.equal(owner);

        const withdrawalCredentials = await stakingVault.withdrawalCredentials();
        const validator = generateValidator(withdrawalCredentials);

        const deposit = await generatePostDeposit(validator.container, ether("2048"));

        await expect(stakingVault.connect(owner).depositToBeaconChain([deposit])).to.emit(
          stakingVault,
          "DepositedToBeaconChain",
        );
      });

      it("Can pause/resume deposits to beacon chain", async () => {
        await expect(stakingVault.connect(owner).pauseBeaconChainDeposits()).to.emit(
          stakingVault,
          "BeaconChainDepositsPaused",
        );

        await expect(stakingVault.connect(owner).resumeBeaconChainDeposits()).to.emit(
          stakingVault,
          "BeaconChainDepositsResumed",
        );
      });

      it("Can deposit to beacon chain using predeposit guarantee", async () => {
        const { predepositGuarantee } = ctx.contracts;
        const withdrawalCredentials = await stakingVault.withdrawalCredentials();
        const validator = generateValidator(withdrawalCredentials);

        await predepositGuarantee.connect(nodeOperator).topUpNodeOperatorBalance(nodeOperator, {
          value: ether("1"),
        });

        const predepositData = await generatePredeposit(validator, {
          depositDomain: await predepositGuarantee.DEPOSIT_DOMAIN(),
        });

        await expect(
          predepositGuarantee
            .connect(nodeOperator)
            .predeposit(stakingVault, [predepositData.deposit], [predepositData.depositY]),
        )
          .to.emit(stakingVault, "DepositedToBeaconChain")
          .withArgs(1, ether("1"));

        const { witnesses, postdeposit } = await getProofAndDepositData(
          predepositGuarantee,
          validator,
          withdrawalCredentials,
          ether("2048"),
        );

        await expect(predepositGuarantee.connect(nodeOperator).proveAndDeposit(witnesses, [postdeposit], stakingVault))
          .to.emit(stakingVault, "DepositedToBeaconChain")
          .withArgs(1, ether("2048"));
      });
    });
  });
<<<<<<< HEAD

  // Both Owner and Node Operator Manager role actions

  it("Owner and Node Operator Manager can both vote for transferring ownership of the vault", async () => {
    const newOwner = certainAddress("new-owner");

    await expect(await dashboard.connect(nodeOperator).transferStakingVaultOwnership(newOwner)).to.emit(
      dashboard,
      "MemberConfirmed",
    );

    await expect(dashboard.connect(owner).transferStakingVaultOwnership(newOwner))
      .to.emit(stakingVault, "OwnershipTransferred")
      .withArgs(dashboard, newOwner);

    expect(await stakingVault.owner()).to.equal(newOwner);
  });
=======
>>>>>>> 8d79446f
});<|MERGE_RESOLUTION|>--- conflicted
+++ resolved
@@ -5,36 +5,16 @@
 
 import { Dashboard, StakingVault } from "typechain-types";
 
-<<<<<<< HEAD
 import {
   certainAddress,
-  days,
   ether,
   generatePostDeposit,
+  generatePredeposit,
   generateValidator,
   getNextBlockTimestamp,
-  impersonate,
 } from "lib";
-import {
-  createVaultWithDashboard,
-  disconnectFromHub,
-  getProtocolContext,
-  ProtocolContext,
-  reportVaultDataWithProof,
-  setupLido,
-  VaultRoles,
-} from "lib/protocol";
-import {
-  generatePredepositData,
-  getProofAndDepositData,
-  getPubkeys,
-  VAULT_CONNECTION_DEPOSIT,
-} from "lib/protocol/helpers/vaults";
-=======
-import { certainAddress, ether, generatePostDeposit, generatePredeposit, generateValidator } from "lib";
 import { createVaultWithDashboard, getProtocolContext, ProtocolContext, setupLido } from "lib/protocol";
 import { getProofAndDepositData, getPubkeys, reportVaultDataWithProof, VaultRoles } from "lib/protocol/helpers/vaults";
->>>>>>> 8d79446f
 
 import { Snapshot } from "test/suite";
 
@@ -129,42 +109,9 @@
       it("Can reconnect the vault to the hub", async () => {
         const { vaultHub } = ctx.contracts;
 
-<<<<<<< HEAD
-  it("Can change the tier", async () => {
-    const { operatorGrid } = ctx.contracts;
-    const agentSigner = await ctx.getSigner("agent");
-
-    await operatorGrid.connect(agentSigner).registerGroup(nodeOperator, 1000);
-    await operatorGrid.connect(agentSigner).registerTiers(nodeOperator, [
-      {
-        shareLimit: 1000,
-        reserveRatioBP: 2000,
-        forcedRebalanceThresholdBP: 1800,
-        treasuryFeeBP: 500,
-      },
-    ]);
-
-    const ownerMemberIndex = ethers.zeroPadValue(await dashboard.getAddress(), 32);
-    const operatorMemberIndex = ethers.zeroPadValue(await nodeOperator.getAddress(), 32);
-    let expiryTimestamp = (await getNextBlockTimestamp()) + (await operatorGrid.getConfirmExpiry());
-    const msgData = operatorGrid.interface.encodeFunctionData("changeTier", [await stakingVault.getAddress(), 1, 1000]);
-
-    await expect(dashboard.connect(roles.tierChanger).changeTier(1n, 1000n))
-      .to.emit(operatorGrid, "RoleMemberConfirmed")
-      .withArgs(dashboard, ownerMemberIndex, expiryTimestamp, msgData);
-
-    expiryTimestamp = (await getNextBlockTimestamp()) + (await operatorGrid.getConfirmExpiry());
-    await expect(operatorGrid.connect(nodeOperator).changeTier(stakingVault, 1n, 1000n))
-      .to.emit(operatorGrid, "RoleMemberConfirmed")
-      .withArgs(nodeOperator, operatorMemberIndex, expiryTimestamp, msgData)
-      .to.emit(operatorGrid, "TierChanged")
-      .withArgs(stakingVault, 1);
-  });
-=======
         await expect(stakingVault.connect(owner).transferOwnership(vaultHub))
           .to.emit(stakingVault, "OwnershipTransferStarted")
           .withArgs(owner, vaultHub);
->>>>>>> 8d79446f
 
         await expect(vaultHub.connectVault(stakingVault))
           .to.emit(stakingVault, "OwnershipTransferred")
@@ -191,10 +138,70 @@
       });
     });
 
+    it("Can change the tier", async () => {
+      const { operatorGrid } = ctx.contracts;
+      const agentSigner = await ctx.getSigner("agent");
+
+      await operatorGrid.connect(agentSigner).registerGroup(nodeOperator, 1000);
+      await operatorGrid.connect(agentSigner).registerTiers(nodeOperator, [
+        {
+          shareLimit: 1000,
+          reserveRatioBP: 2000,
+          forcedRebalanceThresholdBP: 1800,
+          treasuryFeeBP: 500,
+        },
+      ]);
+
+      const ownerMemberIndex = ethers.zeroPadValue(await dashboard.getAddress(), 32);
+      const operatorMemberIndex = ethers.zeroPadValue(await nodeOperator.getAddress(), 32);
+      let expiryTimestamp = (await getNextBlockTimestamp()) + (await operatorGrid.getConfirmExpiry());
+      const msgData = operatorGrid.interface.encodeFunctionData("changeTier", [
+        await stakingVault.getAddress(),
+        1,
+        1000,
+      ]);
+
+      await expect(dashboard.connect(roles.tierChanger).changeTier(1n, 1000n))
+        .to.emit(operatorGrid, "RoleMemberConfirmed")
+        .withArgs(dashboard, ownerMemberIndex, expiryTimestamp, msgData);
+
+      expiryTimestamp = (await getNextBlockTimestamp()) + (await operatorGrid.getConfirmExpiry());
+      await expect(operatorGrid.connect(nodeOperator).changeTier(stakingVault, 1n, 1000n))
+        .to.emit(operatorGrid, "RoleMemberConfirmed")
+        .withArgs(nodeOperator, operatorMemberIndex, expiryTimestamp, msgData)
+        .to.emit(operatorGrid, "TierChanged")
+        .withArgs(stakingVault, 1);
+    });
+
     describe("Funding", () => {
       it("Can fund the vault", async () => {
         const amount = ether("10");
         const balance = await ethers.provider.getBalance(stakingVault);
+
+        await expect(stakingVault.connect(owner).fund({ value: amount }))
+          .to.emit(stakingVault, "EtherFunded")
+          .withArgs(amount);
+
+        expect(await ethers.provider.getBalance(stakingVault)).to.equal(balance + amount);
+      });
+
+      it("Can withdraw the funds", async () => {
+        const balance = await ethers.provider.getBalance(stranger);
+        const amount = await ethers.provider.getBalance(stakingVault);
+
+        await expect(stakingVault.connect(owner).withdraw(stranger, amount))
+          .to.emit(stakingVault, "EtherWithdrawn")
+          .withArgs(stranger, amount);
+
+        expect(await ethers.provider.getBalance(stranger)).to.equal(balance + amount);
+      });
+    });
+
+    describe("Locking", () => {
+      it("Rejects to lock more than funded", async () => {
+        const amount = ether("10");
+
+        await dashboard.connect(roles.funder).fund({ value: amount });
 
         await expect(stakingVault.connect(owner).fund({ value: amount }))
           .to.emit(stakingVault, "EtherFunded")
@@ -349,24 +356,4 @@
       });
     });
   });
-<<<<<<< HEAD
-
-  // Both Owner and Node Operator Manager role actions
-
-  it("Owner and Node Operator Manager can both vote for transferring ownership of the vault", async () => {
-    const newOwner = certainAddress("new-owner");
-
-    await expect(await dashboard.connect(nodeOperator).transferStakingVaultOwnership(newOwner)).to.emit(
-      dashboard,
-      "MemberConfirmed",
-    );
-
-    await expect(dashboard.connect(owner).transferStakingVaultOwnership(newOwner))
-      .to.emit(stakingVault, "OwnershipTransferred")
-      .withArgs(dashboard, newOwner);
-
-    expect(await stakingVault.owner()).to.equal(newOwner);
-  });
-=======
->>>>>>> 8d79446f
 });