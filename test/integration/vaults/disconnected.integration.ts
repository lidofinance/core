--- conflicted
+++ resolved
@@ -102,33 +102,9 @@
       it("Can reconnect the vault to the hub", async () => {
         const { vaultHub } = ctx.contracts;
 
-<<<<<<< HEAD
-  it.skip("Can change the tier", async () => {
-    const { operatorGrid } = ctx.contracts;
-    // need to add more tiers but how?
-    await operatorGrid.connect(owner).grantRole(await operatorGrid.REGISTRY_ROLE(), stranger);
-
-    await operatorGrid.connect(stranger).registerGroup(nodeOperator, 1000);
-    await operatorGrid.connect(stranger).registerTiers(nodeOperator, [
-      {
-        shareLimit: 1000,
-        reserveRatioBP: 2000,
-        forcedRebalanceThresholdBP: 1800,
-        treasuryFeeBP: 500,
-      },
-    ]);
-    await expect(dashboard.connect(roles.tierChanger).requestTierChange(1, 0))
-      .to.emit(operatorGrid, "TierChangeRequested")
-      .withArgs(stakingVault, 1);
-    await expect(operatorGrid.connect(nodeOperator).confirmTierChange(stakingVault, 1))
-      .to.emit(operatorGrid, "TierChanged")
-      .withArgs(stakingVault, 1);
-  });
-=======
         await expect(stakingVault.connect(owner).transferOwnership(vaultHub))
           .to.emit(stakingVault, "OwnershipTransferStarted")
           .withArgs(owner, vaultHub);
->>>>>>> 9a5a4389
 
         await expect(vaultHub.connectVault(stakingVault))
           .to.emit(stakingVault, "OwnershipTransferred")
@@ -142,15 +118,7 @@
           .to.emit(stakingVault, "OwnershipTransferStarted")
           .withArgs(owner, dashboard);
 
-<<<<<<< HEAD
-    it("Allows to lock amount required to connect to hub", async () => {
-      const amount = ether("1");
-      await expect(dashboard.connect(roles.funder).fund({ value: amount }))
-        .to.emit(stakingVault, "Funded")
-        .withArgs(dashboard, amount);
-=======
         const { vaultHub } = ctx.contracts;
->>>>>>> 9a5a4389
 
         await expect(dashboard.reconnectToVaultHub())
           .to.emit(stakingVault, "OwnershipTransferred")
@@ -238,31 +206,6 @@
           .withArgs(keys.pubkeys[1], keys.pubkeys[1]);
       });
 
-<<<<<<< HEAD
-      await expect(dashboard.connect(roles.minter).mintStETH(roles.locker, 100n)).to.be.revertedWithCustomError(
-        ctx.contracts.vaultHub,
-        "NotConnectedToHub",
-      );
-    });
-
-    it("Reverts on burning stETH", async () => {
-      const { lido, vaultHub, locator } = ctx.contracts;
-
-      // suppose user somehow got some shares and tries to burn it via the dashboard contract on disconnected vault
-      const accountingSigner = await impersonate(await locator.accounting(), ether("1"));
-      const sharesToMint = 100n;
-      await lido.connect(accountingSigner).mintShares(roles.burner, sharesToMint);
-      const mintedStethAmount = await lido.getPooledEthByShares(sharesToMint);
-
-      await lido.connect(roles.burner).approve(dashboard, mintedStethAmount);
-
-      await expect(dashboard.connect(roles.burner).burnStETH(mintedStethAmount)).to.be.revertedWithCustomError(
-        vaultHub,
-        "NotConnectedToHub",
-      );
-    });
-  });
-=======
       it("Can trigger validator withdrawal", async () => {
         const keys = getPubkeys(2);
         const value = await stakingVault.calculateValidatorWithdrawalFee(2);
@@ -280,7 +223,6 @@
       beforeEach(async () => {
         await stakingVault.connect(owner).fund({ value: ether("2048") });
       });
->>>>>>> 9a5a4389
 
       it("Can set depositor and deposit validators to beacon chain", async () => {
         const { predepositGuarantee } = ctx.contracts;
