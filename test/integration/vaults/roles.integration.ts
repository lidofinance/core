import { expect } from "chai";
import { ContractMethodArgs, ContractTransactionReceipt, ZeroAddress } from "ethers";
import { ethers } from "hardhat";
import { beforeEach } from "mocha";

import { HardhatEthersSigner } from "@nomicfoundation/hardhat-ethers/signers";

import { Dashboard } from "typechain-types";

import { days, ether } from "lib";
import { getProtocolContext, ProtocolContext, reportVaultDataWithProof } from "lib/protocol";

import { Snapshot } from "test/suite";

const VAULT_NODE_OPERATOR_FEE = 1_00n; // 3% node operator fee

const SAMPLE_PUBKEY = "0x" + "ab".repeat(48);

const VAULT_CONNECTION_DEPOSIT = ether("1");

type Methods<T> = {
  // eslint-disable-next-line @typescript-eslint/no-explicit-any
  [K in keyof T]: T[K] extends (...args: any) => any ? K : never;
}[keyof T];

type DashboardMethods = Methods<Dashboard>; // "foo" | "bar"

describe("Integration: Staking Vaults Dashboard Roles Initial Setup", () => {
  let ctx: ProtocolContext;

  let snapshot: string;

  let owner: HardhatEthersSigner,
    nodeOperatorManager: HardhatEthersSigner,
    funder: HardhatEthersSigner,
    withdrawer: HardhatEthersSigner,
    assetRecoverer: HardhatEthersSigner,
    minter: HardhatEthersSigner,
    burner: HardhatEthersSigner,
    rebalancer: HardhatEthersSigner,
    depositPauser: HardhatEthersSigner,
    depositResumer: HardhatEthersSigner,
    pdgCompensator: HardhatEthersSigner,
    unknownValidatorProver: HardhatEthersSigner,
    unguaranteedBeaconChainDepositor: HardhatEthersSigner,
    validatorExitRequester: HardhatEthersSigner,
    validatorWithdrawalTriggerer: HardhatEthersSigner,
    disconnecter: HardhatEthersSigner,
    tierChanger: HardhatEthersSigner,
    nodeOperatorRewardAdjuster: HardhatEthersSigner,
    stranger: HardhatEthersSigner;

  let allRoles: HardhatEthersSigner[];

  before(async () => {
    ctx = await getProtocolContext();

    allRoles = await ethers.getSigners();
    [
      owner,
      nodeOperatorManager,
      assetRecoverer,
      funder,
      withdrawer,
      minter,
      burner,
      rebalancer,
      depositPauser,
      depositResumer,
      pdgCompensator,
      unknownValidatorProver,
      unguaranteedBeaconChainDepositor,
      validatorExitRequester,
      validatorWithdrawalTriggerer,
      disconnecter,
      tierChanger, // nodeOperatorFeeRecipientSetter
      ,
      nodeOperatorRewardAdjuster,
      stranger,
    ] = allRoles;
  });

  beforeEach(async () => {
    snapshot = await Snapshot.take();
  });

  afterEach(async () => await Snapshot.restore(snapshot));

  // initializing contracts with signers
  describe("Vault created with all the roles", () => {
    let testDashboard: Dashboard;

    before(async () => {
      const { stakingVaultFactory } = ctx.contracts;

      // Owner can create a vault with operator as a node operator
      const deployTx = await stakingVaultFactory
        .connect(owner)
        .createVaultWithDashboard(
          owner,
          nodeOperatorManager,
          nodeOperatorManager,
          VAULT_NODE_OPERATOR_FEE,
          days(7n),
          [],
          { value: VAULT_CONNECTION_DEPOSIT },
        );

      const createVaultTxReceipt = (await deployTx.wait()) as ContractTransactionReceipt;
      const createDashboardEvent = ctx.getEvents(createVaultTxReceipt, "DashboardCreated")[0];
      testDashboard = await ethers.getContractAt("Dashboard", createDashboardEvent.args?.dashboard);

      {
        // To prevent ReportStale errors
        const createVaultEvents = ctx.getEvents(createVaultTxReceipt, "VaultCreated");
        const stakingVault = await ethers.getContractAt("StakingVault", createVaultEvents[0].args!.vault);
        await reportVaultDataWithProof(ctx, stakingVault);
      }

      await testDashboard.connect(owner).grantRoles([
        {
          account: assetRecoverer,
          role: await testDashboard.RECOVER_ASSETS_ROLE(),
        },
        {
          account: funder,
          role: await testDashboard.FUND_ROLE(),
        },
        {
          account: withdrawer,
          role: await testDashboard.WITHDRAW_ROLE(),
        },
        {
          account: minter,
          role: await testDashboard.MINT_ROLE(),
        },
        {
          account: burner,
          role: await testDashboard.BURN_ROLE(),
        },
        {
          account: rebalancer,
          role: await testDashboard.REBALANCE_ROLE(),
        },
        {
          account: depositPauser,
          role: await testDashboard.PAUSE_BEACON_CHAIN_DEPOSITS_ROLE(),
        },
        {
          account: depositResumer,
          role: await testDashboard.RESUME_BEACON_CHAIN_DEPOSITS_ROLE(),
        },
        {
          account: unknownValidatorProver,
          role: await testDashboard.PDG_PROVE_VALIDATOR_ROLE(),
        },
        {
          account: unguaranteedBeaconChainDepositor,
          role: await testDashboard.UNGUARANTEED_BEACON_CHAIN_DEPOSIT_ROLE(),
        },
        {
          account: validatorExitRequester,
          role: await testDashboard.REQUEST_VALIDATOR_EXIT_ROLE(),
        },
        {
          account: validatorWithdrawalTriggerer,
          role: await testDashboard.TRIGGER_VALIDATOR_WITHDRAWAL_ROLE(),
        },
        {
          account: disconnecter,
          role: await testDashboard.VOLUNTARY_DISCONNECT_ROLE(),
        },
        {
          account: tierChanger,
          role: await testDashboard.CHANGE_TIER_ROLE(),
        },
      ]);

      await testDashboard.connect(nodeOperatorManager).grantRoles([
        {
          account: nodeOperatorRewardAdjuster,
          role: await testDashboard.NODE_OPERATOR_REWARDS_ADJUST_ROLE(),
        },
      ]);
    });

    it("Allows anyone to read public metrics of the vault", async () => {
      expect(await testDashboard.connect(funder).nodeOperatorDisbursableFee()).to.equal(0);
      expect(await testDashboard.connect(funder).withdrawableEther()).to.equal(0);
    });

    it("Allows to retrieve roles addresses", async () => {
      expect(await testDashboard.getRoleMembers(await testDashboard.MINT_ROLE())).to.deep.equal([minter.address]);
    });

    it("Allows NO Manager to add and remove new managers", async () => {
      await testDashboard
        .connect(nodeOperatorManager)
        .grantRole(await testDashboard.NODE_OPERATOR_MANAGER_ROLE(), stranger);
      expect(await testDashboard.getRoleMembers(await testDashboard.NODE_OPERATOR_MANAGER_ROLE())).to.deep.equal([
        nodeOperatorManager.address,
        stranger.address,
      ]);
      await testDashboard
        .connect(nodeOperatorManager)
        .revokeRole(await testDashboard.NODE_OPERATOR_MANAGER_ROLE(), stranger);
      expect(await testDashboard.getRoleMembers(await testDashboard.NODE_OPERATOR_MANAGER_ROLE())).to.deep.equal([
        nodeOperatorManager.address,
      ]);
    });

    describe("Verify ACL for methods that require only role", () => {
      describe("Dashboard methods", () => {
        it("claimNodeOperatorFee", async () => {
          // TODO:
          // await testMethod(
          //   testDashboard,
          //   "claimNodeOperatorFee",
          //   {
          //     successUsers: [nodeOperatorFeeClaimer],
          //     failingUsers: allRoles.filter((r) => r !== nodeOperatorFeeClaimer),
          //   },
          //   [stranger],
          //   await testDashboard.NODE_OPERATOR_FEE_CLAIM_ROLE(),
          //);
        });
      });

      describe("Dashboard methods", () => {
        it("recoverERC20", async () => {
          await testMethod(
            testDashboard,
            "recoverERC20",
            {
              successUsers: [assetRecoverer, owner],
              failingUsers: allRoles.filter((r) => r !== assetRecoverer && r !== owner),
            },
            [ZeroAddress, owner, 1n],
            await testDashboard.RECOVER_ASSETS_ROLE(),
          );
        });

        it("recoverERC721", async () => {
          await testMethod(
            testDashboard,
            "recoverERC721",
            {
              successUsers: [assetRecoverer, owner],
              failingUsers: allRoles.filter((r) => r !== assetRecoverer && r !== owner),
            },
            [ZeroAddress, 0, stranger],
            await testDashboard.RECOVER_ASSETS_ROLE(),
          );
        });

        it("triggerValidatorWithdrawal", async () => {
          await testMethod(
            testDashboard,
            "triggerValidatorWithdrawals",
            {
              successUsers: [validatorWithdrawalTriggerer, owner],
              failingUsers: allRoles.filter((r) => r !== validatorWithdrawalTriggerer && r !== owner),
            },
            ["0x", [0n], stranger],
            await testDashboard.TRIGGER_VALIDATOR_WITHDRAWAL_ROLE(),
          );
        });

        it("requestValidatorExit", async () => {
          await testMethod(
            testDashboard,
            "requestValidatorExit",
            {
              successUsers: [validatorExitRequester, owner],
              failingUsers: allRoles.filter((r) => r !== validatorExitRequester && r !== owner),
            },
            ["0x" + "ab".repeat(48)],
            await testDashboard.REQUEST_VALIDATOR_EXIT_ROLE(),
          );
        });

        it("resumeBeaconChainDeposits", async () => {
          await testMethod(
            testDashboard,
            "resumeBeaconChainDeposits",
            {
              successUsers: [depositResumer, owner],
              failingUsers: allRoles.filter((r) => r !== depositResumer && r !== owner),
            },
            [],
            await testDashboard.RESUME_BEACON_CHAIN_DEPOSITS_ROLE(),
          );
        });

        it("pauseBeaconChainDeposits", async () => {
          await testMethod(
            testDashboard,
            "pauseBeaconChainDeposits",
            {
              successUsers: [depositPauser, owner],
              failingUsers: allRoles.filter((r) => r !== depositPauser && r !== owner),
            },
            [],
            await testDashboard.PAUSE_BEACON_CHAIN_DEPOSITS_ROLE(),
          );
        });

        // requires prepared state for this test to pass, skipping for now
        it.skip("compensateDisprovenPredepositFromPDG", async () => {
          await testMethod(
            testDashboard,
            "compensateDisprovenPredepositFromPDG",
            {
              successUsers: [pdgCompensator, owner],
              failingUsers: allRoles.filter((r) => r !== pdgCompensator && r !== owner),
            },
            [SAMPLE_PUBKEY, stranger],
            await testDashboard.PDG_COMPENSATE_PREDEPOSIT_ROLE(),
          );
        });

        // requires prepared state for this test to pass, skipping for now
        it.skip("proveUnknownValidatorsToPDG", async () => {
          await testMethod(
            testDashboard,
            "proveUnknownValidatorsToPDG",
            {
              successUsers: [unknownValidatorProver, owner],
              failingUsers: allRoles.filter((r) => r !== unknownValidatorProver && r !== owner),
            },
            [SAMPLE_PUBKEY, stranger],
            await testDashboard.PDG_PROVE_VALIDATOR_ROLE(),
          );
        });

        // requires prepared state for this test to pass, skipping for now
        it.skip("increaseAccruedRewardsAdjustment", async () => {
          await testMethod(
            testDashboard,
            "increaseRewardsAdjustment",
            {
              successUsers: [nodeOperatorRewardAdjuster, nodeOperatorManager],
              failingUsers: allRoles.filter((r) => r !== nodeOperatorRewardAdjuster && r !== nodeOperatorManager),
            },
            [SAMPLE_PUBKEY, stranger],
            await testDashboard.NODE_OPERATOR_REWARDS_ADJUST_ROLE(),
          );
        });

        it("rebalanceVault", async () => {
          await testMethod(
            testDashboard,
            "rebalanceVault",
            {
              successUsers: [rebalancer, owner],
              failingUsers: allRoles.filter((r) => r !== rebalancer && r !== owner),
            },
            [1n],
            await testDashboard.REBALANCE_ROLE(),
          );
        });

        it("mintWstETH", async () => {
          await testMethod(
            testDashboard,
            "mintWstETH",
            {
              successUsers: [minter, owner],
              failingUsers: allRoles.filter((r) => r !== minter && r !== owner),
            },
            [ZeroAddress, 0, stranger],
            await testDashboard.MINT_ROLE(),
          );
        });

        it("mintStETH", async () => {
          await testMethod(
            testDashboard,
            "mintStETH",
            {
              successUsers: [minter, owner],
              failingUsers: allRoles.filter((r) => r !== minter && r !== owner),
            },
            [stranger, 1n],
            await testDashboard.MINT_ROLE(),
          );
        });

        it("mintShares", async () => {
          await testMethod(
            testDashboard,
            "mintShares",
            {
              successUsers: [minter, owner],
              failingUsers: allRoles.filter((r) => r !== minter && r !== owner),
            },
            [stranger, 100n],
            await testDashboard.MINT_ROLE(),
          );
        });

        // requires prepared state for this test to pass, skipping for now
        // fund 2 ether, cause vault has 1 ether locked already
        it("withdraw", async () => {
          await testDashboard.connect(funder).fund({ value: ether("2") });
          await testMethod(
            testDashboard,
            "withdraw",
            {
              successUsers: [withdrawer, owner],
              failingUsers: allRoles.filter((r) => r !== withdrawer && r !== owner),
            },
            [stranger, ether("1")],
            await testDashboard.WITHDRAW_ROLE(),
          );
        });

        it("fund", async () => {
          await testMethod(
            testDashboard,
            "fund",
            {
              successUsers: [funder, owner],
              failingUsers: allRoles.filter((r) => r !== funder && r !== owner),
            },
            [{ value: 1n }],
            await testDashboard.FUND_ROLE(),
          );
        });

        //TODO: burnWstETH, burnStETH, burnShares

        it("voluntaryDisconnect", async () => {
          await testMethod(
            testDashboard,
            "voluntaryDisconnect",
            {
              successUsers: [disconnecter, owner],
              failingUsers: allRoles.filter((r) => r !== disconnecter && r !== owner),
            },
            [],
            await testDashboard.VOLUNTARY_DISCONNECT_ROLE(),
          );
        });

<<<<<<< HEAD
        it("authorizeLidoVaultHub", async () => {
          await testMethod(
            testDashboard,
            "authorizeLidoVaultHub",
            {
              successUsers: [lidoVaultHubAuthorizer, owner],
              failingUsers: allRoles.filter((r) => r !== lidoVaultHubAuthorizer && r !== owner),
            },
            [],
            await testDashboard.LIDO_VAULTHUB_AUTHORIZATION_ROLE(),
          );
        });

        it("ossifyStakingVault", async () => {
          await testMethod(
            testDashboard,
            "ossifyStakingVault",
            {
              successUsers: [ossifier, owner],
              failingUsers: allRoles.filter((r) => r !== ossifier && r !== owner),
            },
            [],
            await testDashboard.OSSIFY_ROLE(),
          );
        });

        it("setDepositor", async () => {
          await testMethod(
            testDashboard,
            "setDepositor",
            {
              successUsers: [depositorSetter, owner],
              failingUsers: allRoles.filter((r) => r !== depositorSetter && r !== owner),
            },
            [stranger],
            await testDashboard.SET_DEPOSITOR_ROLE(),
          );
        });

        it("resetLocked", async () => {
          await testMethod(
            testDashboard,
            "resetLocked",
            {
              successUsers: [lockedResetter, owner],
              failingUsers: allRoles.filter((r) => r !== lockedResetter && r !== owner),
            },
            [],
            await testDashboard.RESET_LOCKED_ROLE(),
          );
        });

        it("changeTier", async () => {
=======
        it("requestTierChange", async () => {
>>>>>>> 8d79446f
          await testMethod(
            testDashboard,
            "changeTier",
            {
              successUsers: [tierChanger, owner],
              failingUsers: allRoles.filter((r) => r !== tierChanger && r !== owner),
            },
            [1n, 1n],
            await testDashboard.CHANGE_TIER_ROLE(),
          );
        });
      });
    });

    describe("Verify ACL for methods that require confirmations", () => {
      it("setNodeOperatorFeeBP", async () => {
        await expect(testDashboard.connect(owner).setNodeOperatorFeeRate(1n)).not.to.emit(
          testDashboard,
          "NodeOperatorFeeRateSet",
        );
        await expect(testDashboard.connect(nodeOperatorManager).setNodeOperatorFeeRate(1n)).to.emit(
          testDashboard,
          "NodeOperatorFeeRateSet",
        );

        await testMethodConfirmedRoles(
          testDashboard,
          "setNodeOperatorFeeRate",
          {
            successUsers: [],
            failingUsers: allRoles.filter((r) => r !== owner && r !== nodeOperatorManager),
          },
          [1n],
        );
      });

      it("setConfirmExpiry", async () => {
        await expect(testDashboard.connect(owner).setConfirmExpiry(days(7n))).not.to.emit(
          testDashboard,
          "ConfirmExpirySet",
        );
        await expect(testDashboard.connect(nodeOperatorManager).setConfirmExpiry(days(7n))).to.emit(
          testDashboard,
          "ConfirmExpirySet",
        );

        await testMethodConfirmedRoles(
          testDashboard,
          "setConfirmExpiry",
          {
            successUsers: [],
            failingUsers: allRoles.filter((r) => r !== owner && r !== nodeOperatorManager),
          },
          [days(7n)],
        );
      });
    });

    it("Allows anyone to read public metrics of the vault", async () => {
      expect(await testDashboard.connect(funder).nodeOperatorDisbursableFee()).to.equal(0);
      expect(await testDashboard.connect(funder).withdrawableEther()).to.equal(0);
    });

    it("Allows to retrieve roles addresses", async () => {
      expect(await testDashboard.getRoleMembers(await testDashboard.MINT_ROLE())).to.deep.equal([minter.address]);
    });
  });

  // initializing contracts without signers
  describe("Vault created with no roles", () => {
    let testDashboard: Dashboard;

    before(async () => {
      const { stakingVaultFactory } = ctx.contracts;
      allRoles = await ethers.getSigners();

      [owner, stranger] = allRoles;
      // Owner can create a vault with operator as a node operator
      const deployTx = await stakingVaultFactory
        .connect(owner)
        .createVaultWithDashboard(
          owner,
          nodeOperatorManager,
          nodeOperatorManager,
          VAULT_NODE_OPERATOR_FEE,
          days(7n),
          [],
          { value: VAULT_CONNECTION_DEPOSIT },
        );

      const createVaultTxReceipt = (await deployTx.wait()) as ContractTransactionReceipt;
      const createDashboardEvent = ctx.getEvents(createVaultTxReceipt, "DashboardCreated")[0];

      testDashboard = await ethers.getContractAt("Dashboard", createDashboardEvent.args?.dashboard);
    });

    it("Verify that roles are not assigned", async () => {
      const roles = await Promise.all([
        testDashboard.FUND_ROLE(),
        testDashboard.WITHDRAW_ROLE(),
        testDashboard.MINT_ROLE(),
        testDashboard.BURN_ROLE(),
        testDashboard.REBALANCE_ROLE(),
        testDashboard.PAUSE_BEACON_CHAIN_DEPOSITS_ROLE(),
        testDashboard.RESUME_BEACON_CHAIN_DEPOSITS_ROLE(),
        testDashboard.REQUEST_VALIDATOR_EXIT_ROLE(),
        testDashboard.TRIGGER_VALIDATOR_WITHDRAWAL_ROLE(),
        testDashboard.VOLUNTARY_DISCONNECT_ROLE(),
        testDashboard.NODE_OPERATOR_REWARDS_ADJUST_ROLE(),
        testDashboard.UNGUARANTEED_BEACON_CHAIN_DEPOSIT_ROLE(),
        testDashboard.PDG_PROVE_VALIDATOR_ROLE(),
        testDashboard.PDG_COMPENSATE_PREDEPOSIT_ROLE(),
      ]);

      for (const role of roles) {
        expect(await testDashboard.getRoleMembers(role)).to.deep.equal([]);
      }
    });

    describe.skip("Verify ACL for methods that require only role", () => {
      describe("Dashboard methods", () => {
        it("setNodeOperatorFeeRecipient", async () => {
          await testGrantingRole(
            testDashboard,
            "setNodeOperatorFeeRecipient",
            await testDashboard.NODE_OPERATOR_MANAGER_ROLE(),
            [stranger],
            nodeOperatorManager,
          );
        });
      });
    });
  });

  async function testMethod<T extends unknown[]>(
    dashboard: Dashboard,
    methodName: DashboardMethods,
    { successUsers, failingUsers }: { successUsers: HardhatEthersSigner[]; failingUsers: HardhatEthersSigner[] },
    argument: T,
    requiredRole: string,
  ) {
    for (const user of failingUsers) {
      await expect(dashboard.connect(user)[methodName](...(argument as ContractMethodArgs<T>)))
        .to.be.revertedWithCustomError(dashboard, "AccessControlUnauthorizedAccount")
        .withArgs(user, requiredRole);
    }

    for (const user of successUsers) {
      await expect(
        dashboard.connect(user)[methodName](...(argument as ContractMethodArgs<T>)),
      ).to.be.not.revertedWithCustomError(dashboard, "AccessControlUnauthorizedAccount");
    }
  }

  async function testMethodConfirmedRoles<T extends unknown[]>(
    dashboard: Dashboard,
    methodName: DashboardMethods,
    { successUsers, failingUsers }: { successUsers: HardhatEthersSigner[]; failingUsers: HardhatEthersSigner[] },
    argument: T,
  ) {
    for (const user of failingUsers) {
      await expect(
        dashboard.connect(user)[methodName](...(argument as ContractMethodArgs<T>)),
      ).to.be.revertedWithCustomError(dashboard, "SenderNotMember");
    }

    for (const user of successUsers) {
      await expect(
        dashboard.connect(user)[methodName](...(argument as ContractMethodArgs<T>)),
      ).to.be.not.revertedWithCustomError(dashboard, "SenderNotMember");
    }
  }

  async function testGrantingRole<T extends unknown[]>(
    dashboard: Dashboard,
    methodName: DashboardMethods,
    roleToGrant: string,
    argument: T,
    roleGratingActor: HardhatEthersSigner,
  ) {
    await expect(
      dashboard.connect(stranger)[methodName](...(argument as ContractMethodArgs<T>)),
    ).to.be.revertedWithCustomError(dashboard, "AccessControlUnauthorizedAccount");

    await dashboard.connect(roleGratingActor).grantRole(roleToGrant, stranger);

    await expect(
      dashboard.connect(stranger)[methodName](...(argument as ContractMethodArgs<T>)),
    ).to.not.be.revertedWithCustomError(dashboard, "AccessControlUnauthorizedAccount");

    await dashboard.connect(roleGratingActor).revokeRole(roleToGrant, stranger);
  }
});<|MERGE_RESOLUTION|>--- conflicted
+++ resolved
@@ -443,63 +443,7 @@
           );
         });
 
-<<<<<<< HEAD
-        it("authorizeLidoVaultHub", async () => {
-          await testMethod(
-            testDashboard,
-            "authorizeLidoVaultHub",
-            {
-              successUsers: [lidoVaultHubAuthorizer, owner],
-              failingUsers: allRoles.filter((r) => r !== lidoVaultHubAuthorizer && r !== owner),
-            },
-            [],
-            await testDashboard.LIDO_VAULTHUB_AUTHORIZATION_ROLE(),
-          );
-        });
-
-        it("ossifyStakingVault", async () => {
-          await testMethod(
-            testDashboard,
-            "ossifyStakingVault",
-            {
-              successUsers: [ossifier, owner],
-              failingUsers: allRoles.filter((r) => r !== ossifier && r !== owner),
-            },
-            [],
-            await testDashboard.OSSIFY_ROLE(),
-          );
-        });
-
-        it("setDepositor", async () => {
-          await testMethod(
-            testDashboard,
-            "setDepositor",
-            {
-              successUsers: [depositorSetter, owner],
-              failingUsers: allRoles.filter((r) => r !== depositorSetter && r !== owner),
-            },
-            [stranger],
-            await testDashboard.SET_DEPOSITOR_ROLE(),
-          );
-        });
-
-        it("resetLocked", async () => {
-          await testMethod(
-            testDashboard,
-            "resetLocked",
-            {
-              successUsers: [lockedResetter, owner],
-              failingUsers: allRoles.filter((r) => r !== lockedResetter && r !== owner),
-            },
-            [],
-            await testDashboard.RESET_LOCKED_ROLE(),
-          );
-        });
-
-        it("changeTier", async () => {
-=======
         it("requestTierChange", async () => {
->>>>>>> 8d79446f
           await testMethod(
             testDashboard,
             "changeTier",
