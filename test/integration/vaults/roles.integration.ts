import { expect } from "chai";
import { ContractMethodArgs, ContractTransactionReceipt, ZeroAddress } from "ethers";
import { ethers } from "hardhat";
import { beforeEach } from "mocha";

import { HardhatEthersSigner } from "@nomicfoundation/hardhat-ethers/signers";

import { Dashboard } from "typechain-types";

import { days, ether } from "lib";
import { getProtocolContext, ProtocolContext } from "lib/protocol";

import { Snapshot } from "test/suite";

const VAULT_NODE_OPERATOR_FEE = 1_00n; // 3% node operator fee

const SAMPLE_PUBKEY = "0x" + "ab".repeat(48);

const VAULT_CONNECTION_DEPOSIT = ether("1");

type Methods<T> = {
  // eslint-disable-next-line @typescript-eslint/no-explicit-any
  [K in keyof T]: T[K] extends (...args: any) => any ? K : never; // gdfg
}[keyof T];

type DashboardMethods = Methods<Dashboard>; // "foo" | "bar"

describe("Integration: Staking Vaults Dashboard Roles Initial Setup", () => {
  let ctx: ProtocolContext;

  let snapshot: string;

  let owner: HardhatEthersSigner,
    nodeOperatorManager: HardhatEthersSigner,
    funder: HardhatEthersSigner,
    withdrawer: HardhatEthersSigner,
    locker: HardhatEthersSigner,
    assetRecoverer: HardhatEthersSigner,
    minter: HardhatEthersSigner,
    burner: HardhatEthersSigner,
    rebalancer: HardhatEthersSigner,
    depositPauser: HardhatEthersSigner,
    depositResumer: HardhatEthersSigner,
    pdgCompensator: HardhatEthersSigner,
    unknownValidatorProver: HardhatEthersSigner,
    unguaranteedBeaconChainDepositor: HardhatEthersSigner,
    validatorExitRequester: HardhatEthersSigner,
    validatorWithdrawalTriggerer: HardhatEthersSigner,
    disconnecter: HardhatEthersSigner,
    lidoVaultHubAuthorizer: HardhatEthersSigner,
    lidoVaultHubDeauthorizer: HardhatEthersSigner,
    ossifier: HardhatEthersSigner,
    depositorSetter: HardhatEthersSigner,
    lockedResetter: HardhatEthersSigner,
    tierChanger: HardhatEthersSigner,
    nodeOperatorFeeClaimer: HardhatEthersSigner,
    nodeOperatorRewardAdjuster: HardhatEthersSigner,
    stranger: HardhatEthersSigner;

  let allRoles: HardhatEthersSigner[];

  before(async () => {
    ctx = await getProtocolContext();

    allRoles = await ethers.getSigners();
    [
      owner,
      nodeOperatorManager,
      assetRecoverer,
      funder,
      withdrawer,
      locker,
      minter,
      burner,
      rebalancer,
      depositPauser,
      depositResumer,
      pdgCompensator,
      unknownValidatorProver,
      unguaranteedBeaconChainDepositor,
      validatorExitRequester,
      validatorWithdrawalTriggerer,
      disconnecter,
      lidoVaultHubAuthorizer,
      lidoVaultHubDeauthorizer,
      ossifier,
      depositorSetter,
      lockedResetter,
      tierChanger,
      nodeOperatorFeeClaimer,
      nodeOperatorRewardAdjuster,
      stranger,
    ] = allRoles;
  });

  beforeEach(async () => {
    snapshot = await Snapshot.take();
  });

  afterEach(async () => await Snapshot.restore(snapshot));

  // initializing contracts with signers
  describe("Vault created with all the roles", () => {
    let testDashboard: Dashboard;

    before(async () => {
      const { stakingVaultFactory } = ctx.contracts;

      // Owner can create a vault with operator as a node operator
<<<<<<< HEAD
      const deployTx = await stakingVaultFactory.connect(owner).createVaultWithDelegation(
        {
          defaultAdmin: owner,
          nodeOperatorManager: nodeOperatorManager,
          assetRecoverer: assetRecoverer,
          nodeOperatorFeeBP: VAULT_NODE_OPERATOR_FEE,
          confirmExpiry: days(7n),
          funders: [funder],
          withdrawers: [withdrawer],
          lockers: [locker],
          minters: [minter],
          burners: [burner],
          rebalancers: [rebalancer],
          depositPausers: [depositPauser],
          depositResumers: [depositResumer],
          pdgCompensators: [pdgCompensator],
          unknownValidatorProvers: [unknownValidatorProver],
          unguaranteedBeaconChainDepositors: [unguaranteedBeaconChainDepositor],
          validatorExitRequesters: [validatorExitRequester],
          validatorWithdrawalTriggerers: [validatorWithdrawalTriggerer],
          disconnecters: [disconnecter],
          lidoVaultHubAuthorizers: [lidoVaultHubAuthorizer],
          lidoVaultHubDeauthorizers: [lidoVaultHubDeauthorizer],
          ossifiers: [ossifier],
          depositorSetters: [depositorSetter],
          lockedResetters: [lockedResetter],
          tierChangers: [tierChanger],
          nodeOperatorFeeClaimers: [nodeOperatorFeeClaimer],
          nodeOperatorRewardAdjusters: [nodeOperatorRewardAdjuster],
        },
        "0x",
        { value: VAULT_CONNECTION_DEPOSIT },
      );
=======
      const deployTx = await stakingVaultFactory
        .connect(owner)
        .createVaultWithDashboard(
          owner,
          nodeOperatorManager,
          nodeOperatorManager,
          VAULT_NODE_OPERATOR_FEE,
          days(7n),
          [],
          "0x",
        );
>>>>>>> a3bd9928

      const createVaultTxReceipt = (await deployTx.wait()) as ContractTransactionReceipt;
      const createVaultEvents = ctx.getEvents(createVaultTxReceipt, "VaultCreated");

      testDashboard = await ethers.getContractAt("Dashboard", createVaultEvents[0].args?.owner);

      await testDashboard.connect(owner).grantRoles([
        {
          account: assetRecoverer,
          role: await testDashboard.RECOVER_ASSETS_ROLE(),
        },
        {
          account: funder,
          role: await testDashboard.FUND_ROLE(),
        },
        {
          account: withdrawer,
          role: await testDashboard.WITHDRAW_ROLE(),
        },
        {
          account: locker,
          role: await testDashboard.LOCK_ROLE(),
        },
        {
          account: minter,
          role: await testDashboard.MINT_ROLE(),
        },
        {
          account: burner,
          role: await testDashboard.BURN_ROLE(),
        },
        {
          account: rebalancer,
          role: await testDashboard.REBALANCE_ROLE(),
        },
        {
          account: depositPauser,
          role: await testDashboard.PAUSE_BEACON_CHAIN_DEPOSITS_ROLE(),
        },
        {
          account: depositResumer,
          role: await testDashboard.RESUME_BEACON_CHAIN_DEPOSITS_ROLE(),
        },
        {
          account: unknownValidatorProver,
          role: await testDashboard.PDG_PROVE_VALIDATOR_ROLE(),
        },
        {
          account: unguaranteedBeaconChainDepositor,
          role: await testDashboard.UNGUARANTEED_BEACON_CHAIN_DEPOSIT_ROLE(),
        },
        {
          account: validatorExitRequester,
          role: await testDashboard.REQUEST_VALIDATOR_EXIT_ROLE(),
        },
        {
          account: validatorWithdrawalTriggerer,
          role: await testDashboard.TRIGGER_VALIDATOR_WITHDRAWAL_ROLE(),
        },
        {
          account: disconnecter,
          role: await testDashboard.VOLUNTARY_DISCONNECT_ROLE(),
        },
        {
          account: lidoVaultHubAuthorizer,
          role: await testDashboard.LIDO_VAULTHUB_AUTHORIZATION_ROLE(),
        },
        {
          account: lidoVaultHubDeauthorizer,
          role: await testDashboard.LIDO_VAULTHUB_DEAUTHORIZATION_ROLE(),
        },
        {
          account: ossifier,
          role: await testDashboard.OSSIFY_ROLE(),
        },
        {
          account: depositorSetter,
          role: await testDashboard.SET_DEPOSITOR_ROLE(),
        },
        {
          account: lockedResetter,
          role: await testDashboard.RESET_LOCKED_ROLE(),
        },
      ]);

      await testDashboard.connect(nodeOperatorManager).grantRoles([
        {
          account: nodeOperatorFeeClaimer,
          role: await testDashboard.NODE_OPERATOR_FEE_CLAIM_ROLE(),
        },
        {
          account: nodeOperatorRewardAdjuster,
          role: await testDashboard.NODE_OPERATOR_REWARDS_ADJUST_ROLE(),
        },
      ]);
    });

    it("Allows anyone to read public metrics of the vault", async () => {
      expect(await testDashboard.connect(funder).unreserved()).to.equal(0);
      expect(await testDashboard.connect(funder).nodeOperatorUnclaimedFee()).to.equal(0);
      expect(await testDashboard.connect(funder).withdrawableEther()).to.equal(0);
    });

    it("Allows to retrieve roles addresses", async () => {
      expect(await testDashboard.getRoleMembers(await testDashboard.MINT_ROLE())).to.deep.equal([minter.address]);
    });

    it("Allows NO Manager to add and remove new managers", async () => {
      await testDashboard
        .connect(nodeOperatorManager)
        .grantRole(await testDashboard.NODE_OPERATOR_MANAGER_ROLE(), stranger);
      expect(await testDashboard.getRoleMembers(await testDashboard.NODE_OPERATOR_MANAGER_ROLE())).to.deep.equal([
        nodeOperatorManager.address,
        stranger.address,
      ]);
      await testDashboard
        .connect(nodeOperatorManager)
        .revokeRole(await testDashboard.NODE_OPERATOR_MANAGER_ROLE(), stranger);
      expect(await testDashboard.getRoleMembers(await testDashboard.NODE_OPERATOR_MANAGER_ROLE())).to.deep.equal([
        nodeOperatorManager.address,
      ]);
    });

    describe("Verify ACL for methods that require only role", () => {
      describe("Dashboard methods", () => {
        it("claimNodeOperatorFee", async () => {
          await testMethod(
            testDashboard,
            "claimNodeOperatorFee",
            {
              successUsers: [nodeOperatorFeeClaimer],
              failingUsers: allRoles.filter((r) => r !== nodeOperatorFeeClaimer),
            },
            [stranger],
            await testDashboard.NODE_OPERATOR_FEE_CLAIM_ROLE(),
          );
        });
      });

      describe("Dashboard methods", () => {
        it("recoverERC20", async () => {
          await testMethod(
            testDashboard,
            "recoverERC20",
            {
              successUsers: [assetRecoverer],
              failingUsers: allRoles.filter((r) => r !== assetRecoverer),
            },
            [ZeroAddress, owner, 1n],
            await testDashboard.RECOVER_ASSETS_ROLE(),
          );
        });

        it("recoverERC721", async () => {
          await testMethod(
            testDashboard,
            "recoverERC721",
            {
              successUsers: [assetRecoverer],
              failingUsers: allRoles.filter((r) => r !== assetRecoverer),
            },
            [ZeroAddress, 0, stranger],
            await testDashboard.RECOVER_ASSETS_ROLE(),
          );
        });

        it("triggerValidatorWithdrawal", async () => {
          await testMethod(
            testDashboard,
            "triggerValidatorWithdrawal",
            {
              successUsers: [validatorWithdrawalTriggerer],
              failingUsers: allRoles.filter((r) => r !== validatorWithdrawalTriggerer),
            },
            ["0x", [0n], stranger],
            await testDashboard.TRIGGER_VALIDATOR_WITHDRAWAL_ROLE(),
          );
        });

        it("requestValidatorExit", async () => {
          await testMethod(
            testDashboard,
            "requestValidatorExit",
            {
              successUsers: [validatorExitRequester],
              failingUsers: allRoles.filter((r) => r !== validatorExitRequester),
            },
            ["0x" + "ab".repeat(48)],
            await testDashboard.REQUEST_VALIDATOR_EXIT_ROLE(),
          );
        });

        it("resumeBeaconChainDeposits", async () => {
          await testMethod(
            testDashboard,
            "resumeBeaconChainDeposits",
            {
              successUsers: [depositResumer],
              failingUsers: allRoles.filter((r) => r !== depositResumer),
            },
            [],
            await testDashboard.RESUME_BEACON_CHAIN_DEPOSITS_ROLE(),
          );
        });

        it("pauseBeaconChainDeposits", async () => {
          await testMethod(
            testDashboard,
            "pauseBeaconChainDeposits",
            {
              successUsers: [depositPauser],
              failingUsers: allRoles.filter((r) => r !== depositPauser),
            },
            [],
            await testDashboard.PAUSE_BEACON_CHAIN_DEPOSITS_ROLE(),
          );
        });

        // requires prepared state for this test to pass, skipping for now
        it.skip("compensateDisprovenPredepositFromPDG", async () => {
          await testMethod(
            testDashboard,
            "compensateDisprovenPredepositFromPDG",
            {
              successUsers: [pdgCompensator],
              failingUsers: allRoles.filter((r) => r !== pdgCompensator),
            },
            [SAMPLE_PUBKEY, stranger],
            await testDashboard.PDG_COMPENSATE_PREDEPOSIT_ROLE(),
          );
        });

        // requires prepared state for this test to pass, skipping for now
        it.skip("proveUnknownValidatorsToPDG", async () => {
          await testMethod(
            testDashboard,
            "proveUnknownValidatorsToPDG",
            {
              successUsers: [unknownValidatorProver],
              failingUsers: allRoles.filter((r) => r !== unknownValidatorProver),
            },
            [SAMPLE_PUBKEY, stranger],
            await testDashboard.PDG_PROVE_VALIDATOR_ROLE(),
          );
        });

        // requires prepared state for this test to pass, skipping for now
        it.skip("increaseAccruedRewardsAdjustment", async () => {
          await testMethod(
            testDashboard,
            "increaseAccruedRewardsAdjustment",
            {
              successUsers: [nodeOperatorRewardAdjuster],
              failingUsers: allRoles.filter((r) => r !== nodeOperatorRewardAdjuster),
            },
            [SAMPLE_PUBKEY, stranger],
            await testDashboard.NODE_OPERATOR_REWARDS_ADJUST_ROLE(),
          );
        });

        it("rebalanceVault", async () => {
          await testMethod(
            testDashboard,
            "rebalanceVault",
            {
              successUsers: [rebalancer],
              failingUsers: allRoles.filter((r) => r !== rebalancer),
            },
            [1n],
            await testDashboard.REBALANCE_ROLE(),
          );
        });

        it("mintWstETH", async () => {
          await testMethod(
            testDashboard,
            "mintWstETH",
            {
              successUsers: [minter],
              failingUsers: allRoles.filter((r) => r !== minter),
            },
            [ZeroAddress, 0, stranger],
            await testDashboard.MINT_ROLE(),
          );
        });

        it("mintStETH", async () => {
<<<<<<< HEAD
=======
          await testDashboard.connect(funder).fund({ value: ether("1") });
          await testDashboard.connect(locker).lock(ether("1"));
>>>>>>> a3bd9928
          await testMethod(
            testDashboard,
            "mintStETH",
            {
              successUsers: [minter],
              failingUsers: allRoles.filter((r) => r !== minter),
            },
            [stranger, 1n],
            await testDashboard.MINT_ROLE(),
          );
        });

        it("mintShares", async () => {
<<<<<<< HEAD
=======
          await testDashboard.connect(funder).fund({ value: ether("1") });
          await testDashboard.connect(locker).lock(ether("1"));
>>>>>>> a3bd9928
          await testMethod(
            testDashboard,
            "mintShares",
            {
              successUsers: [minter],
              failingUsers: allRoles.filter((r) => r !== minter),
            },
            [stranger, 100n],
            await testDashboard.MINT_ROLE(),
          );
        });

        // requires prepared state for this test to pass, skipping for now
        // fund 2 ether, cause vault has 1 ether locked already
        it("withdraw", async () => {
<<<<<<< HEAD
          await testDelegation.connect(funder).fund({ value: ether("2") });
=======
          await testDashboard.connect(funder).fund({ value: 1n });
>>>>>>> a3bd9928
          await testMethod(
            testDashboard,
            "withdraw",
            {
              successUsers: [withdrawer],
              failingUsers: allRoles.filter((r) => r !== withdrawer),
            },
<<<<<<< HEAD
            [stranger, ether("1")],
            await testDelegation.WITHDRAW_ROLE(),
=======
            [stranger, 1n],
            await testDashboard.WITHDRAW_ROLE(),
>>>>>>> a3bd9928
          );
        });

        it("lock", async () => {
          await testMethod(
            testDashboard,
            "lock",
            {
              successUsers: [locker],
              failingUsers: allRoles.filter((r) => r !== locker),
            },
            [ether("1")],
            await testDashboard.LOCK_ROLE(),
          );
        });

        it("fund", async () => {
          await testMethod(
            testDashboard,
            "fund",
            {
              successUsers: [funder],
              failingUsers: allRoles.filter((r) => r !== funder),
            },
            [{ value: 1n }],
            await testDashboard.FUND_ROLE(),
          );
        });

        //TODO: burnWstETH, burnStETH, burnShares

        it("voluntaryDisconnect", async () => {
          await testMethod(
            testDashboard,
            "voluntaryDisconnect",
            { successUsers: [disconnecter], failingUsers: allRoles.filter((r) => r !== disconnecter) },
            [],
            await testDashboard.VOLUNTARY_DISCONNECT_ROLE(),
          );
        });

        it("authorizeLidoVaultHub", async () => {
          await testMethod(
            testDashboard,
            "authorizeLidoVaultHub",
            {
              successUsers: [lidoVaultHubAuthorizer],
              failingUsers: allRoles.filter((r) => r !== lidoVaultHubAuthorizer),
            },
            [],
            await testDashboard.LIDO_VAULTHUB_AUTHORIZATION_ROLE(),
          );
        });

        it("ossifyStakingVault", async () => {
          await testMethod(
            testDashboard,
            "ossifyStakingVault",
            { successUsers: [ossifier], failingUsers: allRoles.filter((r) => r !== ossifier) },
            [],
            await testDashboard.OSSIFY_ROLE(),
          );
        });

        it("setDepositor", async () => {
          await testMethod(
            testDashboard,
            "setDepositor",
            { successUsers: [depositorSetter], failingUsers: allRoles.filter((r) => r !== depositorSetter) },
            [stranger],
            await testDashboard.SET_DEPOSITOR_ROLE(),
          );
        });

        it("resetLocked", async () => {
          await testMethod(
            testDashboard,
            "resetLocked",
            { successUsers: [lockedResetter], failingUsers: allRoles.filter((r) => r !== lockedResetter) },
            [],
            await testDashboard.RESET_LOCKED_ROLE(),
          );
        });

        it("requestTierChange", async () => {
          await testMethod(
            testDelegation,
            "requestTierChange",
            { successUsers: [tierChanger], failingUsers: allRoles.filter((r) => r !== tierChanger) },
            [1n],
            await testDelegation.REQUEST_TIER_CHANGE_ROLE(),
          );
        });
      });
    });

    describe("Verify ACL for methods that require confirmations", () => {
      it("setNodeOperatorFeeBP", async () => {
        await expect(testDashboard.connect(owner).setNodeOperatorFeeBP(1n)).not.to.emit(
          testDashboard,
          "NodeOperatorFeeBPSet",
        );
        await expect(testDashboard.connect(nodeOperatorManager).setNodeOperatorFeeBP(1n)).to.emit(
          testDashboard,
          "NodeOperatorFeeBPSet",
        );

        await testMethodConfirmedRoles(
          testDashboard,
          "setNodeOperatorFeeBP",
          {
            successUsers: [],
            failingUsers: allRoles.filter((r) => r !== owner && r !== nodeOperatorManager),
          },
          [1n],
        );
      });

      it("setConfirmExpiry", async () => {
        await expect(testDashboard.connect(owner).setConfirmExpiry(days(7n))).not.to.emit(
          testDashboard,
          "ConfirmExpirySet",
        );
        await expect(testDashboard.connect(nodeOperatorManager).setConfirmExpiry(days(7n))).to.emit(
          testDashboard,
          "ConfirmExpirySet",
        );

        await testMethodConfirmedRoles(
          testDashboard,
          "setConfirmExpiry",
          {
            successUsers: [],
            failingUsers: allRoles.filter((r) => r !== owner && r !== nodeOperatorManager),
          },
          [days(7n)],
        );
      });
    });

    it("Allows anyone to read public metrics of the vault", async () => {
      expect(await testDashboard.connect(funder).unreserved()).to.equal(0);
      expect(await testDashboard.connect(funder).nodeOperatorUnclaimedFee()).to.equal(0);
      expect(await testDashboard.connect(funder).withdrawableEther()).to.equal(0);
    });

    it("Allows to retrieve roles addresses", async () => {
      expect(await testDashboard.getRoleMembers(await testDashboard.MINT_ROLE())).to.deep.equal([minter.address]);
    });
  });

  // initializing contracts without signers
  describe('"Vault created with no roles', () => {
    let testDashboard: Dashboard;

    before(async () => {
      const { stakingVaultFactory } = ctx.contracts;
      allRoles = await ethers.getSigners();

      [owner, stranger] = allRoles;
      // Owner can create a vault with operator as a node operator
<<<<<<< HEAD
      const deployTx = await stakingVaultFactory.connect(owner).createVaultWithDelegation(
        {
          defaultAdmin: owner,
          nodeOperatorManager: nodeOperatorManager,
          nodeOperatorFeeBP: VAULT_NODE_OPERATOR_FEE,
          assetRecoverer: assetRecoverer,
          confirmExpiry: days(7n),
          funders: [],
          withdrawers: [],
          lockers: [],
          minters: [],
          burners: [],
          rebalancers: [],
          depositPausers: [],
          depositResumers: [],
          pdgCompensators: [],
          unknownValidatorProvers: [],
          unguaranteedBeaconChainDepositors: [],
          validatorExitRequesters: [],
          validatorWithdrawalTriggerers: [],
          disconnecters: [],
          lidoVaultHubAuthorizers: [],
          lidoVaultHubDeauthorizers: [],
          ossifiers: [],
          depositorSetters: [],
          lockedResetters: [],
          tierChangers: [],
          nodeOperatorFeeClaimers: [],
          nodeOperatorRewardAdjusters: [],
        },
        "0x",
        { value: VAULT_CONNECTION_DEPOSIT },
      );
=======
      const deployTx = await stakingVaultFactory
        .connect(owner)
        .createVaultWithDashboard(
          owner,
          nodeOperatorManager,
          nodeOperatorManager,
          VAULT_NODE_OPERATOR_FEE,
          days(7n),
          [],
          "0x",
        );
>>>>>>> a3bd9928

      const createVaultTxReceipt = (await deployTx.wait()) as ContractTransactionReceipt;
      const createVaultEvents = ctx.getEvents(createVaultTxReceipt, "VaultCreated");

      testDashboard = await ethers.getContractAt("Dashboard", createVaultEvents[0].args?.owner);
    });

    it("Verify that roles are not assigned", async () => {
      const roles = await Promise.all([
        testDashboard.NODE_OPERATOR_FEE_CLAIM_ROLE(),
        testDashboard.FUND_ROLE(),
        testDashboard.WITHDRAW_ROLE(),
        testDashboard.MINT_ROLE(),
        testDashboard.BURN_ROLE(),
        testDashboard.REBALANCE_ROLE(),
        testDashboard.PAUSE_BEACON_CHAIN_DEPOSITS_ROLE(),
        testDashboard.RESUME_BEACON_CHAIN_DEPOSITS_ROLE(),
        testDashboard.REQUEST_VALIDATOR_EXIT_ROLE(),
        testDashboard.TRIGGER_VALIDATOR_WITHDRAWAL_ROLE(),
        testDashboard.VOLUNTARY_DISCONNECT_ROLE(),
        testDashboard.NODE_OPERATOR_REWARDS_ADJUST_ROLE(),
        testDashboard.UNGUARANTEED_BEACON_CHAIN_DEPOSIT_ROLE(),
        testDashboard.PDG_PROVE_VALIDATOR_ROLE(),
        testDashboard.PDG_COMPENSATE_PREDEPOSIT_ROLE(),
      ]);

      for (const role of roles) {
        expect(await testDashboard.getRoleMembers(role)).to.deep.equal([]);
      }
    });

    describe("Verify ACL for methods that require only role", () => {
      describe("Dashboard methods", () => {
        it("claimNodeOperatorFee", async () => {
          await testGrantingRole(
            testDashboard,
            "claimNodeOperatorFee",
            await testDashboard.NODE_OPERATOR_FEE_CLAIM_ROLE(),
            [stranger],
            nodeOperatorManager,
          );
        });
      });
    });
  });

  async function testMethod<T extends unknown[]>(
    dashboard: Dashboard,
    methodName: DashboardMethods,
    { successUsers, failingUsers }: { successUsers: HardhatEthersSigner[]; failingUsers: HardhatEthersSigner[] },
    argument: T,
    requiredRole: string,
  ) {
    for (const user of failingUsers) {
      await expect(dashboard.connect(user)[methodName](...(argument as ContractMethodArgs<T>)))
        .to.be.revertedWithCustomError(dashboard, "AccessControlUnauthorizedAccount")
        .withArgs(user, requiredRole);
    }

    for (const user of successUsers) {
      await expect(
        dashboard.connect(user)[methodName](...(argument as ContractMethodArgs<T>)),
      ).to.be.not.revertedWithCustomError(dashboard, "AccessControlUnauthorizedAccount");
    }
  }

  async function testMethodConfirmedRoles<T extends unknown[]>(
    dashboard: Dashboard,
    methodName: DashboardMethods,
    { successUsers, failingUsers }: { successUsers: HardhatEthersSigner[]; failingUsers: HardhatEthersSigner[] },
    argument: T,
  ) {
    for (const user of failingUsers) {
      await expect(
        dashboard.connect(user)[methodName](...(argument as ContractMethodArgs<T>)),
      ).to.be.revertedWithCustomError(dashboard, "SenderNotMember");
    }

    for (const user of successUsers) {
      await expect(
        dashboard.connect(user)[methodName](...(argument as ContractMethodArgs<T>)),
      ).to.be.not.revertedWithCustomError(dashboard, "SenderNotMember");
    }
  }

  async function testGrantingRole<T extends unknown[]>(
    dashboard: Dashboard,
    methodName: DashboardMethods,
    roleToGrant: string,
    argument: T,
    roleGratingActor: HardhatEthersSigner,
  ) {
    await expect(
      dashboard.connect(stranger)[methodName](...(argument as ContractMethodArgs<T>)),
    ).to.be.revertedWithCustomError(dashboard, "AccessControlUnauthorizedAccount");

    await dashboard.connect(roleGratingActor).grantRole(roleToGrant, stranger);

    await expect(
      dashboard.connect(stranger)[methodName](...(argument as ContractMethodArgs<T>)),
    ).to.not.be.revertedWithCustomError(dashboard, "AccessControlUnauthorizedAccount");

    await dashboard.connect(roleGratingActor).revokeRole(roleToGrant, stranger);
  }
});<|MERGE_RESOLUTION|>--- conflicted
+++ resolved
@@ -107,41 +107,6 @@
       const { stakingVaultFactory } = ctx.contracts;
 
       // Owner can create a vault with operator as a node operator
-<<<<<<< HEAD
-      const deployTx = await stakingVaultFactory.connect(owner).createVaultWithDelegation(
-        {
-          defaultAdmin: owner,
-          nodeOperatorManager: nodeOperatorManager,
-          assetRecoverer: assetRecoverer,
-          nodeOperatorFeeBP: VAULT_NODE_OPERATOR_FEE,
-          confirmExpiry: days(7n),
-          funders: [funder],
-          withdrawers: [withdrawer],
-          lockers: [locker],
-          minters: [minter],
-          burners: [burner],
-          rebalancers: [rebalancer],
-          depositPausers: [depositPauser],
-          depositResumers: [depositResumer],
-          pdgCompensators: [pdgCompensator],
-          unknownValidatorProvers: [unknownValidatorProver],
-          unguaranteedBeaconChainDepositors: [unguaranteedBeaconChainDepositor],
-          validatorExitRequesters: [validatorExitRequester],
-          validatorWithdrawalTriggerers: [validatorWithdrawalTriggerer],
-          disconnecters: [disconnecter],
-          lidoVaultHubAuthorizers: [lidoVaultHubAuthorizer],
-          lidoVaultHubDeauthorizers: [lidoVaultHubDeauthorizer],
-          ossifiers: [ossifier],
-          depositorSetters: [depositorSetter],
-          lockedResetters: [lockedResetter],
-          tierChangers: [tierChanger],
-          nodeOperatorFeeClaimers: [nodeOperatorFeeClaimer],
-          nodeOperatorRewardAdjusters: [nodeOperatorRewardAdjuster],
-        },
-        "0x",
-        { value: VAULT_CONNECTION_DEPOSIT },
-      );
-=======
       const deployTx = await stakingVaultFactory
         .connect(owner)
         .createVaultWithDashboard(
@@ -152,8 +117,8 @@
           days(7n),
           [],
           "0x",
+          { value: VAULT_CONNECTION_DEPOSIT },
         );
->>>>>>> a3bd9928
 
       const createVaultTxReceipt = (await deployTx.wait()) as ContractTransactionReceipt;
       const createVaultEvents = ctx.getEvents(createVaultTxReceipt, "VaultCreated");
@@ -236,6 +201,10 @@
         {
           account: lockedResetter,
           role: await testDashboard.RESET_LOCKED_ROLE(),
+        },
+        {
+          account: tierChanger,
+          role: await testDashboard.REQUEST_TIER_CHANGE_ROLE(),
         },
       ]);
 
@@ -441,11 +410,6 @@
         });
 
         it("mintStETH", async () => {
-<<<<<<< HEAD
-=======
-          await testDashboard.connect(funder).fund({ value: ether("1") });
-          await testDashboard.connect(locker).lock(ether("1"));
->>>>>>> a3bd9928
           await testMethod(
             testDashboard,
             "mintStETH",
@@ -459,11 +423,6 @@
         });
 
         it("mintShares", async () => {
-<<<<<<< HEAD
-=======
-          await testDashboard.connect(funder).fund({ value: ether("1") });
-          await testDashboard.connect(locker).lock(ether("1"));
->>>>>>> a3bd9928
           await testMethod(
             testDashboard,
             "mintShares",
@@ -479,11 +438,7 @@
         // requires prepared state for this test to pass, skipping for now
         // fund 2 ether, cause vault has 1 ether locked already
         it("withdraw", async () => {
-<<<<<<< HEAD
-          await testDelegation.connect(funder).fund({ value: ether("2") });
-=======
-          await testDashboard.connect(funder).fund({ value: 1n });
->>>>>>> a3bd9928
+          await testDashboard.connect(funder).fund({ value: ether("2") });
           await testMethod(
             testDashboard,
             "withdraw",
@@ -491,13 +446,8 @@
               successUsers: [withdrawer],
               failingUsers: allRoles.filter((r) => r !== withdrawer),
             },
-<<<<<<< HEAD
             [stranger, ether("1")],
-            await testDelegation.WITHDRAW_ROLE(),
-=======
-            [stranger, 1n],
             await testDashboard.WITHDRAW_ROLE(),
->>>>>>> a3bd9928
           );
         });
 
@@ -584,11 +534,11 @@
 
         it("requestTierChange", async () => {
           await testMethod(
-            testDelegation,
+            testDashboard,
             "requestTierChange",
             { successUsers: [tierChanger], failingUsers: allRoles.filter((r) => r !== tierChanger) },
             [1n],
-            await testDelegation.REQUEST_TIER_CHANGE_ROLE(),
+            await testDashboard.REQUEST_TIER_CHANGE_ROLE(),
           );
         });
       });
@@ -659,41 +609,6 @@
 
       [owner, stranger] = allRoles;
       // Owner can create a vault with operator as a node operator
-<<<<<<< HEAD
-      const deployTx = await stakingVaultFactory.connect(owner).createVaultWithDelegation(
-        {
-          defaultAdmin: owner,
-          nodeOperatorManager: nodeOperatorManager,
-          nodeOperatorFeeBP: VAULT_NODE_OPERATOR_FEE,
-          assetRecoverer: assetRecoverer,
-          confirmExpiry: days(7n),
-          funders: [],
-          withdrawers: [],
-          lockers: [],
-          minters: [],
-          burners: [],
-          rebalancers: [],
-          depositPausers: [],
-          depositResumers: [],
-          pdgCompensators: [],
-          unknownValidatorProvers: [],
-          unguaranteedBeaconChainDepositors: [],
-          validatorExitRequesters: [],
-          validatorWithdrawalTriggerers: [],
-          disconnecters: [],
-          lidoVaultHubAuthorizers: [],
-          lidoVaultHubDeauthorizers: [],
-          ossifiers: [],
-          depositorSetters: [],
-          lockedResetters: [],
-          tierChangers: [],
-          nodeOperatorFeeClaimers: [],
-          nodeOperatorRewardAdjusters: [],
-        },
-        "0x",
-        { value: VAULT_CONNECTION_DEPOSIT },
-      );
-=======
       const deployTx = await stakingVaultFactory
         .connect(owner)
         .createVaultWithDashboard(
@@ -704,8 +619,8 @@
           days(7n),
           [],
           "0x",
+          { value: VAULT_CONNECTION_DEPOSIT },
         );
->>>>>>> a3bd9928
 
       const createVaultTxReceipt = (await deployTx.wait()) as ContractTransactionReceipt;
       const createVaultEvents = ctx.getEvents(createVaultTxReceipt, "VaultCreated");
