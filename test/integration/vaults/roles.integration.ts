import { expect } from "chai";
import { ContractMethodArgs, ContractTransactionReceipt, ZeroAddress } from "ethers";
import { ethers } from "hardhat";
import { beforeEach } from "mocha";

import { HardhatEthersSigner } from "@nomicfoundation/hardhat-ethers/signers";

import { Dashboard } from "typechain-types";

import { days, ether } from "lib";
import { getProtocolContext, ProtocolContext } from "lib/protocol";

import { Snapshot } from "test/suite";

const VAULT_NODE_OPERATOR_FEE = 1_00n; // 3% node operator fee

const SAMPLE_PUBKEY = "0x" + "ab".repeat(48);

const VAULT_CONNECTION_DEPOSIT = ether("1");

type Methods<T> = {
  // eslint-disable-next-line @typescript-eslint/no-explicit-any
  [K in keyof T]: T[K] extends (...args: any) => any ? K : never; // gdfg
}[keyof T];

type DashboardMethods = Methods<Dashboard>; // "foo" | "bar"

describe("Integration: Staking Vaults Dashboard Roles Initial Setup", () => {
  let ctx: ProtocolContext;

  let snapshot: string;

  let owner: HardhatEthersSigner,
    nodeOperatorManager: HardhatEthersSigner,
    funder: HardhatEthersSigner,
    withdrawer: HardhatEthersSigner,
    assetRecoverer: HardhatEthersSigner,
    minter: HardhatEthersSigner,
    burner: HardhatEthersSigner,
    rebalancer: HardhatEthersSigner,
    depositPauser: HardhatEthersSigner,
    depositResumer: HardhatEthersSigner,
    pdgCompensator: HardhatEthersSigner,
    unknownValidatorProver: HardhatEthersSigner,
    unguaranteedBeaconChainDepositor: HardhatEthersSigner,
    validatorExitRequester: HardhatEthersSigner,
    validatorWithdrawalTriggerer: HardhatEthersSigner,
    disconnecter: HardhatEthersSigner,
    tierChanger: HardhatEthersSigner,
    nodeOperatorFeeRecipientSetter: HardhatEthersSigner,
    nodeOperatorRewardAdjuster: HardhatEthersSigner,
    stranger: HardhatEthersSigner;

  let allRoles: HardhatEthersSigner[];

  before(async () => {
    ctx = await getProtocolContext();

    allRoles = await ethers.getSigners();
    [
      owner,
      nodeOperatorManager,
      assetRecoverer,
      funder,
      withdrawer,
      minter,
      burner,
      rebalancer,
      depositPauser,
      depositResumer,
      pdgCompensator,
      unknownValidatorProver,
      unguaranteedBeaconChainDepositor,
      validatorExitRequester,
      validatorWithdrawalTriggerer,
      disconnecter,
      tierChanger,
      nodeOperatorFeeRecipientSetter,
      nodeOperatorRewardAdjuster,
      stranger,
    ] = allRoles;
  });

  beforeEach(async () => {
    snapshot = await Snapshot.take();
  });

  afterEach(async () => await Snapshot.restore(snapshot));

  // initializing contracts with signers
  describe("Vault created with all the roles", () => {
    let testDashboard: Dashboard;

    before(async () => {
      const { stakingVaultFactory } = ctx.contracts;

      // Owner can create a vault with operator as a node operator
      const deployTx = await stakingVaultFactory
        .connect(owner)
        .createVaultWithDashboard(
          owner,
          nodeOperatorManager,
          nodeOperatorManager,
          VAULT_NODE_OPERATOR_FEE,
          days(7n),
          [],
          { value: VAULT_CONNECTION_DEPOSIT },
        );

      const createVaultTxReceipt = (await deployTx.wait()) as ContractTransactionReceipt;
      const createVaultEvents = ctx.getEvents(createVaultTxReceipt, "VaultCreated");

      testDashboard = await ethers.getContractAt("Dashboard", createVaultEvents[0].args?.owner);

      await testDashboard.connect(owner).grantRoles([
        {
          account: assetRecoverer,
          role: await testDashboard.RECOVER_ASSETS_ROLE(),
        },
        {
          account: funder,
          role: await testDashboard.FUND_ROLE(),
        },
        {
          account: withdrawer,
          role: await testDashboard.WITHDRAW_ROLE(),
        },
        {
          account: minter,
          role: await testDashboard.MINT_ROLE(),
        },
        {
          account: burner,
          role: await testDashboard.BURN_ROLE(),
        },
        {
          account: rebalancer,
          role: await testDashboard.REBALANCE_ROLE(),
        },
        {
          account: depositPauser,
          role: await testDashboard.PAUSE_BEACON_CHAIN_DEPOSITS_ROLE(),
        },
        {
          account: depositResumer,
          role: await testDashboard.RESUME_BEACON_CHAIN_DEPOSITS_ROLE(),
        },
        {
          account: unknownValidatorProver,
          role: await testDashboard.PDG_PROVE_VALIDATOR_ROLE(),
        },
        {
          account: unguaranteedBeaconChainDepositor,
          role: await testDashboard.UNGUARANTEED_BEACON_CHAIN_DEPOSIT_ROLE(),
        },
        {
          account: validatorExitRequester,
          role: await testDashboard.REQUEST_VALIDATOR_EXIT_ROLE(),
        },
        {
          account: validatorWithdrawalTriggerer,
          role: await testDashboard.TRIGGER_VALIDATOR_WITHDRAWAL_ROLE(),
        },
        {
          account: disconnecter,
          role: await testDashboard.VOLUNTARY_DISCONNECT_ROLE(),
        },
        {
          account: tierChanger,
          role: await testDashboard.REQUEST_TIER_CHANGE_ROLE(),
        },
      ]);

      await testDashboard.connect(nodeOperatorManager).grantRoles([
        {
          account: nodeOperatorFeeRecipientSetter,
          role: await testDashboard.NODE_OPERATOR_FEE_RECIPIENT_SET_ROLE(),
        },
        {
          account: nodeOperatorRewardAdjuster,
          role: await testDashboard.NODE_OPERATOR_REWARDS_ADJUST_ROLE(),
        },
      ]);
    });

    it("Allows anyone to read public metrics of the vault", async () => {
      expect(await testDashboard.connect(funder).unreserved()).to.equal(0);
      expect(await testDashboard.connect(funder).nodeOperatorUnclaimedFee()).to.equal(0);
      expect(await testDashboard.connect(funder).withdrawableEther()).to.equal(0);
    });

    it("Allows to retrieve roles addresses", async () => {
      expect(await testDashboard.getRoleMembers(await testDashboard.MINT_ROLE())).to.deep.equal([minter.address]);
    });

    it("Allows NO Manager to add and remove new managers", async () => {
      await testDashboard
        .connect(nodeOperatorManager)
        .grantRole(await testDashboard.NODE_OPERATOR_MANAGER_ROLE(), stranger);
      expect(await testDashboard.getRoleMembers(await testDashboard.NODE_OPERATOR_MANAGER_ROLE())).to.deep.equal([
        nodeOperatorManager.address,
        stranger.address,
      ]);
      await testDashboard
        .connect(nodeOperatorManager)
        .revokeRole(await testDashboard.NODE_OPERATOR_MANAGER_ROLE(), stranger);
      expect(await testDashboard.getRoleMembers(await testDashboard.NODE_OPERATOR_MANAGER_ROLE())).to.deep.equal([
        nodeOperatorManager.address,
      ]);
    });

    describe("Verify ACL for methods that require only role", () => {
      describe("Dashboard methods", () => {
        it("claimNodeOperatorFee", async () => {
          // TODO:
          // await testMethod(
          //   testDashboard,
          //   "claimNodeOperatorFee",
          //   {
          //     successUsers: [nodeOperatorFeeClaimer],
          //     failingUsers: allRoles.filter((r) => r !== nodeOperatorFeeClaimer),
          //   },
          //   [stranger],
          //   await testDashboard.NODE_OPERATOR_FEE_CLAIM_ROLE(),
          //);
        });
      });

      describe("Dashboard methods", () => {
        it("recoverERC20", async () => {
          await testMethod(
            testDashboard,
            "recoverERC20",
            {
              successUsers: [assetRecoverer],
              failingUsers: allRoles.filter((r) => r !== assetRecoverer),
            },
            [ZeroAddress, owner, 1n],
            await testDashboard.RECOVER_ASSETS_ROLE(),
          );
        });

        it("recoverERC721", async () => {
          await testMethod(
            testDashboard,
            "recoverERC721",
            {
              successUsers: [assetRecoverer],
              failingUsers: allRoles.filter((r) => r !== assetRecoverer),
            },
            [ZeroAddress, 0, stranger],
            await testDashboard.RECOVER_ASSETS_ROLE(),
          );
        });

        it("triggerValidatorWithdrawal", async () => {
          await testMethod(
            testDashboard,
            "triggerValidatorWithdrawal",
            {
              successUsers: [validatorWithdrawalTriggerer],
              failingUsers: allRoles.filter((r) => r !== validatorWithdrawalTriggerer),
            },
            ["0x", [0n], stranger],
            await testDashboard.TRIGGER_VALIDATOR_WITHDRAWAL_ROLE(),
          );
        });

        it("requestValidatorExit", async () => {
          await testMethod(
            testDashboard,
            "requestValidatorExit",
            {
              successUsers: [validatorExitRequester],
              failingUsers: allRoles.filter((r) => r !== validatorExitRequester),
            },
            ["0x" + "ab".repeat(48)],
            await testDashboard.REQUEST_VALIDATOR_EXIT_ROLE(),
          );
        });

        it("resumeBeaconChainDeposits", async () => {
          await testMethod(
            testDashboard,
            "resumeBeaconChainDeposits",
            {
              successUsers: [depositResumer],
              failingUsers: allRoles.filter((r) => r !== depositResumer),
            },
            [],
            await testDashboard.RESUME_BEACON_CHAIN_DEPOSITS_ROLE(),
          );
        });

        it("pauseBeaconChainDeposits", async () => {
          await testMethod(
            testDashboard,
            "pauseBeaconChainDeposits",
            {
              successUsers: [depositPauser],
              failingUsers: allRoles.filter((r) => r !== depositPauser),
            },
            [],
            await testDashboard.PAUSE_BEACON_CHAIN_DEPOSITS_ROLE(),
          );
        });

        // requires prepared state for this test to pass, skipping for now
        it.skip("compensateDisprovenPredepositFromPDG", async () => {
          await testMethod(
            testDashboard,
            "compensateDisprovenPredepositFromPDG",
            {
              successUsers: [pdgCompensator],
              failingUsers: allRoles.filter((r) => r !== pdgCompensator),
            },
            [SAMPLE_PUBKEY, stranger],
            await testDashboard.PDG_COMPENSATE_PREDEPOSIT_ROLE(),
          );
        });

        // requires prepared state for this test to pass, skipping for now
        it.skip("proveUnknownValidatorsToPDG", async () => {
          await testMethod(
            testDashboard,
            "proveUnknownValidatorsToPDG",
            {
              successUsers: [unknownValidatorProver],
              failingUsers: allRoles.filter((r) => r !== unknownValidatorProver),
            },
            [SAMPLE_PUBKEY, stranger],
            await testDashboard.PDG_PROVE_VALIDATOR_ROLE(),
          );
        });

        // requires prepared state for this test to pass, skipping for now
        it.skip("increaseAccruedRewardsAdjustment", async () => {
          await testMethod(
            testDashboard,
            "increaseAccruedRewardsAdjustment",
            {
              successUsers: [nodeOperatorRewardAdjuster],
              failingUsers: allRoles.filter((r) => r !== nodeOperatorRewardAdjuster),
            },
            [SAMPLE_PUBKEY, stranger],
            await testDashboard.NODE_OPERATOR_REWARDS_ADJUST_ROLE(),
          );
        });

        it("rebalanceVault", async () => {
          await testMethod(
            testDashboard,
            "rebalanceVault",
            {
              successUsers: [rebalancer],
              failingUsers: allRoles.filter((r) => r !== rebalancer),
            },
            [1n],
            await testDashboard.REBALANCE_ROLE(),
          );
        });

        it("mintWstETH", async () => {
          await testMethod(
            testDashboard,
            "mintWstETH",
            {
              successUsers: [minter],
              failingUsers: allRoles.filter((r) => r !== minter),
            },
            [ZeroAddress, 0, stranger],
            await testDashboard.MINT_ROLE(),
          );
        });

        it("mintStETH", async () => {
          await testMethod(
            testDashboard,
            "mintStETH",
            {
              successUsers: [minter],
              failingUsers: allRoles.filter((r) => r !== minter),
            },
            [stranger, 1n],
            await testDashboard.MINT_ROLE(),
          );
        });

        it("mintShares", async () => {
          await testMethod(
            testDashboard,
            "mintShares",
            {
              successUsers: [minter],
              failingUsers: allRoles.filter((r) => r !== minter),
            },
            [stranger, 100n],
            await testDashboard.MINT_ROLE(),
          );
        });

        // requires prepared state for this test to pass, skipping for now
        // fund 2 ether, cause vault has 1 ether locked already
        it("withdraw", async () => {
          await testDashboard.connect(funder).fund({ value: ether("2") });
          await testMethod(
            testDashboard,
            "withdraw",
            {
              successUsers: [withdrawer],
              failingUsers: allRoles.filter((r) => r !== withdrawer),
            },
            [stranger, ether("1")],
            await testDashboard.WITHDRAW_ROLE(),
          );
        });

        it("fund", async () => {
          await testMethod(
            testDashboard,
            "fund",
            {
              successUsers: [funder],
              failingUsers: allRoles.filter((r) => r !== funder),
            },
            [{ value: 1n }],
            await testDashboard.FUND_ROLE(),
          );
        });

        //TODO: burnWstETH, burnStETH, burnShares

        it("voluntaryDisconnect", async () => {
          await testMethod(
            testDashboard,
            "voluntaryDisconnect",
            { successUsers: [disconnecter], failingUsers: allRoles.filter((r) => r !== disconnecter) },
            [],
            await testDashboard.VOLUNTARY_DISCONNECT_ROLE(),
          );
        });

        it("requestTierChange", async () => {
          await testMethod(
            testDashboard,
            "requestTierChange",
            { successUsers: [tierChanger], failingUsers: allRoles.filter((r) => r !== tierChanger) },
            [1n, 1n],
            await testDashboard.REQUEST_TIER_CHANGE_ROLE(),
          );
        });
      });
    });

    describe("Verify ACL for methods that require confirmations", () => {
      it("setNodeOperatorFeeBP", async () => {
        await expect(testDashboard.connect(owner).setNodeOperatorFeeBP(1n)).not.to.emit(
          testDashboard,
          "NodeOperatorFeeBPSet",
        );
        await expect(testDashboard.connect(nodeOperatorManager).setNodeOperatorFeeBP(1n)).to.emit(
          testDashboard,
          "NodeOperatorFeeBPSet",
        );

        await testMethodConfirmedRoles(
          testDashboard,
          "setNodeOperatorFeeBP",
          {
            successUsers: [],
            failingUsers: allRoles.filter((r) => r !== owner && r !== nodeOperatorManager),
          },
          [1n],
        );
      });

      it("setConfirmExpiry", async () => {
        await expect(testDashboard.connect(owner).setConfirmExpiry(days(7n))).not.to.emit(
          testDashboard,
          "ConfirmExpirySet",
        );
        await expect(testDashboard.connect(nodeOperatorManager).setConfirmExpiry(days(7n))).to.emit(
          testDashboard,
          "ConfirmExpirySet",
        );

        await testMethodConfirmedRoles(
          testDashboard,
          "setConfirmExpiry",
          {
            successUsers: [],
            failingUsers: allRoles.filter((r) => r !== owner && r !== nodeOperatorManager),
          },
          [days(7n)],
        );
      });
    });

    it("Allows anyone to read public metrics of the vault", async () => {
      expect(await testDashboard.connect(funder).unreserved()).to.equal(0);
      expect(await testDashboard.connect(funder).nodeOperatorUnclaimedFee()).to.equal(0);
      expect(await testDashboard.connect(funder).withdrawableEther()).to.equal(0);
    });

    it("Allows to retrieve roles addresses", async () => {
      expect(await testDashboard.getRoleMembers(await testDashboard.MINT_ROLE())).to.deep.equal([minter.address]);
    });
  });

  // initializing contracts without signers
  describe("Vault created with no roles", () => {
    let testDashboard: Dashboard;

    before(async () => {
      const { stakingVaultFactory } = ctx.contracts;
      allRoles = await ethers.getSigners();

      [owner, stranger] = allRoles;
      // Owner can create a vault with operator as a node operator
      const deployTx = await stakingVaultFactory
        .connect(owner)
        .createVaultWithDashboard(
          owner,
          nodeOperatorManager,
          nodeOperatorManager,
          VAULT_NODE_OPERATOR_FEE,
          days(7n),
          [],
          { value: VAULT_CONNECTION_DEPOSIT },
        );

      const createVaultTxReceipt = (await deployTx.wait()) as ContractTransactionReceipt;
      const createVaultEvents = ctx.getEvents(createVaultTxReceipt, "VaultCreated");

      testDashboard = await ethers.getContractAt("Dashboard", createVaultEvents[0].args?.owner);
    });

    it("Verify that roles are not assigned", async () => {
      const roles = await Promise.all([
        testDashboard.FUND_ROLE(),
        testDashboard.WITHDRAW_ROLE(),
        testDashboard.MINT_ROLE(),
        testDashboard.BURN_ROLE(),
        testDashboard.REBALANCE_ROLE(),
        testDashboard.PAUSE_BEACON_CHAIN_DEPOSITS_ROLE(),
        testDashboard.RESUME_BEACON_CHAIN_DEPOSITS_ROLE(),
        testDashboard.REQUEST_VALIDATOR_EXIT_ROLE(),
        testDashboard.TRIGGER_VALIDATOR_WITHDRAWAL_ROLE(),
        testDashboard.VOLUNTARY_DISCONNECT_ROLE(),
        testDashboard.NODE_OPERATOR_REWARDS_ADJUST_ROLE(),
        testDashboard.UNGUARANTEED_BEACON_CHAIN_DEPOSIT_ROLE(),
        testDashboard.PDG_PROVE_VALIDATOR_ROLE(),
        testDashboard.PDG_COMPENSATE_PREDEPOSIT_ROLE(),
      ]);

      for (const role of roles) {
        expect(await testDashboard.getRoleMembers(role)).to.deep.equal([]);
      }
    });

<<<<<<< HEAD
    // TODO: check if we need this test
    // describe("Verify ACL for methods that require only role", () => {
    //   describe("Dashboard methods", () => {
    //     it("claimNodeOperatorFee", async () => {
    //       await testGrantingRole(
    //         testDashboard,
    //         "claimNodeOperatorFee",
    //         await testDashboard.NODE_OPERATOR_FEE_CLAIM_ROLE(),
    //         [stranger],
    //         nodeOperatorManager,
    //       );
    //     });
    //   });
    // });
=======
    describe("Verify ACL for methods that require only role", () => {
      describe("Dashboard methods", () => {
        it("setNodeOperatorFeeRecipient", async () => {
          await testGrantingRole(
            testDashboard,
            "setNodeOperatorFeeRecipient",
            await testDashboard.NODE_OPERATOR_FEE_RECIPIENT_SET_ROLE(),
            [stranger],
            nodeOperatorManager,
          );
        });
      });
    });
>>>>>>> e92d6ed3
  });

  async function testMethod<T extends unknown[]>(
    dashboard: Dashboard,
    methodName: DashboardMethods,
    { successUsers, failingUsers }: { successUsers: HardhatEthersSigner[]; failingUsers: HardhatEthersSigner[] },
    argument: T,
    requiredRole: string,
  ) {
    for (const user of failingUsers) {
      await expect(dashboard.connect(user)[methodName](...(argument as ContractMethodArgs<T>)))
        .to.be.revertedWithCustomError(dashboard, "AccessControlUnauthorizedAccount")
        .withArgs(user, requiredRole);
    }

    for (const user of successUsers) {
      await expect(
        dashboard.connect(user)[methodName](...(argument as ContractMethodArgs<T>)),
      ).to.be.not.revertedWithCustomError(dashboard, "AccessControlUnauthorizedAccount");
    }
  }

  async function testMethodConfirmedRoles<T extends unknown[]>(
    dashboard: Dashboard,
    methodName: DashboardMethods,
    { successUsers, failingUsers }: { successUsers: HardhatEthersSigner[]; failingUsers: HardhatEthersSigner[] },
    argument: T,
  ) {
    for (const user of failingUsers) {
      await expect(
        dashboard.connect(user)[methodName](...(argument as ContractMethodArgs<T>)),
      ).to.be.revertedWithCustomError(dashboard, "SenderNotMember");
    }

    for (const user of successUsers) {
      await expect(
        dashboard.connect(user)[methodName](...(argument as ContractMethodArgs<T>)),
      ).to.be.not.revertedWithCustomError(dashboard, "SenderNotMember");
    }
  }

  async function testGrantingRole<T extends unknown[]>(
    dashboard: Dashboard,
    methodName: DashboardMethods,
    roleToGrant: string,
    argument: T,
    roleGratingActor: HardhatEthersSigner,
  ) {
    await expect(
      dashboard.connect(stranger)[methodName](...(argument as ContractMethodArgs<T>)),
    ).to.be.revertedWithCustomError(dashboard, "AccessControlUnauthorizedAccount");

    await dashboard.connect(roleGratingActor).grantRole(roleToGrant, stranger);

    await expect(
      dashboard.connect(stranger)[methodName](...(argument as ContractMethodArgs<T>)),
    ).to.not.be.revertedWithCustomError(dashboard, "AccessControlUnauthorizedAccount");

    await dashboard.connect(roleGratingActor).revokeRole(roleToGrant, stranger);
  }
});<|MERGE_RESOLUTION|>--- conflicted
+++ resolved
@@ -558,22 +558,6 @@
       }
     });
 
-<<<<<<< HEAD
-    // TODO: check if we need this test
-    // describe("Verify ACL for methods that require only role", () => {
-    //   describe("Dashboard methods", () => {
-    //     it("claimNodeOperatorFee", async () => {
-    //       await testGrantingRole(
-    //         testDashboard,
-    //         "claimNodeOperatorFee",
-    //         await testDashboard.NODE_OPERATOR_FEE_CLAIM_ROLE(),
-    //         [stranger],
-    //         nodeOperatorManager,
-    //       );
-    //     });
-    //   });
-    // });
-=======
     describe("Verify ACL for methods that require only role", () => {
       describe("Dashboard methods", () => {
         it("setNodeOperatorFeeRecipient", async () => {
@@ -587,7 +571,6 @@
         });
       });
     });
->>>>>>> e92d6ed3
   });
 
   async function testMethod<T extends unknown[]>(
