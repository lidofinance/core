import { expect } from "chai";
import { hexlify } from "ethers";
import { ethers } from "hardhat";

import { HardhatEthersSigner } from "@nomicfoundation/hardhat-ethers/signers";

import { Dashboard, StakingVault } from "typechain-types";

import {
  certainAddress,
  computeDepositDataRoot,
  days,
  ether,
  generatePostDeposit,
  generatePredeposit,
  generateValidator,
  impersonate,
  prepareLocalMerkleTree,
} from "lib";
import {
<<<<<<< HEAD
  createVaultWithDelegation,
=======
  connectToHub,
  createVaultWithDashboard,
>>>>>>> a3bd9928
  generateFeesToClaim,
  getProtocolContext,
  ProtocolContext,
  setupLido,
  VaultRoles,
} from "lib/protocol";

import { Snapshot } from "test/suite";

const SAMPLE_PUBKEY = "0x" + "ab".repeat(48);

const VAULT_NODE_OPERATOR_FEE = 200n;
const DEFAULT_CONFIRM_EXPIRY = days(7n);

describe("Scenario: Actions on vault creation", () => {
  let ctx: ProtocolContext;

  let dashboard: Dashboard;
  let stakingVault: StakingVault;
  let roles: VaultRoles;

  let owner: HardhatEthersSigner;
  let nodeOperatorManager: HardhatEthersSigner;
  let stranger: HardhatEthersSigner;

  let snapshot: string;
  let originalSnapshot: string;

  before(async () => {
    ctx = await getProtocolContext();

    originalSnapshot = await Snapshot.take();

    await setupLido(ctx);

    [owner, nodeOperatorManager, stranger] = await ethers.getSigners();

    // Owner can create a vault with operator as a node operator
    ({ stakingVault, dashboard, roles } = await createVaultWithDashboard(
      ctx,
      ctx.contracts.stakingVaultFactory,
      owner,
      nodeOperatorManager,
      nodeOperatorManager,
      [],
      VAULT_NODE_OPERATOR_FEE,
      DEFAULT_CONFIRM_EXPIRY,
    ));
<<<<<<< HEAD
=======

    await connectToHub(ctx, dashboard, stakingVault);
>>>>>>> a3bd9928
  });

  beforeEach(async () => (snapshot = await Snapshot.take()));

  afterEach(async () => await Snapshot.restore(snapshot));

  after(async () => await Snapshot.restore(originalSnapshot));

  it("Allows fund and withdraw", async () => {
    await expect(dashboard.connect(roles.funder).fund({ value: 2n }))
      .to.emit(stakingVault, "Funded")
      .withArgs(dashboard, 2n);

    expect(await dashboard.withdrawableEther()).to.equal(2n);

    await expect(await dashboard.connect(roles.withdrawer).withdraw(stranger, 2n))
      .to.emit(stakingVault, "Withdrawn")
      .withArgs(dashboard, stranger, 2n);

    expect(await dashboard.withdrawableEther()).to.equal(0);
  });

  it("Allows pause/resume deposits to beacon chain", async () => {
    await expect(dashboard.connect(roles.depositPauser).pauseBeaconChainDeposits()).to.emit(
      stakingVault,
      "BeaconChainDepositsPaused",
    );

    await expect(dashboard.connect(roles.depositResumer).resumeBeaconChainDeposits()).to.emit(
      stakingVault,
      "BeaconChainDepositsResumed",
    );
  });

  it("Allows ask Node Operator to exit validator(s)", async () => {
    await expect(dashboard.connect(roles.validatorExitRequester).requestValidatorExit(SAMPLE_PUBKEY))
      .to.emit(stakingVault, "ValidatorExitRequested")
      .withArgs(dashboard, SAMPLE_PUBKEY, SAMPLE_PUBKEY);
  });

  it("Allows trigger validator withdrawal", async () => {
    await expect(
      dashboard
        .connect(roles.validatorWithdrawalTriggerer)
        .triggerValidatorWithdrawal(SAMPLE_PUBKEY, [ether("1")], roles.validatorWithdrawalTriggerer, { value: 1n }),
    )
      .to.emit(stakingVault, "ValidatorWithdrawalTriggered")
      .withArgs(dashboard, SAMPLE_PUBKEY, [ether("1")], roles.validatorWithdrawalTriggerer, 0);

    await expect(
      stakingVault
        .connect(nodeOperatorManager)
        .triggerValidatorWithdrawal(SAMPLE_PUBKEY, [ether("1")], roles.validatorWithdrawalTriggerer, { value: 1n }),
    ).to.emit(stakingVault, "ValidatorWithdrawalTriggered");
  });

  context("Disconnected vault", () => {
    let disconnectedDashboard: Dashboard;
    let disconnectedRoles: VaultRoles;
    let connectedStakingVault: StakingVault;

    before(async () => {
<<<<<<< HEAD
      ({
        stakingVault: connectedStakingVault,
        delegation: disconnectedDelegation,
        roles: disconnectedRoles,
      } = await createVaultWithDelegation(ctx, ctx.contracts.stakingVaultFactory, owner, nodeOperatorManager));
=======
      ({ dashboard: disconnectedDashboard, roles: disconnectedRoles } = await createVaultWithDashboard(
        ctx,
        ctx.contracts.stakingVaultFactory,
        owner,
        nodeOperatorManager,
        nodeOperatorManager,
        [],
        VAULT_NODE_OPERATOR_FEE,
        DEFAULT_CONFIRM_EXPIRY,
      ));
>>>>>>> a3bd9928
    });

    it("Reverts on minting stETH", async () => {
      await disconnectedDashboard.connect(disconnectedRoles.funder).fund({ value: ether("1") });
      await disconnectedDashboard
        .connect(owner)
        .grantRole(await disconnectedDashboard.LOCK_ROLE(), disconnectedRoles.minter.address);

      const { vaultHub } = ctx.contracts;
      const agentSigner = await ctx.getSigner("agent");

      await vaultHub.connect(agentSigner).disconnect(connectedStakingVault);

      await expect(
        disconnectedDashboard.connect(disconnectedRoles.minter).mintStETH(disconnectedRoles.locker, 1n),
      ).to.be.revertedWithCustomError(ctx.contracts.vaultHub, "NotConnectedToHub");
    });

    it("Reverts on burning stETH", async () => {
      const { lido, vaultHub, locator } = ctx.contracts;

      // suppose user somehow got 1 share and tries to burn it via the dashboard contract on disconnected vault
      const accountingSigner = await impersonate(await locator.accounting(), ether("1"));
      await lido.connect(accountingSigner).mintShares(disconnectedRoles.burner, 1n);

<<<<<<< HEAD
      const agentSigner = await ctx.getSigner("agent");
      await vaultHub.connect(agentSigner).disconnect(connectedStakingVault);

      await expect(
        disconnectedDelegation.connect(disconnectedRoles.burner).burnStETH(1n),
      ).to.be.revertedWithCustomError(vaultHub, "NotConnectedToHub");
=======
      await expect(disconnectedDashboard.connect(disconnectedRoles.burner).burnStETH(1n)).to.be.revertedWithCustomError(
        vaultHub,
        "NotConnectedToHub",
      );
>>>>>>> a3bd9928
    });
  });

  describe("Connected vault", () => {
    it("Allows minting stETH", async () => {
      const { vaultHub } = ctx.contracts;

      // add some stETH to the vault to have valuation
      await dashboard.connect(roles.funder).fund({ value: ether("1") });

      await expect(dashboard.connect(roles.minter).mintStETH(stranger, 1n))
        .to.emit(vaultHub, "MintedSharesOnVault")
        .withArgs(stakingVault, 1n);
    });

    it("Allows burning stETH", async () => {
      const { vaultHub, lido } = ctx.contracts;

      // add some stETH to the vault to have valuation, mint shares and approve stETH
      await dashboard.connect(roles.funder).fund({ value: ether("1") });
      await dashboard.connect(roles.minter).mintStETH(roles.burner, 1n);
      await lido.connect(roles.burner).approve(dashboard, 1n);

      await expect(dashboard.connect(roles.burner).burnStETH(1n))
        .to.emit(vaultHub, "BurnedSharesOnVault")
        .withArgs(stakingVault, 1n);
    });
  });

  // Node Operator Manager roles actions

  it("Allows claiming NO's fee", async () => {
    await dashboard.connect(roles.funder).fund({ value: ether("1") });
    await dashboard.connect(nodeOperatorManager).setNodeOperatorFeeBP(1n);
    await dashboard.connect(owner).setNodeOperatorFeeBP(1n);

    await expect(
      dashboard.connect(roles.nodeOperatorFeeClaimer).claimNodeOperatorFee(stranger),
    ).to.be.revertedWithCustomError(dashboard, "NoUnclaimedFee");

    await generateFeesToClaim(ctx, stakingVault);

    await expect(dashboard.connect(roles.nodeOperatorFeeClaimer).claimNodeOperatorFee(stranger))
      .to.emit(stakingVault, "Withdrawn")
      .withArgs(dashboard, stranger, 100000000000000n);
  });

  it("Allows pre and depositing validators to beacon chain", async () => {
    const { predepositGuarantee } = ctx.contracts;

    // Pre-requisite: fund the vault to have enough balance to start a validator
    await dashboard.connect(roles.funder).fund({ value: ether("32") });

    // Step 1: Top up the node operator balance
    await predepositGuarantee.connect(nodeOperatorManager).topUpNodeOperatorBalance(nodeOperatorManager, {
      value: ether("1"),
    });

    // Step 2: Predeposit a validator
    const withdrawalCredentials = await stakingVault.withdrawalCredentials();
    const validator = generateValidator(withdrawalCredentials);
    const predepositData = await generatePredeposit(validator);

    await expect(
      predepositGuarantee
        .connect(nodeOperatorManager)
        .predeposit(stakingVault, [predepositData.deposit], [predepositData.depositY]),
    )
      .to.emit(stakingVault, "DepositedToBeaconChain")
      .withArgs(ctx.contracts.predepositGuarantee.address, 1, ether("1"));

    // Step 3: Prove and deposit the validator
    const slot = await predepositGuarantee.SLOT_CHANGE_GI_FIRST_VALIDATOR();

    const mockCLtree = await prepareLocalMerkleTree(await predepositGuarantee.GI_FIRST_VALIDATOR_AFTER_CHANGE());
    const { validatorIndex } = await mockCLtree.addValidator(validator.container);
    const { childBlockTimestamp, beaconBlockHeader } = await mockCLtree.commitChangesToBeaconRoot(Number(slot) + 100);
    const proof = await mockCLtree.buildProof(validatorIndex, beaconBlockHeader);

    const postdeposit = generatePostDeposit(validator.container);
    const pubkey = hexlify(validator.container.pubkey);
    const signature = hexlify(postdeposit.signature);

    postdeposit.depositDataRoot = computeDepositDataRoot(withdrawalCredentials, pubkey, signature, ether("31"));

    const witnesses = [{ proof, pubkey, validatorIndex, childBlockTimestamp }];

    await expect(
      predepositGuarantee.connect(nodeOperatorManager).proveAndDeposit(witnesses, [postdeposit], stakingVault),
    )
      .to.emit(stakingVault, "DepositedToBeaconChain")
      .withArgs(ctx.contracts.predepositGuarantee.address, 1, ether("31"));
  });

  // Both Owner and Node Operator Manager role actions

  it("Owner and Node Operator Manager can both vote for transferring ownership of the vault", async () => {
    const newOwner = certainAddress("new-owner");

    await expect(await dashboard.connect(nodeOperatorManager).transferStakingVaultOwnership(newOwner)).to.emit(
      dashboard,
      "RoleMemberConfirmed",
    );

    await expect(dashboard.connect(owner).transferStakingVaultOwnership(newOwner))
      .to.emit(stakingVault, "OwnershipTransferred")
      .withArgs(dashboard, newOwner);

    expect(await stakingVault.owner()).to.equal(newOwner);
  });
});<|MERGE_RESOLUTION|>--- conflicted
+++ resolved
@@ -18,12 +18,7 @@
   prepareLocalMerkleTree,
 } from "lib";
 import {
-<<<<<<< HEAD
-  createVaultWithDelegation,
-=======
-  connectToHub,
   createVaultWithDashboard,
->>>>>>> a3bd9928
   generateFeesToClaim,
   getProtocolContext,
   ProtocolContext,
@@ -72,11 +67,6 @@
       VAULT_NODE_OPERATOR_FEE,
       DEFAULT_CONFIRM_EXPIRY,
     ));
-<<<<<<< HEAD
-=======
-
-    await connectToHub(ctx, dashboard, stakingVault);
->>>>>>> a3bd9928
   });
 
   beforeEach(async () => (snapshot = await Snapshot.take()));
@@ -139,14 +129,11 @@
     let connectedStakingVault: StakingVault;
 
     before(async () => {
-<<<<<<< HEAD
       ({
         stakingVault: connectedStakingVault,
-        delegation: disconnectedDelegation,
+        dashboard: disconnectedDashboard,
         roles: disconnectedRoles,
-      } = await createVaultWithDelegation(ctx, ctx.contracts.stakingVaultFactory, owner, nodeOperatorManager));
-=======
-      ({ dashboard: disconnectedDashboard, roles: disconnectedRoles } = await createVaultWithDashboard(
+      } = await createVaultWithDashboard(
         ctx,
         ctx.contracts.stakingVaultFactory,
         owner,
@@ -156,7 +143,6 @@
         VAULT_NODE_OPERATOR_FEE,
         DEFAULT_CONFIRM_EXPIRY,
       ));
->>>>>>> a3bd9928
     });
 
     it("Reverts on minting stETH", async () => {
@@ -182,19 +168,13 @@
       const accountingSigner = await impersonate(await locator.accounting(), ether("1"));
       await lido.connect(accountingSigner).mintShares(disconnectedRoles.burner, 1n);
 
-<<<<<<< HEAD
       const agentSigner = await ctx.getSigner("agent");
       await vaultHub.connect(agentSigner).disconnect(connectedStakingVault);
 
-      await expect(
-        disconnectedDelegation.connect(disconnectedRoles.burner).burnStETH(1n),
-      ).to.be.revertedWithCustomError(vaultHub, "NotConnectedToHub");
-=======
       await expect(disconnectedDashboard.connect(disconnectedRoles.burner).burnStETH(1n)).to.be.revertedWithCustomError(
         vaultHub,
         "NotConnectedToHub",
       );
->>>>>>> a3bd9928
     });
   });
 
