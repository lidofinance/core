--- conflicted
+++ resolved
@@ -14,7 +14,6 @@
   generatePostDeposit,
   generatePredeposit,
   generateValidator,
-  getCurrentBlockTimestamp,
   impersonate,
   prepareLocalMerkleTree,
 } from "lib";
@@ -30,11 +29,6 @@
 
 import { Snapshot } from "test/suite";
 
-<<<<<<< HEAD
-import { createVaultsReportTree, setupLido, VaultReportItem } from "../../../lib/protocol/vaults";
-
-=======
->>>>>>> dbd5a819
 const SAMPLE_PUBKEY = "0x" + "ab".repeat(48);
 
 describe("Scenario: Actions on vault creation", () => {
@@ -61,31 +55,6 @@
     // TODO: remove stubs when hardhat fork supports BLS precompiles
     await deployBLSPrecompileStubs();
 
-<<<<<<< HEAD
-    const vaultReport: VaultReportItem = [
-      await stakingVault.getAddress(),
-      await stakingVault.valuation(),
-      await stakingVault.inOutDelta(),
-      0n,
-      0n,
-    ];
-    const vaultsReportTree = createVaultsReportTree([vaultReport]);
-
-    const accountingSigner = await impersonate(await locator.accounting(), ether("100"));
-    await vaultHub
-      .connect(accountingSigner)
-      .updateReportData(await getCurrentBlockTimestamp(), vaultsReportTree.root, "");
-    await vaultHub
-      .connect(accountingSigner)
-      .updateVaultsData(
-        await stakingVault.getAddress(),
-        await stakingVault.valuation(),
-        await stakingVault.inOutDelta(),
-        0n,
-        0n,
-        vaultsReportTree.getProof(0),
-      );
-=======
     [owner, nodeOperatorManager, stranger] = await ethers.getSigners();
 
     // Owner can create a vault with operator as a node operator
@@ -95,7 +64,6 @@
       owner,
       nodeOperatorManager,
     ));
->>>>>>> dbd5a819
 
     await connectToHub(ctx, delegation, stakingVault);
   });
@@ -106,16 +74,6 @@
 
   after(async () => await Snapshot.restore(originalSnapshot));
 
-<<<<<<< HEAD
-  async function generateFeesToClaim() {
-    const { vaultHub } = ctx.contracts;
-    const hubSigner = await impersonate(await vaultHub.getAddress(), ether("100"));
-    const rewards = ether("1");
-    await stakingVault.connect(hubSigner).report(await getCurrentBlockTimestamp(), rewards, 0n, 0n);
-  }
-
-=======
->>>>>>> dbd5a819
   it("Allows fund and withdraw", async () => {
     await expect(delegation.connect(roles.funder).fund({ value: 2n }))
       .to.emit(stakingVault, "Funded")
