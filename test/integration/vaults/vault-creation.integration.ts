import { expect } from "chai";
import { hexlify } from "ethers";
import { ethers } from "hardhat";

import { HardhatEthersSigner } from "@nomicfoundation/hardhat-ethers/signers";

import { Dashboard, StakingVault } from "typechain-types";

import {
  certainAddress,
  computeDepositDataRoot,
  days,
  ether,
  generatePostDeposit,
  generatePredeposit,
  generateValidator,
  impersonate,
  prepareLocalMerkleTree,
  updateBalance,
} from "lib";
import {
  createVaultWithDashboard,
  generateFeesToClaim,
  getProtocolContext,
  ProtocolContext,
  setupLido,
  VaultRoles,
} from "lib/protocol";

import { Snapshot } from "test/suite";

const SAMPLE_PUBKEY = "0x" + "ab".repeat(48);

const VAULT_NODE_OPERATOR_FEE = 200n;
const DEFAULT_CONFIRM_EXPIRY = days(7n);

describe("Scenario: Actions on vault creation", () => {
  let ctx: ProtocolContext;

  let dashboard: Dashboard;
  let stakingVault: StakingVault;
  let roles: VaultRoles;

  let owner: HardhatEthersSigner;
  let nodeOperatorManager: HardhatEthersSigner;
  let stranger: HardhatEthersSigner;

  let snapshot: string;
  let originalSnapshot: string;

  before(async () => {
    ctx = await getProtocolContext();

    originalSnapshot = await Snapshot.take();

    await setupLido(ctx);

    [owner, nodeOperatorManager, stranger] = await ethers.getSigners();

    // Owner can create a vault with operator as a node operator
    ({ stakingVault, dashboard, roles } = await createVaultWithDashboard(
      ctx,
      ctx.contracts.stakingVaultFactory,
      owner,
      nodeOperatorManager,
      nodeOperatorManager,
      [],
      VAULT_NODE_OPERATOR_FEE,
      DEFAULT_CONFIRM_EXPIRY,
    ));
<<<<<<< HEAD

    await updateBalance(roles.funder.address, ether("1000000000"));

    await connectToHub(ctx, dashboard, stakingVault);
=======
>>>>>>> 3b55047d
  });

  beforeEach(async () => (snapshot = await Snapshot.take()));

  afterEach(async () => await Snapshot.restore(snapshot));

  after(async () => await Snapshot.restore(originalSnapshot));

  it("Allows fund and withdraw", async () => {
    await expect(dashboard.connect(roles.funder).fund({ value: 2n }))
      .to.emit(stakingVault, "Funded")
      .withArgs(dashboard, 2n);

    expect(await dashboard.withdrawableEther()).to.equal(2n);

    await expect(await dashboard.connect(roles.withdrawer).withdraw(stranger, 2n))
      .to.emit(stakingVault, "Withdrawn")
      .withArgs(dashboard, stranger, 2n);

    expect(await dashboard.withdrawableEther()).to.equal(0);
  });

  it("Allows pause/resume deposits to beacon chain", async () => {
    await expect(dashboard.connect(roles.depositPauser).pauseBeaconChainDeposits()).to.emit(
      stakingVault,
      "BeaconChainDepositsPaused",
    );

    await expect(dashboard.connect(roles.depositResumer).resumeBeaconChainDeposits()).to.emit(
      stakingVault,
      "BeaconChainDepositsResumed",
    );
  });

  it("Allows ask Node Operator to exit validator(s)", async () => {
    await expect(dashboard.connect(roles.validatorExitRequester).requestValidatorExit(SAMPLE_PUBKEY))
      .to.emit(stakingVault, "ValidatorExitRequested")
      .withArgs(dashboard, SAMPLE_PUBKEY, SAMPLE_PUBKEY);
  });

  it("Allows trigger validator withdrawal", async () => {
    await expect(
      dashboard
        .connect(roles.validatorWithdrawalTriggerer)
        .triggerValidatorWithdrawal(SAMPLE_PUBKEY, [ether("1")], roles.validatorWithdrawalTriggerer, { value: 1n }),
    )
      .to.emit(stakingVault, "ValidatorWithdrawalTriggered")
      .withArgs(dashboard, SAMPLE_PUBKEY, [ether("1")], roles.validatorWithdrawalTriggerer, 0);

    await expect(
      stakingVault
        .connect(nodeOperatorManager)
        .triggerValidatorWithdrawal(SAMPLE_PUBKEY, [ether("1")], roles.validatorWithdrawalTriggerer, { value: 1n }),
    ).to.emit(stakingVault, "ValidatorWithdrawalTriggered");
  });

  context("Disconnected vault", () => {
    let disconnectedDashboard: Dashboard;
    let disconnectedRoles: VaultRoles;
    let connectedStakingVault: StakingVault;

    before(async () => {
      ({
        stakingVault: connectedStakingVault,
        dashboard: disconnectedDashboard,
        roles: disconnectedRoles,
      } = await createVaultWithDashboard(
        ctx,
        ctx.contracts.stakingVaultFactory,
        owner,
        nodeOperatorManager,
        nodeOperatorManager,
        [],
        VAULT_NODE_OPERATOR_FEE,
        DEFAULT_CONFIRM_EXPIRY,
      ));
    });

    it("Reverts on minting stETH", async () => {
      await disconnectedDashboard.connect(disconnectedRoles.funder).fund({ value: ether("1") });
      await disconnectedDashboard
        .connect(owner)
        .grantRole(await disconnectedDashboard.LOCK_ROLE(), disconnectedRoles.minter.address);

      const { vaultHub } = ctx.contracts;
      const agentSigner = await ctx.getSigner("agent");

      await vaultHub.connect(agentSigner).disconnect(connectedStakingVault);

      await expect(
        disconnectedDashboard.connect(disconnectedRoles.minter).mintStETH(disconnectedRoles.locker, 10n),
      ).to.be.revertedWithCustomError(ctx.contracts.vaultHub, "NotConnectedToHub");
    });

    it("Reverts on burning stETH", async () => {
      const { lido, vaultHub, locator } = ctx.contracts;

      // suppose user somehow got 1 share and tries to burn it via the dashboard contract on disconnected vault
      const accountingSigner = await impersonate(await locator.accounting(), ether("1"));
      await lido.connect(disconnectedRoles.burner).approve(disconnectedDashboard, 100000n);
      await lido.connect(accountingSigner).mintShares(disconnectedRoles.burner, 10n);

<<<<<<< HEAD
      await expect(
        disconnectedDashboard.connect(disconnectedRoles.burner).burnStETH(10n),
      ).to.be.revertedWithCustomError(vaultHub, "NotConnectedToHub");
=======
      const agentSigner = await ctx.getSigner("agent");
      await vaultHub.connect(agentSigner).disconnect(connectedStakingVault);

      await expect(disconnectedDashboard.connect(disconnectedRoles.burner).burnStETH(1n)).to.be.revertedWithCustomError(
        vaultHub,
        "NotConnectedToHub",
      );
>>>>>>> 3b55047d
    });
  });

  describe("Connected vault", () => {
    it("Allows minting stETH", async () => {
      const { vaultHub } = ctx.contracts;

      // add some stETH to the vault to have totalValue
      await dashboard.connect(roles.funder).fund({ value: ether("1") });

      const stethAmount = 10n;
      const sharesAmount = await ctx.contracts.lido.getSharesByPooledEth(stethAmount);
      await expect(dashboard.connect(roles.minter).mintStETH(stranger, stethAmount))
        .to.emit(vaultHub, "MintedSharesOnVault")
        .withArgs(stakingVault, sharesAmount);
    });

    it("Allows burning stETH", async () => {
      const { vaultHub, lido } = ctx.contracts;
      const stethAmount = 10n;
      const sharesAmount = await ctx.contracts.lido.getSharesByPooledEth(stethAmount);

      // add some stETH to the vault to have totalValue, mint shares and approve stETH
      await dashboard.connect(roles.funder).fund({ value: ether("1") });
      await dashboard.connect(roles.minter).mintStETH(roles.burner, stethAmount);
      await lido.connect(roles.burner).approve(dashboard, stethAmount);

      await expect(dashboard.connect(roles.burner).burnStETH(stethAmount))
        .to.emit(vaultHub, "BurnedSharesOnVault")
        .withArgs(stakingVault, sharesAmount);
    });
  });

  // Node Operator Manager roles actions

  it("Allows claiming NO's fee", async () => {
    await dashboard.connect(roles.funder).fund({ value: ether("1") });
    await dashboard.connect(nodeOperatorManager).setNodeOperatorFeeBP(1n);
    await dashboard.connect(owner).setNodeOperatorFeeBP(1n);

    await expect(
      dashboard.connect(roles.nodeOperatorFeeClaimer).claimNodeOperatorFee(stranger),
    ).to.be.revertedWithCustomError(dashboard, "NoUnclaimedFee");

    await generateFeesToClaim(ctx, stakingVault);

    await expect(dashboard.connect(roles.nodeOperatorFeeClaimer).claimNodeOperatorFee(stranger))
      .to.emit(stakingVault, "Withdrawn")
      .withArgs(dashboard, stranger, 100000000000000n);
  });

  it("Allows pre and depositing validators to beacon chain", async () => {
    const { predepositGuarantee } = ctx.contracts;

    // Pre-requisite: fund the vault to have enough balance to start a validator
    await dashboard.connect(roles.funder).fund({ value: ether("32") });

    // Step 1: Top up the node operator balance
    await predepositGuarantee.connect(nodeOperatorManager).topUpNodeOperatorBalance(nodeOperatorManager, {
      value: ether("1"),
    });

    // Step 2: Predeposit a validator
    const withdrawalCredentials = await stakingVault.withdrawalCredentials();
    const validator = generateValidator(withdrawalCredentials);
    const predepositData = await generatePredeposit(validator);

    await expect(
      predepositGuarantee
        .connect(nodeOperatorManager)
        .predeposit(stakingVault, [predepositData.deposit], [predepositData.depositY]),
    )
      .to.emit(stakingVault, "DepositedToBeaconChain")
      .withArgs(ctx.contracts.predepositGuarantee.address, 1, ether("1"));

    // Step 3: Prove and deposit the validator
    const slot = await predepositGuarantee.SLOT_CHANGE_GI_FIRST_VALIDATOR();

    const mockCLtree = await prepareLocalMerkleTree(await predepositGuarantee.GI_FIRST_VALIDATOR_AFTER_CHANGE());
    const { validatorIndex } = await mockCLtree.addValidator(validator.container);
    const { childBlockTimestamp, beaconBlockHeader } = await mockCLtree.commitChangesToBeaconRoot(Number(slot) + 100);
    const proof = await mockCLtree.buildProof(validatorIndex, beaconBlockHeader);

    const postdeposit = generatePostDeposit(validator.container);
    const pubkey = hexlify(validator.container.pubkey);
    const signature = hexlify(postdeposit.signature);

    postdeposit.depositDataRoot = computeDepositDataRoot(withdrawalCredentials, pubkey, signature, ether("31"));

    const witnesses = [{ proof, pubkey, validatorIndex, childBlockTimestamp }];

    await expect(
      predepositGuarantee.connect(nodeOperatorManager).proveAndDeposit(witnesses, [postdeposit], stakingVault),
    )
      .to.emit(stakingVault, "DepositedToBeaconChain")
      .withArgs(ctx.contracts.predepositGuarantee.address, 1, ether("31"));
  });

  // Both Owner and Node Operator Manager role actions

  it("Owner and Node Operator Manager can both vote for transferring ownership of the vault", async () => {
    const newOwner = certainAddress("new-owner");

    await expect(await dashboard.connect(nodeOperatorManager).transferStakingVaultOwnership(newOwner)).to.emit(
      dashboard,
      "RoleMemberConfirmed",
    );

    await expect(dashboard.connect(owner).transferStakingVaultOwnership(newOwner))
      .to.emit(stakingVault, "OwnershipTransferred")
      .withArgs(dashboard, newOwner);

    expect(await stakingVault.owner()).to.equal(newOwner);
  });
});<|MERGE_RESOLUTION|>--- conflicted
+++ resolved
@@ -68,13 +68,8 @@
       VAULT_NODE_OPERATOR_FEE,
       DEFAULT_CONFIRM_EXPIRY,
     ));
-<<<<<<< HEAD
 
     await updateBalance(roles.funder.address, ether("1000000000"));
-
-    await connectToHub(ctx, dashboard, stakingVault);
-=======
->>>>>>> 3b55047d
   });
 
   beforeEach(async () => (snapshot = await Snapshot.take()));
@@ -177,19 +172,12 @@
       await lido.connect(disconnectedRoles.burner).approve(disconnectedDashboard, 100000n);
       await lido.connect(accountingSigner).mintShares(disconnectedRoles.burner, 10n);
 
-<<<<<<< HEAD
+      const agentSigner = await ctx.getSigner("agent");
+      await vaultHub.connect(agentSigner).disconnect(connectedStakingVault);
+
       await expect(
         disconnectedDashboard.connect(disconnectedRoles.burner).burnStETH(10n),
       ).to.be.revertedWithCustomError(vaultHub, "NotConnectedToHub");
-=======
-      const agentSigner = await ctx.getSigner("agent");
-      await vaultHub.connect(agentSigner).disconnect(connectedStakingVault);
-
-      await expect(disconnectedDashboard.connect(disconnectedRoles.burner).burnStETH(1n)).to.be.revertedWithCustomError(
-        vaultHub,
-        "NotConnectedToHub",
-      );
->>>>>>> 3b55047d
     });
   });
 
