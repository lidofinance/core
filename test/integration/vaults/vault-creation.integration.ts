<<<<<<< HEAD
=======
import { expect } from "chai";
import { hexlify } from "ethers";
import { ethers } from "hardhat";

import { HardhatEthersSigner } from "@nomicfoundation/hardhat-ethers/signers";

import { Dashboard, StakingVault } from "typechain-types";

import {
  certainAddress,
  computeDepositDataRoot,
  days,
  ether,
  generatePostDeposit,
  generatePredeposit,
  generateValidator,
  impersonate,
  prepareLocalMerkleTree,
} from "lib";
import {
  createVaultWithDashboard,
  generateFeesToClaim,
  getProtocolContext,
  ProtocolContext,
  setupLido,
  VaultRoles,
} from "lib/protocol";

import { Snapshot } from "test/suite";

const SAMPLE_PUBKEY = "0x" + "ab".repeat(48);

const VAULT_NODE_OPERATOR_FEE = 200n;
const DEFAULT_CONFIRM_EXPIRY = days(7n);

describe("Scenario: Actions on vault creation", () => {
  let ctx: ProtocolContext;

  let dashboard: Dashboard;
  let stakingVault: StakingVault;
  let roles: VaultRoles;

  let owner: HardhatEthersSigner;
  let nodeOperatorManager: HardhatEthersSigner;
  let stranger: HardhatEthersSigner;

  let snapshot: string;
  let originalSnapshot: string;

  before(async () => {
    ctx = await getProtocolContext();

    originalSnapshot = await Snapshot.take();

    await setupLido(ctx);

    [owner, nodeOperatorManager, stranger] = await ethers.getSigners();

    // Owner can create a vault with operator as a node operator
    ({ stakingVault, dashboard, roles } = await createVaultWithDashboard(
      ctx,
      ctx.contracts.stakingVaultFactory,
      owner,
      nodeOperatorManager,
      nodeOperatorManager,
      [],
      VAULT_NODE_OPERATOR_FEE,
      DEFAULT_CONFIRM_EXPIRY,
    ));
  });

  beforeEach(async () => (snapshot = await Snapshot.take()));

  afterEach(async () => await Snapshot.restore(snapshot));

  after(async () => await Snapshot.restore(originalSnapshot));

  it("Allows fund and withdraw", async () => {
    await expect(dashboard.connect(roles.funder).fund({ value: 2n }))
      .to.emit(stakingVault, "Funded")
      .withArgs(dashboard, 2n);

    expect(await dashboard.withdrawableEther()).to.equal(2n);

    await expect(await dashboard.connect(roles.withdrawer).withdraw(stranger, 2n))
      .to.emit(stakingVault, "Withdrawn")
      .withArgs(dashboard, stranger, 2n);

    expect(await dashboard.withdrawableEther()).to.equal(0);
  });

  it("Allows pause/resume deposits to beacon chain", async () => {
    await expect(dashboard.connect(roles.depositPauser).pauseBeaconChainDeposits()).to.emit(
      stakingVault,
      "BeaconChainDepositsPaused",
    );

    await expect(dashboard.connect(roles.depositResumer).resumeBeaconChainDeposits()).to.emit(
      stakingVault,
      "BeaconChainDepositsResumed",
    );
  });

  it("Allows ask Node Operator to exit validator(s)", async () => {
    await expect(dashboard.connect(roles.validatorExitRequester).requestValidatorExit(SAMPLE_PUBKEY))
      .to.emit(stakingVault, "ValidatorExitRequested")
      .withArgs(dashboard, SAMPLE_PUBKEY, SAMPLE_PUBKEY);
  });

  it("Allows trigger validator withdrawal", async () => {
    await expect(
      dashboard
        .connect(roles.validatorWithdrawalTriggerer)
        .triggerValidatorWithdrawal(SAMPLE_PUBKEY, [ether("1")], roles.validatorWithdrawalTriggerer, { value: 1n }),
    )
      .to.emit(stakingVault, "ValidatorWithdrawalTriggered")
      .withArgs(dashboard, SAMPLE_PUBKEY, [ether("1")], roles.validatorWithdrawalTriggerer, 0);

    await expect(
      stakingVault
        .connect(nodeOperatorManager)
        .triggerValidatorWithdrawal(SAMPLE_PUBKEY, [ether("1")], roles.validatorWithdrawalTriggerer, { value: 1n }),
    ).to.emit(stakingVault, "ValidatorWithdrawalTriggered");
  });

  context("Disconnected vault", () => {
    let disconnectedDashboard: Dashboard;
    let disconnectedRoles: VaultRoles;
    let connectedStakingVault: StakingVault;

    before(async () => {
      ({
        stakingVault: connectedStakingVault,
        dashboard: disconnectedDashboard,
        roles: disconnectedRoles,
      } = await createVaultWithDashboard(
        ctx,
        ctx.contracts.stakingVaultFactory,
        owner,
        nodeOperatorManager,
        nodeOperatorManager,
        [],
        VAULT_NODE_OPERATOR_FEE,
        DEFAULT_CONFIRM_EXPIRY,
      ));
    });

    it("Reverts on minting stETH", async () => {
      await disconnectedDashboard.connect(disconnectedRoles.funder).fund({ value: ether("1") });
      await disconnectedDashboard
        .connect(owner)
        .grantRole(await disconnectedDashboard.LOCK_ROLE(), disconnectedRoles.minter.address);

      const { vaultHub } = ctx.contracts;
      const agentSigner = await ctx.getSigner("agent");

      await vaultHub.connect(agentSigner).disconnect(connectedStakingVault);

      await expect(
        disconnectedDashboard.connect(disconnectedRoles.minter).mintStETH(disconnectedRoles.locker, 1n),
      ).to.be.revertedWithCustomError(ctx.contracts.vaultHub, "NotConnectedToHub");
    });

    it("Reverts on burning stETH", async () => {
      const { lido, vaultHub, locator } = ctx.contracts;

      // suppose user somehow got 1 share and tries to burn it via the dashboard contract on disconnected vault
      const accountingSigner = await impersonate(await locator.accounting(), ether("1"));
      await lido.connect(accountingSigner).mintShares(disconnectedRoles.burner, 1n);

      const agentSigner = await ctx.getSigner("agent");
      await vaultHub.connect(agentSigner).disconnect(connectedStakingVault);

      await expect(disconnectedDashboard.connect(disconnectedRoles.burner).burnStETH(1n)).to.be.revertedWithCustomError(
        vaultHub,
        "NotConnectedToHub",
      );
    });
  });

  describe("Connected vault", () => {
    it("Allows minting stETH", async () => {
      const { vaultHub } = ctx.contracts;

      // add some stETH to the vault to have totalValue
      await dashboard.connect(roles.funder).fund({ value: ether("1") });

      await expect(dashboard.connect(roles.minter).mintStETH(stranger, 1n))
        .to.emit(vaultHub, "MintedSharesOnVault")
        .withArgs(stakingVault, 1n);
    });

    it("Allows burning stETH", async () => {
      const { vaultHub, lido } = ctx.contracts;

      // add some stETH to the vault to have totalValue, mint shares and approve stETH
      await dashboard.connect(roles.funder).fund({ value: ether("1") });
      await dashboard.connect(roles.minter).mintStETH(roles.burner, 1n);
      await lido.connect(roles.burner).approve(dashboard, 1n);

      await expect(dashboard.connect(roles.burner).burnStETH(1n))
        .to.emit(vaultHub, "BurnedSharesOnVault")
        .withArgs(stakingVault, 1n);
    });
  });

  // Node Operator Manager roles actions

  it("Allows claiming NO's fee", async () => {
    await dashboard.connect(roles.funder).fund({ value: ether("1") });
    await dashboard.connect(nodeOperatorManager).setNodeOperatorFeeBP(1n);
    await dashboard.connect(owner).setNodeOperatorFeeBP(1n);

    await expect(
      dashboard.connect(roles.nodeOperatorFeeClaimer).claimNodeOperatorFee(stranger),
    ).to.be.revertedWithCustomError(dashboard, "NoUnclaimedFee");

    await generateFeesToClaim(ctx, stakingVault);

    await expect(dashboard.connect(roles.nodeOperatorFeeClaimer).claimNodeOperatorFee(stranger))
      .to.emit(stakingVault, "Withdrawn")
      .withArgs(dashboard, stranger, 100000000000000n);
  });

  it("Allows pre and depositing validators to beacon chain", async () => {
    const { predepositGuarantee } = ctx.contracts;

    // Pre-requisite: fund the vault to have enough balance to start a validator
    await dashboard.connect(roles.funder).fund({ value: ether("32") });

    // Step 1: Top up the node operator balance
    await predepositGuarantee.connect(nodeOperatorManager).topUpNodeOperatorBalance(nodeOperatorManager, {
      value: ether("1"),
    });

    // Step 2: Predeposit a validator
    const withdrawalCredentials = await stakingVault.withdrawalCredentials();
    const validator = generateValidator(withdrawalCredentials);
    const predepositData = await generatePredeposit(validator);

    await expect(
      predepositGuarantee
        .connect(nodeOperatorManager)
        .predeposit(stakingVault, [predepositData.deposit], [predepositData.depositY]),
    )
      .to.emit(stakingVault, "DepositedToBeaconChain")
      .withArgs(ctx.contracts.predepositGuarantee.address, 1, ether("1"));

    // Step 3: Prove and deposit the validator
    const slot = await predepositGuarantee.SLOT_CHANGE_GI_FIRST_VALIDATOR();

    const mockCLtree = await prepareLocalMerkleTree(await predepositGuarantee.GI_FIRST_VALIDATOR_AFTER_CHANGE());
    const { validatorIndex } = await mockCLtree.addValidator(validator.container);
    const { childBlockTimestamp, beaconBlockHeader } = await mockCLtree.commitChangesToBeaconRoot(Number(slot) + 100);
    const proof = await mockCLtree.buildProof(validatorIndex, beaconBlockHeader);

    const postdeposit = generatePostDeposit(validator.container);
    const pubkey = hexlify(validator.container.pubkey);
    const signature = hexlify(postdeposit.signature);

    postdeposit.depositDataRoot = computeDepositDataRoot(withdrawalCredentials, pubkey, signature, ether("31"));

    const witnesses = [{ proof, pubkey, validatorIndex, childBlockTimestamp }];

    await expect(
      predepositGuarantee.connect(nodeOperatorManager).proveAndDeposit(witnesses, [postdeposit], stakingVault),
    )
      .to.emit(stakingVault, "DepositedToBeaconChain")
      .withArgs(ctx.contracts.predepositGuarantee.address, 1, ether("31"));
  });

  // Both Owner and Node Operator Manager role actions

  it("Owner and Node Operator Manager can both vote for transferring ownership of the vault", async () => {
    const newOwner = certainAddress("new-owner");

    await expect(await dashboard.connect(nodeOperatorManager).transferStakingVaultOwnership(newOwner)).to.emit(
      dashboard,
      "RoleMemberConfirmed",
    );

    await expect(dashboard.connect(owner).transferStakingVaultOwnership(newOwner))
      .to.emit(stakingVault, "OwnershipTransferred")
      .withArgs(dashboard, newOwner);

    expect(await stakingVault.owner()).to.equal(newOwner);
  });
});
>>>>>>> 8a3fe980
<|MERGE_RESOLUTION|>--- conflicted
+++ resolved
@@ -1,5 +1,3 @@
-<<<<<<< HEAD
-=======
 import { expect } from "chai";
 import { hexlify } from "ethers";
 import { ethers } from "hardhat";
@@ -287,5 +285,4 @@
 
     expect(await stakingVault.owner()).to.equal(newOwner);
   });
-});
->>>>>>> 8a3fe980
+});