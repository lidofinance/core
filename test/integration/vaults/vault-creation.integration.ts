import { expect } from "chai";
import { hexlify } from "ethers";
import { ethers } from "hardhat";

import { HardhatEthersSigner } from "@nomicfoundation/hardhat-ethers/signers";

import { Dashboard, StakingVault } from "typechain-types";

import {
  certainAddress,
  computeDepositDataRoot,
  days,
  ether,
  generatePostDeposit,
  generatePredeposit,
  generateValidator,
  impersonate,
  prepareLocalMerkleTree,
} from "lib";
import {
  connectToHub,
  createVaultWithDashboard,
  generateFeesToClaim,
  getProtocolContext,
  ProtocolContext,
  setupLido,
  VaultRoles,
} from "lib/protocol";

import { Snapshot } from "test/suite";

const SAMPLE_PUBKEY = "0x" + "ab".repeat(48);

const VAULT_NODE_OPERATOR_FEE = 200n;
const DEFAULT_CONFIRM_EXPIRY = days(7n);

describe("Scenario: Actions on vault creation", () => {
  let ctx: ProtocolContext;

  let dashboard: Dashboard;
  let stakingVault: StakingVault;
  let roles: VaultRoles;

  let owner: HardhatEthersSigner;
  let nodeOperatorManager: HardhatEthersSigner;
  let stranger: HardhatEthersSigner;

  let snapshot: string;
  let originalSnapshot: string;

  before(async () => {
    ctx = await getProtocolContext();

    originalSnapshot = await Snapshot.take();

    await setupLido(ctx);

    [owner, nodeOperatorManager, stranger] = await ethers.getSigners();

    // Owner can create a vault with operator as a node operator
    ({ stakingVault, dashboard, roles } = await createVaultWithDashboard(
      ctx,
      ctx.contracts.stakingVaultFactory,
      owner,
      nodeOperatorManager,
      nodeOperatorManager,
      [],
      VAULT_NODE_OPERATOR_FEE,
      DEFAULT_CONFIRM_EXPIRY,
    ));

    await connectToHub(ctx, dashboard, stakingVault);
  });

  beforeEach(async () => (snapshot = await Snapshot.take()));

  afterEach(async () => await Snapshot.restore(snapshot));

  after(async () => await Snapshot.restore(originalSnapshot));

  it("Allows fund and withdraw", async () => {
    await expect(dashboard.connect(roles.funder).fund({ value: 2n }))
      .to.emit(stakingVault, "Funded")
      .withArgs(dashboard, 2n);

    expect(await dashboard.withdrawableEther()).to.equal(2n);

    await expect(await dashboard.connect(roles.withdrawer).withdraw(stranger, 2n))
      .to.emit(stakingVault, "Withdrawn")
      .withArgs(dashboard, stranger, 2n);

    expect(await dashboard.withdrawableEther()).to.equal(0);
  });

  it("Allows pause/resume deposits to beacon chain", async () => {
    await expect(dashboard.connect(roles.depositPauser).pauseBeaconChainDeposits()).to.emit(
      stakingVault,
      "BeaconChainDepositsPaused",
    );

    await expect(dashboard.connect(roles.depositResumer).resumeBeaconChainDeposits()).to.emit(
      stakingVault,
      "BeaconChainDepositsResumed",
    );
  });

  it("Allows ask Node Operator to exit validator(s)", async () => {
    await expect(dashboard.connect(roles.validatorExitRequester).requestValidatorExit(SAMPLE_PUBKEY))
      .to.emit(stakingVault, "ValidatorExitRequested")
      .withArgs(dashboard, SAMPLE_PUBKEY, SAMPLE_PUBKEY);
  });

  it("Allows trigger validator withdrawal", async () => {
    await expect(
      dashboard
        .connect(roles.validatorWithdrawalTriggerer)
        .triggerValidatorWithdrawal(SAMPLE_PUBKEY, [ether("1")], roles.validatorWithdrawalTriggerer, { value: 1n }),
    )
      .to.emit(stakingVault, "ValidatorWithdrawalTriggered")
      .withArgs(dashboard, SAMPLE_PUBKEY, [ether("1")], roles.validatorWithdrawalTriggerer, 0);

    await expect(
      stakingVault
        .connect(nodeOperatorManager)
        .triggerValidatorWithdrawal(SAMPLE_PUBKEY, [ether("1")], roles.validatorWithdrawalTriggerer, { value: 1n }),
    ).to.emit(stakingVault, "ValidatorWithdrawalTriggered");
  });

  context("Disconnected vault", () => {
    let disconnectedDashboard: Dashboard;
    let disconnectedRoles: VaultRoles;

    before(async () => {
      ({ dashboard: disconnectedDashboard, roles: disconnectedRoles } = await createVaultWithDashboard(
        ctx,
        ctx.contracts.stakingVaultFactory,
        owner,
        nodeOperatorManager,
        nodeOperatorManager,
        [],
        VAULT_NODE_OPERATOR_FEE,
        DEFAULT_CONFIRM_EXPIRY,
      ));
    });

    it("Reverts on minting stETH", async () => {
      await disconnectedDashboard.connect(disconnectedRoles.funder).fund({ value: ether("1") });
      await disconnectedDashboard
        .connect(owner)
        .grantRole(await disconnectedDashboard.LOCK_ROLE(), disconnectedRoles.minter.address);

      await expect(
<<<<<<< HEAD
        disconnectedDelegation.connect(disconnectedRoles.minter).mintStETH(disconnectedRoles.locker, 10n),
=======
        disconnectedDashboard.connect(disconnectedRoles.minter).mintStETH(disconnectedRoles.locker, 1n),
>>>>>>> a3bd9928
      ).to.be.revertedWithCustomError(ctx.contracts.vaultHub, "NotConnectedToHub");
    });

    it("Reverts on burning stETH", async () => {
      const { lido, vaultHub, locator } = ctx.contracts;

      // suppose user somehow got 1 share and tries to burn it via the dashboard contract on disconnected vault
      const accountingSigner = await impersonate(await locator.accounting(), ether("1"));
      await lido.connect(disconnectedRoles.burner).approve(disconnectedDelegation, 100000n);
      await lido.connect(accountingSigner).mintShares(disconnectedRoles.burner, 10n);

<<<<<<< HEAD
      await expect(
        disconnectedDelegation.connect(disconnectedRoles.burner).burnStETH(10n),
      ).to.be.revertedWithCustomError(vaultHub, "NotConnectedToHub");
=======
      await expect(disconnectedDashboard.connect(disconnectedRoles.burner).burnStETH(1n)).to.be.revertedWithCustomError(
        vaultHub,
        "NotConnectedToHub",
      );
>>>>>>> a3bd9928
    });
  });

  describe("Connected vault", () => {
    it("Allows minting stETH", async () => {
      const { vaultHub } = ctx.contracts;

      // add some stETH to the vault to have valuation
      await dashboard.connect(roles.funder).fund({ value: ether("1") });

<<<<<<< HEAD
      const stethAmount = 10n;
      const sharesAmount = await ctx.contracts.lido.getSharesByPooledEth(stethAmount);
      await expect(delegation.connect(roles.minter).mintStETH(stranger, stethAmount))
=======
      await expect(dashboard.connect(roles.minter).mintStETH(stranger, 1n))
>>>>>>> a3bd9928
        .to.emit(vaultHub, "MintedSharesOnVault")
        .withArgs(stakingVault, sharesAmount);
    });

    it("Allows burning stETH", async () => {
      const { vaultHub, lido } = ctx.contracts;
      const stethAmount = 10n;
      const sharesAmount = await ctx.contracts.lido.getSharesByPooledEth(stethAmount);

      // add some stETH to the vault to have valuation, mint shares and approve stETH
<<<<<<< HEAD
      await delegation.connect(roles.funder).fund({ value: ether("1") });
      await delegation.connect(roles.minter).mintStETH(roles.burner, stethAmount);
      await lido.connect(roles.burner).approve(delegation, stethAmount);

      await expect(delegation.connect(roles.burner).burnStETH(stethAmount))
=======
      await dashboard.connect(roles.funder).fund({ value: ether("1") });
      await dashboard.connect(roles.minter).mintStETH(roles.burner, 1n);
      await lido.connect(roles.burner).approve(dashboard, 1n);

      await expect(dashboard.connect(roles.burner).burnStETH(1n))
>>>>>>> a3bd9928
        .to.emit(vaultHub, "BurnedSharesOnVault")
        .withArgs(stakingVault, sharesAmount);
    });
  });

  // Node Operator Manager roles actions

  it("Allows claiming NO's fee", async () => {
    await dashboard.connect(roles.funder).fund({ value: ether("1") });
    await dashboard.connect(nodeOperatorManager).setNodeOperatorFeeBP(1n);
    await dashboard.connect(owner).setNodeOperatorFeeBP(1n);

    await expect(
      dashboard.connect(roles.nodeOperatorFeeClaimer).claimNodeOperatorFee(stranger),
    ).to.be.revertedWithCustomError(dashboard, "NoUnclaimedFee");

    await generateFeesToClaim(ctx, stakingVault);

    await expect(dashboard.connect(roles.nodeOperatorFeeClaimer).claimNodeOperatorFee(stranger))
      .to.emit(stakingVault, "Withdrawn")
      .withArgs(dashboard, stranger, 100000000000000n);
  });

  it("Allows pre and depositing validators to beacon chain", async () => {
    const { predepositGuarantee } = ctx.contracts;

    // Pre-requisite: fund the vault to have enough balance to start a validator
    await dashboard.connect(roles.funder).fund({ value: ether("32") });

    // Step 1: Top up the node operator balance
    await predepositGuarantee.connect(nodeOperatorManager).topUpNodeOperatorBalance(nodeOperatorManager, {
      value: ether("1"),
    });

    // Step 2: Predeposit a validator
    const withdrawalCredentials = await stakingVault.withdrawalCredentials();
    const validator = generateValidator(withdrawalCredentials);
    const predepositData = await generatePredeposit(validator);

    await expect(
      predepositGuarantee
        .connect(nodeOperatorManager)
        .predeposit(stakingVault, [predepositData.deposit], [predepositData.depositY]),
    )
      .to.emit(stakingVault, "DepositedToBeaconChain")
      .withArgs(ctx.contracts.predepositGuarantee.address, 1, ether("1"));

    // Step 3: Prove and deposit the validator
    const slot = await predepositGuarantee.SLOT_CHANGE_GI_FIRST_VALIDATOR();

    const mockCLtree = await prepareLocalMerkleTree(await predepositGuarantee.GI_FIRST_VALIDATOR_AFTER_CHANGE());
    const { validatorIndex } = await mockCLtree.addValidator(validator.container);
    const { childBlockTimestamp, beaconBlockHeader } = await mockCLtree.commitChangesToBeaconRoot(Number(slot) + 100);
    const proof = await mockCLtree.buildProof(validatorIndex, beaconBlockHeader);

    const postdeposit = generatePostDeposit(validator.container);
    const pubkey = hexlify(validator.container.pubkey);
    const signature = hexlify(postdeposit.signature);

    postdeposit.depositDataRoot = computeDepositDataRoot(withdrawalCredentials, pubkey, signature, ether("31"));

    const witnesses = [{ proof, pubkey, validatorIndex, childBlockTimestamp }];

    await expect(
      predepositGuarantee.connect(nodeOperatorManager).proveAndDeposit(witnesses, [postdeposit], stakingVault),
    )
      .to.emit(stakingVault, "DepositedToBeaconChain")
      .withArgs(ctx.contracts.predepositGuarantee.address, 1, ether("31"));
  });

  // Both Owner and Node Operator Manager role actions

  it("Owner and Node Operator Manager can both vote for transferring ownership of the vault", async () => {
    const newOwner = certainAddress("new-owner");

    await expect(await dashboard.connect(nodeOperatorManager).transferStakingVaultOwnership(newOwner)).to.emit(
      dashboard,
      "RoleMemberConfirmed",
    );

    await expect(dashboard.connect(owner).transferStakingVaultOwnership(newOwner))
      .to.emit(stakingVault, "OwnershipTransferred")
      .withArgs(dashboard, newOwner);

    expect(await stakingVault.owner()).to.equal(newOwner);
  });
});<|MERGE_RESOLUTION|>--- conflicted
+++ resolved
@@ -16,6 +16,7 @@
   generateValidator,
   impersonate,
   prepareLocalMerkleTree,
+  updateBalance,
 } from "lib";
 import {
   connectToHub,
@@ -69,6 +70,8 @@
       DEFAULT_CONFIRM_EXPIRY,
     ));
 
+    await updateBalance(roles.funder.address, ether("1000000000"));
+
     await connectToHub(ctx, dashboard, stakingVault);
   });
 
@@ -150,11 +153,7 @@
         .grantRole(await disconnectedDashboard.LOCK_ROLE(), disconnectedRoles.minter.address);
 
       await expect(
-<<<<<<< HEAD
-        disconnectedDelegation.connect(disconnectedRoles.minter).mintStETH(disconnectedRoles.locker, 10n),
-=======
-        disconnectedDashboard.connect(disconnectedRoles.minter).mintStETH(disconnectedRoles.locker, 1n),
->>>>>>> a3bd9928
+        disconnectedDashboard.connect(disconnectedRoles.minter).mintStETH(disconnectedRoles.locker, 10n),
       ).to.be.revertedWithCustomError(ctx.contracts.vaultHub, "NotConnectedToHub");
     });
 
@@ -163,19 +162,12 @@
 
       // suppose user somehow got 1 share and tries to burn it via the dashboard contract on disconnected vault
       const accountingSigner = await impersonate(await locator.accounting(), ether("1"));
-      await lido.connect(disconnectedRoles.burner).approve(disconnectedDelegation, 100000n);
+      await lido.connect(disconnectedRoles.burner).approve(disconnectedDashboard, 100000n);
       await lido.connect(accountingSigner).mintShares(disconnectedRoles.burner, 10n);
 
-<<<<<<< HEAD
       await expect(
-        disconnectedDelegation.connect(disconnectedRoles.burner).burnStETH(10n),
+        disconnectedDashboard.connect(disconnectedRoles.burner).burnStETH(10n),
       ).to.be.revertedWithCustomError(vaultHub, "NotConnectedToHub");
-=======
-      await expect(disconnectedDashboard.connect(disconnectedRoles.burner).burnStETH(1n)).to.be.revertedWithCustomError(
-        vaultHub,
-        "NotConnectedToHub",
-      );
->>>>>>> a3bd9928
     });
   });
 
@@ -186,13 +178,9 @@
       // add some stETH to the vault to have valuation
       await dashboard.connect(roles.funder).fund({ value: ether("1") });
 
-<<<<<<< HEAD
       const stethAmount = 10n;
       const sharesAmount = await ctx.contracts.lido.getSharesByPooledEth(stethAmount);
-      await expect(delegation.connect(roles.minter).mintStETH(stranger, stethAmount))
-=======
-      await expect(dashboard.connect(roles.minter).mintStETH(stranger, 1n))
->>>>>>> a3bd9928
+      await expect(dashboard.connect(roles.minter).mintStETH(stranger, stethAmount))
         .to.emit(vaultHub, "MintedSharesOnVault")
         .withArgs(stakingVault, sharesAmount);
     });
@@ -203,19 +191,11 @@
       const sharesAmount = await ctx.contracts.lido.getSharesByPooledEth(stethAmount);
 
       // add some stETH to the vault to have valuation, mint shares and approve stETH
-<<<<<<< HEAD
-      await delegation.connect(roles.funder).fund({ value: ether("1") });
-      await delegation.connect(roles.minter).mintStETH(roles.burner, stethAmount);
-      await lido.connect(roles.burner).approve(delegation, stethAmount);
-
-      await expect(delegation.connect(roles.burner).burnStETH(stethAmount))
-=======
       await dashboard.connect(roles.funder).fund({ value: ether("1") });
-      await dashboard.connect(roles.minter).mintStETH(roles.burner, 1n);
-      await lido.connect(roles.burner).approve(dashboard, 1n);
-
-      await expect(dashboard.connect(roles.burner).burnStETH(1n))
->>>>>>> a3bd9928
+      await dashboard.connect(roles.minter).mintStETH(roles.burner, stethAmount);
+      await lido.connect(roles.burner).approve(dashboard, stethAmount);
+
+      await expect(dashboard.connect(roles.burner).burnStETH(stethAmount))
         .to.emit(vaultHub, "BurnedSharesOnVault")
         .withArgs(stakingVault, sharesAmount);
     });
