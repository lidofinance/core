import { expect } from "chai";
import { ContractTransactionReceipt, hexlify, ZeroAddress } from "ethers";
import { ethers } from "hardhat";

import { SecretKey } from "@chainsafe/blst";
import { HardhatEthersSigner } from "@nomicfoundation/hardhat-ethers/signers";
import { setBalance } from "@nomicfoundation/hardhat-network-helpers";

import { Dashboard, SSZHelpers, StakingVault } from "typechain-types";

import {
  days,
  ether,
  generatePostDeposit,
  generatePredeposit,
  generateValidator,
  impersonate,
  log,
  prepareLocalMerkleTree,
} from "lib";
import {
  getProtocolContext,
  norEnsureOperators,
  OracleReportParams,
  ProtocolContext,
  report,
  sdvtEnsureOperators,
} from "lib/protocol";
import { reportVaultDataWithProof } from "lib/protocol/helpers/vaults";

import { bailOnFailure, Snapshot } from "test/suite";
import { CURATED_MODULE_ID, MAX_DEPOSIT, SIMPLE_DVT_MODULE_ID, ZERO_HASH } from "test/suite/constants";

const LIDO_DEPOSIT = ether("640");

const VALIDATORS_PER_VAULT = 2n;
const VALIDATOR_DEPOSIT_SIZE = ether("32");
const VAULT_DEPOSIT = VALIDATOR_DEPOSIT_SIZE * VALIDATORS_PER_VAULT;

// const ONE_YEAR = 365n * ONE_DAY;
// const TARGET_APR = 3_00n; // 3% APR
// const PROTOCOL_FEE = 10_00n; // 10% fee (5% treasury + 5% node operators)
const TOTAL_BASIS_POINTS = 100_00n; // 100%

const VAULT_CONNECTION_DEPOSIT = ether("1");
const VAULT_NODE_OPERATOR_FEE = 3_00n; // 3% node operator performance fee
const CONFIRM_EXPIRY = days(7n);

Error.stackTraceLimit = Infinity;

describe("Scenario: Staking Vaults Happy Path", () => {
  let ctx: ProtocolContext;

  let ethHolder: HardhatEthersSigner;
  let owner: HardhatEthersSigner;
  let nodeOperator: HardhatEthersSigner;
  let curator: HardhatEthersSigner;
  let depositContract: string;

  const reserveRatio = 10_00n; // 10% of ETH allocation as reserve
  const rebalanceThreshold = 8_00n; // 8% is a threshold to force rebalance on the vault
  const mintableRatio = TOTAL_BASIS_POINTS - reserveRatio; // 90% LTV

  let dashboard: Dashboard;
  let stakingVault: StakingVault;
  let stakingVaultAddress: string;
  let stakingVaultBeaconBalance = 0n;
  let stakingVaultMaxMintingShares = 0n;

  const treasuryFeeBP = 5_00n; // 5% of the treasury fee

  let snapshot: string;

  before(async () => {
    ctx = await getProtocolContext();

    [ethHolder, owner, nodeOperator, curator] = await ethers.getSigners();

    const { depositSecurityModule } = ctx.contracts;
    depositContract = await depositSecurityModule.DEPOSIT_CONTRACT();

    // add ETH to NO for PDG deposit + gas
    await setBalance(nodeOperator.address, ether((VALIDATORS_PER_VAULT + 1n).toString()));

    snapshot = await Snapshot.take();
  });

  after(async () => await Snapshot.restore(snapshot));

  beforeEach(bailOnFailure);

  // async function calculateReportParams() {
  //   const { beaconBalance } = await ctx.contracts.lido.getBeaconStat();
  //   const { timeElapsed } = await getReportTimeElapsed(ctx);

  //   log.debug("Report time elapsed", { timeElapsed });

  //   const gross = (TARGET_APR * TOTAL_BASIS_POINTS) / (TOTAL_BASIS_POINTS - PROTOCOL_FEE); // take into account 10% Lido fee
  //   const elapsedProtocolReward = (beaconBalance * gross * timeElapsed) / TOTAL_BASIS_POINTS / ONE_YEAR;
  //   const elapsedVaultReward = (VAULT_DEPOSIT * gross * timeElapsed) / TOTAL_BASIS_POINTS / ONE_YEAR;

  //   log.debug("Report values", {
  //     "Elapsed rewards": elapsedProtocolReward,
  //     "Elapsed vault rewards": elapsedVaultReward,
  //   });

  //   return { elapsedProtocolReward, elapsedVaultReward };
  // }

  // async function addRewards(rewards: bigint) {
  //   if (!stakingVaultAddress || !stakingVault) {
  //     throw new Error("Staking Vault is not initialized");
  //   }

  //   const vault101Balance = (await ethers.provider.getBalance(stakingVaultAddress)) + rewards;
  //   await updateBalance(stakingVaultAddress, vault101Balance);

  //   // Use beacon balance to calculate the vault value
  //   return vault101Balance + stakingVaultBeaconBalance;
  // }

  it("Should have at least 10 deposited node operators in NOR", async () => {
    const { depositSecurityModule, lido } = ctx.contracts;

    await norEnsureOperators(ctx, 10n, 1n);
    await sdvtEnsureOperators(ctx, 10n, 1n);
    expect(await ctx.contracts.nor.getNodeOperatorsCount()).to.be.at.least(10n);
    expect(await ctx.contracts.sdvt.getNodeOperatorsCount()).to.be.at.least(10n);

    // Send 640 ETH to lido
    await lido.connect(ethHolder).submit(ZeroAddress, { value: LIDO_DEPOSIT });

    const dsmSigner = await impersonate(depositSecurityModule.address, LIDO_DEPOSIT);
    await lido.connect(dsmSigner).deposit(MAX_DEPOSIT, CURATED_MODULE_ID, ZERO_HASH);
    await lido.connect(dsmSigner).deposit(MAX_DEPOSIT, SIMPLE_DVT_MODULE_ID, ZERO_HASH);

    const reportData: Partial<OracleReportParams> = {
      clDiff: LIDO_DEPOSIT,
      clAppearedValidators: 20n,
    };

    await report(ctx, reportData);
  });

  it("Should have vaults factory deployed and adopted by DAO", async () => {
    const { stakingVaultFactory, stakingVaultBeacon } = ctx.contracts;

    const implAddress = await stakingVaultBeacon.implementation();
    const dashboardAddress = await stakingVaultFactory.DASHBOARD_IMPL();
    const _stakingVault = await ethers.getContractAt("StakingVault", implAddress);
    const _dashboard = await ethers.getContractAt("Dashboard", dashboardAddress);

    expect(await _stakingVault.DEPOSIT_CONTRACT()).to.equal(depositContract);
    expect(await _dashboard.STETH()).to.equal(ctx.contracts.lido.address);

    // TODO: check what else should be validated here
  });

  it("Should allow Owner to create vault and assign NodeOperator and Curator roles", async () => {
    const { lido, stakingVaultFactory, operatorGrid } = ctx.contracts;

    // only equivalent of 10.0% of TVL can be minted as stETH on the vault
    const shareLimit = (await lido.getTotalShares()) / 10n; // 10% of total shares

    const agentSigner = await ctx.getSigner("agent");

    const defaultGroupId = await operatorGrid.DEFAULT_TIER_ID();
    await operatorGrid.connect(agentSigner).alterTier(defaultGroupId, {
      shareLimit,
      reserveRatioBP: reserveRatio,
      rebalanceThresholdBP: rebalanceThreshold,
      treasuryFeeBP: treasuryFeeBP,
    });

    // Owner can create a vault with operator as a node operator
<<<<<<< HEAD
    const deployTx = await stakingVaultFactory.connect(owner).createVaultWithDelegation(
      {
        defaultAdmin: owner,
        nodeOperatorManager: nodeOperator,
        assetRecoverer: curator,
        nodeOperatorFeeBP: VAULT_NODE_OPERATOR_FEE,
        confirmExpiry: days(7n),
        funders: [curator],
        withdrawers: [curator],
        lockers: [curator],
        minters: [curator],
        burners: [curator],
        rebalancers: [curator],
        depositPausers: [curator],
        depositResumers: [curator],
        pdgCompensators: [curator],
        unknownValidatorProvers: [curator],
        unguaranteedBeaconChainDepositors: [curator],
        validatorExitRequesters: [curator],
        validatorWithdrawalTriggerers: [curator],
        disconnecters: [curator],
        lidoVaultHubAuthorizers: [curator],
        lidoVaultHubDeauthorizers: [curator],
        ossifiers: [curator],
        depositorSetters: [curator],
        lockedResetters: [curator],
        tierChangers: [curator],
        nodeOperatorFeeClaimers: [nodeOperator],
        nodeOperatorRewardAdjusters: [nodeOperator],
      },
      "0x",
      { value: VAULT_CONNECTION_DEPOSIT },
    );
=======
    const deployTx = await stakingVaultFactory
      .connect(owner)
      .createVaultWithDashboard(owner, nodeOperator, nodeOperator, VAULT_NODE_OPERATOR_FEE, CONFIRM_EXPIRY, [], "0x");
>>>>>>> a3bd9928

    const createVaultTxReceipt = (await deployTx.wait()) as ContractTransactionReceipt;
    const createVaultEvents = ctx.getEvents(createVaultTxReceipt, "VaultCreated");

    expect(createVaultEvents.length).to.equal(1n);

    stakingVault = await ethers.getContractAt("StakingVault", createVaultEvents[0].args?.vault);
    dashboard = await ethers.getContractAt("Dashboard", createVaultEvents[0].args?.owner);

    await dashboard.connect(owner).grantRoles([
      {
        role: await dashboard.FUND_ROLE(),
        account: curator,
      },
      {
        role: await dashboard.WITHDRAW_ROLE(),
        account: curator,
      },
      {
        role: await dashboard.LOCK_ROLE(),
        account: curator,
      },
      {
        role: await dashboard.MINT_ROLE(),
        account: curator,
      },
      {
        role: await dashboard.BURN_ROLE(),
        account: curator,
      },
      {
        role: await dashboard.REBALANCE_ROLE(),
        account: curator,
      },
      {
        role: await dashboard.PAUSE_BEACON_CHAIN_DEPOSITS_ROLE(),
        account: curator,
      },
      {
        role: await dashboard.RESUME_BEACON_CHAIN_DEPOSITS_ROLE(),
        account: curator,
      },
      {
        role: await dashboard.REQUEST_VALIDATOR_EXIT_ROLE(),
        account: curator,
      },
      {
        role: await dashboard.TRIGGER_VALIDATOR_WITHDRAWAL_ROLE(),
        account: curator,
      },
      {
        role: await dashboard.VOLUNTARY_DISCONNECT_ROLE(),
        account: curator,
      },
    ]);

    await dashboard.connect(nodeOperator).grantRole(await dashboard.NODE_OPERATOR_FEE_CLAIM_ROLE(), nodeOperator);

    expect(await isSoleRoleMember(owner, await dashboard.DEFAULT_ADMIN_ROLE())).to.be.true;

    expect(await isSoleRoleMember(nodeOperator, await dashboard.NODE_OPERATOR_MANAGER_ROLE())).to.be.true;
    expect(await isSoleRoleMember(nodeOperator, await dashboard.NODE_OPERATOR_FEE_CLAIM_ROLE())).to.be.true;

    expect(await isSoleRoleMember(curator, await dashboard.FUND_ROLE())).to.be.true;
    expect(await isSoleRoleMember(curator, await dashboard.WITHDRAW_ROLE())).to.be.true;
    expect(await isSoleRoleMember(curator, await dashboard.LOCK_ROLE())).to.be.true;
    expect(await isSoleRoleMember(curator, await dashboard.MINT_ROLE())).to.be.true;
    expect(await isSoleRoleMember(curator, await dashboard.BURN_ROLE())).to.be.true;
    expect(await isSoleRoleMember(curator, await dashboard.REBALANCE_ROLE())).to.be.true;
    expect(await isSoleRoleMember(curator, await dashboard.PAUSE_BEACON_CHAIN_DEPOSITS_ROLE())).to.be.true;
    expect(await isSoleRoleMember(curator, await dashboard.RESUME_BEACON_CHAIN_DEPOSITS_ROLE())).to.be.true;
    expect(await isSoleRoleMember(curator, await dashboard.REQUEST_VALIDATOR_EXIT_ROLE())).to.be.true;
    expect(await isSoleRoleMember(curator, await dashboard.TRIGGER_VALIDATOR_WITHDRAWAL_ROLE())).to.be.true;
    expect(await isSoleRoleMember(curator, await dashboard.VOLUNTARY_DISCONNECT_ROLE())).to.be.true;
  });

  it("Should allow Lido to recognize vaults and connect them to accounting", async () => {
    const { lido, vaultHub } = ctx.contracts;

    expect(await stakingVault.locked()).to.equal(ether("1")); // has locked value cause of connection deposit

    const votingSigner = await ctx.getSigner("voting");
    await lido.connect(votingSigner).setMaxExternalRatioBP(20_00n);

<<<<<<< HEAD
=======
    // only equivalent of 10.0% of TVL can be minted as stETH on the vault
    const shareLimit = (await lido.getTotalShares()) / 10n; // 10% of total shares

    const agentSigner = await ctx.getSigner("agent");

    await dashboard.connect(curator).fund({ value: ether("1") });
    await dashboard.connect(curator).lock(ether("1"));

    await vaultHub
      .connect(agentSigner)
      .connectVault(stakingVault, shareLimit, reserveRatio, rebalanceThreshold, treasuryFeeBP);

>>>>>>> a3bd9928
    expect(await vaultHub.vaultsCount()).to.equal(1n);
    expect(await stakingVault.locked()).to.equal(VAULT_CONNECTION_DEPOSIT);
  });

  it("Should allow Curator to fund vault via dashboard contract", async () => {
    await dashboard.connect(curator).fund({ value: VAULT_DEPOSIT });

    const vaultBalance = await ethers.provider.getBalance(stakingVault);

    expect(vaultBalance).to.equal(VAULT_DEPOSIT + VAULT_CONNECTION_DEPOSIT);
    expect(await stakingVault.valuation()).to.equal(VAULT_DEPOSIT + VAULT_CONNECTION_DEPOSIT);
  });

  it("Should allow NodeOperator to deposit validators from the vault via PDG", async () => {
    const keysToAdd = VALIDATORS_PER_VAULT;

    const withdrawalCredentials = await stakingVault.withdrawalCredentials();
    const predepositAmount = await ctx.contracts.predepositGuarantee.PREDEPOSIT_AMOUNT();

    const validators: {
      container: SSZHelpers.ValidatorStruct;
      blsPrivateKey: SecretKey;
      index: number;
      proof: string[];
    }[] = [];

    for (let i = 0; i < keysToAdd; i++) {
      validators.push({ ...generateValidator(withdrawalCredentials), index: 0, proof: [] });
    }

    const predeposits = await Promise.all(
      validators.map((validator) => {
        return generatePredeposit(validator);
      }),
    );

    const pdg = ctx.contracts.predepositGuarantee.connect(nodeOperator);

    // top up PDG balance
    await pdg.topUpNodeOperatorBalance(nodeOperator, { value: ether(VALIDATORS_PER_VAULT.toString()) });

    // predeposit validators
    await pdg.predeposit(
      stakingVault,
      predeposits.map((p) => p.deposit),
      predeposits.map((p) => p.depositY),
    );

    const slot = await pdg.SLOT_CHANGE_GI_FIRST_VALIDATOR();

    const mockCLtree = await prepareLocalMerkleTree(await pdg.GI_FIRST_VALIDATOR_AFTER_CHANGE());

    for (let index = 0; index < validators.length; index++) {
      const validator = validators[index];
      validator.index = (await mockCLtree.addValidator(validator.container)).validatorIndex;
    }

    const { childBlockTimestamp, beaconBlockHeader } = await mockCLtree.commitChangesToBeaconRoot(Number(slot) + 100);

    for (let index = 0; index < validators.length; index++) {
      const validator = validators[index];
      validator.proof = await mockCLtree.buildProof(validator.index, beaconBlockHeader);
    }

    const witnesses = validators.map((validator) => ({
      proof: validator.proof,
      pubkey: hexlify(validator.container.pubkey),
      validatorIndex: validator.index,
      childBlockTimestamp,
    }));

    const postDepositAmount = VALIDATOR_DEPOSIT_SIZE - predepositAmount;
    const postdeposits = validators.map((validator) => {
      return generatePostDeposit(validator.container, postDepositAmount);
    });

    await pdg.proveAndDeposit(witnesses, postdeposits, stakingVault);

    stakingVaultBeaconBalance += VAULT_DEPOSIT;
    stakingVaultBeaconBalance;
    stakingVaultAddress = await stakingVault.getAddress();

    const vaultBalance = await ethers.provider.getBalance(stakingVault);
    expect(vaultBalance).to.equal(VAULT_CONNECTION_DEPOSIT);
    expect(await stakingVault.valuation()).to.equal(VAULT_DEPOSIT + VAULT_CONNECTION_DEPOSIT);
  });

  it("Should allow Curator to mint max stETH", async () => {
    const { lido } = ctx.contracts;

    // Calculate the max stETH that can be minted on the vault 101 with the given LTV
    stakingVaultMaxMintingShares = await lido.getSharesByPooledEth(
      (VAULT_DEPOSIT * mintableRatio) / TOTAL_BASIS_POINTS,
    );

    log.debug("Staking Vault", {
      "Staking Vault Address": stakingVaultAddress,
      "Total ETH": await stakingVault.valuation(),
      "Max shares": stakingVaultMaxMintingShares,
    });

    //report
    await reportVaultDataWithProof(stakingVault);

    // mint
    const mintTx = await dashboard.connect(curator).mintShares(curator, stakingVaultMaxMintingShares);
    const mintTxReceipt = (await mintTx.wait()) as ContractTransactionReceipt;

    const mintEvents = ctx.getEvents(mintTxReceipt, "MintedSharesOnVault");
    expect(mintEvents.length).to.equal(1n);
    expect(mintEvents[0].args.vault).to.equal(stakingVaultAddress);
    expect(mintEvents[0].args.amountOfShares).to.equal(stakingVaultMaxMintingShares);

    const lockedEvents = ctx.getEvents(mintTxReceipt, "LockedIncreased", [stakingVault.interface]);
    expect(lockedEvents.length).to.equal(1n);
    expect(lockedEvents[0].args?.locked).to.equal(VAULT_DEPOSIT);

    expect(await stakingVault.locked()).to.equal(VAULT_DEPOSIT);

    log.debug("Staking Vault", {
      "Staking Vault Minted Shares": stakingVaultMaxMintingShares,
      "Staking Vault Locked": VAULT_DEPOSIT,
    });
  });

  // TODO: removed test as fees is 0 at the moment
  // it("Should rebase simulating 3% stETH APR", async () => {
  //   const { vaultHub } = ctx.contracts;

  //   const { elapsedProtocolReward, elapsedVaultReward } = await calculateReportParams();
  //   const vaultValue = await addRewards(elapsedVaultReward);

  //   const params = {
  //     clDiff: elapsedProtocolReward,
  //     excludeVaultsBalances: true,
  //     vaultsTotalTreasuryFeesShares: vaultValue,
  //   } as OracleReportParams;

  //   const { reportTx } = (await report(ctx, params)) as {
  //     reportTx: TransactionResponse;
  //     extraDataTx: TransactionResponse;
  //   };
  //   const reportTxReceipt = (await reportTx.wait()) as ContractTransactionReceipt;

  //   const socket = await vaultHub["vaultSocket(address)"](stakingVaultAddress);
  //   expect(socket.sharesMinted).to.be.gt(stakingVaultMaxMintingShares);

  //   const vaultReportedEvent = ctx.getEvents(reportTxReceipt, "Reported", [stakingVault.interface]);
  //   expect(vaultReportedEvent.length).to.equal(1n);

  //   expect(vaultReportedEvent[0].args?.valuation).to.equal(vaultValue);
  //   expect(vaultReportedEvent[0].args?.inOutDelta).to.equal(VAULT_DEPOSIT);
  //   // TODO: add assertions or locked values and rewards

  //   expect(await delegation.nodeOperatorUnclaimedFee()).to.be.gt(0n);
  // });

  // it("Should allow Operator to claim performance fees", async () => {
  //   const performanceFee = await delegation.nodeOperatorUnclaimedFee();
  //   log.debug("Staking Vault stats", {
  //     "Staking Vault performance fee": ethers.formatEther(performanceFee),
  //   });

  //   const operatorBalanceBefore = await ethers.provider.getBalance(nodeOperator);

  //   const claimPerformanceFeesTx = await delegation.connect(nodeOperator).claimNodeOperatorFee(nodeOperator);
  //   const claimPerformanceFeesTxReceipt = (await claimPerformanceFeesTx.wait()) as ContractTransactionReceipt;

  //   const operatorBalanceAfter = await ethers.provider.getBalance(nodeOperator);
  //   const gasFee = claimPerformanceFeesTxReceipt.gasPrice * claimPerformanceFeesTxReceipt.cumulativeGasUsed;

  //   log.debug("Operator's StETH balance", {
  //     "Balance before": ethers.formatEther(operatorBalanceBefore),
  //     "Balance after": ethers.formatEther(operatorBalanceAfter),
  //     "Gas used": claimPerformanceFeesTxReceipt.cumulativeGasUsed,
  //     "Gas fees": ethers.formatEther(gasFee),
  //   });

  //   expect(operatorBalanceAfter).to.equal(operatorBalanceBefore + performanceFee - gasFee);
  // });

  // it("Should allow Curator to burn minted shares", async () => {
  //   const { lido, vaultHub } = ctx.contracts;

  //   // Token master can approve the vault to burn the shares
  //   await lido.connect(curator).approve(delegation, await lido.getPooledEthByShares(stakingVaultMaxMintingShares));
  //   await delegation.connect(curator).burnShares(stakingVaultMaxMintingShares);

  //   const { elapsedProtocolReward, elapsedVaultReward } = await calculateReportParams();
  //   const vaultValue = await addRewards(elapsedVaultReward / 2n); // Half the vault rewards value after validator exit

  //   const params = {
  //     clDiff: elapsedProtocolReward,
  //     excludeVaultsBalances: true,
  //     vaultValues: [vaultValue],
  //     inOutDeltas: [VAULT_DEPOSIT],
  //   } as OracleReportParams;

  //   await report(ctx, params);

  //   const socket = await vaultHub["vaultSocket(address)"](stakingVaultAddress);
  //   const mintedShares = socket.sharesMinted;
  //   expect(mintedShares).to.be.gt(0n); // we still have the protocol fees minted

  //   const lockedOnVault = await stakingVault.locked();
  //   expect(lockedOnVault).to.be.gt(0n);
  // });

  // it("Should allow Manager to rebalance the vault to reduce the debt", async () => {
  //   const { vaultHub, lido } = ctx.contracts;

  //   const socket = await vaultHub["vaultSocket(address)"](stakingVaultAddress);
  //   const stETHToRebalance = await lido.getPooledEthByShares(socket.sharesMinted);

  //   await delegation.connect(curator).rebalanceVault(stETHToRebalance, { value: stETHToRebalance });

  //   expect(await stakingVault.locked()).to.equal(VAULT_CONNECTION_DEPOSIT); // 1 ETH locked as a connection fee
  // });

  // it("Should allow Manager to disconnect vaults from the hub", async () => {
  //   const disconnectTx = await delegation.connect(curator).voluntaryDisconnect();
  //   const disconnectTxReceipt = (await disconnectTx.wait()) as ContractTransactionReceipt;

  //   const disconnectEvents = ctx.getEvents(disconnectTxReceipt, "VaultDisconnected");
  //   expect(disconnectEvents.length).to.equal(1n);

  //   expect(await stakingVault.locked()).to.equal(0);
  // });

  async function isSoleRoleMember(account: HardhatEthersSigner, role: string) {
    return (await dashboard.getRoleMemberCount(role)).toString() === "1" && (await dashboard.hasRole(role, account));
  }
});<|MERGE_RESOLUTION|>--- conflicted
+++ resolved
@@ -46,8 +46,6 @@
 const VAULT_NODE_OPERATOR_FEE = 3_00n; // 3% node operator performance fee
 const CONFIRM_EXPIRY = days(7n);
 
-Error.stackTraceLimit = Infinity;
-
 describe("Scenario: Staking Vaults Happy Path", () => {
   let ctx: ProtocolContext;
 
@@ -173,45 +171,11 @@
     });
 
     // Owner can create a vault with operator as a node operator
-<<<<<<< HEAD
-    const deployTx = await stakingVaultFactory.connect(owner).createVaultWithDelegation(
-      {
-        defaultAdmin: owner,
-        nodeOperatorManager: nodeOperator,
-        assetRecoverer: curator,
-        nodeOperatorFeeBP: VAULT_NODE_OPERATOR_FEE,
-        confirmExpiry: days(7n),
-        funders: [curator],
-        withdrawers: [curator],
-        lockers: [curator],
-        minters: [curator],
-        burners: [curator],
-        rebalancers: [curator],
-        depositPausers: [curator],
-        depositResumers: [curator],
-        pdgCompensators: [curator],
-        unknownValidatorProvers: [curator],
-        unguaranteedBeaconChainDepositors: [curator],
-        validatorExitRequesters: [curator],
-        validatorWithdrawalTriggerers: [curator],
-        disconnecters: [curator],
-        lidoVaultHubAuthorizers: [curator],
-        lidoVaultHubDeauthorizers: [curator],
-        ossifiers: [curator],
-        depositorSetters: [curator],
-        lockedResetters: [curator],
-        tierChangers: [curator],
-        nodeOperatorFeeClaimers: [nodeOperator],
-        nodeOperatorRewardAdjusters: [nodeOperator],
-      },
-      "0x",
-      { value: VAULT_CONNECTION_DEPOSIT },
-    );
-=======
     const deployTx = await stakingVaultFactory
       .connect(owner)
-      .createVaultWithDashboard(owner, nodeOperator, nodeOperator, VAULT_NODE_OPERATOR_FEE, CONFIRM_EXPIRY, [], "0x");
->>>>>>> a3bd9928
+      .createVaultWithDashboard(owner, nodeOperator, nodeOperator, VAULT_NODE_OPERATOR_FEE, CONFIRM_EXPIRY, [], "0x", {
+        value: VAULT_CONNECTION_DEPOSIT,
+      });
 
     const createVaultTxReceipt = (await deployTx.wait()) as ContractTransactionReceipt;
     const createVaultEvents = ctx.getEvents(createVaultTxReceipt, "VaultCreated");
@@ -296,21 +260,6 @@
     const votingSigner = await ctx.getSigner("voting");
     await lido.connect(votingSigner).setMaxExternalRatioBP(20_00n);
 
-<<<<<<< HEAD
-=======
-    // only equivalent of 10.0% of TVL can be minted as stETH on the vault
-    const shareLimit = (await lido.getTotalShares()) / 10n; // 10% of total shares
-
-    const agentSigner = await ctx.getSigner("agent");
-
-    await dashboard.connect(curator).fund({ value: ether("1") });
-    await dashboard.connect(curator).lock(ether("1"));
-
-    await vaultHub
-      .connect(agentSigner)
-      .connectVault(stakingVault, shareLimit, reserveRatio, rebalanceThreshold, treasuryFeeBP);
-
->>>>>>> a3bd9928
     expect(await vaultHub.vaultsCount()).to.equal(1n);
     expect(await stakingVault.locked()).to.equal(VAULT_CONNECTION_DEPOSIT);
   });
