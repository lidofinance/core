import { expect } from "chai";
import { ContractTransactionReceipt, hexlify, TransactionResponse, ZeroAddress } from "ethers";
import { ethers } from "hardhat";

import { HardhatEthersSigner } from "@nomicfoundation/hardhat-ethers/signers";

import { Delegation, StakingVault } from "typechain-types";

import { computeDepositDataRoot, days, ether, impersonate, log, updateBalance } from "lib";
import {
  getProtocolContext,
  getReportTimeElapsed,
  norEnsureOperators,
  OracleReportParams,
  ProtocolContext,
  report,
  sdvtEnsureOperators,
} from "lib/protocol";

import { bailOnFailure, Snapshot } from "test/suite";
import { CURATED_MODULE_ID, MAX_DEPOSIT, ONE_DAY, SIMPLE_DVT_MODULE_ID, ZERO_HASH } from "test/suite/constants";

const PUBKEY_LENGTH = 48n;
const SIGNATURE_LENGTH = 96n;

const LIDO_DEPOSIT = ether("640");

const VALIDATORS_PER_VAULT = 2n;
const VALIDATOR_DEPOSIT_SIZE = ether("32");
const VAULT_DEPOSIT = VALIDATOR_DEPOSIT_SIZE * VALIDATORS_PER_VAULT;

const ONE_YEAR = 365n * ONE_DAY;
const TARGET_APR = 3_00n; // 3% APR
const PROTOCOL_FEE = 10_00n; // 10% fee (5% treasury + 5% node operators)
const TOTAL_BASIS_POINTS = 100_00n; // 100%

const VAULT_CONNECTION_DEPOSIT = ether("1");
const VAULT_CURATOR_FEE = 1_00n; // 1% curator performance fee
const VAULT_NODE_OPERATOR_FEE = 3_00n; // 3% node operator performance fee

describe("Scenario: Staking Vaults Happy Path", () => {
  let ctx: ProtocolContext;

  let ethHolder: HardhatEthersSigner;
  let owner: HardhatEthersSigner;
  let nodeOperator: HardhatEthersSigner;
  let curator: HardhatEthersSigner;

  let depositContract: string;

  const reserveRatio = 10_00n; // 10% of ETH allocation as reserve
  const rebalanceThreshold = 8_00n; // 8% is a threshold to force rebalance on the vault
  const mintableRatio = TOTAL_BASIS_POINTS - reserveRatio; // 90% LTV

  let delegation: Delegation;
  let stakingVault: StakingVault;
  let stakingVaultAddress: string;
  let stakingVaultBeaconBalance = 0n;
  let stakingVaultMaxMintingShares = 0n;

  const treasuryFeeBP = 5_00n; // 5% of the treasury fee

  let pubKeysBatch: Uint8Array;
  let signaturesBatch: Uint8Array;

  let snapshot: string;

  before(async () => {
    ctx = await getProtocolContext();

    [ethHolder, owner, nodeOperator, curator] = await ethers.getSigners();

    const { depositSecurityModule } = ctx.contracts;
    depositContract = await depositSecurityModule.DEPOSIT_CONTRACT();

    snapshot = await Snapshot.take();
  });

  after(async () => await Snapshot.restore(snapshot));

  beforeEach(bailOnFailure);

  async function calculateReportParams() {
    const { beaconBalance } = await ctx.contracts.lido.getBeaconStat();
    const { timeElapsed } = await getReportTimeElapsed(ctx);

    log.debug("Report time elapsed", { timeElapsed });

    const gross = (TARGET_APR * TOTAL_BASIS_POINTS) / (TOTAL_BASIS_POINTS - PROTOCOL_FEE); // take into account 10% Lido fee
    const elapsedProtocolReward = (beaconBalance * gross * timeElapsed) / TOTAL_BASIS_POINTS / ONE_YEAR;
    const elapsedVaultReward = (VAULT_DEPOSIT * gross * timeElapsed) / TOTAL_BASIS_POINTS / ONE_YEAR;

    log.debug("Report values", {
      "Elapsed rewards": elapsedProtocolReward,
      "Elapsed vault rewards": elapsedVaultReward,
    });

    return { elapsedProtocolReward, elapsedVaultReward };
  }

  async function addRewards(rewards: bigint) {
    if (!stakingVaultAddress || !stakingVault) {
      throw new Error("Staking Vault is not initialized");
    }

    const vault101Balance = (await ethers.provider.getBalance(stakingVaultAddress)) + rewards;
    await updateBalance(stakingVaultAddress, vault101Balance);

    // Use beacon balance to calculate the vault value
    return vault101Balance + stakingVaultBeaconBalance;
  }

  it("Should have at least 10 deposited node operators in NOR", async () => {
    const { depositSecurityModule, lido } = ctx.contracts;

    await norEnsureOperators(ctx, 10n, 1n);
    await sdvtEnsureOperators(ctx, 10n, 1n);
    expect(await ctx.contracts.nor.getNodeOperatorsCount()).to.be.at.least(10n);
    expect(await ctx.contracts.sdvt.getNodeOperatorsCount()).to.be.at.least(10n);

    // Send 640 ETH to lido
    await lido.connect(ethHolder).submit(ZeroAddress, { value: LIDO_DEPOSIT });

    const dsmSigner = await impersonate(depositSecurityModule.address, LIDO_DEPOSIT);
    await lido.connect(dsmSigner).deposit(MAX_DEPOSIT, CURATED_MODULE_ID, ZERO_HASH);
    await lido.connect(dsmSigner).deposit(MAX_DEPOSIT, SIMPLE_DVT_MODULE_ID, ZERO_HASH);

    const reportData: Partial<OracleReportParams> = {
      clDiff: LIDO_DEPOSIT,
      clAppearedValidators: 20n,
    };

    await report(ctx, reportData);
  });

  it("Should have vaults factory deployed and adopted by DAO", async () => {
    const { stakingVaultFactory, stakingVaultBeacon } = ctx.contracts;

    const implAddress = await stakingVaultBeacon.implementation();
    const delegationAddress = await stakingVaultFactory.DELEGATION_IMPL();

    const _stakingVault = await ethers.getContractAt("StakingVault", implAddress);
    const _delegation = await ethers.getContractAt("Delegation", delegationAddress);

    expect(await _stakingVault.DEPOSIT_CONTRACT()).to.equal(depositContract);
    expect(await _delegation.STETH()).to.equal(ctx.contracts.lido.address);

    // TODO: check what else should be validated here
  });

  it("Should allow Owner to create vault and assign NodeOperator and Curator roles", async () => {
    const { stakingVaultFactory } = ctx.contracts;

    // Owner can create a vault with operator as a node operator
    const deployTx = await stakingVaultFactory.connect(owner).createVaultWithDelegation(
      {
        defaultAdmin: owner,
        nodeOperatorManager: nodeOperator,
<<<<<<< HEAD
        curatorFeeBP: VAULT_CURATOR_FEE,
=======
        assetRecoverer: curator,
        curatorFeeBP: VAULT_OWNER_FEE,
>>>>>>> 13fbf638
        nodeOperatorFeeBP: VAULT_NODE_OPERATOR_FEE,
        confirmExpiry: days(7n),
        funders: [curator],
        withdrawers: [curator],
        minters: [curator],
        burners: [curator],
        rebalancers: [curator],
        depositPausers: [curator],
        depositResumers: [curator],
        validatorExitRequesters: [curator],
        validatorWithdrawalTriggerers: [curator],
        disconnecters: [curator],
        curatorFeeSetters: [curator],
        curatorFeeClaimers: [curator],
        nodeOperatorFeeClaimers: [nodeOperator],
      },
      "0x",
    );

    const createVaultTxReceipt = (await deployTx.wait()) as ContractTransactionReceipt;
    const createVaultEvents = ctx.getEvents(createVaultTxReceipt, "VaultCreated");

    expect(createVaultEvents.length).to.equal(1n);

    stakingVault = await ethers.getContractAt("StakingVault", createVaultEvents[0].args?.vault);
    delegation = await ethers.getContractAt("Delegation", createVaultEvents[0].args?.owner);

    expect(await isSoleRoleMember(owner, await delegation.DEFAULT_ADMIN_ROLE())).to.be.true;

    expect(await isSoleRoleMember(curator, await delegation.CURATOR_FEE_SET_ROLE())).to.be.true;
    expect(await isSoleRoleMember(curator, await delegation.CURATOR_FEE_CLAIM_ROLE())).to.be.true;

    expect(await isSoleRoleMember(nodeOperator, await delegation.NODE_OPERATOR_MANAGER_ROLE())).to.be.true;
    expect(await isSoleRoleMember(nodeOperator, await delegation.NODE_OPERATOR_FEE_CLAIM_ROLE())).to.be.true;

    expect(await isSoleRoleMember(curator, await delegation.FUND_ROLE())).to.be.true;
    expect(await isSoleRoleMember(curator, await delegation.WITHDRAW_ROLE())).to.be.true;
    expect(await isSoleRoleMember(curator, await delegation.MINT_ROLE())).to.be.true;
    expect(await isSoleRoleMember(curator, await delegation.BURN_ROLE())).to.be.true;
    expect(await isSoleRoleMember(curator, await delegation.REBALANCE_ROLE())).to.be.true;
    expect(await isSoleRoleMember(curator, await delegation.PAUSE_BEACON_CHAIN_DEPOSITS_ROLE())).to.be.true;
    expect(await isSoleRoleMember(curator, await delegation.RESUME_BEACON_CHAIN_DEPOSITS_ROLE())).to.be.true;
    expect(await isSoleRoleMember(curator, await delegation.REQUEST_VALIDATOR_EXIT_ROLE())).to.be.true;
    expect(await isSoleRoleMember(curator, await delegation.TRIGGER_VALIDATOR_WITHDRAWAL_ROLE())).to.be.true;
    expect(await isSoleRoleMember(curator, await delegation.VOLUNTARY_DISCONNECT_ROLE())).to.be.true;
  });

  it("Should allow Lido to recognize vaults and connect them to accounting", async () => {
    const { lido, vaultHub } = ctx.contracts;

    expect(await stakingVault.locked()).to.equal(0); // no ETH locked yet

    const votingSigner = await ctx.getSigner("voting");
    await lido.connect(votingSigner).setMaxExternalRatioBP(20_00n);

    // only equivalent of 10.0% of TVL can be minted as stETH on the vault
    const shareLimit = (await lido.getTotalShares()) / 10n; // 10% of total shares

    const agentSigner = await ctx.getSigner("agent");

    await vaultHub
      .connect(agentSigner)
      .connectVault(stakingVault, shareLimit, reserveRatio, rebalanceThreshold, treasuryFeeBP);

    expect(await vaultHub.vaultsCount()).to.equal(1n);
    expect(await stakingVault.locked()).to.equal(VAULT_CONNECTION_DEPOSIT);
  });

  it("Should allow Curator to fund vault via delegation contract", async () => {
    await delegation.connect(curator).fund({ value: VAULT_DEPOSIT });

    const vaultBalance = await ethers.provider.getBalance(stakingVault);

    expect(vaultBalance).to.equal(VAULT_DEPOSIT);
    expect(await stakingVault.valuation()).to.equal(VAULT_DEPOSIT);
  });

  it("Should allow NodeOperator to deposit validators from the vault", async () => {
    const keysToAdd = VALIDATORS_PER_VAULT;
    pubKeysBatch = ethers.randomBytes(Number(keysToAdd * PUBKEY_LENGTH));
    signaturesBatch = ethers.randomBytes(Number(keysToAdd * SIGNATURE_LENGTH));

    const deposits = [];

    const withdrawalCredentials = await stakingVault.withdrawalCredentials();

    for (let i = 0; i < keysToAdd; i++) {
      const pubkey = hexlify(pubKeysBatch.slice(i * Number(PUBKEY_LENGTH), (i + 1) * Number(PUBKEY_LENGTH)));
      const signature = hexlify(
        signaturesBatch.slice(i * Number(SIGNATURE_LENGTH), (i + 1) * Number(SIGNATURE_LENGTH)),
      );

      deposits.push({
        pubkey: pubkey,
        signature: signature,
        amount: VALIDATOR_DEPOSIT_SIZE,
        depositDataRoot: computeDepositDataRoot(withdrawalCredentials, pubkey, signature, VALIDATOR_DEPOSIT_SIZE),
      });
    }

    // TODO: fix PDG integration test
    const pdg = ctx.contracts.predepositGuarantee;
    const pdgImperosnator = await impersonate(pdg.address, ether("100"));
    await stakingVault.connect(pdgImperosnator).depositToBeaconChain(deposits);

    stakingVaultBeaconBalance += VAULT_DEPOSIT;
    stakingVaultAddress = await stakingVault.getAddress();

    const vaultBalance = await ethers.provider.getBalance(stakingVault);
    expect(vaultBalance).to.equal(0n);
    expect(await stakingVault.valuation()).to.equal(VAULT_DEPOSIT);
  });

  it("Should allow Curator to mint max stETH", async () => {
    const { vaultHub, lido } = ctx.contracts;

    // Calculate the max stETH that can be minted on the vault 101 with the given LTV
    stakingVaultMaxMintingShares = await lido.getSharesByPooledEth(
      (VAULT_DEPOSIT * mintableRatio) / TOTAL_BASIS_POINTS,
    );

    log.debug("Staking Vault", {
      "Staking Vault Address": stakingVaultAddress,
      "Total ETH": await stakingVault.valuation(),
      "Max shares": stakingVaultMaxMintingShares,
    });

    // Validate minting with the cap
    const mintOverLimitTx = delegation.connect(curator).mintShares(curator, stakingVaultMaxMintingShares + 1n);
    await expect(mintOverLimitTx)
      .to.be.revertedWithCustomError(vaultHub, "InsufficientValuationToMint")
      .withArgs(stakingVault, stakingVault.valuation());

    const mintTx = await delegation.connect(curator).mintShares(curator, stakingVaultMaxMintingShares);
    const mintTxReceipt = (await mintTx.wait()) as ContractTransactionReceipt;

    const mintEvents = ctx.getEvents(mintTxReceipt, "MintedSharesOnVault");
    expect(mintEvents.length).to.equal(1n);
    expect(mintEvents[0].args.vault).to.equal(stakingVaultAddress);
    expect(mintEvents[0].args.amountOfShares).to.equal(stakingVaultMaxMintingShares);

    const lockedEvents = ctx.getEvents(mintTxReceipt, "LockedIncreased", [stakingVault.interface]);
    expect(lockedEvents.length).to.equal(1n);
    expect(lockedEvents[0].args?.locked).to.equal(VAULT_DEPOSIT);

    expect(await stakingVault.locked()).to.equal(VAULT_DEPOSIT);

    log.debug("Staking Vault", {
      "Staking Vault Minted Shares": stakingVaultMaxMintingShares,
      "Staking Vault Locked": VAULT_DEPOSIT,
    });
  });

  it("Should rebase simulating 3% stETH APR", async () => {
    const { vaultHub } = ctx.contracts;

    const { elapsedProtocolReward, elapsedVaultReward } = await calculateReportParams();
    const vaultValue = await addRewards(elapsedVaultReward);

    const params = {
      clDiff: elapsedProtocolReward,
      excludeVaultsBalances: true,
      vaultValues: [vaultValue],
      inOutDeltas: [VAULT_DEPOSIT],
    } as OracleReportParams;

    const { reportTx } = (await report(ctx, params)) as {
      reportTx: TransactionResponse;
      extraDataTx: TransactionResponse;
    };
    const reportTxReceipt = (await reportTx.wait()) as ContractTransactionReceipt;

    const socket = await vaultHub["vaultSocket(address)"](stakingVaultAddress);
    expect(socket.sharesMinted).to.be.gt(stakingVaultMaxMintingShares);

    const errorReportingEvent = ctx.getEvents(reportTxReceipt, "OnReportFailed", [stakingVault.interface]);
    expect(errorReportingEvent.length).to.equal(0n);

    const vaultReportedEvent = ctx.getEvents(reportTxReceipt, "Reported", [stakingVault.interface]);
    expect(vaultReportedEvent.length).to.equal(1n);

    expect(vaultReportedEvent[0].args?.valuation).to.equal(vaultValue);
    expect(vaultReportedEvent[0].args?.inOutDelta).to.equal(VAULT_DEPOSIT);
    // TODO: add assertions or locked values and rewards

    expect(await delegation.curatorUnclaimedFee()).to.be.gt(0n);
    expect(await delegation.nodeOperatorUnclaimedFee()).to.be.gt(0n);
  });

  it("Should allow Operator to claim performance fees", async () => {
    const performanceFee = await delegation.nodeOperatorUnclaimedFee();
    log.debug("Staking Vault stats", {
      "Staking Vault performance fee": ethers.formatEther(performanceFee),
    });

    const operatorBalanceBefore = await ethers.provider.getBalance(nodeOperator);

    const claimPerformanceFeesTx = await delegation.connect(nodeOperator).claimNodeOperatorFee(nodeOperator);
    const claimPerformanceFeesTxReceipt = (await claimPerformanceFeesTx.wait()) as ContractTransactionReceipt;

    const operatorBalanceAfter = await ethers.provider.getBalance(nodeOperator);
    const gasFee = claimPerformanceFeesTxReceipt.gasPrice * claimPerformanceFeesTxReceipt.cumulativeGasUsed;

    log.debug("Operator's StETH balance", {
      "Balance before": ethers.formatEther(operatorBalanceBefore),
      "Balance after": ethers.formatEther(operatorBalanceAfter),
      "Gas used": claimPerformanceFeesTxReceipt.cumulativeGasUsed,
      "Gas fees": ethers.formatEther(gasFee),
    });

    expect(operatorBalanceAfter).to.equal(operatorBalanceBefore + performanceFee - gasFee);
  });

  it("Should allow Curator to claim performance fees", async () => {
    const feesToClaim = await delegation.curatorUnclaimedFee();
    expect(feesToClaim).to.be.gt(0n);

    log.debug("Staking Vault stats after operator exit", {
      "Staking Vault management fee": ethers.formatEther(feesToClaim),
      "Staking Vault balance": ethers.formatEther(await ethers.provider.getBalance(stakingVaultAddress)),
    });

    const managerBalanceBefore = await ethers.provider.getBalance(curator);

    const claimEthTx = await delegation.connect(curator).claimCuratorFee(curator);
    const { gasUsed, gasPrice } = (await claimEthTx.wait()) as ContractTransactionReceipt;

    const managerBalanceAfter = await ethers.provider.getBalance(curator);
    const vaultBalance = await ethers.provider.getBalance(stakingVaultAddress);

    log.debug("Balances after owner fee claim", {
      "Manager's ETH balance before": ethers.formatEther(managerBalanceBefore),
      "Manager's ETH balance after": ethers.formatEther(managerBalanceAfter),
      "Manager's ETH balance diff": ethers.formatEther(managerBalanceAfter - managerBalanceBefore),
      "Staking Vault owner fee": ethers.formatEther(feesToClaim),
      "Staking Vault balance": ethers.formatEther(vaultBalance),
    });

    expect(managerBalanceAfter).to.equal(managerBalanceBefore + feesToClaim - gasUsed * gasPrice);
  });

  it("Should allow Curator to burn minted shares", async () => {
    const { lido, vaultHub } = ctx.contracts;

    // Token master can approve the vault to burn the shares
    await lido.connect(curator).approve(delegation, await lido.getPooledEthByShares(stakingVaultMaxMintingShares));
    await delegation.connect(curator).burnShares(stakingVaultMaxMintingShares);

    const { elapsedProtocolReward, elapsedVaultReward } = await calculateReportParams();
    const vaultValue = await addRewards(elapsedVaultReward / 2n); // Half the vault rewards value after validator exit

    const params = {
      clDiff: elapsedProtocolReward,
      excludeVaultsBalances: true,
      vaultValues: [vaultValue],
      inOutDeltas: [VAULT_DEPOSIT],
    } as OracleReportParams;

    await report(ctx, params);

    const socket = await vaultHub["vaultSocket(address)"](stakingVaultAddress);
    const mintedShares = socket.sharesMinted;
    expect(mintedShares).to.be.gt(0n); // we still have the protocol fees minted

    const lockedOnVault = await stakingVault.locked();
    expect(lockedOnVault).to.be.gt(0n);
  });

  it("Should allow Manager to rebalance the vault to reduce the debt", async () => {
    const { vaultHub, lido } = ctx.contracts;

    const socket = await vaultHub["vaultSocket(address)"](stakingVaultAddress);
    const stETHToRebalance = await lido.getPooledEthByShares(socket.sharesMinted);

    await delegation.connect(curator).rebalanceVault(stETHToRebalance, { value: stETHToRebalance });

    expect(await stakingVault.locked()).to.equal(VAULT_CONNECTION_DEPOSIT); // 1 ETH locked as a connection fee
  });

  it("Should allow Manager to disconnect vaults from the hub", async () => {
    const disconnectTx = await delegation.connect(curator).voluntaryDisconnect();
    const disconnectTxReceipt = (await disconnectTx.wait()) as ContractTransactionReceipt;

    const disconnectEvents = ctx.getEvents(disconnectTxReceipt, "VaultDisconnected");
    expect(disconnectEvents.length).to.equal(1n);

    expect(await stakingVault.locked()).to.equal(0);
  });

  async function isSoleRoleMember(account: HardhatEthersSigner, role: string) {
    return (await delegation.getRoleMemberCount(role)).toString() === "1" && (await delegation.hasRole(role, account));
  }
});<|MERGE_RESOLUTION|>--- conflicted
+++ resolved
@@ -156,12 +156,8 @@
       {
         defaultAdmin: owner,
         nodeOperatorManager: nodeOperator,
-<<<<<<< HEAD
+        assetRecoverer: curator,
         curatorFeeBP: VAULT_CURATOR_FEE,
-=======
-        assetRecoverer: curator,
-        curatorFeeBP: VAULT_OWNER_FEE,
->>>>>>> 13fbf638
         nodeOperatorFeeBP: VAULT_NODE_OPERATOR_FEE,
         confirmExpiry: days(7n),
         funders: [curator],
