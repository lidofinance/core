import { expect } from "chai";
import { ContractTransactionReceipt, hexlify } from "ethers";
import { ethers } from "hardhat";

import { SecretKey } from "@chainsafe/blst";
import { HardhatEthersSigner } from "@nomicfoundation/hardhat-ethers/signers";
import { setBalance } from "@nomicfoundation/hardhat-network-helpers";

import { Dashboard, SSZHelpers, StakingVault } from "typechain-types";

import {
  days,
  ether,
  generatePostDeposit,
  generatePredeposit,
  generateValidator,
  log,
  prepareLocalMerkleTree,
  updateBalance,
} from "lib";
import { TOTAL_BASIS_POINTS } from "lib/constants";
import { getProtocolContext, getReportTimeElapsed, OracleReportParams, ProtocolContext, report } from "lib/protocol";
import { reportVaultDataWithProof } from "lib/protocol/helpers/vaults";

import { bailOnFailure, Snapshot } from "test/suite";
import { ONE_DAY } from "test/suite/constants";

const VALIDATORS_PER_VAULT = 2n;
const VALIDATOR_DEPOSIT_SIZE = ether("32");
const VAULT_DEPOSIT = VALIDATOR_DEPOSIT_SIZE * VALIDATORS_PER_VAULT;

const ONE_YEAR = 365n * ONE_DAY;
const TARGET_APR = 3_00n; // 3% APR
const PROTOCOL_FEE = 10_00n; // 10% fee (5% treasury + 5% node operators)

const INFRA_FEE_BP = 5_00n;
const LIQUIDITY_FEE_BP = 4_00n;
const RESERVATION_FEE_BP = 1_00n;

const VAULT_CONNECTION_DEPOSIT = ether("1");
const VAULT_NODE_OPERATOR_FEE = 3_00n; // 3% node operator performance fee
const CONFIRM_EXPIRY = days(7n);

describe("Scenario: Staking Vaults Happy Path", () => {
  let ctx: ProtocolContext;

  let owner: HardhatEthersSigner;
  let nodeOperator: HardhatEthersSigner;
  let depositContract: string;

  const reserveRatio = 10_00n; // 10% of ETH allocation as reserve
  const forcedRebalanceThreshold = 8_00n; // 8% is a threshold to force rebalance on the vault
  const mintableRatio = TOTAL_BASIS_POINTS - reserveRatio; // 90% LTV

  let dashboard: Dashboard;
  let stakingVault: StakingVault;
  let stakingVaultAddress: string;
  let stakingVaultCLBalance = 0n;
  let stakingVaultMaxMintingShares = 0n;

  let snapshot: string;

  before(async () => {
    ctx = await getProtocolContext();

    [, owner, nodeOperator] = await ethers.getSigners();

    const { depositSecurityModule } = ctx.contracts;
    depositContract = await depositSecurityModule.DEPOSIT_CONTRACT();

    // add ETH to NO for PDG deposit + gas
    await setBalance(nodeOperator.address, ether((VALIDATORS_PER_VAULT + 1n).toString()));

    snapshot = await Snapshot.take();
  });

  after(async () => await Snapshot.restore(snapshot));

  beforeEach(bailOnFailure);

  async function calculateReportParams() {
    const { beaconBalance } = await ctx.contracts.lido.getBeaconStat();
    const { timeElapsed } = await getReportTimeElapsed(ctx);

    log.debug("Report time elapsed", { timeElapsed });

    const gross = (TARGET_APR * TOTAL_BASIS_POINTS) / (TOTAL_BASIS_POINTS - PROTOCOL_FEE); // take into account 10% Lido fee
    const elapsedProtocolReward = (beaconBalance * gross * timeElapsed) / TOTAL_BASIS_POINTS / ONE_YEAR;
    const elapsedVaultReward = (VAULT_DEPOSIT * gross * timeElapsed) / TOTAL_BASIS_POINTS / ONE_YEAR;

    log.debug("Report values", {
      "Elapsed rewards": elapsedProtocolReward,
      "Elapsed vault rewards": elapsedVaultReward,
    });

    return { elapsedProtocolReward, elapsedVaultReward };
  }

  async function addRewards(rewards: bigint) {
    if (!stakingVault) {
      throw new Error("Staking Vault is not initialized");
    }

    const vault101Balance = (await ethers.provider.getBalance(stakingVaultAddress)) + rewards;
    await updateBalance(stakingVaultAddress, vault101Balance);

    // Use beacon balance to calculate the vault value
    return vault101Balance + stakingVaultCLBalance;
  }

  it("Should have vaults factory deployed and adopted by DAO", async () => {
    const { stakingVaultFactory, stakingVaultBeacon } = ctx.contracts;

    const implAddress = await stakingVaultBeacon.implementation();
    const dashboardAddress = await stakingVaultFactory.DASHBOARD_IMPL();
    const _stakingVault = await ethers.getContractAt("StakingVault", implAddress);
    const _dashboard = await ethers.getContractAt("Dashboard", dashboardAddress);

    expect(await _stakingVault.DEPOSIT_CONTRACT()).to.equal(depositContract);
    expect(await _dashboard.STETH()).to.equal(ctx.contracts.lido.address);

    // TODO: check what else should be validated here
  });

  it("Should allow Owner to create vault and assign NodeOperator", async () => {
    const { lido, stakingVaultFactory, operatorGrid } = ctx.contracts;

    // only equivalent of 10.0% of TVL can be minted as stETH on the vault
    const shareLimit = (await lido.getTotalShares()) / 10n; // 10% of total shares

    const agentSigner = await ctx.getSigner("agent");

    const defaultGroupId = await operatorGrid.DEFAULT_TIER_ID();
    await operatorGrid.connect(agentSigner).alterTiers(
      [defaultGroupId],
      [
        {
          shareLimit,
          reserveRatioBP: reserveRatio,
          forcedRebalanceThresholdBP: forcedRebalanceThreshold,
          infraFeeBP: INFRA_FEE_BP,
          liquidityFeeBP: LIQUIDITY_FEE_BP,
          reservationFeeBP: RESERVATION_FEE_BP,
        },
      ],
    );

    // Owner can create a vault with operator as a node operator
    const deployTx = await stakingVaultFactory
      .connect(owner)
      .createVaultWithDashboard(owner, nodeOperator, nodeOperator, VAULT_NODE_OPERATOR_FEE, CONFIRM_EXPIRY, [], {
        value: VAULT_CONNECTION_DEPOSIT,
      });

    const createVaultTxReceipt = (await deployTx.wait()) as ContractTransactionReceipt;
    const createVaultEvents = ctx.getEvents(createVaultTxReceipt, "VaultCreated");
    expect(createVaultEvents.length).to.equal(1n);

    stakingVaultAddress = createVaultEvents[0].args?.vault;

    stakingVault = await ethers.getContractAt("StakingVault", stakingVaultAddress);
    const createDashboardEvents = ctx.getEvents(createVaultTxReceipt, "DashboardCreated");
    expect(createDashboardEvents.length).to.equal(1n);
    dashboard = await ethers.getContractAt("Dashboard", createDashboardEvents[0].args?.dashboard);

    await dashboard.connect(owner).grantRoles([
      {
        role: await dashboard.FUND_ROLE(),
        account: owner,
      },
      {
        role: await dashboard.WITHDRAW_ROLE(),
        account: owner,
      },
      {
        role: await dashboard.MINT_ROLE(),
        account: owner,
      },
      {
        role: await dashboard.BURN_ROLE(),
        account: owner,
      },
      {
        role: await dashboard.REBALANCE_ROLE(),
        account: owner,
      },
      {
        role: await dashboard.PAUSE_BEACON_CHAIN_DEPOSITS_ROLE(),
        account: owner,
      },
      {
        role: await dashboard.RESUME_BEACON_CHAIN_DEPOSITS_ROLE(),
        account: owner,
      },
      {
        role: await dashboard.REQUEST_VALIDATOR_EXIT_ROLE(),
        account: owner,
      },
      {
        role: await dashboard.TRIGGER_VALIDATOR_WITHDRAWAL_ROLE(),
        account: owner,
      },
      {
        role: await dashboard.VOLUNTARY_DISCONNECT_ROLE(),
        account: owner,
      },
    ]);

    expect(await isSoleRoleMember(owner, await dashboard.DEFAULT_ADMIN_ROLE())).to.be.true;

    expect(await isSoleRoleMember(nodeOperator, await dashboard.NODE_OPERATOR_MANAGER_ROLE())).to.be.true;

    expect(await isSoleRoleMember(owner, await dashboard.FUND_ROLE())).to.be.true;
    expect(await isSoleRoleMember(owner, await dashboard.WITHDRAW_ROLE())).to.be.true;
    expect(await isSoleRoleMember(owner, await dashboard.MINT_ROLE())).to.be.true;
    expect(await isSoleRoleMember(owner, await dashboard.BURN_ROLE())).to.be.true;
    expect(await isSoleRoleMember(owner, await dashboard.REBALANCE_ROLE())).to.be.true;
    expect(await isSoleRoleMember(owner, await dashboard.PAUSE_BEACON_CHAIN_DEPOSITS_ROLE())).to.be.true;
    expect(await isSoleRoleMember(owner, await dashboard.RESUME_BEACON_CHAIN_DEPOSITS_ROLE())).to.be.true;
    expect(await isSoleRoleMember(owner, await dashboard.REQUEST_VALIDATOR_EXIT_ROLE())).to.be.true;
    expect(await isSoleRoleMember(owner, await dashboard.TRIGGER_VALIDATOR_WITHDRAWAL_ROLE())).to.be.true;
    expect(await isSoleRoleMember(owner, await dashboard.VOLUNTARY_DISCONNECT_ROLE())).to.be.true;
  });

  it("Should allow Lido to recognize vaults and connect them to accounting", async () => {
    const { lido, vaultHub } = ctx.contracts;

    expect(await ethers.provider.getBalance(stakingVaultAddress)).to.equal(ether("1")); // has locked value cause of connection deposit

    const votingSigner = await ctx.getSigner("voting");
    await lido.connect(votingSigner).setMaxExternalRatioBP(20_00n);

    expect(await vaultHub.vaultsCount()).to.equal(1n);
    expect(await vaultHub.locked(stakingVaultAddress)).to.equal(VAULT_CONNECTION_DEPOSIT);
  });

  it("Should allow Owner to fund vault via dashboard contract", async () => {
    const { vaultHub } = ctx.contracts;

    await dashboard.connect(owner).fund({ value: VAULT_DEPOSIT });

    const vaultBalance = await ethers.provider.getBalance(stakingVault);

    expect(vaultBalance).to.equal(VAULT_DEPOSIT + VAULT_CONNECTION_DEPOSIT);
    expect(await vaultHub.totalValue(stakingVaultAddress)).to.equal(VAULT_DEPOSIT + VAULT_CONNECTION_DEPOSIT);
  });

  it("Should allow NodeOperator to deposit validators from the vault via PDG", async () => {
    const { predepositGuarantee, vaultHub } = ctx.contracts;
    const keysToAdd = VALIDATORS_PER_VAULT;

    const withdrawalCredentials = await stakingVault.withdrawalCredentials();
    const predepositAmount = await predepositGuarantee.PREDEPOSIT_AMOUNT();
    const depositDomain = await predepositGuarantee.DEPOSIT_DOMAIN();

    const validators: {
      container: SSZHelpers.ValidatorStruct;
      blsPrivateKey: SecretKey;
      index: number;
      proof: string[];
    }[] = [];

    for (let i = 0; i < keysToAdd; i++) {
      validators.push({ ...generateValidator(withdrawalCredentials), index: 0, proof: [] });
    }

    const predeposits = await Promise.all(
      validators.map((validator) => {
        return generatePredeposit(validator, { depositDomain });
      }),
    );

    const pdg = predepositGuarantee.connect(nodeOperator);

    // top up PDG balance
    await pdg.topUpNodeOperatorBalance(nodeOperator, { value: ether(VALIDATORS_PER_VAULT.toString()) });

    // predeposit validators
    await pdg.predeposit(
      stakingVault,
      predeposits.map((p) => p.deposit),
      predeposits.map((p) => p.depositY),
    );

    const slot = await pdg.PIVOT_SLOT();

    const mockCLtree = await prepareLocalMerkleTree(await pdg.GI_FIRST_VALIDATOR_CURR());

    for (let index = 0; index < validators.length; index++) {
      const validator = validators[index];
      validator.index = (await mockCLtree.addValidator(validator.container)).validatorIndex;
    }

    const { childBlockTimestamp, beaconBlockHeader } = await mockCLtree.commitChangesToBeaconRoot(Number(slot) + 100);

    for (let index = 0; index < validators.length; index++) {
      const validator = validators[index];
      validator.proof = await mockCLtree.buildProof(validator.index, beaconBlockHeader);
    }

    const witnesses = validators.map((validator) => ({
      proof: validator.proof,
      pubkey: hexlify(validator.container.pubkey),
      validatorIndex: validator.index,
      childBlockTimestamp,
      slot: beaconBlockHeader.slot,
      proposerIndex: beaconBlockHeader.proposerIndex,
    }));

    const postDepositAmount = VALIDATOR_DEPOSIT_SIZE - predepositAmount;
    const postdeposits = validators.map((validator) => {
      return generatePostDeposit(validator.container, postDepositAmount);
    });

    await pdg.proveAndDeposit(witnesses, postdeposits, stakingVault);

    stakingVaultCLBalance += VAULT_DEPOSIT;

    const vaultBalance = await ethers.provider.getBalance(stakingVault);
    expect(vaultBalance).to.equal(VAULT_CONNECTION_DEPOSIT);
    expect(await vaultHub.totalValue(stakingVaultAddress)).to.equal(VAULT_DEPOSIT + VAULT_CONNECTION_DEPOSIT);
  });

  it("Should allow Owner to mint max stETH", async () => {
    const { lido, vaultHub } = ctx.contracts;

    // Calculate the max stETH that can be minted on the vault 101 with the given LTV
    stakingVaultMaxMintingShares = await lido.getSharesByPooledEth(
      (VAULT_DEPOSIT * mintableRatio) / TOTAL_BASIS_POINTS,
    );

    log.debug("Staking Vault", {
      "Staking Vault Address": stakingVaultAddress,
      "Total ETH": await vaultHub.totalValue(stakingVaultAddress),
      "Max shares": stakingVaultMaxMintingShares,
    });

    //report
    await reportVaultDataWithProof(ctx, stakingVault);

    // mint
    const mintTx = await dashboard.connect(owner).mintShares(owner, stakingVaultMaxMintingShares);
    const mintTxReceipt = (await mintTx.wait()) as ContractTransactionReceipt;

    const mintEvents = ctx.getEvents(mintTxReceipt, "MintedSharesOnVault");
    expect(mintEvents.length).to.equal(1n);
    expect(mintEvents[0].args.vault).to.equal(stakingVaultAddress);
    expect(mintEvents[0].args.amountOfShares).to.equal(stakingVaultMaxMintingShares);
    expect(mintEvents[0].args.lockedAmount).to.equal(VAULT_DEPOSIT);

    expect(await vaultHub.locked(stakingVaultAddress)).to.equal(VAULT_DEPOSIT);

    log.debug("Staking Vault", {
      "Staking Vault Minted Shares": stakingVaultMaxMintingShares,
      "Staking Vault Locked": VAULT_DEPOSIT,
    });
  });

  it("Should rebase simulating 3% stETH APR", async () => {
    const { vaultHub } = ctx.contracts;

    const { elapsedProtocolReward, elapsedVaultReward } = await calculateReportParams();
    const vaultValue = await addRewards(elapsedVaultReward);

    const params = {
      clDiff: elapsedProtocolReward,
      excludeVaultsBalances: true,
    } as OracleReportParams;

    await report(ctx, params);

    expect(await vaultHub.liabilityShares(stakingVaultAddress)).to.be.equal(stakingVaultMaxMintingShares);

    const reportResponse = await reportVaultDataWithProof(ctx, stakingVault, { totalValue: vaultValue });
    const reportTxReceipt = (await reportResponse.wait()) as ContractTransactionReceipt;
    const vaultReportedEvents = ctx.getEvents(reportTxReceipt, "VaultReportApplied", [vaultHub.interface]);
    expect(vaultReportedEvents.length).to.equal(1n);

    const vaultReportedEvent = vaultReportedEvents[0];
    expect(vaultReportedEvent.args?.vault).to.equal(stakingVaultAddress);
    // todo: check timestamp
    expect(vaultReportedEvent.args?.reportTotalValue).to.equal(vaultValue);
    expect(vaultReportedEvent.args?.reportInOutDelta).to.equal(VAULT_CONNECTION_DEPOSIT + VAULT_DEPOSIT);
    expect(vaultReportedEvent.args?.reportLiabilityShares).to.equal(stakingVaultMaxMintingShares);
    // TODO: add assertions for fees

    expect(await dashboard.nodeOperatorDisbursableFee()).to.be.gt(0n);
  });

  it("Should allow Operator to claim performance fees", async () => {
    const performanceFee = await dashboard.nodeOperatorDisbursableFee();
    log.debug("Staking Vault stats", {
      "Staking Vault performance fee": ethers.formatEther(performanceFee),
    });

    const operatorBalanceBefore = await ethers.provider.getBalance(nodeOperator);

    const claimPerformanceFeesTx = await dashboard.connect(nodeOperator).disburseNodeOperatorFee();
    const claimPerformanceFeesTxReceipt = (await claimPerformanceFeesTx.wait()) as ContractTransactionReceipt;

    const operatorBalanceAfter = await ethers.provider.getBalance(nodeOperator);
    const gasFee = claimPerformanceFeesTxReceipt.gasPrice * claimPerformanceFeesTxReceipt.cumulativeGasUsed;

    log.debug("Operator's StETH balance", {
      "Balance before": ethers.formatEther(operatorBalanceBefore),
      "Balance after": ethers.formatEther(operatorBalanceAfter),
      "Gas used": claimPerformanceFeesTxReceipt.cumulativeGasUsed,
      "Gas fees": ethers.formatEther(gasFee),
    });

    expect(operatorBalanceAfter).to.equal(operatorBalanceBefore + performanceFee - gasFee);
  });

  it("Should allow Owner to burn minted shares", async () => {
    const { lido, vaultHub } = ctx.contracts;

    // Token master can approve the vault to burn the shares
    await lido.connect(owner).approve(dashboard, await lido.getPooledEthByShares(stakingVaultMaxMintingShares));
    await dashboard.connect(owner).burnShares(stakingVaultMaxMintingShares);

    const { elapsedProtocolReward, elapsedVaultReward } = await calculateReportParams();
    const vaultValue = await addRewards(elapsedVaultReward / 2n); // Half the vault rewards value after validator exit

    const params = {
      clDiff: elapsedProtocolReward,
      excludeVaultsBalances: true,
    } as OracleReportParams;

    await report(ctx, params);

<<<<<<< HEAD
    await reportVaultDataWithProof(ctx, stakingVault, { totalValue: vaultValue, inOutDelta: VAULT_DEPOSIT });
=======
    await reportVaultDataWithProof(ctx, stakingVault, vaultValue);
>>>>>>> 6c3a9b48

    const mintedShares = await vaultHub.liabilityShares(stakingVaultAddress);
    expect(mintedShares).to.be.equal(0n); // it's zero because protocol fees deducted not in shares

    const lockedOnVault = await vaultHub.locked(stakingVaultAddress);
    expect(lockedOnVault).to.be.gt(0);
  });

  it("Should allow Manager to rebalance the vault to reduce the debt", async () => {
    const { vaultHub, lido } = ctx.contracts;

    await dashboard.connect(owner).mintShares(owner, 10n);

    const stETHToRebalance = await lido.getPooledEthByShares(await vaultHub.liabilityShares(stakingVaultAddress));

    await dashboard.connect(owner).rebalanceVault(stETHToRebalance, { value: stETHToRebalance });

    expect(await vaultHub.locked(stakingVaultAddress)).to.equal(VAULT_CONNECTION_DEPOSIT); // 1 ETH locked as a connection fee
  });

  it("Should allow Manager to disconnect vaults from the hub", async () => {
    const { lido, vaultHub } = ctx.contracts;

    const stETHToBurn = await lido.getPooledEthByShares(await vaultHub.liabilityShares(stakingVaultAddress));
    await lido.connect(owner).approve(dashboard, stETHToBurn);
    await dashboard.connect(owner).burnShares(stETHToBurn);

    const disconnectTx = await dashboard.connect(owner).voluntaryDisconnect();
    const disconnectTxReceipt = (await disconnectTx.wait()) as ContractTransactionReceipt;

    const disconnectEvents = ctx.getEvents(disconnectTxReceipt, "VaultDisconnectInitiated");
    expect(disconnectEvents.length).to.equal(1n);

    const reportTxReceipt = await reportVaultDataWithProof(ctx, stakingVault);
    const reportTx = (await reportTxReceipt.wait()) as ContractTransactionReceipt;
    const reportEvents = ctx.getEvents(reportTx, "VaultDisconnectCompleted", [stakingVault.interface]);
    expect(reportEvents.length).to.equal(1n);

    expect(await vaultHub.locked(stakingVaultAddress)).to.equal(0);
  });

  async function isSoleRoleMember(account: HardhatEthersSigner, role: string) {
    return (await dashboard.getRoleMemberCount(role)).toString() === "1" && (await dashboard.hasRole(role, account));
  }
});<|MERGE_RESOLUTION|>--- conflicted
+++ resolved
@@ -428,11 +428,7 @@
 
     await report(ctx, params);
 
-<<<<<<< HEAD
-    await reportVaultDataWithProof(ctx, stakingVault, { totalValue: vaultValue, inOutDelta: VAULT_DEPOSIT });
-=======
-    await reportVaultDataWithProof(ctx, stakingVault, vaultValue);
->>>>>>> 6c3a9b48
+    await reportVaultDataWithProof(ctx, stakingVault, { totalValue: vaultValue });
 
     const mintedShares = await vaultHub.liabilityShares(stakingVaultAddress);
     expect(mintedShares).to.be.equal(0n); // it's zero because protocol fees deducted not in shares
