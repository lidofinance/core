--- conflicted
+++ resolved
@@ -18,43 +18,20 @@
   prepareLocalMerkleTree,
   updateBalance,
 } from "lib";
-<<<<<<< HEAD
 import { TOTAL_BASIS_POINTS } from "lib/constants";
-import { getProtocolContext, ProtocolContext } from "lib/protocol";
+import { getProtocolContext, getReportTimeElapsed, OracleReportParams, ProtocolContext, report } from "lib/protocol";
 import { reportVaultDataWithProof } from "lib/protocol/helpers/vaults";
 
 import { bailOnFailure, Snapshot } from "test/suite";
-=======
-import {
-  getProtocolContext,
-  getReportTimeElapsed,
-  norSdvtEnsureOperators,
-  OracleReportParams,
-  ProtocolContext,
-  report,
-} from "lib/protocol";
-import { reportVaultDataWithProof } from "lib/protocol/helpers/vaults";
-
-import { bailOnFailure, Snapshot } from "test/suite";
-import { CURATED_MODULE_ID, MAX_DEPOSIT, ONE_DAY, SIMPLE_DVT_MODULE_ID, ZERO_HASH } from "test/suite/constants";
-
-const LIDO_DEPOSIT = ether("640");
->>>>>>> 9a5a4389
+import { ONE_DAY } from "test/suite/constants";
 
 const VALIDATORS_PER_VAULT = 2n;
 const VALIDATOR_DEPOSIT_SIZE = ether("32");
 const VAULT_DEPOSIT = VALIDATOR_DEPOSIT_SIZE * VALIDATORS_PER_VAULT;
 
-<<<<<<< HEAD
-// const ONE_YEAR = 365n * ONE_DAY;
-// const TARGET_APR = 3_00n; // 3% APR
-// const PROTOCOL_FEE = 10_00n; // 10% fee (5% treasury + 5% node operators)
-=======
 const ONE_YEAR = 365n * ONE_DAY;
 const TARGET_APR = 3_00n; // 3% APR
 const PROTOCOL_FEE = 10_00n; // 10% fee (5% treasury + 5% node operators)
-const TOTAL_BASIS_POINTS = 100_00n; // 100%
->>>>>>> 9a5a4389
 
 const VAULT_CONNECTION_DEPOSIT = ether("1");
 const VAULT_NODE_OPERATOR_FEE = 3_00n; // 3% node operator performance fee
@@ -86,11 +63,7 @@
   before(async () => {
     ctx = await getProtocolContext();
 
-<<<<<<< HEAD
-    [owner, nodeOperator, curator] = await ethers.getSigners();
-=======
-    [ethHolder, owner, nodeOperator] = await ethers.getSigners();
->>>>>>> 9a5a4389
+    [, owner, nodeOperator] = await ethers.getSigners();
 
     const { depositSecurityModule } = ctx.contracts;
     depositContract = await depositSecurityModule.DEPOSIT_CONTRACT();
@@ -375,15 +348,7 @@
     expect(mintEvents[0].args.amountOfShares).to.equal(stakingVaultMaxMintingShares);
     expect(mintEvents[0].args.lockedAmount).to.equal(VAULT_DEPOSIT);
 
-<<<<<<< HEAD
-    const lockedEvents = ctx.getEvents(mintTxReceipt, "LockedIncreased", [stakingVault.interface]);
-    expect(lockedEvents.length).to.equal(1n);
-
-    expect(lockedEvents[0].args?.locked).to.equal(VAULT_DEPOSIT);
-    expect(await stakingVault.locked()).to.equal(VAULT_DEPOSIT);
-=======
     expect(await vaultHub.locked(stakingVaultAddress)).to.equal(VAULT_DEPOSIT);
->>>>>>> 9a5a4389
 
     log.debug("Staking Vault", {
       "Staking Vault Minted Shares": stakingVaultMaxMintingShares,
