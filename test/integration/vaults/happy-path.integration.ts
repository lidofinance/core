--- conflicted
+++ resolved
@@ -384,16 +384,8 @@
   //   const socket = await vaultHub["vaultSocket(address)"](stakingVaultAddress);
   //   expect(socket.sharesMinted).to.be.gt(stakingVaultMaxMintingShares);
 
-<<<<<<< HEAD
-  //   const errorReportingEvent = ctx.getEvents(reportTxReceipt, "OnReportFailed", [stakingVault.interface]);
-  //   expect(errorReportingEvent.length).to.equal(0n);
-
   //   const vaultReportedEvent = ctx.getEvents(reportTxReceipt, "Reported", [stakingVault.interface]);
   //   expect(vaultReportedEvent.length).to.equal(1n);
-=======
-    const vaultReportedEvent = ctx.getEvents(reportTxReceipt, "Reported", [stakingVault.interface]);
-    expect(vaultReportedEvent.length).to.equal(1n);
->>>>>>> 1a8841b4
 
   //   expect(vaultReportedEvent[0].args?.valuation).to.equal(vaultValue);
   //   expect(vaultReportedEvent[0].args?.inOutDelta).to.equal(VAULT_DEPOSIT);
