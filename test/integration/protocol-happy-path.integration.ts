--- conflicted
+++ resolved
@@ -291,18 +291,10 @@
 
     const treasuryBalanceBeforeRebase = await lido.sharesOf(treasuryAddress);
 
-<<<<<<< HEAD
-    // Stranger deposited 100 ETH, enough to deposit 3 validators, need to reflect this in the report
-    // 0.01 ETH is added to the clDiff to simulate some rewards
+    // 0.001 – to simulate rewards
     const reportData: Partial<OracleReportParams> = {
-      clDiff: ether("96.01"),
-      clAppearedValidators: 3n,
-=======
-    // 0.001 – to simulate rewards
-    const reportData: Partial<OracleReportOptions> = {
       clDiff: ether("32") * depositCount + ether("0.001"),
       clAppearedValidators: depositCount,
->>>>>>> 9a5a20a2
     };
 
     const { reportTx, extraDataTx } = (await report(ctx, reportData)) as {
