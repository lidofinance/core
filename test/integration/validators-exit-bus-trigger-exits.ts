--- conflicted
+++ resolved
@@ -96,12 +96,6 @@
     const timestamp = await veb.getDeliveryTime(exitRequestsHash);
     expect(timestamp).to.equal(blockTimestamp);
 
-<<<<<<< HEAD
-    await expect(veb.triggerExits(exitRequest, [0], refundRecipient, { value: 10 })).to.emit(
-      wv,
-      "WithdrawalRequestAdded",
-    );
-=======
     const ethBefore = await ethers.provider.getBalance(refundRecipient.getAddress());
 
     const triggerExitsTx = await veb
@@ -140,6 +134,5 @@
 
     // Should be increased by (10 - fee)
     expect(ethAfter - ethBefore).to.equal(10n - fee);
->>>>>>> 5ae428c5
   });
 });