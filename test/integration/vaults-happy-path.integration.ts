import { expect } from "chai";
import { ContractTransactionReceipt, TransactionResponse, ZeroAddress } from "ethers";
import { ethers } from "hardhat";

import { HardhatEthersSigner } from "@nomicfoundation/hardhat-ethers/signers";

import { Delegation, StakingVault } from "typechain-types";

import { impersonate, log, trace, updateBalance } from "lib";
import { getProtocolContext, ProtocolContext } from "lib/protocol";
import {
  getReportTimeElapsed,
  norEnsureOperators,
  OracleReportParams,
  report,
  sdvtEnsureOperators,
} from "lib/protocol/helpers";
import { ether } from "lib/units";

import { bailOnFailure, Snapshot } from "test/suite";
import { CURATED_MODULE_ID, MAX_DEPOSIT, ONE_DAY, SIMPLE_DVT_MODULE_ID, ZERO_HASH } from "test/suite/constants";

const PUBKEY_LENGTH = 48n;
const SIGNATURE_LENGTH = 96n;

const LIDO_DEPOSIT = ether("640");

const VALIDATORS_PER_VAULT = 2n;
const VALIDATOR_DEPOSIT_SIZE = ether("32");
const VAULT_DEPOSIT = VALIDATOR_DEPOSIT_SIZE * VALIDATORS_PER_VAULT;

const ONE_YEAR = 365n * ONE_DAY;
const TARGET_APR = 3_00n; // 3% APR
const PROTOCOL_FEE = 10_00n; // 10% fee (5% treasury + 5% node operators)
const TOTAL_BASIS_POINTS = 100_00n; // 100%

const VAULT_CONNECTION_DEPOSIT = ether("1");
const VAULT_OWNER_FEE = 1_00n; // 1% AUM owner fee
const VAULT_NODE_OPERATOR_FEE = 3_00n; // 3% node operator fee

describe("Scenario: Staking Vaults Happy Path", () => {
  let ctx: ProtocolContext;

  let ethHolder: HardhatEthersSigner;
  let owner: HardhatEthersSigner;
  let operator: HardhatEthersSigner;
  let curator: HardhatEthersSigner;
  let staker: HardhatEthersSigner;
  let tokenMaster: HardhatEthersSigner;

  let depositContract: string;

  const reserveRatio = 10_00n; // 10% of ETH allocation as reserve
  const reserveRatioThreshold = 8_00n; // 8% of reserve ratio
  const mintableRatio = TOTAL_BASIS_POINTS - reserveRatio; // 90% LTV

  let delegation: Delegation;
  let stakingVault: StakingVault;
  let stakingVaultAddress: string;
  let stakingVaultBeaconBalance = 0n;
  let stakingVaultMaxMintingShares = 0n;

  const treasuryFeeBP = 5_00n; // 5% of the treasury fee

  let pubKeysBatch: Uint8Array;
  let signaturesBatch: Uint8Array;

  let snapshot: string;

  before(async () => {
    ctx = await getProtocolContext();

    [ethHolder, owner, operator, curator, staker, tokenMaster] = await ethers.getSigners();

    const { depositSecurityModule } = ctx.contracts;
    depositContract = await depositSecurityModule.DEPOSIT_CONTRACT();

    snapshot = await Snapshot.take();
  });

  after(async () => await Snapshot.restore(snapshot));

  beforeEach(bailOnFailure);

  async function calculateReportParams() {
    const { beaconBalance } = await ctx.contracts.lido.getBeaconStat();
    const { timeElapsed } = await getReportTimeElapsed(ctx);

    log.debug("Report time elapsed", { timeElapsed });

    const gross = (TARGET_APR * TOTAL_BASIS_POINTS) / (TOTAL_BASIS_POINTS - PROTOCOL_FEE); // take into account 10% Lido fee
    const elapsedProtocolReward = (beaconBalance * gross * timeElapsed) / TOTAL_BASIS_POINTS / ONE_YEAR;
    const elapsedVaultReward = (VAULT_DEPOSIT * gross * timeElapsed) / TOTAL_BASIS_POINTS / ONE_YEAR;

    log.debug("Report values", {
      "Elapsed rewards": elapsedProtocolReward,
      "Elapsed vault rewards": elapsedVaultReward,
    });

    return { elapsedProtocolReward, elapsedVaultReward };
  }

  async function addRewards(rewards: bigint) {
    if (!stakingVaultAddress || !stakingVault) {
      throw new Error("Staking Vault is not initialized");
    }

    const vault101Balance = (await ethers.provider.getBalance(stakingVaultAddress)) + rewards;
    await updateBalance(stakingVaultAddress, vault101Balance);

    // Use beacon balance to calculate the vault value
    return vault101Balance + stakingVaultBeaconBalance;
  }

  it("Should have at least 10 deposited node operators in NOR", async () => {
    const { depositSecurityModule, lido } = ctx.contracts;

    await norEnsureOperators(ctx, 10n, 1n);
    await sdvtEnsureOperators(ctx, 10n, 1n);
    expect(await ctx.contracts.nor.getNodeOperatorsCount()).to.be.at.least(10n);
    expect(await ctx.contracts.sdvt.getNodeOperatorsCount()).to.be.at.least(10n);

    // Send 640 ETH to lido
    await lido.connect(ethHolder).submit(ZeroAddress, { value: LIDO_DEPOSIT });

    const dsmSigner = await impersonate(depositSecurityModule.address, LIDO_DEPOSIT);
    const depositNorTx = await lido.connect(dsmSigner).deposit(MAX_DEPOSIT, CURATED_MODULE_ID, ZERO_HASH);
    await trace("lido.deposit", depositNorTx);

    const depositSdvtTx = await lido.connect(dsmSigner).deposit(MAX_DEPOSIT, SIMPLE_DVT_MODULE_ID, ZERO_HASH);
    await trace("lido.deposit", depositSdvtTx);

    const reportData: Partial<OracleReportParams> = {
      clDiff: LIDO_DEPOSIT,
      clAppearedValidators: 20n,
    };

    await report(ctx, reportData);
  });

  it("Should have vaults factory deployed and adopted by DAO", async () => {
    const { stakingVaultFactory, stakingVaultBeacon } = ctx.contracts;

    const implAddress = await stakingVaultBeacon.implementation();
    const adminContractImplAddress = await stakingVaultFactory.DELEGATION_IMPL();

    const vaultImpl = await ethers.getContractAt("StakingVault", implAddress);
    const vaultFactoryAdminContract = await ethers.getContractAt("Delegation", adminContractImplAddress);

    expect(await vaultImpl.vaultHub()).to.equal(ctx.contracts.accounting.address);
    expect(await vaultImpl.DEPOSIT_CONTRACT()).to.equal(depositContract);
    expect(await vaultFactoryAdminContract.STETH()).to.equal(ctx.contracts.lido.address);

    // TODO: check what else should be validated here
  });

  it("Should allow Owner to create vault and assign Operator and Manager roles", async () => {
    const { stakingVaultFactory } = ctx.contracts;

<<<<<<< HEAD
    // Alice can create a vault with Bob as a node operator
    const deployTx = await stakingVaultFactory.connect(alice).createVaultWithDelegation(
      {
        managementFeeBP: VAULT_OWNER_FEE,
        performanceFeeBP: VAULT_NODE_OPERATOR_FEE,
        defaultAdmin: lidoAgent,
        manager: alice,
        operator: bob,
      },
      lidoAgent,
=======
    // Owner can create a vault with operator as a node operator
    const deployTx = await stakingVaultFactory.connect(owner).createVault(
      {
        operatorFee: VAULT_OWNER_FEE,
        curatorFee: VAULT_NODE_OPERATOR_FEE,
        curator: curator,
        operator: operator,
        staker: staker,
        tokenMaster: tokenMaster,
        claimOperatorDueRole: operator,
      },
      "0x",
>>>>>>> 65ef7d55
    );

    const createVaultTxReceipt = await trace<ContractTransactionReceipt>("vaultsFactory.createVault", deployTx);
    const createVaultEvents = ctx.getEvents(createVaultTxReceipt, "VaultCreated");

    expect(createVaultEvents.length).to.equal(1n);

    stakingVault = await ethers.getContractAt("StakingVault", createVaultEvents[0].args?.vault);
    delegation = await ethers.getContractAt("Delegation", createVaultEvents[0].args?.owner);

    expect(await delegation.getRoleMemberCount(await delegation.DEFAULT_ADMIN_ROLE())).to.be.equal(1n);
    expect(await delegation.hasRole(await delegation.DEFAULT_ADMIN_ROLE(), owner)).to.be.true;

    expect(await delegation.getRoleMemberCount(await delegation.CURATOR_ROLE())).to.be.equal(1n);
    expect(await delegation.hasRole(await delegation.CURATOR_ROLE(), curator)).to.be.true;

    expect(await delegation.getRoleMemberCount(await delegation.OPERATOR_ROLE())).to.be.equal(1n);
    expect(await delegation.hasRole(await delegation.OPERATOR_ROLE(), operator)).to.be.true;

    expect(await delegation.getRoleMemberCount(await delegation.CLAIM_OPERATOR_DUE_ROLE())).to.be.equal(1n);
    expect(await delegation.hasRole(await delegation.CLAIM_OPERATOR_DUE_ROLE(), operator)).to.be.true;
    expect(await delegation.getRoleAdmin(await delegation.CLAIM_OPERATOR_DUE_ROLE())).to.be.equal(
      await delegation.OPERATOR_ROLE(),
    );

    expect(await delegation.getRoleMemberCount(await delegation.TOKEN_MASTER_ROLE())).to.be.equal(1n);
    expect(await delegation.hasRole(await delegation.TOKEN_MASTER_ROLE(), tokenMaster)).to.be.true;

    expect(await delegation.getRoleMemberCount(await delegation.STAKER_ROLE())).to.be.equal(1n);
    expect(await delegation.hasRole(await delegation.STAKER_ROLE(), staker)).to.be.true;
  });

  it("Should allow Owner to assign Staker and Token Master roles", async () => {
    await delegation.connect(owner).grantRole(await delegation.STAKER_ROLE(), staker);
    await delegation.connect(owner).grantRole(await delegation.TOKEN_MASTER_ROLE(), tokenMaster);

    expect(await delegation.hasRole(await delegation.STAKER_ROLE(), staker)).to.be.true;
    expect(await delegation.hasRole(await delegation.TOKEN_MASTER_ROLE(), tokenMaster)).to.be.true;
  });

  it("Should allow Lido to recognize vaults and connect them to accounting", async () => {
    const { lido, accounting } = ctx.contracts;

    expect(await stakingVault.locked()).to.equal(0); // no ETH locked yet

    const votingSigner = await ctx.getSigner("voting");
    await lido.connect(votingSigner).setMaxExternalRatioBP(20_00n);

    // only equivalent of 10.0% of TVL can be minted as stETH on the vault
    const shareLimit = (await lido.getTotalShares()) / 10n; // 10% of total shares

    const agentSigner = await ctx.getSigner("agent");

    await accounting
      .connect(agentSigner)
      .connectVault(stakingVault, shareLimit, reserveRatio, reserveRatioThreshold, treasuryFeeBP);

    expect(await accounting.vaultsCount()).to.equal(1n);
    expect(await stakingVault.locked()).to.equal(VAULT_CONNECTION_DEPOSIT);
  });

  it("Should allow Staker to fund vault via delegation contract", async () => {
    const depositTx = await delegation.connect(staker).fund({ value: VAULT_DEPOSIT });
    await trace("delegation.fund", depositTx);

    const vaultBalance = await ethers.provider.getBalance(stakingVault);

    expect(vaultBalance).to.equal(VAULT_DEPOSIT);
    expect(await stakingVault.valuation()).to.equal(VAULT_DEPOSIT);
  });

  it("Should allow Operator to deposit validators from the vault", async () => {
    const keysToAdd = VALIDATORS_PER_VAULT;
    pubKeysBatch = ethers.randomBytes(Number(keysToAdd * PUBKEY_LENGTH));
    signaturesBatch = ethers.randomBytes(Number(keysToAdd * SIGNATURE_LENGTH));

    const topUpTx = await stakingVault.connect(operator).depositToBeaconChain(keysToAdd, pubKeysBatch, signaturesBatch);

    await trace("stakingVault.depositToBeaconChain", topUpTx);

    stakingVaultBeaconBalance += VAULT_DEPOSIT;
    stakingVaultAddress = await stakingVault.getAddress();

    const vaultBalance = await ethers.provider.getBalance(stakingVault);
    expect(vaultBalance).to.equal(0n);
    expect(await stakingVault.valuation()).to.equal(VAULT_DEPOSIT);
  });

  it("Should allow Token Master to mint max stETH", async () => {
    const { accounting, lido } = ctx.contracts;

    // Calculate the max stETH that can be minted on the vault 101 with the given LTV
    stakingVaultMaxMintingShares = await lido.getSharesByPooledEth(
      (VAULT_DEPOSIT * mintableRatio) / TOTAL_BASIS_POINTS,
    );

    log.debug("Staking Vault", {
      "Staking Vault Address": stakingVaultAddress,
      "Total ETH": await stakingVault.valuation(),
      "Max shares": stakingVaultMaxMintingShares,
    });

    // Validate minting with the cap
    const mintOverLimitTx = delegation.connect(tokenMaster).mint(tokenMaster, stakingVaultMaxMintingShares + 1n);
    await expect(mintOverLimitTx)
      .to.be.revertedWithCustomError(accounting, "InsufficientValuationToMint")
      .withArgs(stakingVault, stakingVault.valuation());

    const mintTx = await delegation.connect(tokenMaster).mint(tokenMaster, stakingVaultMaxMintingShares);
    const mintTxReceipt = await trace<ContractTransactionReceipt>("delegation.mint", mintTx);

    const mintEvents = ctx.getEvents(mintTxReceipt, "MintedSharesOnVault");
    expect(mintEvents.length).to.equal(1n);
    expect(mintEvents[0].args.vault).to.equal(stakingVaultAddress);
    expect(mintEvents[0].args.amountOfShares).to.equal(stakingVaultMaxMintingShares);

    const lockedEvents = ctx.getEvents(mintTxReceipt, "LockedIncreased", [stakingVault.interface]);
    expect(lockedEvents.length).to.equal(1n);
    expect(lockedEvents[0].args?.locked).to.equal(VAULT_DEPOSIT);

    expect(await stakingVault.locked()).to.equal(VAULT_DEPOSIT);

    log.debug("Staking Vault", {
      "Staking Vault Minted Shares": stakingVaultMaxMintingShares,
      "Staking Vault Locked": VAULT_DEPOSIT,
    });
  });

  it("Should rebase simulating 3% APR", async () => {
    const { elapsedProtocolReward, elapsedVaultReward } = await calculateReportParams();
    const vaultValue = await addRewards(elapsedVaultReward);

    const params = {
      clDiff: elapsedProtocolReward,
      excludeVaultsBalances: true,
      vaultValues: [vaultValue],
      netCashFlows: [VAULT_DEPOSIT],
    } as OracleReportParams;

    const { reportTx } = (await report(ctx, params)) as {
      reportTx: TransactionResponse;
      extraDataTx: TransactionResponse;
    };
    const reportTxReceipt = (await reportTx.wait()) as ContractTransactionReceipt;

    const errorReportingEvent = ctx.getEvents(reportTxReceipt, "OnReportFailed", [stakingVault.interface]);
    expect(errorReportingEvent.length).to.equal(0n);

    const vaultReportedEvent = ctx.getEvents(reportTxReceipt, "Reported", [stakingVault.interface]);
    expect(vaultReportedEvent.length).to.equal(1n);

    expect(vaultReportedEvent[0].args?.valuation).to.equal(vaultValue);
    expect(vaultReportedEvent[0].args?.inOutDelta).to.equal(VAULT_DEPOSIT);
    // TODO: add assertions or locked values and rewards

    expect(await delegation.curatorDue()).to.be.gt(0n);
    expect(await delegation.operatorDue()).to.be.gt(0n);
  });

  it("Should allow Operator to claim performance fees", async () => {
    const performanceFee = await delegation.operatorDue();
    log.debug("Staking Vault stats", {
      "Staking Vault performance fee": ethers.formatEther(performanceFee),
    });

    const operatorBalanceBefore = await ethers.provider.getBalance(operator);

    const claimPerformanceFeesTx = await delegation.connect(operator).claimOperatorDue(operator);
    const claimPerformanceFeesTxReceipt = await trace<ContractTransactionReceipt>(
      "delegation.claimOperatorDue",
      claimPerformanceFeesTx,
    );

    const operatorBalanceAfter = await ethers.provider.getBalance(operator);
    const gasFee = claimPerformanceFeesTxReceipt.gasPrice * claimPerformanceFeesTxReceipt.cumulativeGasUsed;

    log.debug("Operator's StETH balance", {
      "Balance before": ethers.formatEther(operatorBalanceBefore),
      "Balance after": ethers.formatEther(operatorBalanceAfter),
      "Gas used": claimPerformanceFeesTxReceipt.cumulativeGasUsed,
      "Gas fees": ethers.formatEther(gasFee),
    });

    expect(operatorBalanceAfter).to.equal(operatorBalanceBefore + performanceFee - gasFee);
  });

  it("Should allow Owner to trigger validator exit to cover fees", async () => {
    // simulate validator exit
    const secondValidatorKey = pubKeysBatch.slice(Number(PUBKEY_LENGTH), Number(PUBKEY_LENGTH) * 2);
    await delegation.connect(owner).requestValidatorExit(secondValidatorKey);
    await updateBalance(stakingVaultAddress, VALIDATOR_DEPOSIT_SIZE);

    const { elapsedProtocolReward, elapsedVaultReward } = await calculateReportParams();
    const vaultValue = await addRewards(elapsedVaultReward / 2n); // Half the vault rewards value to simulate the validator exit

    const params = {
      clDiff: elapsedProtocolReward,
      excludeVaultsBalances: true,
      vaultValues: [vaultValue],
      netCashFlows: [VAULT_DEPOSIT],
    } as OracleReportParams;

    await report(ctx, params);
  });

  it("Should allow Manager to claim manager rewards in ETH after rebase with exited validator", async () => {
    const feesToClaim = await delegation.curatorDue();

    log.debug("Staking Vault stats after operator exit", {
      "Staking Vault management fee": ethers.formatEther(feesToClaim),
      "Staking Vault balance": ethers.formatEther(await ethers.provider.getBalance(stakingVaultAddress)),
    });

    const managerBalanceBefore = await ethers.provider.getBalance(curator);

    const claimEthTx = await delegation.connect(curator).claimCuratorDue(curator);
    const { gasUsed, gasPrice } = await trace("delegation.claimCuratorDue", claimEthTx);

    const managerBalanceAfter = await ethers.provider.getBalance(curator);
    const vaultBalance = await ethers.provider.getBalance(stakingVaultAddress);

    log.debug("Balances after owner fee claim", {
      "Manager's ETH balance before": ethers.formatEther(managerBalanceBefore),
      "Manager's ETH balance after": ethers.formatEther(managerBalanceAfter),
      "Manager's ETH balance diff": ethers.formatEther(managerBalanceAfter - managerBalanceBefore),
      "Staking Vault owner fee": ethers.formatEther(feesToClaim),
      "Staking Vault balance": ethers.formatEther(vaultBalance),
    });

    expect(managerBalanceAfter).to.equal(managerBalanceBefore + feesToClaim - gasUsed * gasPrice);
  });

  it("Should allow Token Master to burn shares to repay debt", async () => {
    const { lido } = ctx.contracts;

    // Token master can approve the vault to burn the shares
    const approveVaultTx = await lido
      .connect(tokenMaster)
      .approve(delegation, await lido.getPooledEthByShares(stakingVaultMaxMintingShares));
    await trace("lido.approve", approveVaultTx);

    const burnTx = await delegation.connect(tokenMaster).burn(stakingVaultMaxMintingShares);
    await trace("delegation.burn", burnTx);

    const { elapsedProtocolReward, elapsedVaultReward } = await calculateReportParams();
    const vaultValue = await addRewards(elapsedVaultReward / 2n); // Half the vault rewards value after validator exit

    const params = {
      clDiff: elapsedProtocolReward,
      excludeVaultsBalances: true,
      vaultValues: [vaultValue],
      netCashFlows: [VAULT_DEPOSIT],
    } as OracleReportParams;

    const { reportTx } = (await report(ctx, params)) as {
      reportTx: TransactionResponse;
      extraDataTx: TransactionResponse;
    };

    await trace("report", reportTx);

    const lockedOnVault = await stakingVault.locked();
    expect(lockedOnVault).to.be.gt(0n); // lockedOnVault should be greater than 0, because of the debt

    // TODO: add more checks here
  });

  it("Should allow Manager to rebalance the vault to reduce the debt", async () => {
    const { accounting, lido } = ctx.contracts;

    const socket = await accounting["vaultSocket(address)"](stakingVaultAddress);
    const sharesMinted = await lido.getPooledEthByShares(socket.sharesMinted);

    const rebalanceTx = await delegation.connect(curator).rebalanceVault(sharesMinted, { value: sharesMinted });
    await trace("delegation.rebalanceVault", rebalanceTx);

    expect(await stakingVault.locked()).to.equal(VAULT_CONNECTION_DEPOSIT); // 1 ETH locked as a connection fee
  });

  it("Should allow Manager to disconnect vaults from the hub", async () => {
    const disconnectTx = await delegation.connect(curator).voluntaryDisconnect();
    const disconnectTxReceipt = await trace<ContractTransactionReceipt>("delegation.voluntaryDisconnect", disconnectTx);

    const disconnectEvents = ctx.getEvents(disconnectTxReceipt, "VaultDisconnected");
    expect(disconnectEvents.length).to.equal(1n);

    expect(await stakingVault.locked()).to.equal(0);
  });
});<|MERGE_RESOLUTION|>--- conflicted
+++ resolved
@@ -157,21 +157,10 @@
   it("Should allow Owner to create vault and assign Operator and Manager roles", async () => {
     const { stakingVaultFactory } = ctx.contracts;
 
-<<<<<<< HEAD
-    // Alice can create a vault with Bob as a node operator
-    const deployTx = await stakingVaultFactory.connect(alice).createVaultWithDelegation(
+    // Owner can create a vault with operator as a node operator
+    const deployTx = await stakingVaultFactory.connect(owner).createVaultWithDelegation(
       {
-        managementFeeBP: VAULT_OWNER_FEE,
-        performanceFeeBP: VAULT_NODE_OPERATOR_FEE,
-        defaultAdmin: lidoAgent,
-        manager: alice,
-        operator: bob,
-      },
-      lidoAgent,
-=======
-    // Owner can create a vault with operator as a node operator
-    const deployTx = await stakingVaultFactory.connect(owner).createVault(
-      {
+        defaultAdmin: owner,
         operatorFee: VAULT_OWNER_FEE,
         curatorFee: VAULT_NODE_OPERATOR_FEE,
         curator: curator,
@@ -181,7 +170,6 @@
         claimOperatorDueRole: operator,
       },
       "0x",
->>>>>>> 65ef7d55
     );
 
     const createVaultTxReceipt = await trace<ContractTransactionReceipt>("vaultsFactory.createVault", deployTx);
