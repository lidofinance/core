import { expect } from "chai";
import { ContractTransactionReceipt, hexlify, TransactionResponse, ZeroAddress } from "ethers";
import { ethers } from "hardhat";

import { HardhatEthersSigner } from "@nomicfoundation/hardhat-ethers/signers";

import { Delegation, StakingVault } from "typechain-types";

import { computeDepositDataRoot, impersonate, log, trace, updateBalance } from "lib";
import { getProtocolContext, ProtocolContext } from "lib/protocol";
import {
  getReportTimeElapsed,
  norEnsureOperators,
  OracleReportParams,
  report,
  sdvtEnsureOperators,
} from "lib/protocol/helpers";
import { ether } from "lib/units";

import { bailOnFailure, Snapshot } from "test/suite";
import { CURATED_MODULE_ID, MAX_DEPOSIT, ONE_DAY, SIMPLE_DVT_MODULE_ID, ZERO_HASH } from "test/suite/constants";

const PUBKEY_LENGTH = 48n;
const SIGNATURE_LENGTH = 96n;

const LIDO_DEPOSIT = ether("640");

const VALIDATORS_PER_VAULT = 2n;
const VALIDATOR_DEPOSIT_SIZE = ether("32");
const VAULT_DEPOSIT = VALIDATOR_DEPOSIT_SIZE * VALIDATORS_PER_VAULT;

const ONE_YEAR = 365n * ONE_DAY;
const TARGET_APR = 3_00n; // 3% APR
const PROTOCOL_FEE = 10_00n; // 10% fee (5% treasury + 5% node operators)
const TOTAL_BASIS_POINTS = 100_00n; // 100%

const VAULT_CONNECTION_DEPOSIT = ether("1");
const VAULT_OWNER_FEE = 1_00n; // 1% AUM owner fee
const VAULT_NODE_OPERATOR_FEE = 3_00n; // 3% node operator fee

describe("Scenario: Staking Vaults Happy Path", () => {
  let ctx: ProtocolContext;

  let ethHolder: HardhatEthersSigner;
  let owner: HardhatEthersSigner;
  let nodeOperator: HardhatEthersSigner;
  let curator: HardhatEthersSigner;

  let depositContract: string;

  const reserveRatio = 10_00n; // 10% of ETH allocation as reserve
  const reserveRatioThreshold = 8_00n; // 8% of reserve ratio
  const mintableRatio = TOTAL_BASIS_POINTS - reserveRatio; // 90% LTV

  let delegation: Delegation;
  let stakingVault: StakingVault;
  let stakingVaultAddress: string;
  let stakingVaultBeaconBalance = 0n;
  let stakingVaultMaxMintingShares = 0n;

  const treasuryFeeBP = 5_00n; // 5% of the treasury fee

  let pubKeysBatch: Uint8Array;
  let signaturesBatch: Uint8Array;

  let snapshot: string;

  before(async () => {
    ctx = await getProtocolContext();

    [ethHolder, owner, nodeOperator, curator] = await ethers.getSigners();

    const { depositSecurityModule } = ctx.contracts;
    depositContract = await depositSecurityModule.DEPOSIT_CONTRACT();

    snapshot = await Snapshot.take();
  });

  after(async () => await Snapshot.restore(snapshot));

  beforeEach(bailOnFailure);

  async function calculateReportParams() {
    const { beaconBalance } = await ctx.contracts.lido.getBeaconStat();
    const { timeElapsed } = await getReportTimeElapsed(ctx);

    log.debug("Report time elapsed", { timeElapsed });

    const gross = (TARGET_APR * TOTAL_BASIS_POINTS) / (TOTAL_BASIS_POINTS - PROTOCOL_FEE); // take into account 10% Lido fee
    const elapsedProtocolReward = (beaconBalance * gross * timeElapsed) / TOTAL_BASIS_POINTS / ONE_YEAR;
    const elapsedVaultReward = (VAULT_DEPOSIT * gross * timeElapsed) / TOTAL_BASIS_POINTS / ONE_YEAR;

    log.debug("Report values", {
      "Elapsed rewards": elapsedProtocolReward,
      "Elapsed vault rewards": elapsedVaultReward,
    });

    return { elapsedProtocolReward, elapsedVaultReward };
  }

  async function addRewards(rewards: bigint) {
    if (!stakingVaultAddress || !stakingVault) {
      throw new Error("Staking Vault is not initialized");
    }

    const vault101Balance = (await ethers.provider.getBalance(stakingVaultAddress)) + rewards;
    await updateBalance(stakingVaultAddress, vault101Balance);

    // Use beacon balance to calculate the vault value
    return vault101Balance + stakingVaultBeaconBalance;
  }

  it("Should have at least 10 deposited node operators in NOR", async () => {
    const { depositSecurityModule, lido } = ctx.contracts;

    await norEnsureOperators(ctx, 10n, 1n);
    await sdvtEnsureOperators(ctx, 10n, 1n);
    expect(await ctx.contracts.nor.getNodeOperatorsCount()).to.be.at.least(10n);
    expect(await ctx.contracts.sdvt.getNodeOperatorsCount()).to.be.at.least(10n);

    // Send 640 ETH to lido
    await lido.connect(ethHolder).submit(ZeroAddress, { value: LIDO_DEPOSIT });

    const dsmSigner = await impersonate(depositSecurityModule.address, LIDO_DEPOSIT);
    const depositNorTx = await lido.connect(dsmSigner).deposit(MAX_DEPOSIT, CURATED_MODULE_ID, ZERO_HASH);
    await trace("lido.deposit", depositNorTx);

    const depositSdvtTx = await lido.connect(dsmSigner).deposit(MAX_DEPOSIT, SIMPLE_DVT_MODULE_ID, ZERO_HASH);
    await trace("lido.deposit", depositSdvtTx);

    const reportData: Partial<OracleReportParams> = {
      clDiff: LIDO_DEPOSIT,
      clAppearedValidators: 20n,
    };

    await report(ctx, reportData);
  });

  it("Should have vaults factory deployed and adopted by DAO", async () => {
    const { stakingVaultFactory, stakingVaultBeacon } = ctx.contracts;

    const implAddress = await stakingVaultBeacon.implementation();
    const delegationAddress = await stakingVaultFactory.DELEGATION_IMPL();

    const _stakingVault = await ethers.getContractAt("StakingVault", implAddress);
    const _delegation = await ethers.getContractAt("Delegation", delegationAddress);

    expect(await _stakingVault.vaultHub()).to.equal(ctx.contracts.accounting.address);
    expect(await _stakingVault.depositContract()).to.equal(depositContract);
    expect(await _delegation.STETH()).to.equal(ctx.contracts.lido.address);

    // TODO: check what else should be validated here
  });

  it("Should allow Owner to create vault and assign Operator and Manager roles", async () => {
    const { stakingVaultFactory } = ctx.contracts;

    // Owner can create a vault with operator as a node operator
    const deployTx = await stakingVaultFactory.connect(owner).createVaultWithDelegation(
      {
        defaultAdmin: owner,
        funder: curator,
        withdrawer: curator,
        minter: curator,
        burner: curator,
        curator,
        rebalancer: curator,
        depositPauser: curator,
        depositResumer: curator,
        exitRequester: curator,
        disconnecter: curator,
        nodeOperatorManager: nodeOperator,
        nodeOperatorFeeClaimer: nodeOperator,
        curatorFeeBP: VAULT_OWNER_FEE,
        nodeOperatorFeeBP: VAULT_NODE_OPERATOR_FEE,
      },
      "0x",
    );

    const createVaultTxReceipt = await trace<ContractTransactionReceipt>("vaultsFactory.createVault", deployTx);
    const createVaultEvents = ctx.getEvents(createVaultTxReceipt, "VaultCreated");

    expect(createVaultEvents.length).to.equal(1n);

    stakingVault = await ethers.getContractAt("StakingVault", createVaultEvents[0].args?.vault);
    delegation = await ethers.getContractAt("Delegation", createVaultEvents[0].args?.owner);

    expect(await isSoleRoleMember(owner, await delegation.DEFAULT_ADMIN_ROLE())).to.be.true;

    expect(await isSoleRoleMember(curator, await delegation.CURATOR_ROLE())).to.be.true;

    expect(await isSoleRoleMember(nodeOperator, await delegation.NODE_OPERATOR_MANAGER_ROLE())).to.be.true;

    expect(await isSoleRoleMember(nodeOperator, await delegation.NODE_OPERATOR_FEE_CLAIMER_ROLE())).to.be.true;

    expect(await isSoleRoleMember(curator, await delegation.CURATOR_ROLE())).to.be.true;
    expect(await isSoleRoleMember(curator, await delegation.FUND_ROLE())).to.be.true;
    expect(await isSoleRoleMember(curator, await delegation.WITHDRAW_ROLE())).to.be.true;
    expect(await isSoleRoleMember(curator, await delegation.MINT_ROLE())).to.be.true;
    expect(await isSoleRoleMember(curator, await delegation.BURN_ROLE())).to.be.true;
    expect(await isSoleRoleMember(curator, await delegation.REBALANCE_ROLE())).to.be.true;
    expect(await isSoleRoleMember(curator, await delegation.PAUSE_BEACON_CHAIN_DEPOSITS_ROLE())).to.be.true;
    expect(await isSoleRoleMember(curator, await delegation.RESUME_BEACON_CHAIN_DEPOSITS_ROLE())).to.be.true;
    expect(await isSoleRoleMember(curator, await delegation.REQUEST_VALIDATOR_EXIT_ROLE())).to.be.true;
    expect(await isSoleRoleMember(curator, await delegation.VOLUNTARY_DISCONNECT_ROLE())).to.be.true;
  });

  it("Should allow Lido to recognize vaults and connect them to accounting", async () => {
    const { lido, accounting } = ctx.contracts;

    expect(await stakingVault.locked()).to.equal(0); // no ETH locked yet

    const votingSigner = await ctx.getSigner("voting");
    await lido.connect(votingSigner).setMaxExternalRatioBP(20_00n);

    // only equivalent of 10.0% of TVL can be minted as stETH on the vault
    const shareLimit = (await lido.getTotalShares()) / 10n; // 10% of total shares

    const agentSigner = await ctx.getSigner("agent");

    await accounting
      .connect(agentSigner)
      .connectVault(stakingVault, shareLimit, reserveRatio, reserveRatioThreshold, treasuryFeeBP);

    expect(await accounting.vaultsCount()).to.equal(1n);
    expect(await stakingVault.locked()).to.equal(VAULT_CONNECTION_DEPOSIT);
  });

  it("Should allow Staker to fund vault via delegation contract", async () => {
    const depositTx = await delegation.connect(curator).fund({ value: VAULT_DEPOSIT });
    await trace("delegation.fund", depositTx);

    const vaultBalance = await ethers.provider.getBalance(stakingVault);

    expect(vaultBalance).to.equal(VAULT_DEPOSIT);
    expect(await stakingVault.valuation()).to.equal(VAULT_DEPOSIT);
  });

  it("Should allow Operator to deposit validators from the vault", async () => {
    const keysToAdd = VALIDATORS_PER_VAULT;
    pubKeysBatch = ethers.randomBytes(Number(keysToAdd * PUBKEY_LENGTH));
    signaturesBatch = ethers.randomBytes(Number(keysToAdd * SIGNATURE_LENGTH));

    const deposits = [];

    for (let i = 0; i < keysToAdd; i++) {
      const withdrawalCredentials = await stakingVault.withdrawalCredentials();
      const pubkey = hexlify(pubKeysBatch.slice(i * Number(PUBKEY_LENGTH), (i + 1) * Number(PUBKEY_LENGTH)));
      const signature = hexlify(
        signaturesBatch.slice(i * Number(SIGNATURE_LENGTH), (i + 1) * Number(SIGNATURE_LENGTH)),
      );

      deposits.push({
        pubkey: pubkey,
        signature: signature,
        amount: VALIDATOR_DEPOSIT_SIZE,
        depositDataRoot: computeDepositDataRoot(withdrawalCredentials, pubkey, signature, VALIDATOR_DEPOSIT_SIZE),
      });
    }

    const topUpTx = await stakingVault.connect(nodeOperator).depositToBeaconChain(deposits);

    await trace("stakingVault.depositToBeaconChain", topUpTx);

    stakingVaultBeaconBalance += VAULT_DEPOSIT;
    stakingVaultAddress = await stakingVault.getAddress();

    const vaultBalance = await ethers.provider.getBalance(stakingVault);
    expect(vaultBalance).to.equal(0n);
    expect(await stakingVault.valuation()).to.equal(VAULT_DEPOSIT);
  });

  it("Should allow Token Master to mint max stETH", async () => {
    const { accounting, lido } = ctx.contracts;

    // Calculate the max stETH that can be minted on the vault 101 with the given LTV
    stakingVaultMaxMintingShares = await lido.getSharesByPooledEth(
      (VAULT_DEPOSIT * mintableRatio) / TOTAL_BASIS_POINTS,
    );

    log.debug("Staking Vault", {
      "Staking Vault Address": stakingVaultAddress,
      "Total ETH": await stakingVault.valuation(),
      "Max shares": stakingVaultMaxMintingShares,
    });

    // Validate minting with the cap
<<<<<<< HEAD
    const mintOverLimitTx = delegation
      .connect(minterBurner)
      .mintShares(minterBurner, stakingVaultMaxMintingShares + 1n);
=======
    const mintOverLimitTx = delegation.connect(curator).mint(curator, stakingVaultMaxMintingShares + 1n);
>>>>>>> 50419bcc
    await expect(mintOverLimitTx)
      .to.be.revertedWithCustomError(accounting, "InsufficientValuationToMint")
      .withArgs(stakingVault, stakingVault.valuation());

<<<<<<< HEAD
    const mintTx = await delegation.connect(minterBurner).mintShares(minterBurner, stakingVaultMaxMintingShares);
=======
    const mintTx = await delegation.connect(curator).mint(curator, stakingVaultMaxMintingShares);
>>>>>>> 50419bcc
    const mintTxReceipt = await trace<ContractTransactionReceipt>("delegation.mint", mintTx);

    const mintEvents = ctx.getEvents(mintTxReceipt, "MintedSharesOnVault");
    expect(mintEvents.length).to.equal(1n);
    expect(mintEvents[0].args.vault).to.equal(stakingVaultAddress);
    expect(mintEvents[0].args.amountOfShares).to.equal(stakingVaultMaxMintingShares);

    const lockedEvents = ctx.getEvents(mintTxReceipt, "LockedIncreased", [stakingVault.interface]);
    expect(lockedEvents.length).to.equal(1n);
    expect(lockedEvents[0].args?.locked).to.equal(VAULT_DEPOSIT);

    expect(await stakingVault.locked()).to.equal(VAULT_DEPOSIT);

    log.debug("Staking Vault", {
      "Staking Vault Minted Shares": stakingVaultMaxMintingShares,
      "Staking Vault Locked": VAULT_DEPOSIT,
    });
  });

  it("Should rebase simulating 3% APR", async () => {
    const { elapsedProtocolReward, elapsedVaultReward } = await calculateReportParams();
    const vaultValue = await addRewards(elapsedVaultReward);

    const params = {
      clDiff: elapsedProtocolReward,
      excludeVaultsBalances: true,
      vaultValues: [vaultValue],
      inOutDeltas: [VAULT_DEPOSIT],
    } as OracleReportParams;

    const { reportTx } = (await report(ctx, params)) as {
      reportTx: TransactionResponse;
      extraDataTx: TransactionResponse;
    };
    const reportTxReceipt = (await reportTx.wait()) as ContractTransactionReceipt;

    const errorReportingEvent = ctx.getEvents(reportTxReceipt, "OnReportFailed", [stakingVault.interface]);
    expect(errorReportingEvent.length).to.equal(0n);

    const vaultReportedEvent = ctx.getEvents(reportTxReceipt, "Reported", [stakingVault.interface]);
    expect(vaultReportedEvent.length).to.equal(1n);

    expect(vaultReportedEvent[0].args?.valuation).to.equal(vaultValue);
    expect(vaultReportedEvent[0].args?.inOutDelta).to.equal(VAULT_DEPOSIT);
    // TODO: add assertions or locked values and rewards

    expect(await delegation.curatorUnclaimedFee()).to.be.gt(0n);
    expect(await delegation.nodeOperatorUnclaimedFee()).to.be.gt(0n);
  });

  it("Should allow Operator to claim performance fees", async () => {
    const performanceFee = await delegation.nodeOperatorUnclaimedFee();
    log.debug("Staking Vault stats", {
      "Staking Vault performance fee": ethers.formatEther(performanceFee),
    });

    const operatorBalanceBefore = await ethers.provider.getBalance(nodeOperator);

    const claimPerformanceFeesTx = await delegation.connect(nodeOperator).claimNodeOperatorFee(nodeOperator);
    const claimPerformanceFeesTxReceipt = await trace<ContractTransactionReceipt>(
      "delegation.claimNodeOperatorFee",
      claimPerformanceFeesTx,
    );

    const operatorBalanceAfter = await ethers.provider.getBalance(nodeOperator);
    const gasFee = claimPerformanceFeesTxReceipt.gasPrice * claimPerformanceFeesTxReceipt.cumulativeGasUsed;

    log.debug("Operator's StETH balance", {
      "Balance before": ethers.formatEther(operatorBalanceBefore),
      "Balance after": ethers.formatEther(operatorBalanceAfter),
      "Gas used": claimPerformanceFeesTxReceipt.cumulativeGasUsed,
      "Gas fees": ethers.formatEther(gasFee),
    });

    expect(operatorBalanceAfter).to.equal(operatorBalanceBefore + performanceFee - gasFee);
  });

  it("Should allow Owner to trigger validator exit to cover fees", async () => {
    // simulate validator exit
    const secondValidatorKey = pubKeysBatch.slice(Number(PUBKEY_LENGTH), Number(PUBKEY_LENGTH) * 2);
    await delegation.connect(curator).requestValidatorExit(secondValidatorKey);
    await updateBalance(stakingVaultAddress, VALIDATOR_DEPOSIT_SIZE);

    const { elapsedProtocolReward, elapsedVaultReward } = await calculateReportParams();
    const vaultValue = await addRewards(elapsedVaultReward / 2n); // Half the vault rewards value to simulate the validator exit

    const params = {
      clDiff: elapsedProtocolReward,
      excludeVaultsBalances: true,
      vaultValues: [vaultValue],
      inOutDeltas: [VAULT_DEPOSIT],
    } as OracleReportParams;

    await report(ctx, params);
  });

  it("Should allow Manager to claim manager rewards in ETH after rebase with exited validator", async () => {
    const feesToClaim = await delegation.curatorUnclaimedFee();

    log.debug("Staking Vault stats after operator exit", {
      "Staking Vault management fee": ethers.formatEther(feesToClaim),
      "Staking Vault balance": ethers.formatEther(await ethers.provider.getBalance(stakingVaultAddress)),
    });

    const managerBalanceBefore = await ethers.provider.getBalance(curator);

    const claimEthTx = await delegation.connect(curator).claimCuratorFee(curator);
    const { gasUsed, gasPrice } = await trace("delegation.claimCuratorFee", claimEthTx);

    const managerBalanceAfter = await ethers.provider.getBalance(curator);
    const vaultBalance = await ethers.provider.getBalance(stakingVaultAddress);

    log.debug("Balances after owner fee claim", {
      "Manager's ETH balance before": ethers.formatEther(managerBalanceBefore),
      "Manager's ETH balance after": ethers.formatEther(managerBalanceAfter),
      "Manager's ETH balance diff": ethers.formatEther(managerBalanceAfter - managerBalanceBefore),
      "Staking Vault owner fee": ethers.formatEther(feesToClaim),
      "Staking Vault balance": ethers.formatEther(vaultBalance),
    });

    expect(managerBalanceAfter).to.equal(managerBalanceBefore + feesToClaim - gasUsed * gasPrice);
  });

  it("Should allow Token Master to burn shares to repay debt", async () => {
    const { lido } = ctx.contracts;

    // Token master can approve the vault to burn the shares
    const approveVaultTx = await lido
      .connect(curator)
      .approve(delegation, await lido.getPooledEthByShares(stakingVaultMaxMintingShares));
    await trace("lido.approve", approveVaultTx);

<<<<<<< HEAD
    const burnTx = await delegation.connect(minterBurner).burnShares(stakingVaultMaxMintingShares);
=======
    const burnTx = await delegation.connect(curator).burn(stakingVaultMaxMintingShares);
>>>>>>> 50419bcc
    await trace("delegation.burn", burnTx);

    const { elapsedProtocolReward, elapsedVaultReward } = await calculateReportParams();
    const vaultValue = await addRewards(elapsedVaultReward / 2n); // Half the vault rewards value after validator exit

    const params = {
      clDiff: elapsedProtocolReward,
      excludeVaultsBalances: true,
      vaultValues: [vaultValue],
      inOutDeltas: [VAULT_DEPOSIT],
    } as OracleReportParams;

    const { reportTx } = (await report(ctx, params)) as {
      reportTx: TransactionResponse;
      extraDataTx: TransactionResponse;
    };

    await trace("report", reportTx);

    const lockedOnVault = await stakingVault.locked();
    expect(lockedOnVault).to.be.gt(0n); // lockedOnVault should be greater than 0, because of the debt

    // TODO: add more checks here
  });

  it("Should allow Manager to rebalance the vault to reduce the debt", async () => {
    const { accounting, lido } = ctx.contracts;

    const socket = await accounting["vaultSocket(address)"](stakingVaultAddress);
    const sharesMinted = await lido.getPooledEthByShares(socket.sharesMinted);

    const rebalanceTx = await delegation.connect(curator).rebalanceVault(sharesMinted, { value: sharesMinted });
    await trace("delegation.rebalanceVault", rebalanceTx);

    expect(await stakingVault.locked()).to.equal(VAULT_CONNECTION_DEPOSIT); // 1 ETH locked as a connection fee
  });

  it("Should allow Manager to disconnect vaults from the hub", async () => {
    const disconnectTx = await delegation.connect(curator).voluntaryDisconnect();
    const disconnectTxReceipt = await trace<ContractTransactionReceipt>("delegation.voluntaryDisconnect", disconnectTx);

    const disconnectEvents = ctx.getEvents(disconnectTxReceipt, "VaultDisconnected");
    expect(disconnectEvents.length).to.equal(1n);

    expect(await stakingVault.locked()).to.equal(0);
  });

  async function isSoleRoleMember(account: HardhatEthersSigner, role: string) {
    return (await delegation.getRoleMemberCount(role)).toString() === "1" && (await delegation.hasRole(role, account));
  }
});<|MERGE_RESOLUTION|>--- conflicted
+++ resolved
@@ -285,22 +285,12 @@
     });
 
     // Validate minting with the cap
-<<<<<<< HEAD
-    const mintOverLimitTx = delegation
-      .connect(minterBurner)
-      .mintShares(minterBurner, stakingVaultMaxMintingShares + 1n);
-=======
-    const mintOverLimitTx = delegation.connect(curator).mint(curator, stakingVaultMaxMintingShares + 1n);
->>>>>>> 50419bcc
+    const mintOverLimitTx = delegation.connect(curator).mintShares(curator, stakingVaultMaxMintingShares + 1n);
     await expect(mintOverLimitTx)
       .to.be.revertedWithCustomError(accounting, "InsufficientValuationToMint")
       .withArgs(stakingVault, stakingVault.valuation());
 
-<<<<<<< HEAD
-    const mintTx = await delegation.connect(minterBurner).mintShares(minterBurner, stakingVaultMaxMintingShares);
-=======
-    const mintTx = await delegation.connect(curator).mint(curator, stakingVaultMaxMintingShares);
->>>>>>> 50419bcc
+    const mintTx = await delegation.connect(curator).mintShares(curator, stakingVaultMaxMintingShares);
     const mintTxReceipt = await trace<ContractTransactionReceipt>("delegation.mint", mintTx);
 
     const mintEvents = ctx.getEvents(mintTxReceipt, "MintedSharesOnVault");
@@ -433,11 +423,7 @@
       .approve(delegation, await lido.getPooledEthByShares(stakingVaultMaxMintingShares));
     await trace("lido.approve", approveVaultTx);
 
-<<<<<<< HEAD
-    const burnTx = await delegation.connect(minterBurner).burnShares(stakingVaultMaxMintingShares);
-=======
-    const burnTx = await delegation.connect(curator).burn(stakingVaultMaxMintingShares);
->>>>>>> 50419bcc
+    const burnTx = await delegation.connect(curator).burnShares(stakingVaultMaxMintingShares);
     await trace("delegation.burn", burnTx);
 
     const { elapsedProtocolReward, elapsedVaultReward } = await calculateReportParams();
