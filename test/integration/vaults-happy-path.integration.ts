import { expect } from "chai";
import { ContractTransactionReceipt, hexlify, TransactionResponse, ZeroAddress } from "ethers";
import { ethers } from "hardhat";

import { HardhatEthersSigner } from "@nomicfoundation/hardhat-ethers/signers";

import { Delegation, StakingVault } from "typechain-types";

<<<<<<< HEAD
import { computeDepositDataRoot, days, impersonate, log, trace, updateBalance } from "lib";
=======
import { computeDepositDataRoot, impersonate, log, updateBalance } from "lib";
>>>>>>> fd9b0b70
import { getProtocolContext, ProtocolContext } from "lib/protocol";
import {
  getReportTimeElapsed,
  norEnsureOperators,
  OracleReportParams,
  report,
  sdvtEnsureOperators,
} from "lib/protocol/helpers";
import { ether } from "lib/units";

import { bailOnFailure, Snapshot } from "test/suite";
import { CURATED_MODULE_ID, MAX_DEPOSIT, ONE_DAY, SIMPLE_DVT_MODULE_ID, ZERO_HASH } from "test/suite/constants";

const PUBKEY_LENGTH = 48n;
const SIGNATURE_LENGTH = 96n;

const LIDO_DEPOSIT = ether("640");

const VALIDATORS_PER_VAULT = 2n;
const VALIDATOR_DEPOSIT_SIZE = ether("32");
const VAULT_DEPOSIT = VALIDATOR_DEPOSIT_SIZE * VALIDATORS_PER_VAULT;

const ONE_YEAR = 365n * ONE_DAY;
const TARGET_APR = 3_00n; // 3% APR
const PROTOCOL_FEE = 10_00n; // 10% fee (5% treasury + 5% node operators)
const TOTAL_BASIS_POINTS = 100_00n; // 100%

const VAULT_CONNECTION_DEPOSIT = ether("1");
const VAULT_OWNER_FEE = 1_00n; // 1% AUM owner fee
const VAULT_NODE_OPERATOR_FEE = 3_00n; // 3% node operator fee

describe("Scenario: Staking Vaults Happy Path", () => {
  let ctx: ProtocolContext;

  let ethHolder: HardhatEthersSigner;
  let owner: HardhatEthersSigner;
  let nodeOperator: HardhatEthersSigner;
  let curator: HardhatEthersSigner;

  let depositContract: string;

  const reserveRatio = 10_00n; // 10% of ETH allocation as reserve
  const reserveRatioThreshold = 8_00n; // 8% of reserve ratio
  const mintableRatio = TOTAL_BASIS_POINTS - reserveRatio; // 90% LTV

  let delegation: Delegation;
  let stakingVault: StakingVault;
  let stakingVaultAddress: string;
  let stakingVaultBeaconBalance = 0n;
  let stakingVaultMaxMintingShares = 0n;

  const treasuryFeeBP = 5_00n; // 5% of the treasury fee

  let pubKeysBatch: Uint8Array;
  let signaturesBatch: Uint8Array;

  let snapshot: string;

  before(async () => {
    ctx = await getProtocolContext();

    [ethHolder, owner, nodeOperator, curator] = await ethers.getSigners();

    const { depositSecurityModule } = ctx.contracts;
    depositContract = await depositSecurityModule.DEPOSIT_CONTRACT();

    snapshot = await Snapshot.take();
  });

  after(async () => await Snapshot.restore(snapshot));

  beforeEach(bailOnFailure);

  async function calculateReportParams() {
    const { beaconBalance } = await ctx.contracts.lido.getBeaconStat();
    const { timeElapsed } = await getReportTimeElapsed(ctx);

    log.debug("Report time elapsed", { timeElapsed });

    const gross = (TARGET_APR * TOTAL_BASIS_POINTS) / (TOTAL_BASIS_POINTS - PROTOCOL_FEE); // take into account 10% Lido fee
    const elapsedProtocolReward = (beaconBalance * gross * timeElapsed) / TOTAL_BASIS_POINTS / ONE_YEAR;
    const elapsedVaultReward = (VAULT_DEPOSIT * gross * timeElapsed) / TOTAL_BASIS_POINTS / ONE_YEAR;

    log.debug("Report values", {
      "Elapsed rewards": elapsedProtocolReward,
      "Elapsed vault rewards": elapsedVaultReward,
    });

    return { elapsedProtocolReward, elapsedVaultReward };
  }

  async function addRewards(rewards: bigint) {
    if (!stakingVaultAddress || !stakingVault) {
      throw new Error("Staking Vault is not initialized");
    }

    const vault101Balance = (await ethers.provider.getBalance(stakingVaultAddress)) + rewards;
    await updateBalance(stakingVaultAddress, vault101Balance);

    // Use beacon balance to calculate the vault value
    return vault101Balance + stakingVaultBeaconBalance;
  }

  it("Should have at least 10 deposited node operators in NOR", async () => {
    const { depositSecurityModule, lido } = ctx.contracts;

    await norEnsureOperators(ctx, 10n, 1n);
    await sdvtEnsureOperators(ctx, 10n, 1n);
    expect(await ctx.contracts.nor.getNodeOperatorsCount()).to.be.at.least(10n);
    expect(await ctx.contracts.sdvt.getNodeOperatorsCount()).to.be.at.least(10n);

    // Send 640 ETH to lido
    await lido.connect(ethHolder).submit(ZeroAddress, { value: LIDO_DEPOSIT });

    const dsmSigner = await impersonate(depositSecurityModule.address, LIDO_DEPOSIT);
    await lido.connect(dsmSigner).deposit(MAX_DEPOSIT, CURATED_MODULE_ID, ZERO_HASH);
    await lido.connect(dsmSigner).deposit(MAX_DEPOSIT, SIMPLE_DVT_MODULE_ID, ZERO_HASH);

    const reportData: Partial<OracleReportParams> = {
      clDiff: LIDO_DEPOSIT,
      clAppearedValidators: 20n,
    };

    await report(ctx, reportData);
  });

  it("Should have vaults factory deployed and adopted by DAO", async () => {
    const { stakingVaultFactory, stakingVaultBeacon } = ctx.contracts;

    const implAddress = await stakingVaultBeacon.implementation();
    const delegationAddress = await stakingVaultFactory.DELEGATION_IMPL();

    const _stakingVault = await ethers.getContractAt("StakingVault", implAddress);
    const _delegation = await ethers.getContractAt("Delegation", delegationAddress);

    expect(await _stakingVault.vaultHub()).to.equal(ctx.contracts.accounting.address);
    expect(await _stakingVault.depositContract()).to.equal(depositContract);
    expect(await _delegation.STETH()).to.equal(ctx.contracts.lido.address);

    // TODO: check what else should be validated here
  });

  it("Should allow Owner to create vault and assign Operator and Manager roles", async () => {
    const { stakingVaultFactory } = ctx.contracts;

    // Owner can create a vault with operator as a node operator
    const deployTx = await stakingVaultFactory.connect(owner).createVaultWithDelegation(
      {
        defaultAdmin: owner,
        nodeOperatorManager: nodeOperator,
        curatorFeeBP: VAULT_OWNER_FEE,
        nodeOperatorFeeBP: VAULT_NODE_OPERATOR_FEE,
        confirmLifetime: days(7n),
        funders: [curator],
        withdrawers: [curator],
        minters: [curator],
        burners: [curator],
        rebalancers: [curator],
        depositPausers: [curator],
        depositResumers: [curator],
        exitRequesters: [curator],
        disconnecters: [curator],
        curatorFeeSetters: [curator],
        curatorFeeClaimers: [curator],
        nodeOperatorFeeClaimers: [nodeOperator],
      },
      "0x",
    );

    const createVaultTxReceipt = (await deployTx.wait()) as ContractTransactionReceipt;
    const createVaultEvents = ctx.getEvents(createVaultTxReceipt, "VaultCreated");

    expect(createVaultEvents.length).to.equal(1n);

    stakingVault = await ethers.getContractAt("StakingVault", createVaultEvents[0].args?.vault);
    delegation = await ethers.getContractAt("Delegation", createVaultEvents[0].args?.owner);

    expect(await isSoleRoleMember(owner, await delegation.DEFAULT_ADMIN_ROLE())).to.be.true;

    expect(await isSoleRoleMember(curator, await delegation.CURATOR_FEE_SET_ROLE())).to.be.true;
    expect(await isSoleRoleMember(curator, await delegation.CURATOR_FEE_CLAIM_ROLE())).to.be.true;

    expect(await isSoleRoleMember(nodeOperator, await delegation.NODE_OPERATOR_MANAGER_ROLE())).to.be.true;
    expect(await isSoleRoleMember(nodeOperator, await delegation.NODE_OPERATOR_FEE_CLAIM_ROLE())).to.be.true;

    expect(await isSoleRoleMember(curator, await delegation.FUND_ROLE())).to.be.true;
    expect(await isSoleRoleMember(curator, await delegation.WITHDRAW_ROLE())).to.be.true;
    expect(await isSoleRoleMember(curator, await delegation.MINT_ROLE())).to.be.true;
    expect(await isSoleRoleMember(curator, await delegation.BURN_ROLE())).to.be.true;
    expect(await isSoleRoleMember(curator, await delegation.REBALANCE_ROLE())).to.be.true;
    expect(await isSoleRoleMember(curator, await delegation.PAUSE_BEACON_CHAIN_DEPOSITS_ROLE())).to.be.true;
    expect(await isSoleRoleMember(curator, await delegation.RESUME_BEACON_CHAIN_DEPOSITS_ROLE())).to.be.true;
    expect(await isSoleRoleMember(curator, await delegation.REQUEST_VALIDATOR_EXIT_ROLE())).to.be.true;
    expect(await isSoleRoleMember(curator, await delegation.VOLUNTARY_DISCONNECT_ROLE())).to.be.true;
  });

  it("Should allow Lido to recognize vaults and connect them to accounting", async () => {
    const { lido, accounting } = ctx.contracts;

    expect(await stakingVault.locked()).to.equal(0); // no ETH locked yet

    const votingSigner = await ctx.getSigner("voting");
    await lido.connect(votingSigner).setMaxExternalRatioBP(20_00n);

    // only equivalent of 10.0% of TVL can be minted as stETH on the vault
    const shareLimit = (await lido.getTotalShares()) / 10n; // 10% of total shares

    const agentSigner = await ctx.getSigner("agent");

    await accounting
      .connect(agentSigner)
      .connectVault(stakingVault, shareLimit, reserveRatio, reserveRatioThreshold, treasuryFeeBP);

    expect(await accounting.vaultsCount()).to.equal(1n);
    expect(await stakingVault.locked()).to.equal(VAULT_CONNECTION_DEPOSIT);
  });

  it("Should allow Staker to fund vault via delegation contract", async () => {
    await delegation.connect(curator).fund({ value: VAULT_DEPOSIT });

    const vaultBalance = await ethers.provider.getBalance(stakingVault);

    expect(vaultBalance).to.equal(VAULT_DEPOSIT);
    expect(await stakingVault.valuation()).to.equal(VAULT_DEPOSIT);
  });

  it("Should allow Operator to deposit validators from the vault", async () => {
    const keysToAdd = VALIDATORS_PER_VAULT;
    pubKeysBatch = ethers.randomBytes(Number(keysToAdd * PUBKEY_LENGTH));
    signaturesBatch = ethers.randomBytes(Number(keysToAdd * SIGNATURE_LENGTH));

    const deposits = [];

    for (let i = 0; i < keysToAdd; i++) {
      const withdrawalCredentials = await stakingVault.withdrawalCredentials();
      const pubkey = hexlify(pubKeysBatch.slice(i * Number(PUBKEY_LENGTH), (i + 1) * Number(PUBKEY_LENGTH)));
      const signature = hexlify(
        signaturesBatch.slice(i * Number(SIGNATURE_LENGTH), (i + 1) * Number(SIGNATURE_LENGTH)),
      );

      deposits.push({
        pubkey: pubkey,
        signature: signature,
        amount: VALIDATOR_DEPOSIT_SIZE,
        depositDataRoot: computeDepositDataRoot(withdrawalCredentials, pubkey, signature, VALIDATOR_DEPOSIT_SIZE),
      });
    }

    await stakingVault.connect(nodeOperator).depositToBeaconChain(deposits);

    stakingVaultBeaconBalance += VAULT_DEPOSIT;
    stakingVaultAddress = await stakingVault.getAddress();

    const vaultBalance = await ethers.provider.getBalance(stakingVault);
    expect(vaultBalance).to.equal(0n);
    expect(await stakingVault.valuation()).to.equal(VAULT_DEPOSIT);
  });

  it("Should allow Token Master to mint max stETH", async () => {
    const { accounting, lido } = ctx.contracts;

    // Calculate the max stETH that can be minted on the vault 101 with the given LTV
    stakingVaultMaxMintingShares = await lido.getSharesByPooledEth(
      (VAULT_DEPOSIT * mintableRatio) / TOTAL_BASIS_POINTS,
    );

    log.debug("Staking Vault", {
      "Staking Vault Address": stakingVaultAddress,
      "Total ETH": await stakingVault.valuation(),
      "Max shares": stakingVaultMaxMintingShares,
    });

    // Validate minting with the cap
    const mintOverLimitTx = delegation.connect(curator).mintShares(curator, stakingVaultMaxMintingShares + 1n);
    await expect(mintOverLimitTx)
      .to.be.revertedWithCustomError(accounting, "InsufficientValuationToMint")
      .withArgs(stakingVault, stakingVault.valuation());

    const mintTx = await delegation.connect(curator).mintShares(curator, stakingVaultMaxMintingShares);
    const mintTxReceipt = (await mintTx.wait()) as ContractTransactionReceipt;

    const mintEvents = ctx.getEvents(mintTxReceipt, "MintedSharesOnVault");
    expect(mintEvents.length).to.equal(1n);
    expect(mintEvents[0].args.vault).to.equal(stakingVaultAddress);
    expect(mintEvents[0].args.amountOfShares).to.equal(stakingVaultMaxMintingShares);

    const lockedEvents = ctx.getEvents(mintTxReceipt, "LockedIncreased", [stakingVault.interface]);
    expect(lockedEvents.length).to.equal(1n);
    expect(lockedEvents[0].args?.locked).to.equal(VAULT_DEPOSIT);

    expect(await stakingVault.locked()).to.equal(VAULT_DEPOSIT);

    log.debug("Staking Vault", {
      "Staking Vault Minted Shares": stakingVaultMaxMintingShares,
      "Staking Vault Locked": VAULT_DEPOSIT,
    });
  });

  it("Should rebase simulating 3% APR", async () => {
    const { elapsedProtocolReward, elapsedVaultReward } = await calculateReportParams();
    const vaultValue = await addRewards(elapsedVaultReward);

    const params = {
      clDiff: elapsedProtocolReward,
      excludeVaultsBalances: true,
      vaultValues: [vaultValue],
      inOutDeltas: [VAULT_DEPOSIT],
    } as OracleReportParams;

    const { reportTx } = (await report(ctx, params)) as {
      reportTx: TransactionResponse;
      extraDataTx: TransactionResponse;
    };
    const reportTxReceipt = (await reportTx.wait()) as ContractTransactionReceipt;

    const errorReportingEvent = ctx.getEvents(reportTxReceipt, "OnReportFailed", [stakingVault.interface]);
    expect(errorReportingEvent.length).to.equal(0n);

    const vaultReportedEvent = ctx.getEvents(reportTxReceipt, "Reported", [stakingVault.interface]);
    expect(vaultReportedEvent.length).to.equal(1n);

    expect(vaultReportedEvent[0].args?.valuation).to.equal(vaultValue);
    expect(vaultReportedEvent[0].args?.inOutDelta).to.equal(VAULT_DEPOSIT);
    // TODO: add assertions or locked values and rewards

    expect(await delegation.curatorUnclaimedFee()).to.be.gt(0n);
    expect(await delegation.nodeOperatorUnclaimedFee()).to.be.gt(0n);
  });

  it("Should allow Operator to claim performance fees", async () => {
    const performanceFee = await delegation.nodeOperatorUnclaimedFee();
    log.debug("Staking Vault stats", {
      "Staking Vault performance fee": ethers.formatEther(performanceFee),
    });

    const operatorBalanceBefore = await ethers.provider.getBalance(nodeOperator);

    const claimPerformanceFeesTx = await delegation.connect(nodeOperator).claimNodeOperatorFee(nodeOperator);
    const claimPerformanceFeesTxReceipt = (await claimPerformanceFeesTx.wait()) as ContractTransactionReceipt;

    const operatorBalanceAfter = await ethers.provider.getBalance(nodeOperator);
    const gasFee = claimPerformanceFeesTxReceipt.gasPrice * claimPerformanceFeesTxReceipt.cumulativeGasUsed;

    log.debug("Operator's StETH balance", {
      "Balance before": ethers.formatEther(operatorBalanceBefore),
      "Balance after": ethers.formatEther(operatorBalanceAfter),
      "Gas used": claimPerformanceFeesTxReceipt.cumulativeGasUsed,
      "Gas fees": ethers.formatEther(gasFee),
    });

    expect(operatorBalanceAfter).to.equal(operatorBalanceBefore + performanceFee - gasFee);
  });

  it("Should allow Owner to trigger validator exit to cover fees", async () => {
    // simulate validator exit
    const secondValidatorKey = pubKeysBatch.slice(Number(PUBKEY_LENGTH), Number(PUBKEY_LENGTH) * 2);
    await delegation.connect(curator).requestValidatorExit(secondValidatorKey);
    await updateBalance(stakingVaultAddress, VALIDATOR_DEPOSIT_SIZE);

    const { elapsedProtocolReward, elapsedVaultReward } = await calculateReportParams();
    const vaultValue = await addRewards(elapsedVaultReward / 2n); // Half the vault rewards value to simulate the validator exit

    const params = {
      clDiff: elapsedProtocolReward,
      excludeVaultsBalances: true,
      vaultValues: [vaultValue],
      inOutDeltas: [VAULT_DEPOSIT],
    } as OracleReportParams;

    await report(ctx, params);
  });

  it("Should allow Manager to claim manager rewards in ETH after rebase with exited validator", async () => {
    const feesToClaim = await delegation.curatorUnclaimedFee();

    log.debug("Staking Vault stats after operator exit", {
      "Staking Vault management fee": ethers.formatEther(feesToClaim),
      "Staking Vault balance": ethers.formatEther(await ethers.provider.getBalance(stakingVaultAddress)),
    });

    const managerBalanceBefore = await ethers.provider.getBalance(curator);

    const claimEthTx = await delegation.connect(curator).claimCuratorFee(curator);
    const { gasUsed, gasPrice } = (await claimEthTx.wait()) as ContractTransactionReceipt;

    const managerBalanceAfter = await ethers.provider.getBalance(curator);
    const vaultBalance = await ethers.provider.getBalance(stakingVaultAddress);

    log.debug("Balances after owner fee claim", {
      "Manager's ETH balance before": ethers.formatEther(managerBalanceBefore),
      "Manager's ETH balance after": ethers.formatEther(managerBalanceAfter),
      "Manager's ETH balance diff": ethers.formatEther(managerBalanceAfter - managerBalanceBefore),
      "Staking Vault owner fee": ethers.formatEther(feesToClaim),
      "Staking Vault balance": ethers.formatEther(vaultBalance),
    });

    expect(managerBalanceAfter).to.equal(managerBalanceBefore + feesToClaim - gasUsed * gasPrice);
  });

  it("Should allow Token Master to burn shares to repay debt", async () => {
    const { lido } = ctx.contracts;

    // Token master can approve the vault to burn the shares
    await lido.connect(curator).approve(delegation, await lido.getPooledEthByShares(stakingVaultMaxMintingShares));
    await delegation.connect(curator).burnShares(stakingVaultMaxMintingShares);

    const { elapsedProtocolReward, elapsedVaultReward } = await calculateReportParams();
    const vaultValue = await addRewards(elapsedVaultReward / 2n); // Half the vault rewards value after validator exit

    const params = {
      clDiff: elapsedProtocolReward,
      excludeVaultsBalances: true,
      vaultValues: [vaultValue],
      inOutDeltas: [VAULT_DEPOSIT],
    } as OracleReportParams;

    await report(ctx, params);

    const lockedOnVault = await stakingVault.locked();
    expect(lockedOnVault).to.be.gt(0n); // lockedOnVault should be greater than 0, because of the debt

    // TODO: add more checks here
  });

  it("Should allow Manager to rebalance the vault to reduce the debt", async () => {
    const { accounting, lido } = ctx.contracts;

    const socket = await accounting["vaultSocket(address)"](stakingVaultAddress);
    const sharesMinted = await lido.getPooledEthByShares(socket.sharesMinted);

    await delegation.connect(curator).rebalanceVault(sharesMinted, { value: sharesMinted });

    expect(await stakingVault.locked()).to.equal(VAULT_CONNECTION_DEPOSIT); // 1 ETH locked as a connection fee
  });

  it("Should allow Manager to disconnect vaults from the hub", async () => {
    const disconnectTx = await delegation.connect(curator).voluntaryDisconnect();
    const disconnectTxReceipt = (await disconnectTx.wait()) as ContractTransactionReceipt;

    const disconnectEvents = ctx.getEvents(disconnectTxReceipt, "VaultDisconnected");
    expect(disconnectEvents.length).to.equal(1n);

    expect(await stakingVault.locked()).to.equal(0);
  });

  async function isSoleRoleMember(account: HardhatEthersSigner, role: string) {
    return (await delegation.getRoleMemberCount(role)).toString() === "1" && (await delegation.hasRole(role, account));
  }
});<|MERGE_RESOLUTION|>--- conflicted
+++ resolved
@@ -6,11 +6,7 @@
 
 import { Delegation, StakingVault } from "typechain-types";
 
-<<<<<<< HEAD
-import { computeDepositDataRoot, days, impersonate, log, trace, updateBalance } from "lib";
-=======
-import { computeDepositDataRoot, impersonate, log, updateBalance } from "lib";
->>>>>>> fd9b0b70
+import { computeDepositDataRoot, days, impersonate, log, updateBalance } from "lib";
 import { getProtocolContext, ProtocolContext } from "lib/protocol";
 import {
   getReportTimeElapsed,
